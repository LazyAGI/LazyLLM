--- conflicted
+++ resolved
@@ -3,13 +3,9 @@
 import pytest
 import tempfile
 import unittest
-<<<<<<< HEAD
 import copy
-from lazyllm.tools.rag.store import (MapStore, ChromadbStore, MilvusStore, OpenSearchStore,
-=======
 import lazyllm
 from lazyllm.tools.rag.store import (MapStore, ChromadbStore, MilvusStore,
->>>>>>> ceae7467
                                      SenseCoreStore, BUILDIN_GLOBAL_META_DESC, HybridStore)
 from lazyllm.tools.rag.data_type import DataType
 from lazyllm.tools.rag.global_metadata import RAG_DOC_ID, RAG_KB_ID
@@ -513,7 +509,6 @@
                                 embed_key='vec_dense', topk=1, filters={RAG_KB_ID: ['kb1']})
         self.assertEqual(len(res), 0)
 
-<<<<<<< HEAD
     def test_get_in_new_version(self):
         new_data_list = []
         criteria_list = []
@@ -553,12 +548,8 @@
             res = self.store._batch_query_legacy(client, self.collections[0], field_names=['uid'], kwargs=filters)
             self.assertEqual(len(res), len(new_data_list))
 
-    @pytest.mark.skip(reason=("local test for milvus standalone, please set up a milvus standalone server"
-                              " and set the uri to the server"))
-=======
     @pytest.mark.skip(reason=('local test for milvus standalone, please set up a milvus standalone server'
                               ' and set the uri to the server'))
->>>>>>> ceae7467
     def test_milvus_standalone(self):
         self.store1 = MilvusStore(uri=self.uri_standalone, index_kwargs=self.index_kwargs)
         self.store1.connect(embed_dims=self.embed_dims, embed_datatypes=self.embed_datatypes,
