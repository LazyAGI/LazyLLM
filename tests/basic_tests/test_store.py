--- conflicted
+++ resolved
@@ -522,7 +522,6 @@
         self.assertEqual(res[0].get('uid'), data[0].get('uid'))
 
 
-<<<<<<< HEAD
 class TestSegementStore(object):
     SEGMENTSTORE_CLASS_MAP = {
         'elasticsearch': [{
@@ -550,36 +549,6 @@
              'excluded_embed_metadata_keys': ['file_size', 'file_name', 'file_type'],
              'excluded_llm_metadata_keys': ['file_size', 'file_name', 'file_type'],
              'parent': None, 'answer': '', 'image_keys': []},
-=======
-@pytest.mark.skip(reason='To test open search store, please set up a open search server')
-class TestOpenSearchStore(unittest.TestCase):
-    def setUp(self):
-        self.collections = ['col_g1', 'col_g2']
-        self.uri = ''
-        self.client_kwargs = {}
-        self.store = OpenSearchStore(uris=self.uri, client_kwargs=self.client_kwargs)
-        self.store.connect()
-
-    def tearDown(self):
-        for collection in self.collections:
-            self.store.delete(collection)
-
-    def test_upsert(self):
-        self.store.upsert(self.collections[0], [data[0]])
-        res = self.store.get(collection_name=self.collections[0])
-        self.assertEqual(len(res), 1)
-        self.assertEqual(res[0].get('uid'), data[0].get('uid'))
-
-    def test_delete_segments_by_collection(self):
-        self.store.upsert(self.collections[0], [data[0], data[2]])
-        self.store.upsert(self.collections[1], [data[1]])
-        self.store.delete(self.collections[0])
-        res = self.store.get(collection_name=self.collections[0])
-        self.assertEqual(len(res), 0)
-        res = self.store.get(collection_name=self.collections[1])
-        self.assertEqual(len(res), 1)
-        self.assertEqual(res[0].get('uid'), data[1].get('uid'))
->>>>>>> ee681c49
 
             {'uid': 'uid2', 'doc_id': 'doc2', 'group': 'g2', 'content': 'test2', 'meta': {},
              'global_meta': {RAG_DOC_ID: 'doc2', RAG_KB_ID: 'kb2'},
@@ -845,7 +814,7 @@
     def test_os_tearDown(self, tearDown):
         assert tearDown
 
-@pytest.mark.skip(reason='To test sensecore store, please set up a sensecore rag-store server')
+@pytest.mark.skip(reason="To test sensecore store, please set up a sensecore rag-store server")
 class TestSenseCoreStore(unittest.TestCase):
     def setUp(self):
         # sensecore store need kb_id when get or delete
