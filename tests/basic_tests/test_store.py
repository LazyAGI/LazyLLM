--- conflicted
+++ resolved
@@ -385,7 +385,6 @@
                     'nlist': 128,
                 }
             }]
-<<<<<<< HEAD
         index_kwargs_with_no_embed_key = {
             'index_type': 'HNSW',
             'metric_type': 'COSINE',
@@ -416,12 +415,6 @@
             {'uid': 'uid1', 'doc_id': 'doc1', 'group': 'g1', 'content': 'test1', 'meta': {},
              'global_meta': {RAG_DOC_ID: 'doc1', RAG_KB_ID: 'kb1'},
              'embedding': {'vec_dense': [0.1, 0.2, 0.3], 'vec_sparse': {'1563': 0.212890625, '238': 0.1768798828125}},
-=======
-        test_data = [
-            {'uid': 'uid1', 'doc_id': 'doc1', 'group': 'g1', 'content': 'test1', 'meta': {},
-             'global_meta': {RAG_DOC_ID: 'doc1', RAG_KB_ID: 'kb1'},
-             'embedding': {'vec_dense': [0.1, 0.2, 0.3]},
->>>>>>> 1eac5919
              'type': 1, 'number': 0, 'kb_id': 'kb1',
              'excluded_embed_metadata_keys': ['file_size', 'file_name', 'file_type'],
              'excluded_llm_metadata_keys': ['file_size', 'file_name', 'file_type'],
@@ -429,7 +422,6 @@
 
             {'uid': 'uid2', 'doc_id': 'doc2', 'group': 'g2', 'content': 'test2', 'meta': {},
              'global_meta': {RAG_DOC_ID: 'doc2', RAG_KB_ID: 'kb2'},
-<<<<<<< HEAD
              'embedding': {'vec_dense': [0.1, 0.2, 0.3], 'vec_sparse': {'1563': 0.212890625, '238': 0.1768798828125}},
              'type': 1, 'number': 0, 'kb_id': 'kb2',
              'excluded_embed_metadata_keys': ['file_size', 'file_name', 'file_type'],
@@ -488,26 +480,6 @@
         assert invalid_index_kwargs_test(index_kwargs_with_one_embed_key, self.collections[1], test_data[1])
         with self.assertRaises(ValueError):
             invalid_index_kwargs_test(index_kwargs_with_multiple_embed_keys, self.collections[0], test_data)
-=======
-             'embedding': {'vec_sparse': {'1563': 0.212890625, '238': 0.1768798828125}},
-             'type': 1, 'number': 0, 'kb_id': 'kb2',
-             'excluded_embed_metadata_keys': ['file_size', 'file_name', 'file_type'],
-             'excluded_llm_metadata_keys': ['file_size', 'file_name', 'file_type'],
-             'parent': 'p2', 'answer': '', 'image_keys': []},
-        ]
-
-        def invalid_index_kwargs_test(invalid_index_kwargs, collections, data):
-            fd, dir = tempfile.mkstemp(suffix='.db')
-            os.close(fd)
-            store = MilvusStore(uri=dir, index_kwargs=invalid_index_kwargs)
-            store.connect(embed_dims=self.embed_dims, embed_datatypes=self.embed_datatypes,
-                          global_metadata_desc=self.global_metadata_desc)
-            assert not store.upsert(collections, [data])
-            os.remove(dir)
-
-        invalid_index_kwargs_test(invalid_index_kwargs[0], self.collections[0], test_data[0])
-        invalid_index_kwargs_test(invalid_index_kwargs[1], self.collections[1], test_data[1])
->>>>>>> 1eac5919
 
     def test_upsert(self):
         self.store.upsert(self.collections[0], [data[0]])
