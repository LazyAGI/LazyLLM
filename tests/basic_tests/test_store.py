--- conflicted
+++ resolved
@@ -313,8 +313,7 @@
         ret = self.store.query(query='test', group_name='group1', embed_keys=['vec1'], topk=10,
                                filters={'tags': [2]})
         self.assertEqual(len(ret), 2)
-<<<<<<< HEAD
-        self.assertEqual(set([ret[0].uid, ret[1].uid]), set([self.node1.uid, self.node2.uid]))
+        self.assertEqual(set([ret[0]._uid, ret[1]._uid]), set([self.node1._uid, self.node2._uid]))
 
 
 @pytest.mark.skip_on_win
@@ -377,11 +376,8 @@
 
         ret = self.store.query(query='test', group_name='group1', embed_keys=['vec1'], topk=1)
         self.assertEqual(len(ret), 1)
-        self.assertEqual(ret[0].uid, self.node2.uid)
+        self.assertEqual(ret[0]._uid, self.node2._uid)
 
         ret = self.store.query(query='test', group_name='group1', embed_keys=['vec2'], topk=1)
         self.assertEqual(len(ret), 1)
-        self.assertEqual(ret[0].uid, self.node1.uid)
-=======
-        self.assertEqual(set([ret[0]._uid, ret[1]._uid]), set([self.node1._uid, self.node2._uid]))
->>>>>>> e0dd386d
+        self.assertEqual(ret[0]._uid, self.node1._uid)