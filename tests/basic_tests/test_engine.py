from lazyllm.engine import LightEngine
import pytest
import time
from gradio_client import Client
import lazyllm
<<<<<<< HEAD
import urllib3
from lazyllm.common.common import TimeoutException
=======
import json
>>>>>>> 9afbc276

class TestEngine(object):

    @pytest.fixture(autouse=True)
    def run_around_tests(self):
        yield
        LightEngine().reset()
        lazyllm.FileSystemQueue().dequeue()
        lazyllm.FileSystemQueue(klass="lazy_trace").dequeue()

    def test_engine_subgraph(self):
        resources = [dict(id='0', kind='LocalLLM', name='m1', args=dict(base_model='', deploy_method='dummy'))]
        nodes = [dict(id='1', kind='SharedLLM', name='s1', args=dict(llm='0', prompt=None))]
        edges = [dict(iid='__start__', oid='1'), dict(iid='1', oid='__end__')]

        nodes = [dict(id='2', kind='SubGraph', name='s1', args=dict(nodes=nodes, edges=edges))]
        edges = [dict(iid='__start__', oid='2'), dict(iid='2', oid='__end__')]

        engine = LightEngine()
        gid = engine.start(nodes, edges, resources)
        r = engine.run(gid, '1234')
        assert 'reply for You are an AI-Agent developed by LazyLLM' in r
        assert '1234' in r

    def test_engine_code(self):
        nodes = [dict(id='1', kind='Code', name='m1', args='def test(x: int):\n    return 2 * x\n')]
        edges = [dict(iid='__start__', oid='1'), dict(iid='1', oid='__end__')]

        engine = LightEngine()
        gid = engine.start(nodes, edges)
        assert engine.run(gid, 1) == 2
        assert engine.run(gid, 2) == 4

    def test_engine_switch(self):
        plus1 = dict(id='1', kind='Code', name='m1', args='def test(x: int):\n    return 1 + x\n')
        double = dict(id='2', kind='Code', name='m2', args='def test(x: int):\n    return 2 * x\n')
        square = dict(id='3', kind='Code', name='m3', args='def test(x: int):\n    return x * x\n')
        switch = dict(id='4', kind='Switch', name='s1', args=dict(judge_on_full_input=True, nodes={
            1: [double],
            2: [plus1, double],
            3: [square]
        }))
        nodes = [switch]
        edges = [dict(iid='__start__', oid='4'), dict(iid='4', oid='__end__')]
        engine = LightEngine()
        gid = engine.start(nodes, edges)
        assert engine.run(gid, 1) == 2
        assert engine.run(gid, 2) == 6
        assert engine.run(gid, 3) == 9

        engine.reset()

        switch = dict(id='4', kind='Switch', name='s1', args=dict(judge_on_full_input=False, nodes={
            'case1': [double],
            'case2': [plus1, double],
            'case3': [square]
        }))
        gid = engine.start([switch], edges)
        assert engine.run(gid, 'case1', 1) == 2
        assert engine.run(gid, 'case2', 1) == 4
        assert engine.run(gid, 'case3', 1) == 1
        assert engine.run(gid, 'case1', 2) == 4
        assert engine.run(gid, 'case2', 2) == 6
        assert engine.run(gid, 'case3', 3) == 9

    def test_engine_ifs(self):
        plus1 = dict(id='1', kind='Code', name='m1', args='def test(x: int):\n    return 1 + x\n')
        double = dict(id='2', kind='Code', name='m2', args='def test(x: int):\n    return 2 * x\n')
        square = dict(id='3', kind='Code', name='m3', args='def test(x: int):\n    return x * x\n')
        ifs = dict(id='4', kind='Ifs', name='i1', args=dict(
            cond='def cond(x): return x < 10', true=[plus1, double], false=[square]))
        nodes = [ifs]
        edges = [dict(iid='__start__', oid='4'), dict(iid='4', oid='__end__')]
        engine = LightEngine()
        gid = engine.start(nodes, edges)
        assert engine.run(gid, 1) == 4
        assert engine.run(gid, 5) == 12
        assert engine.run(gid, 10) == 100

    def test_engine_loop(self):
        nodes = [dict(id='1', kind='Code', name='code', args='def square(x: int): return x * x')]
        edges = [dict(iid='__start__', oid='1'), dict(iid='1', oid='__end__')]

        nodes = [dict(id='2', kind='Loop', name='loop',
                      args=dict(stop_condition='def cond(x): return x > 10', nodes=nodes, edges=edges))]
        edges = [dict(iid='__start__', oid='2'), dict(iid='2', oid='__end__')]

        engine = LightEngine()
        gid = engine.start(nodes, edges)
        assert engine.run(gid, 2) == 16

    def test_engine_warp(self):
        nodes = [dict(id='1', kind='Code', name='code', args='def square(x: int): return x * x')]
        edges = [dict(iid='__start__', oid='1'), dict(iid='1', oid='__end__')]

        nodes = [dict(id='2', kind='Warp', name='warp', args=dict(nodes=nodes, edges=edges))]
        edges = [dict(iid='__start__', oid='2'), dict(iid='2', oid='__end__')]

        engine = LightEngine()
        gid = engine.start(nodes, edges)
        assert engine.run(gid, 2, 3, 4, 5) == (4, 9, 16, 25)

    def test_engine_formatter(self):
        nodes = [dict(id='1', kind='Formatter', name='f1', args=dict(ftype='python', rule='[:]'))]
        edges = [dict(iid='__start__', oid='1'), dict(iid='1', oid='__end__')]

        engine = LightEngine()
        gid = engine.start(nodes, edges)
        assert engine.run(gid, [1, 2]) == [1, 2]

        engine.reset()
        nodes = [dict(id='1', kind='Formatter', name='f1', args=dict(ftype='json', rule='{a, c}'))]
        gid = engine.start(nodes, edges)
        assert engine.run(gid, '{"a": 1, "b": 2, "c": 3}') == dict(a=1, c=3)

        engine.reset()
        nodes = [dict(id='1', kind='Formatter', name='f1', args=dict(ftype='yaml', rule='[:]{a}'))]
        gid = engine.start(nodes, edges)
        assert engine.run(gid, '- a: 1\n  b: 2\n- a: 3\n  d: 4\n') == [dict(a=1), dict(a=3)]

    def test_engine_edge_formatter(self):
        nodes = [dict(id='1', kind='Code', name='m1', args='def test(x: int):\n    return x\n'),
                 dict(id='2', kind='Code', name='m2', args='def test(x: int):\n    return [[x, 2*x], [3*x, 4*x]]\n'),
                 dict(id='3', kind='Code', name='m3', args='def test(x: int):\n    return dict(a=1, b=x * x)\n'),
                 dict(id='4', kind='Code', name='m4', args='def test(x, y, z):\n    return f"{x}{y}{z}"\n')]
        edges = [dict(iid='__start__', oid='1'), dict(iid='__start__', oid='2'), dict(iid='__start__', oid='3'),
                 dict(iid='1', oid='4'), dict(iid='2', oid='4', formatter='[:][1]'),
                 dict(iid='3', oid='4', formatter='[b]'), dict(iid='4', oid='__end__')]

        engine = LightEngine()
        gid = engine.start(nodes, edges)
        assert engine.run(gid, 1) == '1[2, 4]1'
        assert engine.run(gid, 2) == '2[4, 8]4'

    def test_engine_edge_formatter_start(self):
        nodes = [dict(id='1', kind='Code', name='m1', args='def test(x: int): return x'),
                 dict(id='2', kind='Code', name='m2', args='def test(x: int): return 2 * x'),
                 dict(id='3', kind='Code', name='m3', args='def test(x, y): return x + y')]
        edges = [dict(iid='__start__', oid='1', formatter='[0]'), dict(iid='__start__', oid='2', formatter='[1]'),
                 dict(iid='1', oid='3'), dict(iid='2', oid='3'), dict(iid='3', oid='__end__')]

        engine = LightEngine()
        gid = engine.start(nodes, edges)
        assert engine.run(gid, 3, 1) == 5
        assert engine.run(gid, 5, 3, 1) == 11

    def test_engine_formatter_end(self):
        nodes = [dict(id='1', kind='Code', name='m1', args='def test(x: int):\n    return x\n'),
                 dict(id='2', kind='Code', name='m2', args='def test1(x: int):\n    return [[x, 2*x], [3*x, 4*x]]\n'),
                 # two unused node
                 dict(id='3', kind='Code', name='m3', args='def test2(x: int):\n    return dict(a=1, b=x * x)\n'),
                 dict(id='4', kind='Code', name='m4', args='def test3(x, y, z):\n    return f"{x}{y}{z}"\n')]
        edges = [dict(iid='__start__', oid='1'), dict(iid='__start__', oid='2'), dict(iid='2', oid='__end__'),
                 dict(iid='1', oid='__end__')]

        engine = LightEngine()
        gid = engine.start(nodes, edges)
        r = engine.run(gid, 1)
        print(r, type(r))
        print(isinstance(r, lazyllm.package))

        engine.reset()

        nodes = [dict(id='1', kind='Code', name='m1', args='def test(x: int):\n    return x\n'),
                 dict(id='2', kind='Code', name='m2', args='def test1(x: int):\n    return [[x, 2*x], [3*x, 4*x]]\n'),
                 dict(id='3', kind='JoinFormatter', name='join', args=dict(type='to_dict', names=['a', 'b']))]
        edges = [dict(iid='__start__', oid='1'), dict(iid='__start__', oid='2'), dict(iid='2', oid='3'),
                 dict(iid='1', oid='3'), dict(iid='3', oid='__end__', formatter='*[a, b]')]
        engine = LightEngine()
        gid = engine.start(nodes, edges)
        r = engine.run(gid, 1)
        print(r, type(r))
        print(isinstance(r, lazyllm.package))

    def test_engine_join_stack(self):
        nodes = [dict(id='0', kind='Code', name='c1', args='def test(x: int): return x'),
                 dict(id='1', kind='JoinFormatter', name='join', args=dict(type='stack'))]
        edges = [dict(iid='__start__', oid='0'), dict(iid='0', oid='1'), dict(iid='1', oid='__end__')]
        engine = LightEngine()
        gid = engine.start(nodes, edges)
        assert engine.run(gid, 1) == [1]
        assert engine.run(gid, '1') == ['1']
        assert engine.run(gid, [1]) == [[1]]

        engine.reset()

        nodes = [dict(id='0', kind='Code', name='c1', args='def test(x: int): return x'),
                 dict(id='1', kind='Code', name='c2', args='def test(x: int): return 2 * x'),
                 dict(id='2', kind='Code', name='c3', args='def test(x: int): return 3 * x'),
                 dict(id='3', kind='JoinFormatter', name='join', args=dict(type='stack'))]
        edges = [dict(iid='__start__', oid='0'), dict(iid='__start__', oid='1'), dict(iid='__start__', oid='2'),
                 dict(iid='0', oid='3'), dict(iid='1', oid='3'), dict(iid='2', oid='3'), dict(iid='3', oid='__end__')]
        gid = engine.start(nodes, edges)
        assert engine.run(gid, 1) == [1, 2, 3]
        assert engine.run(gid, '1') == ['1', '11', '111']
        assert engine.run(gid, [1]) == [[1], [1, 1], [1, 1, 1]]

    def test_engine_join_sum(self):
        nodes = [dict(id='0', kind='Code', name='c1', args='def test(x: int): return [x, 2 * x]'),
                 dict(id='1', kind='JoinFormatter', name='join', args=dict(type='sum'))]
        edges = [dict(iid='__start__', oid='0'), dict(iid='0', oid='1'), dict(iid='1', oid='__end__')]
        engine = LightEngine()
        gid = engine.start(nodes, edges)
        assert engine.run(gid, 1) == 3
        assert engine.run(gid, '1') == '111'
        assert engine.run(gid, [1]) == [1, 1, 1]

        engine.reset()

        nodes = [dict(id='0', kind='Code', name='c1', args='def test(x: int): return x'),
                 dict(id='1', kind='Code', name='c2', args='def test(x: int): return 2 * x'),
                 dict(id='2', kind='Code', name='c3', args='def test(x: int): return 3 * x'),
                 dict(id='3', kind='JoinFormatter', name='join', args=dict(type='sum'))]
        edges = [dict(iid='__start__', oid='0'), dict(iid='__start__', oid='1'), dict(iid='__start__', oid='2'),
                 dict(iid='0', oid='3'), dict(iid='1', oid='3'), dict(iid='2', oid='3'), dict(iid='3', oid='__end__')]
        gid = engine.start(nodes, edges)
        assert engine.run(gid, 1) == 6
        assert engine.run(gid, '1') == '111111'
        assert engine.run(gid, [1]) == [1, 1, 1, 1, 1, 1]

    def test_engine_join_todict(self):
        nodes = [dict(id='0', kind='Code', name='c1', args='def test(x: int): return x'),
                 dict(id='1', kind='Code', name='c2', args='def test(x: int): return 2 * x'),
                 dict(id='2', kind='Code', name='c3', args='def test(x: int): return 3 * x'),
                 dict(id='3', kind='JoinFormatter', name='join', args=dict(type='to_dict', names=['a', 'b', 'c']))]
        edges = [dict(iid='__start__', oid='0'), dict(iid='__start__', oid='1'), dict(iid='__start__', oid='2'),
                 dict(iid='0', oid='3'), dict(iid='1', oid='3'), dict(iid='2', oid='3'), dict(iid='3', oid='__end__')]
        engine = LightEngine()
        gid = engine.start(nodes, edges)
        assert engine.run(gid, 1) == dict(a=1, b=2, c=3)
        assert engine.run(gid, '1') == dict(a='1', b='11', c='111')
        assert engine.run(gid, [1]) == dict(a=[1], b=[1, 1], c=[1, 1, 1])

    def test_engine_join_join(self):
        nodes = [dict(id='0', kind='Code', name='c1', args='def test(x: int): return x'),
                 dict(id='1', kind='Code', name='c2', args='def test(x: int): return 2 * x'),
                 dict(id='2', kind='Code', name='c3', args='def test(x: int): return 3 * x'),
                 dict(id='3', kind='JoinFormatter', name='join', args=dict(type='join'))]
        edges = [dict(iid='__start__', oid='0'), dict(iid='__start__', oid='1'), dict(iid='__start__', oid='2'),
                 dict(iid='0', oid='3'), dict(iid='1', oid='3'), dict(iid='2', oid='3'), dict(iid='3', oid='__end__')]
        engine = LightEngine()
        gid = engine.start(nodes, edges)
        assert engine.run(gid, '1') == '111111'

        changed_nodes = [dict(id='3', kind='JoinFormatter', name='join', args=dict(type='join', symbol='\n'))]
        engine.update(nodes, changed_nodes, edges, gid=gid)
        assert engine.run(gid, '1') == '1\n11\n111'

    def test_engine_server(self):
        nodes = [dict(id='1', kind='Code', name='m1', args='def test(x: int):\n    return 2 * x\n')]
        edges = [dict(iid='__start__', oid='1'), dict(iid='1', oid='__end__')]
        resources = [dict(id='2', kind='server', name='s1', args=dict(port=None)),
                     dict(id='3', kind='web', name='w1', args=dict(port=None, title='网页', history=[], audio=False))
                    ]
        engine = LightEngine()
        gid = engine.start(nodes, edges, resources, gid='graph-1')
        assert engine.run(gid, 1) == 2
        time.sleep(3)
        web = engine.build_node('graph-1').func._web
        client = Client(web.url, download_files=web.cach_path)
        chat_history = [['123', None]]
        ans = client.predict(False, chat_history, False, False, api_name="/_respond_stream")
        assert ans[0][-1][-1] == '123123'
        client.close()
        lazyllm.launcher.cleanup()
        web.stop()

<<<<<<< HEAD
    def test_engine_stop_and_restart(self):
        resources = [dict(id='0', kind='LocalLLM', name='m1', args=dict(base_model='', deploy_method='dummy'))]
        nodes = [dict(id='1', kind='SharedLLM', name='s1', args=dict(llm='0', prompt=None))]
        edges = [dict(iid='__start__', oid='1'), dict(iid='1', oid='__end__')]

        engine = LightEngine()
        gid = engine.start(nodes, edges, resources)
        r = engine.run(gid, '1234')
        assert 'reply for You are an AI-Agent developed by LazyLLM' in r
        assert '1234' in r

        engine.stop('0')

        with pytest.raises((TimeoutException, urllib3.exceptions.NewConnectionError, RuntimeError)):
            with lazyllm.timeout(3):
                engine.run(gid, '1234567')

        engine.start('0')
        r = engine.run(gid, '12345')
        assert 'reply for You are an AI-Agent developed by LazyLLM' in r
        assert '12345' in r
        engine.stop(gid)
=======
    def test_engine_httptool(self):
        params = {'p1': '{{p1}}', 'p2': '{{p2}}'}
        headers = {'h1': '{{h1}}'}
        url = 'https://postman-echo.com/get'

        nodes = [
            dict(id='0', kind='Code', name='code1', args='def p1(): return "foo"'),
            dict(id='1', kind='Code', name='code2', args='def p2(): return "bar"'),
            dict(id='2', kind='Code', name='code3', args='def h1(): return "baz"'),
            dict(id='3', kind='HttpTool', name='http', args=dict(
                method='GET', url=url, params=params, headers=headers, _lazyllm_arg_names=['p1', 'p2', 'h1']))
        ]
        edges = [dict(iid='__start__', oid='0'), dict(iid='__start__', oid='1'), dict(iid='__start__', oid='2'),
                 dict(iid='0', oid='3'), dict(iid='1', oid='3'), dict(iid='2', oid='3'), dict(iid='3', oid='__end__')]

        engine = LightEngine()
        engine.start(nodes, edges, gid='graph-1')
        res = engine.run()
        content = json.loads(res['content'])

        assert content['headers']['h1'] == 'baz'
        assert content['url'] == f'{url}?p1=foo&p2=bar'
>>>>>>> 9afbc276

class TestEngineRAG(object):

    def test_rag(self):
        resources = [
            dict(id='00', kind='LocalEmbedding', name='e1', args=dict(base_model='bge-large-zh-v1.5')),
            dict(id='0', kind='Document', name='d1', args=dict(dataset_path='rag_master', embed='00'))]
        nodes = [dict(id='1', kind='Retriever', name='ret1',
                      args=dict(doc='0', group_name='CoarseChunk', similarity='bm25_chinese', topk=3)),
                 dict(id='4', kind='Reranker', name='rek1',
                      args=dict(type='ModuleReranker', output_format='content', join=True,
                                arguments=dict(model="bge-reranker-large", topk=1))),
                 dict(id='5', kind='Code', name='c1',
                      args='def test(nodes, query): return f\'context_str={nodes}, query={query}\''),
                 dict(id='6', kind='LocalLLM', name='m1', args=dict(base_model='', deploy_method='dummy'))]
        edges = [dict(iid='__start__', oid='1'), dict(iid='1', oid='4'), dict(iid='__start__', oid='4'),
                 dict(iid='4', oid='5'), dict(iid='__start__', oid='5'), dict(iid='5', oid='6'),
                 dict(iid='6', oid='__end__')]
        engine = LightEngine()
        gid = engine.start(nodes, edges, resources)
        r = engine.run(gid, '何为天道?')
        assert '观天之道，执天之行' in r or '天命之谓性，率性之谓道' in r

        # test add doc_group
        changed_resources = [dict(id='0', kind='Document', name='d1', args=dict(
            dataset_path='rag_master', node_group=[dict(name='sentence', transform='SentenceSplitter',
                                                        chunk_size=100, chunk_overlap=10)]))]
        changed_nodes = [dict(id='2', kind='Retriever', name='ret2',
                              args=dict(doc='0', group_name='sentence', similarity='bm25', topk=3)),
                         dict(id='3', kind='JoinFormatter', name='c', args=dict(type='sum'))]
        edges = [dict(iid='__start__', oid='1'), dict(iid='__start__', oid='2'), dict(iid='1', oid='3'),
                 dict(iid='2', oid='3'), dict(iid='3', oid='4'), dict(iid='__start__', oid='4'),
                 dict(iid='4', oid='5'), dict(iid='__start__', oid='5'), dict(iid='5', oid='6'),
                 dict(iid='6', oid='__end__')]
        engine = LightEngine()
        engine.update(nodes + changed_nodes, changed_nodes, edges, changed_resources, gid=gid)
        assert '观天之道，执天之行' in engine.run(gid, '何为天道?')<|MERGE_RESOLUTION|>--- conflicted
+++ resolved
@@ -3,12 +3,9 @@
 import time
 from gradio_client import Client
 import lazyllm
-<<<<<<< HEAD
 import urllib3
 from lazyllm.common.common import TimeoutException
-=======
 import json
->>>>>>> 9afbc276
 
 class TestEngine(object):
 
@@ -276,7 +273,6 @@
         lazyllm.launcher.cleanup()
         web.stop()
 
-<<<<<<< HEAD
     def test_engine_stop_and_restart(self):
         resources = [dict(id='0', kind='LocalLLM', name='m1', args=dict(base_model='', deploy_method='dummy'))]
         nodes = [dict(id='1', kind='SharedLLM', name='s1', args=dict(llm='0', prompt=None))]
@@ -299,7 +295,7 @@
         assert 'reply for You are an AI-Agent developed by LazyLLM' in r
         assert '12345' in r
         engine.stop(gid)
-=======
+
     def test_engine_httptool(self):
         params = {'p1': '{{p1}}', 'p2': '{{p2}}'}
         headers = {'h1': '{{h1}}'}
@@ -316,13 +312,12 @@
                  dict(iid='0', oid='3'), dict(iid='1', oid='3'), dict(iid='2', oid='3'), dict(iid='3', oid='__end__')]
 
         engine = LightEngine()
-        engine.start(nodes, edges, gid='graph-1')
-        res = engine.run()
+        gid = engine.start(nodes, edges, gid='graph-1')
+        res = engine.run(gid)
         content = json.loads(res['content'])
 
         assert content['headers']['h1'] == 'baz'
         assert content['url'] == f'{url}?p1=foo&p2=bar'
->>>>>>> 9afbc276
 
 class TestEngineRAG(object):
 
