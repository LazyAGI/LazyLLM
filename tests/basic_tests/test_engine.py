from lazyllm.engine import LightEngine
import pytest
import time
from gradio_client import Client
import lazyllm
import urllib3
from lazyllm.common.common import TimeoutException
import json
import unittest
import subprocess
import socket
import threading
import requests
import os
<<<<<<< HEAD

=======
>>>>>>> b1460d46
HOOK_PORT = 33733
HOOK_ROUTE = "mock_post"
fastapi_code = """
from fastapi import FastAPI
from fastapi.responses import JSONResponse
from collections import deque

app = FastAPI()
received_datas = deque(maxlen=100)


@app.post("/{route}")
async def receive_json(data: dict):
    print("Received json data:", data)
    received_datas.append(data)
    return JSONResponse(content=data)

@app.get("/get_last_report")
async def get_last_report():
    if len(received_datas) > 0:
        return received_datas[-1]
    else:
        return {{}}

if __name__ == "__main__":
    import uvicorn
    uvicorn.run(app, host="0.0.0.0", port={port})
""".format(
    port=HOOK_PORT, route=HOOK_ROUTE
)


@pytest.mark.skip_on_win
@pytest.mark.skip_on_mac
class TestEngine(unittest.TestCase):
    @classmethod
    def setUpClass(cls):
        cls.fastapi_process = subprocess.Popen(
            ["python", "-c", fastapi_code],
            stdout=subprocess.PIPE,
            stderr=subprocess.PIPE,
        )
        hostname = socket.gethostname()
        ip_address = socket.gethostbyname(hostname)
        cls.report_url = f"http://{ip_address}:{HOOK_PORT}/{HOOK_ROUTE}"
        cls.get_url = f"http://{ip_address}:{HOOK_PORT}/get_last_report"

        def read_stdout(process):
            for line in iter(process.stdout.readline, b''):
                print("FastAPI Server Output: ", line.decode(), end='')

        cls.report_print_thread = threading.Thread(
            target=read_stdout, args=(cls.fastapi_process,)
        )
        cls.report_print_thread.daemon = True
        cls.report_print_thread.start()

    @classmethod
    def tearDownClass(cls):
        time.sleep(3)
        cls.fastapi_process.terminate()
        cls.fastapi_process.wait()

    def get_last_report(self):
        r = requests.get(self.get_url)
        json_obj = {}
        try:
            json_obj = json.loads(r.content)
        except Exception as e:
            lazyllm.LOG.warning(str(e))
        return json_obj

    @pytest.fixture(autouse=True)
    def run_around_tests(self):
        yield
        LightEngine().reset()
        lazyllm.FileSystemQueue().dequeue()
        lazyllm.FileSystemQueue(klass="lazy_trace").dequeue()

    def test_engine_subgraph(self):
        resources = [dict(id='0', kind='LocalLLM', name='m1', args=dict(base_model='', deploy_method='dummy'))]
        nodes = [dict(id='1', kind='SharedLLM', name='s1', args=dict(llm='0', prompt=None))]
        edges = [dict(iid='__start__', oid='1'), dict(iid='1', oid='__end__')]

        nodes = [dict(id='2', kind='SubGraph', name='s1', args=dict(nodes=nodes, edges=edges))]
        edges = [dict(iid='__start__', oid='2'), dict(iid='2', oid='__end__')]

        engine = LightEngine()
        gid = engine.start(nodes, edges, resources)
        r = engine.run(gid, '1234')
        assert 'reply for You are an AI-Agent developed by LazyLLM' in r
        assert '1234' in r

    def test_engine_code(self):
        nodes = [dict(id='1', kind='Code', name='m1', args=dict(code='def test(x: int):\n    return 2 * x\n'))]
        edges = [dict(iid='__start__', oid='1'), dict(iid='1', oid='__end__')]

        engine = LightEngine()
        gid = engine.start(nodes, edges)
        assert engine.run(gid, 1) == 2
        assert engine.run(gid, 2) == 4

    def test_engine_switch_and_diverter(self):
        plus1 = dict(id='1', kind='Code', name='m1', args=dict(code='def test(x: int):\n    return 1 + x\n'))
        double = dict(id='2', kind='Code', name='m2', args=dict(code='def test(x: int):\n    return 2 * x\n'))
        square = dict(id='3', kind='Code', name='m3',
                      args=dict(code='def test(x: int):\n    return x * x\n', _lazyllm_enable_report=True))
        switch = dict(id="4", kind="Switch", name="s1", args=dict(
            judge_on_full_input=True, nodes={1: [double], 2: [plus1, double], 3: [square]}, _lazyllm_enable_report=True))
        edges = [dict(iid='__start__', oid='4'), dict(iid='4', oid='__end__')]
        engine = LightEngine()
        engine.set_report_url(self.report_url)
        gid = engine.start([switch], edges)
        assert engine.run(gid, 1) == 2
        assert engine.run(gid, 2) == 6
        assert engine.run(gid, 3) == 9

        diverter = dict(id="5", kind="Diverter", name="d1", args=dict(nodes=[[double], [plus1, double], square]))
        edges2 = [dict(iid='__start__', oid='5'), dict(iid='5', oid='__end__')]
        gid = engine.start([diverter], edges2)
        assert engine.run(gid, [1, 2, 3]) == (2, 6, 9)

        engine.reset()

        switch = dict(
            id="4",
            kind="Switch",
            name="s1",
            args=dict(
                judge_on_full_input=False,
                nodes={"case1": [double], "case2": [plus1, double], "case3": [square]},
                _lazyllm_enable_report=True,
            ),
        )
        gid = engine.start([switch], edges)
        assert engine.run(gid, 'case1', 1) == 2
        assert engine.run(gid, 'case2', 1) == 4
        assert engine.run(gid, 'case3', 1) == 1
        assert engine.run(gid, 'case1', 2) == 4
        assert engine.run(gid, 'case2', 2) == 6
        assert engine.run(gid, 'case3', 3) == 9
        assert "prompt_tokens" in self.get_last_report()

    def test_engine_ifs(self):
        plus1 = dict(id='1', kind='Code', name='m1', args=dict(code='def test(x: int):\n    return 1 + x\n'))
        double = dict(id='2', kind='Code', name='m2', args=dict(code='def test(x: int):\n    return 2 * x\n'))
        square = dict(id='3', kind='Code', name='m3', args=dict(code='def test(x: int):\n    return x * x\n'))
        ifs = dict(
            id="4",
            kind="Ifs",
            name="i1",
            args=dict(
                cond="def cond(x): return x < 10",
                true=[plus1, double],
                false=[square],
                _lazyllm_enable_report=True,
            ),
        )
        nodes = [ifs]
        edges = [dict(iid='__start__', oid='4'), dict(iid='4', oid='__end__')]
        engine = LightEngine()
        engine.set_report_url(self.report_url)
        gid = engine.start(nodes, edges)
        assert engine.run(gid, 1) == 4
        assert engine.run(gid, 5) == 12
        assert engine.run(gid, 10) == 100
        assert "prompt_tokens" in self.get_last_report()

    def test_data_reflow_in_server(self):
        nodes = [
            {
                "id": "1",
                "kind": "Code",
                "name": "f1",
                "args": {
                    "code": "def main(x): return int(x) + 1",
                    "_lazyllm_enable_report": True,
                },
            },
            {
                "id": "2",
                "kind": "Code",
                "name": "f2",
                "args": {
                    "code": "def main(x): return int(x) + 2",
                    "_lazyllm_enable_report": True,
                },
            },
            {
                "id": "3",
                "kind": "Code",
                "name": "f3",
                "args": {
                    "code": "def main(x): return int(x) + 3",
                    "_lazyllm_enable_report": True,
                },
            },
        ]
        edges = [
            {
                "iid": "__start__",
                "oid": "1",
            },
            {
                "iid": "1",
                "oid": "2",
            },
            {
                "iid": "2",
                "oid": "3",
            },
            {
                "iid": "3",
                "oid": "__end__",
            },
        ]
        resources = [
            {
                "id": "4",
                "kind": "server",
                "name": "s1",
                "args": {},
            }
        ]
        engine = LightEngine()
        engine.set_report_url(self.report_url)
        gid = engine.start(nodes, edges, resources)
        assert engine.run(gid, 1) == 7
        assert "prompt_tokens" in self.get_last_report()

    def test_engine_loop(self):
        nodes = [dict(id='1', kind='Code', name='code', args=dict(code='def square(x: int): return x * x'))]
        edges = [dict(iid='__start__', oid='1'), dict(iid='1', oid='__end__')]

        nodes = [
            dict(
                id="2",
                kind="Loop",
                name="loop",
                args=dict(
                    stop_condition="def cond(x): return x > 10",
                    nodes=nodes,
                    edges=edges,
                    _lazyllm_enable_report=True,
                ),
            )
        ]
        edges = [dict(iid='__start__', oid='2'), dict(iid='2', oid='__end__')]

        engine = LightEngine()
        engine.set_report_url(self.report_url)
        gid = engine.start(nodes, edges)
        assert engine.run(gid, 2) == 16
        assert "prompt_tokens" in self.get_last_report()

    def test_engine_warp(self):
        nodes = [dict(id='1', kind='Code', name='code', args=dict(code='def square(x: int): return x * x'))]
        edges = [dict(iid='__start__', oid='1'), dict(iid='1', oid='__end__')]

        nodes = [
            dict(
                id="2",
                kind="Warp",
                name="warp",
                args=dict(
                    nodes=nodes,
                    edges=edges,
                    _lazyllm_enable_report=True,
                ),
            )
        ]
        edges = [dict(iid='__start__', oid='2'), dict(iid='2', oid='__end__')]

        engine = LightEngine()
        engine.set_report_url(self.report_url)
        gid = engine.start(nodes, edges)
        assert engine.run(gid, 2, 3, 4, 5) == (4, 9, 16, 25)
        assert "prompt_tokens" in self.get_last_report()

    def test_engine_warp_transform(self):
        nodes = [dict(id='1', kind='Code', name='code', args=dict(
            code='def sum(x: int, y: int, z: int): return x + y + z'))]
        edges = [dict(iid='__start__', oid='1'), dict(iid='1', oid='__end__')]

        nodes = [
            dict(
                id="2",
                kind="Warp",
                name="warp",
                args=dict(
                    nodes=nodes,
                    edges=edges,
                    batch_flags=[True, False, True],
                    _lazyllm_enable_report=True,
                ),
            )
        ]
        edges = [dict(iid='__start__', oid='2'), dict(iid='2', oid='__end__')]

        engine = LightEngine()
        engine.set_report_url(self.report_url)
        gid = engine.start(nodes, edges)
        assert engine.run(gid, [2, 3, 4, 5], 1, [1, 2, 3, 1]) == (4, 6, 8, 7)
        assert "prompt_tokens" in self.get_last_report()

    def test_engine_formatter(self):
        nodes = [dict(id='1', kind='Formatter', name='f1', args=dict(ftype='python', rule='[:]'))]
        edges = [dict(iid='__start__', oid='1'), dict(iid='1', oid='__end__')]

        engine = LightEngine()
        gid = engine.start(nodes, edges)
        assert engine.run(gid, [1, 2]) == [1, 2]

        engine.reset()
        nodes = [dict(id='1', kind='Formatter', name='f1', args=dict(ftype='json', rule='{a, c}'))]
        gid = engine.start(nodes, edges)
        assert engine.run(gid, '{"a": 1, "b": 2, "c": 3}') == dict(a=1, c=3)

        engine.reset()
        nodes = [dict(id='1', kind='Formatter', name='f1', args=dict(ftype='yaml', rule='[:]{a}'))]
        gid = engine.start(nodes, edges)
        assert engine.run(gid, '- a: 1\n  b: 2\n- a: 3\n  d: 4\n') == [dict(a=1), dict(a=3)]

        engine.reset()
        nodes = [dict(id='1', kind='Formatter', name='f1', args=dict(ftype='file', rule='decode'))]
        gid = engine.start(nodes, edges)
        assert engine.run(gid, 'hi') == 'hi'
        assert engine.run(gid, '<lazyllm-query>{"query":"aha","files":["path/to/file"]}') == \
               {"query": "aha", "files": ["path/to/file"]}

        engine.reset()
        nodes = [dict(id='1', kind='Formatter', name='f1', args=dict(ftype='file', rule='encode'))]
        gid = engine.start(nodes, edges)
        assert engine.run(gid, 'hi') == 'hi'
        assert engine.run(gid, {"query": "aha", "files": ["path/to/file"]}) == \
               '<lazyllm-query>{"query": "aha", "files": ["path/to/file"]}'

        engine.reset()
        nodes = [dict(id='1', kind='Formatter', name='f1', args=dict(ftype='file', rule='merge'))]
        gid = engine.start(nodes, edges)
        assert engine.run(gid, 'hi') == 'hi'
        assert engine.run(gid, 'hi', '<lazyllm-query>{"query":"aha","files":["path/to/file"]}') == \
               '<lazyllm-query>{"query": "hiaha", "files": ["path/to/file"]}'

    def test_engine_edge_formatter(self):
        nodes = [dict(id='1', kind='Code', name='m1', args=dict(code='def test(x: int):\n    return x\n')),
                 dict(id='2', kind='Code', name='m2',
                      args=dict(code='def test(x: int):\n    return [[x, 2*x], [3*x, 4*x]]\n')),
                 dict(id='3', kind='Code', name='m3',
                 args=dict(code='def test(x: int):\n    return dict(a=1, b=x * x)\n')),
                 dict(id='4', kind='Code', name='m4', args=dict(code='def test(x, y, z):\n    return f"{x}{y}{z}"\n'))]
        edges = [dict(iid='__start__', oid='1'), dict(iid='__start__', oid='2'), dict(iid='__start__', oid='3'),
                 dict(iid='1', oid='4'), dict(iid='2', oid='4', formatter='[:][1]'),
                 dict(iid='3', oid='4', formatter='[b]'), dict(iid='4', oid='__end__')]

        engine = LightEngine()
        gid = engine.start(nodes, edges)
        assert engine.run(gid, 1) == '1[2, 4]1'
        assert engine.run(gid, 2) == '2[4, 8]4'

    def test_engine_edge_formatter_from_start(self):
        nodes = [dict(id='1', kind='Code', name='m1', args=dict(code='def test(x: int):\n    return x\n'))]
        edges = [dict(iid='__start__', oid='1', formatter='[1:5]'), dict(iid='1', oid='__end__', formatter='[0:2]')]
        engine = LightEngine()
        gid = engine.start(nodes, edges)
        assert engine.run(gid, [0, 1, 2, 3, 4, 5]) == [1, 2]

    def test_engine_edge_formatter_start(self):
        nodes = [dict(id='1', kind='Code', name='m1', args=dict(code='def test(x: int): return x')),
                 dict(id='2', kind='Code', name='m2', args=dict(code='def test(x: int): return 2 * x')),
                 dict(id='3', kind='Code', name='m3', args=dict(code='def test(x, y): return x + y'))]
        edges = [dict(iid='__start__', oid='1', formatter='[0]'), dict(iid='__start__', oid='2', formatter='[1]'),
                 dict(iid='1', oid='3'), dict(iid='2', oid='3'), dict(iid='3', oid='__end__')]

        engine = LightEngine()
        gid = engine.start(nodes, edges)
        assert engine.run(gid, 3, 1) == 5
        assert engine.run(gid, 5, 3, 1) == 11

    def test_engine_formatter_end(self):
        nodes = [dict(id='1', kind='Code', name='m1', args=dict(code='def test(x: int):\n    return x\n')),
                 dict(id='2', kind='Code', name='m2',
                      args=dict(code='def test1(x: int):\n    return [[x, 2*x], [3*x, 4*x]]\n')),
                 # two unused node
                 dict(id='3', kind='Code', name='m3',
                      args=dict(code='def test2(x: int):\n    return dict(a=1, b=x * x)\n')),
                 dict(id='4', kind='Code', name='m4', args=dict(code='def test3(x, y, z):\n    return f"{x}{y}{z}"\n'))]
        edges = [dict(iid='__start__', oid='1'), dict(iid='__start__', oid='2'), dict(iid='2', oid='__end__'),
                 dict(iid='1', oid='__end__')]

        engine = LightEngine()
        gid = engine.start(nodes, edges)
        r = engine.run(gid, 1)
        print(r, type(r))
        print(isinstance(r, lazyllm.package))

        engine.reset()

        nodes = [dict(id='1', kind='Code', name='m1', args=dict(code='def test(x: int):\n    return x\n')),
                 dict(id='2', kind='Code', name='m2',
                      args=dict(code='def test1(x: int):\n    return [[x, 2*x], [3*x, 4*x]]\n')),
                 dict(id='3', kind='JoinFormatter', name='join', args=dict(type='to_dict', names=['a', 'b']))]
        edges = [dict(iid='__start__', oid='1'), dict(iid='__start__', oid='2'), dict(iid='2', oid='3'),
                 dict(iid='1', oid='3'), dict(iid='3', oid='__end__', formatter='*[a, b]')]
        engine = LightEngine()
        gid = engine.start(nodes, edges)
        r = engine.run(gid, 1)
        print(r, type(r))
        print(isinstance(r, lazyllm.package))

    def test_engine_join_stack(self):
        nodes = [dict(id='0', kind='Code', name='c1', args=dict(code='def test(x: int): return x')),
                 dict(id='1', kind='JoinFormatter', name='join', args=dict(type='stack'))]
        edges = [dict(iid='__start__', oid='0'), dict(iid='0', oid='1'), dict(iid='1', oid='__end__')]
        engine = LightEngine()
        gid = engine.start(nodes, edges)
        assert engine.run(gid, 1) == [1]
        assert engine.run(gid, '1') == ['1']
        assert engine.run(gid, [1]) == [[1]]

        engine.reset()

        nodes = [dict(id='0', kind='Code', name='c1', args=dict(code='def test(x: int): return x')),
                 dict(id='1', kind='Code', name='c2', args=dict(code='def test(x: int): return 2 * x')),
                 dict(id='2', kind='Code', name='c3', args=dict(code='def test(x: int): return 3 * x')),
                 dict(id='3', kind='JoinFormatter', name='join', args=dict(type='stack'))]
        edges = [dict(iid='__start__', oid='0'), dict(iid='__start__', oid='1'), dict(iid='__start__', oid='2'),
                 dict(iid='0', oid='3'), dict(iid='1', oid='3'), dict(iid='2', oid='3'), dict(iid='3', oid='__end__')]
        gid = engine.start(nodes, edges)
        assert engine.run(gid, 1) == [1, 2, 3]
        assert engine.run(gid, '1') == ['1', '11', '111']
        assert engine.run(gid, [1]) == [[1], [1, 1], [1, 1, 1]]

    def test_engine_join_sum(self):
        nodes = [dict(id='0', kind='Code', name='c1', args=dict(code='def test(x: int): return [x, 2 * x]')),
                 dict(id='1', kind='JoinFormatter', name='join', args=dict(type='sum'))]
        edges = [dict(iid='__start__', oid='0'), dict(iid='0', oid='1'), dict(iid='1', oid='__end__')]
        engine = LightEngine()
        gid = engine.start(nodes, edges)
        assert engine.run(gid, 1) == 3
        assert engine.run(gid, '1') == '111'
        assert engine.run(gid, [1]) == [1, 1, 1]

        engine.reset()

        nodes = [dict(id='0', kind='Code', name='c1', args=dict(code='def test(x: int): return x')),
                 dict(id='1', kind='Code', name='c2', args=dict(code='def test(x: int): return 2 * x')),
                 dict(id='2', kind='Code', name='c3', args=dict(code='def test(x: int): return 3 * x')),
                 dict(id='3', kind='JoinFormatter', name='join', args=dict(type='sum'))]
        edges = [dict(iid='__start__', oid='0'), dict(iid='__start__', oid='1'), dict(iid='__start__', oid='2'),
                 dict(iid='0', oid='3'), dict(iid='1', oid='3'), dict(iid='2', oid='3'), dict(iid='3', oid='__end__')]
        gid = engine.start(nodes, edges)
        assert engine.run(gid, 1) == 6
        assert engine.run(gid, '1') == '111111'
        assert engine.run(gid, [1]) == [1, 1, 1, 1, 1, 1]

    def test_engine_join_todict(self):
        nodes = [dict(id='0', kind='Code', name='c1', args=dict(code='def test(x: int): return x')),
                 dict(id='1', kind='Code', name='c2', args=dict(code='def test(x: int): return 2 * x')),
                 dict(id='2', kind='Code', name='c3', args=dict(code='def test(x: int): return 3 * x')),
                 dict(id='3', kind='JoinFormatter', name='join', args=dict(type='to_dict', names=['a', 'b', 'c']))]
        edges = [dict(iid='__start__', oid='0'), dict(iid='__start__', oid='1'), dict(iid='__start__', oid='2'),
                 dict(iid='0', oid='3'), dict(iid='1', oid='3'), dict(iid='2', oid='3'), dict(iid='3', oid='__end__')]
        engine = LightEngine()
        gid = engine.start(nodes, edges)
        assert engine.run(gid, 1) == dict(a=1, b=2, c=3)
        assert engine.run(gid, '1') == dict(a='1', b='11', c='111')
        assert engine.run(gid, [1]) == dict(a=[1], b=[1, 1], c=[1, 1, 1])

    def test_engine_update(self):
        plus1 = dict(id='1', kind='Code', name='m1', args=dict(code='def test(x: int):\n    return 1 + x\n'))
        double = dict(id='2', kind='Code', name='m2', args=dict(code='def test(x: int):\n    return 2 * x\n'))
        square = dict(id='3', kind='Code', name='m3', args=dict(code='def test(x: int):\n    return x * x\n'))
        ifs = dict(id='4', kind='Ifs', name='i1', args=dict(
            cond='def cond(x): return x < 10', true=[plus1, double], false=[square]
        ))
        nodes = [ifs]
        edges = [dict(iid='__start__', oid='4'), dict(iid='4', oid='__end__')]
        engine = LightEngine()
        gid = engine.start(nodes, edges)
        assert engine.run(gid, 1) == 4
        assert engine.run(gid, 5) == 12
        assert engine.run(gid, 10) == 100

        double = dict(id='2', kind='Code', name='m2', args=dict(code='def test(x: int):\n    return 3 * x\n'))
        ifs = dict(id='4', kind='Ifs', name='i1', args=dict(
            cond='def cond(x): return x < 10', true=[plus1, double], false=[square]
        ))
        nodes = [ifs]
        engine.update(gid, nodes, edges)

        assert engine.run(gid, 1) == 6
        assert engine.run(gid, 5) == 18
        assert engine.run(gid, 10) == 100

    def test_engine_join_join(self):
        nodes = [dict(id='0', kind='Code', name='c1', args=dict(code='def test(x: int): return x')),
                 dict(id='1', kind='Code', name='c2', args=dict(code='def test(x: int): return 2 * x')),
                 dict(id='2', kind='Code', name='c3', args=dict(code='def test(x: int): return 3 * x')),
                 dict(id='3', kind='JoinFormatter', name='join', args=dict(type='join'))]
        edges = [dict(iid='__start__', oid='0'), dict(iid='__start__', oid='1'), dict(iid='__start__', oid='2'),
                 dict(iid='0', oid='3'), dict(iid='1', oid='3'), dict(iid='2', oid='3'), dict(iid='3', oid='__end__')]
        engine = LightEngine()
        gid = engine.start(nodes, edges)
        assert engine.run(gid, '1') == '111111'

        nodes[-1] = dict(id='3', kind='JoinFormatter', name='join', args=dict(type='join', symbol='\n'))
        engine.update(gid, nodes, edges)
        assert engine.run(gid, '1') == '1\n11\n111'

    def test_engine_server(self):
        nodes = [dict(id='1', kind='Code', name='m1', args=dict(code='def test(x: int):\n    return 2 * x\n'))]
        edges = [dict(iid='__start__', oid='1'), dict(iid='1', oid='__end__')]
        resources = [dict(id='2', kind='server', name='s1', args=dict(port=None)),
                     dict(id='3', kind='web', name='w1', args=dict(port=None, title='网页', history=[], audio=False))
                    ]
        engine = LightEngine()
        gid = engine.start(nodes, edges, resources, gid='graph-1')
        assert engine.status(gid) == {'1': 'running', '2': lazyllm.launcher.Status.Running, '3': 'running'}
        assert engine.run(gid, 1) == 2
        time.sleep(3)

        server = engine.build_node('graph-1').func._g
        assert isinstance(server, lazyllm.ServerModule)
        m = lazyllm.UrlModule(url=server._url)
        assert m(2) == 4

        web = engine.build_node('graph-1').func._web
        assert engine.build_node('graph-1').func.api_url is not None
        assert engine.build_node('graph-1').func.web_url == web.url
        client = Client(web.url, download_files=web.cach_path)
        chat_history = [['123', None]]
        ans = client.predict(False, chat_history, False, False, api_name="/_respond_stream")
        assert ans[0][-1][-1] == '123123'
        client.close()
        lazyllm.launcher.cleanup()
        web.stop()

    def test_engine_stop_and_restart(self):
        resources = [dict(id='0', kind='LocalLLM', name='m1', args=dict(base_model='', deploy_method='dummy'))]
        nodes = [dict(id='1', kind='SharedLLM', name='s1', args=dict(llm='0', prompt=None))]
        edges = [dict(iid='__start__', oid='1'), dict(iid='1', oid='__end__')]

        engine = LightEngine()
        assert engine.status('123') == 'unknown'
        gid = engine.start(nodes, edges, resources, gid='123')
        assert gid == '123'

        r = engine.run(gid, '1234')
        assert 'reply for You are an AI-Agent developed by LazyLLM' in r
        assert '1234' in r

        assert engine.status(gid) == {'1': 'running', '0': lazyllm.launcher.Status.Running}
        engine.stop('0')

        assert engine.status(gid) == {'1': 'running', '0': lazyllm.launcher.Status.Cancelled}
        with pytest.raises((TimeoutException, urllib3.exceptions.NewConnectionError, RuntimeError)):
            with lazyllm.timeout(3):
                engine.run(gid, '1234567')

        engine.start('0')
        assert engine.status(gid) == {'1': 'running', '0': lazyllm.launcher.Status.Running}
        r = engine.run(gid, '12345')
        assert 'reply for You are an AI-Agent developed by LazyLLM' in r
        assert '12345' in r
        engine.stop(gid)
        assert engine.status(gid) == {'1': 'running', '0': lazyllm.launcher.Status.Cancelled}

    def test_engine_httptool(self):
        params = {'p1': '{{p1}}', 'p2': '{{p2}}'}
        headers = {'h1': '{{h1}}'}
        url = 'https://postman-echo.com/get'

        nodes = [
            dict(id='0', kind='Code', name='code1', args=dict(code='def p1(): return "foo"')),
            dict(id='1', kind='Code', name='code2', args=dict(code='def p2(): return "bar"')),
            dict(id='2', kind='Code', name='code3', args=dict(code='def h1(): return "baz"')),
            dict(id='3', kind='HttpTool', name='http', args=dict(
                method='GET', url=url, params=params, headers=headers, _lazyllm_arg_names=['p1', 'p2', 'h1']))
        ]
        edges = [dict(iid='__start__', oid='0'), dict(iid='__start__', oid='1'), dict(iid='__start__', oid='2'),
                 dict(iid='0', oid='3'), dict(iid='1', oid='3'), dict(iid='2', oid='3'), dict(iid='3', oid='__end__')]

        engine = LightEngine()
        gid = engine.start(nodes, edges, gid='graph-1')
        res = engine.run(gid)

        assert res['headers']['h1'] == 'baz'
        assert res['url'].endswith(f'{url[5:]}?p1=foo&p2=bar')

    def test_engine_httptool_with_output(self):
        params = {'p1': '{{p1}}', 'p2': '{{p2}}'}
        headers = {'h1': '{{h1}}'}
        url = 'https://postman-echo.com/get'

        nodes = [
            dict(id='0', kind='Code', name='code1', args=dict(code='def p1(): return "foo"')),
            dict(id='1', kind='Code', name='code2', args=dict(code='def p2(): return "bar"')),
            dict(id='2', kind='Code', name='code3', args=dict(code='def h1(): return "baz"')),
            dict(id='3', kind='HttpTool', name='http', args=dict(
                method='GET', url=url, params=params, headers=headers,
                outputs=['headers', 'url'], _lazyllm_arg_names=['p1', 'p2', 'h1']))
        ]
        edges = [dict(iid='__start__', oid='0'), dict(iid='__start__', oid='1'), dict(iid='__start__', oid='2'),
                 dict(iid='0', oid='3'), dict(iid='1', oid='3'), dict(iid='2', oid='3'), dict(iid='3', oid='__end__')]

        engine = LightEngine()
        gid = engine.start(nodes, edges, gid='graph-1')
        res = engine.run(gid)

        assert isinstance(res, lazyllm.package) and len(res) == 2
        assert res[0]['h1'] == 'baz'
        assert res[1].endswith(f'{url[5:]}?p1=foo&p2=bar')

        engine.reset()

        nodes[3]['args']['outputs'] = ['output']
        gid = engine.start(nodes, edges)
        res = engine.run(gid)
        assert res['headers']['h1'] == 'baz'

        engine.reset()

        nodes[3]['args']['outputs'] = ['headers']
        nodes[3]['args']['extract_from_result'] = True
        gid2 = engine.start(nodes, edges)
        res = engine.run(gid2)
        assert res['h1'] == 'baz'

    def test_engine_httptool_body(self):
        body = {'b1': '{{b1}}', 'b2': '{{b2}}'}
        headers = {'Content-Type': '{{h1}}'}
        url = 'https://jsonplaceholder.typicode.com/posts'

        nodes = [
            dict(id='0', kind='Constant', name='header', args="application/json"),
            dict(id='1', kind='Constant', name='body1', args="body1"),
            dict(id='2', kind='Constant', name='body2', args="body2"),
            dict(id='3', kind='HttpTool', name='http', args=dict(
                method='POST', url=url, body=body, headers=headers, _lazyllm_arg_names=['h1', 'b1', 'b2']))
        ]
        edges = [dict(iid='__start__', oid='0'), dict(iid='__start__', oid='1'), dict(iid='__start__', oid='2'),
                 dict(iid='0', oid='3'), dict(iid='1', oid='3'), dict(iid='2', oid='3'), dict(iid='3', oid='__end__')]

        engine = LightEngine()
        gid = engine.start(nodes, edges, gid='graph-1')
        res = engine.run(gid)

        assert res['b1'] == 'body1'
        assert res['b2'] == 'body2'

    def test_engine_status(self):
        resources = [dict(id='0', kind='LocalLLM', name='m1', args=dict(base_model='', deploy_method='dummy'))]
        llm_node = dict(id='1', kind='SharedLLM', name='s1', args=dict(llm='0', prompt=None))

        plus1 = dict(id='2', kind='Code', name='m1', args=dict(code='def test(x: int):\n    return 1 + x\n'))
        double = dict(id='3', kind='Code', name='m2', args=dict(code='def test(x: int):\n    return 2 * x\n'))
        square = dict(id='4', kind='Code', name='m3', args=dict(code='def test(x: int):\n    return x * x\n'))

        subgraph = dict(id='5', kind='SubGraph', name='subgraph', args=dict(nodes=[double, plus1]))
        ifs = dict(id='6', kind='Ifs', name='i1', args=dict(
            cond='def cond(x): return x % 2 == 0', true=plus1, false=[square]))
        loop = dict(id='7', kind='Loop', name='loop', args=dict(
            stop_condition='def cond(x): return x > 8', nodes=[double]))

        switch = dict(id='8', kind='Switch', name='sw1', args=dict(judge_on_full_input=True, nodes={
            1: [plus1, subgraph], 2: ifs, 3: loop, 5: [ifs]}))

        warp = dict(id='9', kind='Warp', name='w1', args=dict(nodes=[switch, plus1]))
        join = dict(id='10', kind='JoinFormatter', name='join', args=dict(type='join', symbol=', '))
        nodes = [warp, join, llm_node]
        engine = LightEngine()
        gid = engine.start(nodes, [], resources)

        assert '6, 4, 13, 26' in engine.run(gid, 1, 2, 3, 5)
        assert engine.status(gid) == {'9': {'8': {'2': 'running',
                                                  '5': {'3': 'running', '2': 'running'},
                                                  '6': {'2': 'running', '4': 'running'},
                                                  '7': {'3': 'running'}},
                                            '2': 'running'},
                                      '10': 'running',
                                      '1': 'running',
                                      '0': lazyllm.launcher.Status.Running}
        engine.stop('5')  # stop subgraph
        assert '__start__' in engine._nodes and '__end__' in engine._nodes
        engine.release_node(gid)
        assert '__start__' in engine._nodes and '__end__' in engine._nodes

    def test_engine_reader(self):
        resources = [dict(id='file-resource', kind='File', name='file', args=dict(id='file-resource'))]
        nodes = [dict(id='1', kind='Reader', name='m1', args=dict()),
                 dict(id='2', kind='Reader', name='m2', args=dict(file_resource_id='file-resource'))]
        data_root_dir = os.getenv("LAZYLLM_DATA_PATH")
        p = os.path.join(data_root_dir, "rag_master/default/__data/sources/道德经.txt")
        engine = LightEngine()
        gid = engine.start(nodes, [['__start__', '1'], ['1', '__end__']], resources)
        data = engine.run(gid, p)
        assert '道可道' in data

        engine.reset()
        gid = engine.start(nodes, [['__start__', '2'], ['2', '__end__']], resources)
<<<<<<< HEAD
        data = engine.run(gid, p)
        assert '道可道' in data

        engine.reset()
        gid = engine.start(nodes, [['__start__', '2'], ['2', '__end__']], resources)
=======
>>>>>>> b1460d46
        file = os.path.join(data_root_dir, "rag_master/default/__data/sources/大学.txt")
        data = engine.run(gid, p, _file_resources={'file-resource': file})
        assert '道可道' in data
        assert '大学之道' in data

@pytest.mark.skip_on_win
@pytest.mark.skip_on_mac
class TestEngineRAG(object):

    def test_rag(self):
        resources = [
            dict(id='0', kind='Document', name='d1', args=dict(
                dataset_path='rag_master', activated_groups=['CoarseChunk', '00'])),
            dict(id='00', kind='LocalEmbedding', name='e1', args=dict(base_model='bge-large-zh-v1.5'))]
        nodes = [dict(id='1', kind='Retriever', name='ret1',
                      args=dict(doc='0', group_name='CoarseChunk', similarity='bm25_chinese', topk=3)),
                 dict(id='4', kind='Reranker', name='rek1',
                      args=dict(type='ModuleReranker', output_format='content', join=True,
                                arguments=dict(model="bge-reranker-large", topk=3))),
                 dict(id='5', kind='Code', name='c1',
                      args=dict(code='def test(nodes, query): return f\'context_str={nodes}, query={query}\'')),
                 dict(id='6', kind='LocalLLM', name='m1', args=dict(base_model='', deploy_method='dummy'))]
        edges = [dict(iid='__start__', oid='1'), dict(iid='1', oid='4'), dict(iid='__start__', oid='4'),
                 dict(iid='4', oid='5'), dict(iid='__start__', oid='5'), dict(iid='5', oid='6'),
                 dict(iid='6', oid='__end__')]
        engine = LightEngine()
        gid = engine.start(nodes, edges, resources)
        r = engine.run(gid, '何为修身?')
        assert '所谓修身在正其心者' in r

        # test add doc_group
        resources[0] = dict(id='0', kind='Document', name='d1', args=dict(
            dataset_path='rag_master', server=True, activated_groups=['CoarseChunk', '00'], node_group=[
                dict(name='sentence', transform='SentenceSplitter', chunk_size=100, chunk_overlap=10)]))
        nodes.extend([dict(id='2', kind='Retriever', name='ret2',
                           args=dict(doc='0', group_name='sentence', similarity='bm25', topk=3)),
                      dict(id='3', kind='JoinFormatter', name='c', args=dict(type='sum'))])
        edges = [dict(iid='__start__', oid='1'), dict(iid='__start__', oid='2'), dict(iid='1', oid='3'),
                 dict(iid='2', oid='3'), dict(iid='3', oid='4'), dict(iid='__start__', oid='4'),
                 dict(iid='4', oid='5'), dict(iid='__start__', oid='5'), dict(iid='5', oid='6'),
                 dict(iid='6', oid='__end__')]
        engine = LightEngine()
        engine.update(gid, nodes, edges, resources)
        r = engine.run(gid, '何为修身?')
        assert '所谓修身在正其心者' in r<|MERGE_RESOLUTION|>--- conflicted
+++ resolved
@@ -12,10 +12,6 @@
 import threading
 import requests
 import os
-<<<<<<< HEAD
-
-=======
->>>>>>> b1460d46
 HOOK_PORT = 33733
 HOOK_ROUTE = "mock_post"
 fastapi_code = """
@@ -717,14 +713,6 @@
 
         engine.reset()
         gid = engine.start(nodes, [['__start__', '2'], ['2', '__end__']], resources)
-<<<<<<< HEAD
-        data = engine.run(gid, p)
-        assert '道可道' in data
-
-        engine.reset()
-        gid = engine.start(nodes, [['__start__', '2'], ['2', '__end__']], resources)
-=======
->>>>>>> b1460d46
         file = os.path.join(data_root_dir, "rag_master/default/__data/sources/大学.txt")
         data = engine.run(gid, p, _file_resources={'file-resource': file})
         assert '道可道' in data
