--- conflicted
+++ resolved
@@ -172,13 +172,9 @@
 squery2 = "What will the weather be like in celsius in Paris tomorrow?"
 mquery1 = "What's the weather like today in celsius in Tokyo and Paris."
 mquery2 = "What will the weather be like in fahrenheit in san francisco and beijing tomorrow?"
-<<<<<<< HEAD
 vModels = ['glm-4-9b-chat', 'qwen2-7b-instruct']
-=======
-vModels = ['GLM-4-9B-Chat', 'Qwen2-7B-Instruct']
 agentQuery = "What is 20+(2*4)? Calculate step by step."
 rewooquery = "What is the name of the cognac house that makes the main ingredient in The Hennchata?"
->>>>>>> cfc688d9
 
 class TestTrainableFunctionCall(object):
     @pytest.fixture(autouse=True)
