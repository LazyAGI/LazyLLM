--- conflicted
+++ resolved
@@ -1,11 +1,8 @@
 import os
-<<<<<<< HEAD
 import time
+import pytest
 
 import lazyllm
-=======
-import pytest
->>>>>>> 7dcba038
 from lazyllm.engine import LightEngine
 
 
