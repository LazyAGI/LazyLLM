import json
import pytest
import lazyllm
from lazyllm import fc_register
from lazyllm.tools import FunctionCall, FunctionCallAgent
from typing import Literal

@fc_register("tool")
def get_current_weather(location: str, unit: Literal["fahrenheit", "celsius"] = 'fahrenheit'):
    """
    Get the current weather in a given location

    Args:
        location (str): The city and state, e.g. San Francisco, CA.
        unit (str): The temperature unit to use. Infer this from the users location.
    """
    if 'tokyo' in location.lower():
        return json.dumps({'location': 'Tokyo', 'temperature': '10', 'unit': 'celsius'})
    elif 'san francisco' in location.lower():
        return json.dumps({'location': 'San Francisco', 'temperature': '72', 'unit': 'fahrenheit'})
    elif 'paris' in location.lower():
        return json.dumps({'location': 'Paris', 'temperature': '22', 'unit': 'celsius'})
    else:
        return json.dumps({'location': location, 'temperature': 'unknown'})

@fc_register("tool")
def get_n_day_weather_forecast(location: str, num_days: int, unit: Literal["celsius", "fahrenheit"] = 'fahrenheit'):
    """
    Get an N-day weather forecast

    Args:
        location (str): The city and state, e.g. San Francisco, CA.
        num_days (int): The number of days to forecast.
        unit (Literal['celsius', 'fahrenheit']): The temperature unit to use. Infer this from the users location.
    """
    if 'tokyo' in location.lower():
        return json.dumps({'location': 'Tokyo', 'temperature': '10', 'unit': 'celsius', "num_days": num_days})
    elif 'san francisco' in location.lower():
        return json.dumps({'location': 'San Francisco', 'temperature': '72', 'unit': 'fahrenheit', "num_days": num_days})
    elif 'paris' in location.lower():
        return json.dumps({'location': 'Paris', 'temperature': '22', 'unit': 'celsius', "num_days": num_days})
    else:
        return json.dumps({'location': location, 'temperature': 'unknown'})

@pytest.fixture()
def exe_onlinechat_chat(request):
    params = request.param if hasattr(request, 'param') else {}
    source = params.get('source', None)
    model = params.get('model', None)
    stream = params.get('stream', False)
    query = params.get("query", "")
    if not query:
        raise ValueError(f"query: {query} cannot be empty.")
    sources = ["kimi", "glm", "qwen", "sensenova"]
    if source is None or source not in sources:
        raise ValueError(f"The source {source} field must contain the value in the list {sources}")
    if model:
        llm = lazyllm.OnlineChatModule(source=source, model=model, stream=stream)
    else:
        llm = lazyllm.OnlineChatModule(source=source, stream=stream)

    print(f"\nStarting test 【{source}】chat")
<<<<<<< HEAD
    ret = llm(query, [])
=======
    ret = llm(query, llm_chat_history=[])
>>>>>>> 595cbac4
    yield ret
    print(f"\n【{source}】chat test done.")

@pytest.fixture()
def exe_onlinechat_single_function_call(request):
    params = request.param if hasattr(request, 'param') else {}
    source = params.get('source', None)
    model = params.get('model', None)
    stream = params.get('stream', False)
    tools = params.get("tools", [])
    query = params.get("query", "")
    if not query or not tools:
        raise ValueError(f"query: {query} and tools cannot be empty.")
    sources = ["kimi", "glm", "qwen", "sensenova"]
    if source is None or source not in sources:
        raise ValueError(f"The source {source} field must contain the value in the list {sources}")
    if model:
        llm = lazyllm.OnlineChatModule(source=source, model=model, stream=stream)
    else:
        llm = lazyllm.OnlineChatModule(source=source, stream=stream)

    print(f"\nStarting test 【{source}】 function calling")
    fc = FunctionCall(llm, tools)
    ret = fc(query, [])
    yield ret
    print(f"\n【{source}】 function calling test done.")

@pytest.fixture()
def exe_onlinechat_parallel_function_call(request):
    params = request.param if hasattr(request, 'param') else {}
    source = params.get('source', None)
    model = params.get('model', None)
    stream = params.get('stream', False)
    tools = params.get("tools", [])
    query = params.get("query", "")
    if not query or not tools:
        raise ValueError(f"query: {query} and tools: {tools} cannot be empty.")
    sources = ["kimi", "glm", "qwen", "sensenova"]
    if source is None or source not in sources:
        raise ValueError(f"The source {source} field must contain the value in the list {sources}")
    if model:
        llm = lazyllm.OnlineChatModule(source=source, model=model, stream=stream)
    else:
        llm = lazyllm.OnlineChatModule(source=source, stream=stream)

    agent = FunctionCallAgent(llm, tools)
    print(f"\nStarting test 【{source}】parallel function calling")
    ret = agent(query, [])
    yield ret
    print(f"\n【{source}】parallel function calling test done.")

tools = ["get_current_weather", "get_n_day_weather_forecast"]
squery = "What's the weather like today in celsius in Tokyo."
mquery = "What's the weather like today in celsius in Tokyo and Paris."

class TestOnlineChatFunctionCall(object):
    @pytest.mark.parametrize("exe_onlinechat_chat",
                             [{'source': 'sensenova', 'model': 'SenseChat-Turbo', 'query': squery}],
                             indirect=True)
    def test_onlinechat_chat(self, exe_onlinechat_chat):
        ret = exe_onlinechat_chat
        assert isinstance(ret, str, )

    @pytest.mark.parametrize("exe_onlinechat_single_function_call",
                             [{'source': 'glm', "model": "GLM-4-Flash", "tools": tools, "query": squery},
                              {'source': 'qwen', "model": "qwen-turbo", "tools": tools, "query": squery}],
                             indirect=True)
    def test_onlinechat_single_function_call(self, exe_onlinechat_single_function_call):
        ret = exe_onlinechat_single_function_call
        assert isinstance(ret, list)

    @pytest.mark.parametrize("exe_onlinechat_parallel_function_call",
                             [{'source': 'kimi', 'tools': tools, 'query': mquery}],
                             indirect=True)
    def test_onlinechat_parallel_function_call(self, exe_onlinechat_parallel_function_call):
        ret = exe_onlinechat_parallel_function_call
        assert isinstance(ret, str)<|MERGE_RESOLUTION|>--- conflicted
+++ resolved
@@ -60,11 +60,7 @@
         llm = lazyllm.OnlineChatModule(source=source, stream=stream)
 
     print(f"\nStarting test 【{source}】chat")
-<<<<<<< HEAD
-    ret = llm(query, [])
-=======
     ret = llm(query, llm_chat_history=[])
->>>>>>> 595cbac4
     yield ret
     print(f"\n【{source}】chat test done.")
 
