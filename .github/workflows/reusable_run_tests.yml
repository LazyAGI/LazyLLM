--- conflicted
+++ resolved
@@ -46,22 +46,13 @@
           pip install pytest-xdist
           mkdir -p $LAZYLLM_HOME
           source ~/ENV/env.sh
-<<<<<<< HEAD
-          if [ -f .pytest_cache/v/cache/lastfailed ]; then
+          if [ -f ${{ inputs.tests_dir }}/.pytest_cache/v/cache/lastfailed ]; then
             pytest --lf --last-failed-no-failures=none -n ${{ inputs.nproc }} --dist=loadfile \
-=======
-          if [ -f ${{ inputs.tests_dir }}/.pytest_cache/v/cache/lastfailed ]; then
-            pytest --lf --last-failed-no-failures=none \
->>>>>>> 8293cc8e
               -m "${{ inputs.markers }}" --order-scope=class --durations=0 --reruns=2 -v --cov=lazyllm --cov-append --cov-report=html \
               --override-ini=cache_dir=${{ inputs.tests_dir }}/.pytest_cache \
               ${{ inputs.tests_dir }}
           else
-<<<<<<< HEAD
             pytest -n ${{ inputs.nproc }} --dist=loadfile -m "${{ inputs.markers }}" --order-scope=class --durations=0 --reruns=2 -v --cov=lazyllm --cov-append --cov-report=html \
-=======
-            pytest -m "${{ inputs.markers }}" --order-scope=class --durations=0 --reruns=2 -v --cov=lazyllm --cov-append --cov-report=html \
               --override-ini=cache_dir=${{ inputs.tests_dir }}/.pytest_cache \
->>>>>>> 8293cc8e
               ${{ inputs.tests_dir }}
           fi