--- conflicted
+++ resolved
@@ -129,13 +129,9 @@
       CI_PATH: ${{ needs.TestSetup.outputs.ci_path }}
       changed_files: ${{ needs.TestSetup.outputs.changed_files }}
       markers: "not skip_on_linux"
-<<<<<<< HEAD
-      tests_dir: "tests/basic_tests/"
+      tests_dir: "tests/basic_tests"
       launcher: "empty"
       nproc: 4
-=======
-      tests_dir: "tests/basic_tests"
->>>>>>> 8293cc8e
 
   AdvancedStandardTests:
     needs: [Clone, TestSetup]
@@ -144,13 +140,9 @@
       CI_PATH: ${{ needs.TestSetup.outputs.ci_path }}
       changed_files: ${{ needs.TestSetup.outputs.changed_files }}
       markers: "not skip_on_linux"
-<<<<<<< HEAD
-      tests_dir: "tests/advanced_tests/standard_test/"
+      tests_dir: "tests/advanced_tests/standard_test"
       launcher: "sco"
       nproc: 1
-=======
-      tests_dir: "tests/advanced_tests/standard_test"
->>>>>>> 8293cc8e
 
   AdvancedFullTests:
     needs: [Clone, TestSetup]
@@ -159,13 +151,9 @@
       CI_PATH: ${{ needs.TestSetup.outputs.ci_path }}
       changed_files: ${{ needs.TestSetup.outputs.changed_files }}
       markers: "not skip_on_linux"
-<<<<<<< HEAD
-      tests_dir: "tests/advanced_tests/full_test/"
+      tests_dir: "tests/advanced_tests/full_test"
       launcher: "sco"
       nproc: 1
-=======
-      tests_dir: "tests/advanced_tests/full_test"
->>>>>>> 8293cc8e
 
   check_online_changes:
     runs-on: tps_sco_nv
