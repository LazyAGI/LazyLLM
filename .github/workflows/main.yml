name: CI
on:
  workflow_dispatch:
  push:
    branches:
      - main
    paths-ignore:
      - "**.md"
      - ".git*"
      - "docs/**"
  pull_request_target:
    branches:
      - main
    paths-ignore:
      - "**.md"
      - ".git*"
      - "docs/**"

env:
  CI_PATH: '/home/mnt/platform_ci/GitHub/${{ github.repository }}/${{ github.run_number }}'
  POETRY_VERSION: "1.8.3"
  PYTHON_VERSION: "3.10.9"

concurrency:
  group: ${{ github.workflow }}-${{ github.event_name }}-${{ github.ref }}
  cancel-in-progress: true

jobs:
  lint:
    runs-on: ubuntu-latest
    steps:
      - name: Checkout code
        uses: actions/checkout@v4
        with:
          ref: ${{ github.event.pull_request.head.sha }}  # Push event: Roll back to checkout target's HEAD.
          fetch-depth: 2

      - name: Get changed files
        id: changed_files
        uses: tj-actions/changed-files@v47
        with:
          files_yaml: |
            python:
              - ./**.py

      - name: Set up Python
        uses: actions/setup-python@v5
        with:
          python-version: '3.10.9'

      - name: Install dependencies
        run: |
          pip install flake8
          pip install flake8-bugbear
          pip install flake8-quotes

      - name: Run flake8
        run: |
          CHANGED_FILES="${{ steps.changed_files.outputs.python_all_changed_files }}"
          if [ -n "$CHANGED_FILES" ]; then
            echo "Changed Python files: $CHANGED_FILES"
            make lint-only-diff CHANGED_FILES="$CHANGED_FILES"
          else
            echo "No Python files changed, skipping lint"
          fi

  doc_check:
    runs-on: tps_sco_nv
    steps:
      - name: Checkout code
        uses: actions/checkout@v4
        with:
          ref: ${{ github.event.pull_request.head.sha }}

      - name: Run DocCheck
        run: |
          pip install -r tests/requirements.txt
          pytest --lf --durations=0 -v tests/doc_check

  clone:
    if: |
      !contains(github.event.head_commit.message, '[skip ci]')
      && !contains(github.event.pull_request.title, '[skip ci]')
    needs: [ lint, doc_check ]
    runs-on: tps_sco_nv
    environment: protected
    outputs:
      changed_files: ${{ steps.changed_files_yaml.outputs.all_changed_files }}
    steps:
      - name: Checkout code
        uses: actions/checkout@v4
        with:
          ref: ${{ github.event.pull_request.head.sha }}
          fetch-depth: 2

      - name: Get changed files
        id: changed_files_yaml
        uses: tj-actions/changed-files@v47

      - name: List all changed files
        run: |
          echo "ALL_CHANGED_FILES:"
          for file in ${{ steps.changed_files_yaml.outputs.all_changed_files }}; do
            echo "$file"
          done
          echo ""

      - name: Fetch base branch for PR
        if: github.event_name == 'pull_request'
        run: |
          git fetch origin ${{ github.event.pull_request.base.ref }} --depth=1

      - name: Build doc
        run: |
          set -e
          pip install -r requirements.txt
          pip install -r docs/requirements.txt
          python docs/add_docstrings.py

      - name: Setup CI directory
        run: |
          set -ex
          echo ${{ env.CI_PATH }}
          mkdir -p ${{ env.CI_PATH }}
          rm -rf ${{ env.CI_PATH }}/* ${{ env.CI_PATH }}/.[!.]*
          mv $GITHUB_WORKSPACE/* $GITHUB_WORKSPACE/.[!.]* ${{ env.CI_PATH }}/
          cd ${{ env.CI_PATH }}
          pip install -r tests/requirements.txt

  basic_tests:
    runs-on: tps_sco_nv
    needs: [ clone ]
    steps:
      - name: Checkout code
        uses: actions/checkout@v4
        with:
          ref: ${{ github.event.pull_request.head.sha }}

      - name: RunTests
        uses: ./.github/actions/run_tests
        with:
          working_directory: ${{ env.CI_PATH }}
          changed_files: ${{ needs.Clone.outputs.changed_files }}
          markers: "not skip_on_linux"
          tests_dir: "tests/basic_tests"
          launcher: "empty"
          nproc: 4

<<<<<<< HEAD
  TestSetup:
    runs-on: ubuntu-latest
    outputs:
      ci_path: ${{ steps.set_path.outputs.ci_path }}
      changed_files: ${{ steps.changed_files.outputs.all_changed_files }}
=======
  advanced_tests:
    runs-on: tps_sco_nv
    needs: [ clone ]
>>>>>>> 4a752997
    steps:
      - name: Checkout code
        uses: actions/checkout@v4
        with:
          ref: ${{ github.event.pull_request.head.sha }}

<<<<<<< HEAD
      - name: Checkout code
        uses: actions/checkout@v4
        with:
          fetch-depth: 0

      - name: Get changed files
        id: changed-files
        uses: tj-actions/changed-files@v47

      - name: List all changed files
        run: |
          echo "ALL_CHANGED_FILES:"
          for file in ${{ steps.changed-files.outputs.all_changed_files }}; do
            echo "$file"
          done
          echo ""

  BasicTests:
    needs: [Clone, TestSetup]
    uses: ./.github/workflows/reusable_run_tests.yml
    with:
      CI_PATH: ${{ needs.TestSetup.outputs.ci_path }}
      changed_files: ${{ needs.TestSetup.outputs.changed_files }}
      markers: "not skip_on_linux"
      tests_dir: "tests/basic_tests"
      launcher: "empty"
      nproc: 4

  AdvancedTests:
    needs: [Clone, TestSetup]
    uses: ./.github/workflows/reusable_run_tests.yml
    with:
      CI_PATH: ${{ needs.TestSetup.outputs.ci_path }}
      changed_files: ${{ needs.TestSetup.outputs.changed_files }}
      markers: "not skip_on_linux"
      tests_dir: "tests/advanced_tests"
      launcher: "sco"
      nproc: 1

  EngineTests:
    needs: [Clone, TestSetup]
    uses: ./.github/workflows/reusable_run_tests.yml
    with:
      CI_PATH: ${{ needs.TestSetup.outputs.ci_path }}
      changed_files: ${{ needs.TestSetup.outputs.changed_files }}
      markers: "not skip_on_linux"
      tests_dir: "tests/engine_tests"
      launcher: "sco"
      nproc: 1

  check_online_changes:
=======
      - name: RunTests
        uses: ./.github/actions/run_tests
        with:
          working_directory: ${{ env.CI_PATH }}
          changed_files: ${{ needs.Clone.outputs.changed_files }}
          markers: "not skip_on_linux"
          tests_dir: "tests/advanced_tests"

  engine_tests:
>>>>>>> 4a752997
    runs-on: tps_sco_nv
    needs: [ clone ]
    steps:
      - name: Checkout code
        uses: actions/checkout@v4
        with:
          ref: ${{ github.event.pull_request.head.sha }}

      - name: RunTests
        uses: ./.github/actions/run_tests
        with:
          working_directory: ${{ env.CI_PATH }}
          changed_files: ${{ needs.Clone.outputs.changed_files }}
          markers: "not skip_on_linux"
          tests_dir: "tests/engine_tests"

  charge_tests:
    runs-on: tps_sco_nv
    needs: [ clone ]
    steps:
      - name: Checkout code
        uses: actions/checkout@v4 # For run_tests afterwards.
        with:
          ref: ${{ github.event.pull_request.head.sha }}

      - name: Load cache
        uses: ./.github/actions/load_cache
        with:
          working_directory: ${{ env.CI_PATH }}

      - name: Clone LazyLLM-Cache for Output and Cache
        run: |
          cd ${{ env.CI_PATH }}
          echo "LAZYLLM_TEMP_DIR=github_cache/output" >> $GITHUB_ENV
          echo "LAZYLLM_CACHE_DIR=github_cache/paid_llm_cache" >> $GITHUB_ENV

      - name: Set Cache Mode Based on Run Context
        run: |
          echo "GITHUB_RUN_ATTEMPT=$GITHUB_RUN_ATTEMPT"
          echo "LAZYLLM_CACHE_ONLINE_MODULE=True" >> $GITHUB_ENV
          echo "LAZYLLM_CACHE_STRATEGY=sqlite" >> $GITHUB_ENV
          if [ "$GITHUB_RUN_ATTEMPT" = "1" ] && [ "$GITHUB_EVENT_NAME" = "push" ]; then
            echo "This is the first run, and push to main branch."
            echo "LAZYLLM_CACHE_MODE=RW" >> $GITHUB_ENV
          elif [ "$GITHUB_RUN_ATTEMPT" != "1" ] && [ "$GITHUB_EVENT_NAME" = "push" ]; then
            echo "This is a re-run! (GITHUB_RUN_ATTEMPT=$GITHUB_RUN_ATTEMPT), and push to main branch."
            echo "LAZYLLM_CACHE_MODE=WO" >> $GITHUB_ENV
          elif [ "$GITHUB_EVENT_NAME" = "pull_request" ]; then
            echo "This is a pull request from other branch to main."
            echo "LAZYLLM_CACHE_MODE=RO" >> $GITHUB_ENV
          fi
          echo "LAZYLLM_TEMP_DIR: $LAZYLLM_TEMP_DIR"
          echo "LAZYLLM_CACHE_DIR: $LAZYLLM_CACHE_DIR"
          echo "LAZYLLM_CACHE_MODE: $LAZYLLM_CACHE_MODE"
          echo "LAZYLLM_CACHE_STRATEGY: $LAZYLLM_CACHE_STRATEGY"
          echo "LAZYLLM_CACHE_ONLINE_MODULE: $LAZYLLM_CACHE_ONLINE_MODULE"

      - name: RunTests
<<<<<<< HEAD
        id: exe_ci
        run: |
          cd ${{ env.CI_PATH }}
          pip install -r tests/requirements.txt
          export PYTHONPATH=$PWD:$PYTHONPATH
          export LAZYLLM_DATA_PATH=/mnt/lustre/share_data/lazyllm/data/
          export LAZYLLM_MODEL_PATH=/mnt/lustre/share_data/lazyllm/models
          export LAZYLLM_HOME="${{ env.CI_PATH }}/${{ github.run_id }}-${{ github.job }}"
          mkdir -p $LAZYLLM_HOME
          source ~/ENV/env.sh
          if [ -f tests/charge_tests/.pytest_cache/v/cache/lastfailed ]; then
            python -m pytest --lf --last-failed-no-failures=none -m "not skip_on_linux" --order-scope=class --durations=0 \
              --reruns=2 -v --cov=lazyllm --cov-append --cov-report=html --override-ini=cache_dir=tests/charge_tests/.pytest_cache \
              tests/charge_tests
          else
            python -m pytest -m "not skip_on_linux" --order-scope=class --durations=0 --reruns=2 -v --cov=lazyllm --cov-append \
             --cov-report=html  --override-ini=cache_dir=tests/charge_tests/.pytest_cache tests/charge_tests
          fi
=======
        id: RunTests
        uses: ./.github/actions/run_tests
        with:
          working_directory: ${{ env.CI_PATH }}
          changed_files: ${{ needs.Clone.outputs.changed_files }}
          markers: "not skip_on_linux"
          tests_dir: "tests/charge_tests"
>>>>>>> 4a752997

      - name: Update LazyLLM-Cache
        if: ${{ success() && steps.RunTests.conclusion == 'success' && github.event_name == 'push' }}
        run: |
          cd ${{ env.CI_PATH }}
          cd github_cache
          ls -alh .
          if [ -n "$(git status --porcelain)" ]; then
            echo "Detected file changes, committing to main branch..."
            git add .
            git commit -m "ci: auto-commit workflow changes [skip ci]"
            git push origin main
            echo "Changes successfully committed to main branch"
          else
            echo "No file changes detected, no commit needed"
          fi

  coverage_linux:
    runs-on: ubuntu-latest
<<<<<<< HEAD
    needs: [ BasicTests, AdvancedTests, EngineTests, ChargeTests ]
=======
    needs: [ basic_tests, advanced_tests, engine_tests, charge_tests ]
>>>>>>> 4a752997
    steps:
      - name: Add Coverage Report Link to Summary
        run: |
          echo "## 代码覆盖率报告" >> $GITHUB_STEP_SUMMARY
          echo "分支： ${GITHUB_REF}" >> $GITHUB_STEP_SUMMARY
          echo "提交 SHA： ${GITHUB_SHA}" >> $GITHUB_STEP_SUMMARY
          echo "您可以通过以下链接查看详细报告：" >> $GITHUB_STEP_SUMMARY
          echo "[http://10.210.0.49:8088/${GITHUB_RUN_NUMBER}/htmlcov](http://10.210.0.49:8088/${GITHUB_RUN_NUMBER}/htmlcov)" >> $GITHUB_STEP_SUMMARY

  build_and_test_package:
    runs-on: ubuntu-latest
    needs: [ clone ]
    steps:
      - uses: actions/checkout@v4
        with:
          submodules: false
          fetch-depth: 0

      - name: Init specific submodule
        run: |
          git submodule init LazyLLM-Env
          git submodule update LazyLLM-Env

      - name: Set up python
        uses: actions/setup-python@v5
        with:
          python-version: ${{ env.PYTHON_VERSION }}

      - name: Install Poetry
        uses: snok/install-poetry@v1
        with:
          version: ${{ env.POETRY_VERSION }}

      - name: Install deps
        run: |
          set -ex
          cp LazyLLM-Env/poetry.lock . 
          export POETRY_CACHE_DIR=$(mktemp -d)
          poetry install
          rm -rf $POETRY_CACHE_DIR

      - name: Build
        run: poetry build

      - name: Test installing built package
        run: python -m pip install .

      - name: Test import
        working-directory: /tmp
        run: python -c "import lazyllm"

      - name: Check requirements
        run: |
          pip install toml
          python scripts/check_requirements.py

  mac_basic_tests:
    needs: [ clone ]
    runs-on: macos-latest
    steps:
      - name: Checkout code
        uses: actions/checkout@v4
        with:
          ref: ${{ github.event.pull_request.head.sha }}
          submodules: false

      - name: Setup
        uses: ./.github/actions/setup
        with:
          tests_dir: "tests/basic_tests"

      - name: Download model
        run: |
          pip install modelscope
          mkdir -p /Users/runner/.lazyllm
          mkdir -p /Users/runner/.cache/modelscope/hub
          ln -s /Users/runner/.cache/modelscope/hub /Users/runner/.lazyllm/model
          modelscope download qwen/qwen2-1.5b &

      - name: RunTests
        run: |
          git clone https://$GITHUB_TOKEN@github.com/LazyAGI/LazyLLM-Data.git /tmp/lazyllm/data
          brew install ffmpeg
          pip install -r tests/requirements.txt
          pip install -r tests/requirements_mac.txt
          export LAZYLLM_DATA_PATH=/tmp/lazyllm/data
          pytest --lf --last-failed-no-failures=all -m "not skip_on_mac" -v \
            --override-ini=cache_dir=tests/basic_tests/.pytest_cache --reruns=2 tests/basic_tests/
        timeout-minutes: 30
        env:
          GITHUB_TOKEN: ${{ secrets.PERSONAL_GITHUB_TOKEN }}

      - name: Save pytest cache
        if: always()
        uses: actions/cache/save@v4
        with:
          path: tests/basic_tests/.pytest_cache
          key: ${{ github.job }}-${{ github.event_name == 'pull_request_target' &&
            github.event.pull_request.head.sha || github.sha }}

  mac_charge_tests:
    needs: [ clone ]
    runs-on: macos-latest
    steps:
      - name: Checkout code
        uses: actions/checkout@v4
        with:
          ref: ${{ github.event.pull_request.head.sha }}
          submodules: false

      - name: Setup
        uses: ./.github/actions/setup
        with:
          tests_dir: "tests/charge_tests"

      - name: Load cache
        uses: ./.github/actions/load_cache

      - name: Create Output and Cache Directories
        run: |
          echo "LAZYLLM_TEMP_DIR=github_cache/output" >> $GITHUB_ENV
          echo "LAZYLLM_CACHE_DIR=github_cache/paid_llm_cache" >> $GITHUB_ENV
      
      - name: Set Cache Mode Based on Run Context
        run: |
          echo "GITHUB_RUN_ATTEMPT=$GITHUB_RUN_ATTEMPT"
          echo "LAZYLLM_CACHE_ONLINE_MODULE=True" >> $GITHUB_ENV
          echo "LAZYLLM_CACHE_STRATEGY=sqlite" >> $GITHUB_ENV
          echo "LAZYLLM_CACHE_MODE=RO" >> $GITHUB_ENV
          echo "LAZYLLM_TEMP_DIR: $LAZYLLM_TEMP_DIR"
          echo "LAZYLLM_CACHE_DIR: $LAZYLLM_CACHE_DIR"
          echo "LAZYLLM_CACHE_MODE: $LAZYLLM_CACHE_MODE"
          echo "LAZYLLM_CACHE_STRATEGY: $LAZYLLM_CACHE_STRATEGY"
          echo "LAZYLLM_CACHE_ONLINE_MODULE: $LAZYLLM_CACHE_ONLINE_MODULE"

      - name: Run tests
        run: |
          git clone https://$GITHUB_TOKEN@github.com/LazyAGI/LazyLLM-Data.git /tmp/lazyllm/data
          pip install -r tests/requirements.txt
          export LAZYLLM_DATA_PATH=/tmp/lazyllm/data
          if [ -f tests/charge_tests/.pytest_cache/v/cache/lastfailed ]; then
            pytest --lf --last-failed-no-failures=none \
              -m "not skip_on_mac" --order-scope=class -v --reruns=2 \
              --override-ini=cache_dir=tests/charge_tests/.pytest_cache \
              tests/charge_tests
          else
            pytest \
              -m "not skip_on_mac" --order-scope=class -v --reruns=2 \
              --override-ini=cache_dir=tests/charge_tests/.pytest_cache \
              tests/charge_tests
          fi
        env:
          CHANGED_FILES: ${{ needs.Clone.outputs.changed_files }}
          LAZYLLM_KIMI_API_KEY: ${{ secrets.LAZYLLM_KIMI_API_KEY }}
          LAZYLLM_GLM_API_KEY: ${{ secrets.LAZYLLM_GLM_API_KEY }}
          LAZYLLM_GLM_MODEL_NAME: ${{ secrets.LAZYLLM_GLM_MODEL_NAME }}
          LAZYLLM_QWEN_API_KEY: ${{ secrets.LAZYLLM_QWEN_API_KEY }}
          LAZYLLM_QWEN_MODEL_NAME: ${{ secrets.LAZYLLM_QWEN_MODEL_NAME }}
          LAZYLLM_QWEN_TEXT2IMAGE_MODEL_NAME: ${{ secrets.LAZYLLM_QWEN_TEXT2IMAGE_MODEL_NAME }}
          LAZYLLM_SENSENOVA_API_KEY: ${{ secrets.LAZYLLM_SENSENOVA_API_KEY }}
          LAZYLLM_SENSENOVA_SECRET_KEY: ${{ secrets.LAZYLLM_SENSENOVA_SECRET_KEY }}
          LAZYLLM_DOUBAO_API_KEY: ${{ secrets.LAZYLLM_DOUBAO_API_KEY }}
          LAZYLLM_DOUBAO_MODEL_NAME: ${{ secrets.LAZYLLM_DOUBAO_MODEL_NAME }}
          LAZYLLM_SILICONFLOW_API_KEY: ${{ secrets.LAZYLLM_SILICONFLOW_API_KEY }}
          LAZYLLM_SILICONFLOW_MODEL_NAME: ${{ secrets.LAZYLLM_SILICONFLOW_MODEL_NAME }}
          LAZYLLM_MINIMAX_API_KEY: ${{ secrets.LAZYLLM_MINIMAX_API_KEY }}
          LAZYLLM_MINIMAX_MODEL_NAME: ${{ secrets.LAZYLLM_MINIMAX_MODEL_NAME }}
          LAZYLLM_PostgreSQL_URL: ${{ secrets.LAZYLLM_PostgreSQL_URL }}
          GITHUB_TOKEN: ${{ secrets.PERSONAL_GITHUB_TOKEN }}
        timeout-minutes: 25

      - name: Save pytest cache
        if: always()
        uses: actions/cache/save@v4
        with:
          path: tests/charge_tests/.pytest_cache
          key: ${{ github.job }}-${{ github.event_name == 'pull_request_target' &&
            github.event.pull_request.head.sha || github.sha }}

  win_basic_tests:
    needs: [ clone ]
    runs-on: windows-latest
    steps:
      - name: Checkout code
        uses: actions/checkout@v4
        with:
          ref: ${{ github.event.pull_request.head.sha }}
          submodules: false

      - name: Setup
        uses: ./.github/actions/setup
        with:
          tests_dir: "tests/basic_tests"

      - name: Download model
        shell: bash
        run: |
          pip install modelscope pyyaml
          mkdir C:/Users/runneradmin/.lazyllm
          ls C:/Users/runneradmin/.lazyllm
          mkdir -p C:/Users/runneradmin/.cache/modelscope/hub
          ln -s  C:/Users/runneradmin/.cache/modelscope/hub C:/Users/runneradmin/.lazyllm/model
          modelscope download qwen/qwen2-1.5b &

      - name: Run tests
        shell: bash
        run: |
          git clone https://$GITHUB_TOKEN@github.com/LazyAGI/LazyLLM-Data.git D:/a/LazyLLM/data
          powershell -Command "Set-ExecutionPolicy RemoteSigned -Scope CurrentUser -Force; irm get.scoop.sh | iex"
          export PATH="$HOME/scoop/shims:$PATH"
          scoop install ffmpeg
          pip install -r tests/requirements.txt
          export LAZYLLM_DATA_PATH=D:/a/LazyLLM/data
          python -m pytest --lf --last-failed-no-failures=all -m "not skip_on_win" -v --reruns=2 \
            --override-ini=cache_dir=tests/basic_tests/.pytest_cache tests/basic_tests
        timeout-minutes: 30
        env:
          GITHUB_TOKEN: ${{ secrets.PERSONAL_GITHUB_TOKEN }}

      - name: Save pytest cache
        if: always()
        uses: actions/cache/save@v4
        with:
          path: tests/basic_tests/.pytest_cache
          key: ${{ github.job }}-${{ github.event_name == 'pull_request_target' &&
            github.event.pull_request.head.sha || github.sha }}

  win_charge_tests:
    needs: [ clone ]
    runs-on: windows-latest
    steps:
      - name: Checkout code
        uses: actions/checkout@v4
        with:
          ref: ${{ github.event.pull_request.head.sha }}
          submodules: false

      - name: Setup
        uses: ./.github/actions/setup
        with:
          tests_dir: "tests/charge_tests"

      - name: Load cache
        uses: ./.github/actions/load_cache

      - name: Create Output and Cache Directories
        shell: bash
        run: |
          echo "LAZYLLM_TEMP_DIR=github_cache/output" >> $GITHUB_ENV
          echo "LAZYLLM_CACHE_DIR=github_cache/paid_llm_cache" >> $GITHUB_ENV
      
      - name: Set Cache Mode Based on Run Context
        shell: bash
        run: |
          echo "GITHUB_RUN_ATTEMPT=$GITHUB_RUN_ATTEMPT"
          echo "LAZYLLM_CACHE_ONLINE_MODULE=True" >> $GITHUB_ENV
          echo "LAZYLLM_CACHE_STRATEGY=sqlite" >> $GITHUB_ENV
          echo "LAZYLLM_CACHE_MODE=RO" >> $GITHUB_ENV
          echo "LAZYLLM_TEMP_DIR: $LAZYLLM_TEMP_DIR"
          echo "LAZYLLM_CACHE_DIR: $LAZYLLM_CACHE_DIR"
          echo "LAZYLLM_CACHE_MODE: $LAZYLLM_CACHE_MODE"
          echo "LAZYLLM_CACHE_STRATEGY: $LAZYLLM_CACHE_STRATEGY"
          echo "LAZYLLM_CACHE_ONLINE_MODULE: $LAZYLLM_CACHE_ONLINE_MODULE"

      - name: charge_tests
        shell: bash
        run: |
         git clone https://$GITHUB_TOKEN@github.com/LazyAGI/LazyLLM-Data.git D:/a/LazyLLM/data
         pip install -r tests/requirements.txt
         export LAZYLLM_DATA_PATH=D:/a/LazyLLM/data
         if [ -f tests/charge_tests/.pytest_cache/v/cache/lastfailed ]; then
            pytest --lf --last-failed-no-failures=none -m "not skip_on_win" --order-scope=class -v \
              --reruns=2 --override-ini=cache_dir=tests/charge_tests/.pytest_cache tests/charge_tests
         else
            pytest -m "not skip_on_win" --order-scope=class -v --reruns=2 \
              --override-ini=cache_dir=tests/charge_tests/.pytest_cache tests/charge_tests
         fi
        env:
          CHANGED_FILES: ${{ needs.Clone.outputs.changed_files }}
          LAZYLLM_KIMI_API_KEY: ${{ secrets.LAZYLLM_KIMI_API_KEY }}
          LAZYLLM_GLM_API_KEY: ${{ secrets.LAZYLLM_GLM_API_KEY }}
          LAZYLLM_GLM_MODEL_NAME: ${{ secrets.LAZYLLM_GLM_MODEL_NAME }}
          LAZYLLM_QWEN_API_KEY: ${{ secrets.LAZYLLM_QWEN_API_KEY }}
          LAZYLLM_QWEN_MODEL_NAME: ${{ secrets.LAZYLLM_QWEN_MODEL_NAME }}
          LAZYLLM_QWEN_TEXT2IMAGE_MODEL_NAME: ${{ secrets.LAZYLLM_QWEN_TEXT2IMAGE_MODEL_NAME }}
          LAZYLLM_SENSENOVA_API_KEY: ${{ secrets.LAZYLLM_SENSENOVA_API_KEY }}
          LAZYLLM_SENSENOVA_SECRET_KEY: ${{ secrets.LAZYLLM_SENSENOVA_SECRET_KEY }}
          LAZYLLM_DOUBAO_API_KEY: ${{ secrets.LAZYLLM_DOUBAO_API_KEY }}
          LAZYLLM_DOUBAO_MODEL_NAME: ${{ secrets.LAZYLLM_DOUBAO_MODEL_NAME }}
          LAZYLLM_SILICONFLOW_API_KEY: ${{ secrets.LAZYLLM_SILICONFLOW_API_KEY }}
          LAZYLLM_SILICONFLOW_MODEL_NAME: ${{ secrets.LAZYLLM_SILICONFLOW_MODEL_NAME }}
          LAZYLLM_MINIMAX_API_KEY: ${{ secrets.LAZYLLM_MINIMAX_API_KEY }}
          LAZYLLM_MINIMAX_MODEL_NAME: ${{ secrets.LAZYLLM_MINIMAX_MODEL_NAME }}
          LAZYLLM_PostgreSQL_URL: ${{ secrets.LAZYLLM_PostgreSQL_URL }}
          GITHUB_TOKEN: ${{ secrets.PERSONAL_GITHUB_TOKEN }}
        timeout-minutes: 30

      - name: Save pytest cache
        if: always()
        uses: actions/cache/save@v4
        with:
          path: tests/charge_tests/.pytest_cache
          key: ${{ github.job }}-${{ github.event_name == 'pull_request_target' &&
            github.event.pull_request.head.sha || github.sha }}

  k8s_tests:
    runs-on: tps_k8s
    needs: [ clone ]
    env:
      K8S_CI_PATH: '/mnt/nfs_share/GitHub/${{ github.repository }}/${GITHUB_RUN_NUMBER}'
    steps:
      - name: Checkout code
        uses: actions/checkout@v4
        with:
          ref: ${{ github.event.pull_request.head.sha }}

      - name: Setup CI directory
        run: |
          set -ex
          echo ${{ env.K8S_CI_PATH }}
          mkdir -p ${{ env.K8S_CI_PATH }}
          if [ -d "${{ env.K8S_CI_PATH }}" ]; then
            rm -rf ${{ env.K8S_CI_PATH }}/*
          fi
          mv $GITHUB_WORKSPACE/* ${{ env.K8S_CI_PATH }}/

      - name: k8s_test
        run: |
          cd ${{ env.K8S_CI_PATH }}
          pip install -r tests/requirements.txt --user
          export PYTHONPATH=$PWD:$PYTHONPATH
          export LAZYLLM_DEFAULT_LAUNCHER="k8s"
          export LAZYLLM_DATA_PATH="/mnt/lustre/share_data/lazyllm/data"
          export LAZYLLM_K8S_ENV_NAME="lazyllm"
          export LAZYLLM_K8S_CONFIG_PATH="/mnt/nfs_share/k8s_config.yaml"
          export LAZYLLM_HOME="${{ env.K8S_CI_PATH }}/${{ github.run_id }}-${{ github.job }}"
          mkdir -p $LAZYLLM_HOME
          source /mnt/nfs_share/env.sh 
          pytest --lf --last-failed-no-failures=all --durations=0 --reruns=2 -v tests/k8s_tests<|MERGE_RESOLUTION|>--- conflicted
+++ resolved
@@ -146,76 +146,15 @@
           launcher: "empty"
           nproc: 4
 
-<<<<<<< HEAD
-  TestSetup:
-    runs-on: ubuntu-latest
-    outputs:
-      ci_path: ${{ steps.set_path.outputs.ci_path }}
-      changed_files: ${{ steps.changed_files.outputs.all_changed_files }}
-=======
   advanced_tests:
     runs-on: tps_sco_nv
     needs: [ clone ]
->>>>>>> 4a752997
-    steps:
-      - name: Checkout code
-        uses: actions/checkout@v4
-        with:
-          ref: ${{ github.event.pull_request.head.sha }}
-
-<<<<<<< HEAD
-      - name: Checkout code
-        uses: actions/checkout@v4
-        with:
-          fetch-depth: 0
-
-      - name: Get changed files
-        id: changed-files
-        uses: tj-actions/changed-files@v47
-
-      - name: List all changed files
-        run: |
-          echo "ALL_CHANGED_FILES:"
-          for file in ${{ steps.changed-files.outputs.all_changed_files }}; do
-            echo "$file"
-          done
-          echo ""
-
-  BasicTests:
-    needs: [Clone, TestSetup]
-    uses: ./.github/workflows/reusable_run_tests.yml
-    with:
-      CI_PATH: ${{ needs.TestSetup.outputs.ci_path }}
-      changed_files: ${{ needs.TestSetup.outputs.changed_files }}
-      markers: "not skip_on_linux"
-      tests_dir: "tests/basic_tests"
-      launcher: "empty"
-      nproc: 4
-
-  AdvancedTests:
-    needs: [Clone, TestSetup]
-    uses: ./.github/workflows/reusable_run_tests.yml
-    with:
-      CI_PATH: ${{ needs.TestSetup.outputs.ci_path }}
-      changed_files: ${{ needs.TestSetup.outputs.changed_files }}
-      markers: "not skip_on_linux"
-      tests_dir: "tests/advanced_tests"
-      launcher: "sco"
-      nproc: 1
-
-  EngineTests:
-    needs: [Clone, TestSetup]
-    uses: ./.github/workflows/reusable_run_tests.yml
-    with:
-      CI_PATH: ${{ needs.TestSetup.outputs.ci_path }}
-      changed_files: ${{ needs.TestSetup.outputs.changed_files }}
-      markers: "not skip_on_linux"
-      tests_dir: "tests/engine_tests"
-      launcher: "sco"
-      nproc: 1
-
-  check_online_changes:
-=======
+    steps:
+      - name: Checkout code
+        uses: actions/checkout@v4
+        with:
+          ref: ${{ github.event.pull_request.head.sha }}
+
       - name: RunTests
         uses: ./.github/actions/run_tests
         with:
@@ -225,7 +164,6 @@
           tests_dir: "tests/advanced_tests"
 
   engine_tests:
->>>>>>> 4a752997
     runs-on: tps_sco_nv
     needs: [ clone ]
     steps:
@@ -284,26 +222,6 @@
           echo "LAZYLLM_CACHE_ONLINE_MODULE: $LAZYLLM_CACHE_ONLINE_MODULE"
 
       - name: RunTests
-<<<<<<< HEAD
-        id: exe_ci
-        run: |
-          cd ${{ env.CI_PATH }}
-          pip install -r tests/requirements.txt
-          export PYTHONPATH=$PWD:$PYTHONPATH
-          export LAZYLLM_DATA_PATH=/mnt/lustre/share_data/lazyllm/data/
-          export LAZYLLM_MODEL_PATH=/mnt/lustre/share_data/lazyllm/models
-          export LAZYLLM_HOME="${{ env.CI_PATH }}/${{ github.run_id }}-${{ github.job }}"
-          mkdir -p $LAZYLLM_HOME
-          source ~/ENV/env.sh
-          if [ -f tests/charge_tests/.pytest_cache/v/cache/lastfailed ]; then
-            python -m pytest --lf --last-failed-no-failures=none -m "not skip_on_linux" --order-scope=class --durations=0 \
-              --reruns=2 -v --cov=lazyllm --cov-append --cov-report=html --override-ini=cache_dir=tests/charge_tests/.pytest_cache \
-              tests/charge_tests
-          else
-            python -m pytest -m "not skip_on_linux" --order-scope=class --durations=0 --reruns=2 -v --cov=lazyllm --cov-append \
-             --cov-report=html  --override-ini=cache_dir=tests/charge_tests/.pytest_cache tests/charge_tests
-          fi
-=======
         id: RunTests
         uses: ./.github/actions/run_tests
         with:
@@ -311,7 +229,6 @@
           changed_files: ${{ needs.Clone.outputs.changed_files }}
           markers: "not skip_on_linux"
           tests_dir: "tests/charge_tests"
->>>>>>> 4a752997
 
       - name: Update LazyLLM-Cache
         if: ${{ success() && steps.RunTests.conclusion == 'success' && github.event_name == 'push' }}
@@ -331,11 +248,7 @@
 
   coverage_linux:
     runs-on: ubuntu-latest
-<<<<<<< HEAD
-    needs: [ BasicTests, AdvancedTests, EngineTests, ChargeTests ]
-=======
     needs: [ basic_tests, advanced_tests, engine_tests, charge_tests ]
->>>>>>> 4a752997
     steps:
       - name: Add Coverage Report Link to Summary
         run: |
