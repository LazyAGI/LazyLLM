name: LazyLLM ci
on:
  workflow_dispatch:
  push:
    branches:
      - main
  pull_request_target:
    branches:
      - main
    paths-ignore:
      - "**.md"
      - ".git*"
  pull_request_target: {}
env:
  CI_PATH: '/home/mnt/platform_ci/GitHub/${{ github.repository }}/${GITHUB_RUN_NUMBER}'

concurrency:
  group: ${{ github.workflow }}-${{ github.ref }}
  cancel-in-progress: true

jobs:
  Clone:
    runs-on: tps_sco_nv
    steps:
      - name: Checkout code
        uses: actions/checkout@v4

      - name: Create custom directory
        run: |
          set -ex
          echo ${{ env.CI_PATH }}
          mkdir -p ${{ env.CI_PATH }}

      - name: Clean custom directory
        run: |
          set -ex
          if [ -d "${{ env.CI_PATH }}" ]; then
            rm -rf ${{ env.CI_PATH }}/*
          fi

      - name: Move code to custom directory
        run: |
          set -ex
          mv $GITHUB_WORKSPACE/* ${{ env.CI_PATH }}/

  BasicTests:
    runs-on: tps_sco_nv
    needs: [Clone]
    steps:
      - name: RunTests
        run: |
          set -ex
          cd ${{ env.CI_PATH }}
          realpath .
          env | grep '^SCC'
          export LAZYLLM_SCO_ENV_NAME=lazyllm
          export LAZYLLM_DEFAULT_LAUNCHER=sco
          export LAZYLLM_SLURM_PART=a100
          export PYTHONPATH=$PWD:$PYTHONPATH
          export LAZYLLM_SCO_WORKSPACE=expert-services
          export LAZYLLM_DATA_PATH=/mnt/lustre/share_data/lazyllm/data/
          export LAZYLLM_MODEL_PATH=/mnt/lustre/share_data/lazyllm/models
          python -m pytest tests/basic_tests/

  AdvancedTests:
    runs-on: tps_sco_nv
    needs: [Clone]
    steps:
      - name: RunTests
        run: |
          cd ${{ env.CI_PATH }}
          env | grep '^SCC'
          export LAZYLLM_SCO_ENV_NAME=lazyllm
          export LAZYLLM_DEFAULT_LAUNCHER=sco
          export LAZYLLM_SLURM_PART=a100
          export PYTHONPATH=$PWD:$PYTHONPATH
          export LAZYLLM_SCO_WORKSPACE=expert-services
          export LAZYLLM_DATA_PATH=/mnt/lustre/share_data/lazyllm/data/
          export LAZYLLM_MODEL_PATH=/mnt/lustre/share_data/lazyllm/models
          python -m pytest tests/advanced_tests/

  ChargeTests:
    runs-on: tps_sco_nv
<<<<<<< HEAD
    needs: [Clone]
=======
    needs: [ Clone ]
>>>>>>> 2e0d357e
    env:
      LAZYLLM_MOONSHOTAI_API_KEY: ${{ secrets.LAZYLLM_MOONSHOTAI_API_KEY }}
      LAZYLLM_GLM_API_KEY: ${{ secrets.LAZYLLM_GLM_API_KEY }}
      LAZYLLM_DASHSCOPE_API_KEY: ${{ secrets.LAZYLLM_DASHSCOPE_API_KEY }}
      LAZYLLM_SENSENOVA_ACCESS_KEY_ID: ${{ secrets.LAZYLLM_SENSENOVA_ACCESS_KEY_ID }}
      LAZYLLM_SENSENOVA_ACCESS_KEY_SECRET: ${{ secrets.LAZYLLM_SENSENOVA_ACCESS_KEY_SECRET }}
    steps:
      - name: RunTests
        run: |
          cd ${{ env.CI_PATH }}
<<<<<<< HEAD
          env | grep '^SCC'
          export PYTHONPATH=$PWD:$PYTHONPATH
          python -m pytest -vx tests/charge_tests
=======
          export PYTHONPATH=$PWD:$PYTHONPATH
>>>>>>> 2e0d357e
<|MERGE_RESOLUTION|>--- conflicted
+++ resolved
@@ -81,11 +81,7 @@
 
   ChargeTests:
     runs-on: tps_sco_nv
-<<<<<<< HEAD
-    needs: [Clone]
-=======
     needs: [ Clone ]
->>>>>>> 2e0d357e
     env:
       LAZYLLM_MOONSHOTAI_API_KEY: ${{ secrets.LAZYLLM_MOONSHOTAI_API_KEY }}
       LAZYLLM_GLM_API_KEY: ${{ secrets.LAZYLLM_GLM_API_KEY }}
@@ -96,10 +92,5 @@
       - name: RunTests
         run: |
           cd ${{ env.CI_PATH }}
-<<<<<<< HEAD
-          env | grep '^SCC'
           export PYTHONPATH=$PWD:$PYTHONPATH
-          python -m pytest -vx tests/charge_tests
-=======
-          export PYTHONPATH=$PWD:$PYTHONPATH
->>>>>>> 2e0d357e
+          python -m pytest -vx tests/charge_tests