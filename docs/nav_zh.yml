--- conflicted
+++ resolved
@@ -10,16 +10,13 @@
   - 写作大师: Cookbook/great_writer.md
   - 检索增强: Cookbook/rag.md
   - 流式输出: Cookbook/streaming.md
-<<<<<<< HEAD
   - Bocha 搜索代理: Cookbook/bocha_search.md
   - 语音助手: Cookbook/voice_assistant.md
   - API交互: Cookbook/API_Interaction_Agent_demo.md
   - 自适应工具调用: Cookbook/flex_agent.md
   - 历史聊天: Cookbook/rag_nloop.md
   - 多模态输出: Cookbook/multi_modal_output_agent.md
-=======
   - SQL 代理: Cookbook/sql_agent.md
->>>>>>> 97b956b8
 - 最佳实践:
   - 工作流: Best Practice/flow.md
   - 流程应用: Best Practice/flowapp.md
