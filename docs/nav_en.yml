- Home:
  - Getting Started: index.md
  - FAQ: Home/FAQ.md
  - Environment: Home/environment.md
  - Supported Models: Home/model_list.md
- Cookbook:
  - Chatbot: Cookbook/robot.md
  - Painting Master: Cookbook/painting_master.md
  - Multimodal Chatbot: Cookbook/multimodal_robot.md
  - Great Writer: Cookbook/great_writer.md
  - RAG: Cookbook/rag.md
  - Streaming: Cookbook/streaming.md
<<<<<<< HEAD
  - Bocha Search Agent: Cookbook/bocha_search.md
  - Voice Assistant: Cookbook/voice_assistant.md
  - API Interaction: Cookbook/API_Interaction_Agent_demo.md
  - Adaptive Tool-Calling: Cookbook/flex_agent.md
  - Chat With History: Cookbook/rag_nloop.md
  - Multi-modal Output Agent: Cookbook/multi_modal_output_agent.md
=======
  - SQL Agent: Cookbook/sql_agent.md
>>>>>>> 97b956b8
- Best Practice:
  - Flow: Best Practice/flow.md
  - Flowapp: Best Practice/flowapp.md
  - Module: Best Practice/module.md
  - LocalModel: Best Practice/LocalModel.md
  - Prompt: Best Practice/prompt.md
  - Rag: Best Practice/rag.md
  - FunctionCall: Best Practice/functionCall.md
  - Stream: Best Practice/stream.md
- Advanced Topics:
  - Contribution: Advanced Topics/contribution.md
  - Changelog: Advanced Topics/changelog.md
- Api Reference:
  - CLI: API Reference/cli.md
  - Common: API Reference/common.md
  - Components: API Reference/components.md
  - Flow: API Reference/flow.md
  - Module: API Reference/module.md
  - Tools: API Reference/tools.md
  - Configs: API Reference/configs.md
  - Launcher: API Reference/launcher.md
  - Hook: API Reference/hook.md
  - patch: API Reference/patch.md
  - Prompt: API Reference/prompt_template.md
- Tutorials:
  - Overview: Tutorial/index.md
  # - 1. RAG Fundamentals: Tutorial/1.md
  # - 2. Quickstart with RAG: Tutorial/2.md
  # - 3. Mastering LLM with LazyLLM: Tutorial/3.md
  # - 4. Engineering Basics: Tutorial/4.md
  # - 5. Custom Document Readers: Tutorial/5.md
  # - 6. Retrieval Optimization: Tutorial/6.md
  # - 7. Hands-on Retrieval Tuning: Tutorial/7.md
  # - 8. Custom Retrieval Strategies: Tutorial/8.md
  # - 9. Domain-Specific Fine-Tuning: Tutorial/9.md
  # - 10. Deepseek Integration: Tutorial/10.md
  # - 11. Performance Optimization: Tutorial/11.md
  # - 12. Speed-Up Techniques: Tutorial/12.md
  # - 13. Multimodal RAG: Tutorial/13.md
  # - 14. Academic Paper QA: Tutorial/14.md
  # - 15. Statistical RAG: Tutorial/15.md
  # - 16. Advanced Paper QA: Tutorial/16.md
  # - 17. Enterprise RAG Solutions: Tutorial/17.md
  # - 18. Agentic RAG: Tutorial/18.md
  # - 19. Knowledge Graph RAG: Tutorial/19.md
- RoadMap:
  - 0.6 & 0.7: RoadMap/0_6and0_7.md<|MERGE_RESOLUTION|>--- conflicted
+++ resolved
@@ -10,16 +10,13 @@
   - Great Writer: Cookbook/great_writer.md
   - RAG: Cookbook/rag.md
   - Streaming: Cookbook/streaming.md
-<<<<<<< HEAD
   - Bocha Search Agent: Cookbook/bocha_search.md
   - Voice Assistant: Cookbook/voice_assistant.md
   - API Interaction: Cookbook/API_Interaction_Agent_demo.md
   - Adaptive Tool-Calling: Cookbook/flex_agent.md
   - Chat With History: Cookbook/rag_nloop.md
   - Multi-modal Output Agent: Cookbook/multi_modal_output_agent.md
-=======
   - SQL Agent: Cookbook/sql_agent.md
->>>>>>> 97b956b8
 - Best Practice:
   - Flow: Best Practice/flow.md
   - Flowapp: Best Practice/flowapp.md
