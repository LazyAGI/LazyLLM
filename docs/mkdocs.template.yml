--- conflicted
+++ resolved
@@ -27,10 +27,7 @@
   - Contribution: Advanced Topics/contribution.md
   - Changelog: Advanced Topics/changelog.md
 - Api Reference:
-<<<<<<< HEAD
-=======
   - Cli: API Reference/cli.md
->>>>>>> cdf4d180
   - Common: API Reference/common.md
   - Components: API Reference/components.md
   - Configs: API Reference/configs.md
