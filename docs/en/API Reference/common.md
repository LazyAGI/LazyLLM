## Register

::: lazyllm.common.Register
    options:
      heading_level: 3

---

## Bind

::: lazyllm.common.bind
    options:
      heading_level: 3

---

## Package

::: lazyllm.common.package
    options:
      heading_level: 3

## Identity

::: lazyllm.common.Identity
    options:
      heading_level: 3

---

## Compilation

::: lazyllm.common.compile_func
    options:
      heading_level: 3

## Queue

::: lazyllm.common.FileSystemQueue
    members: enqueue, dequeue, peek, size, clear
    exclude-members:

<<<<<<< HEAD
::: lazyllm.common.ReadOnlyWrapper
    members: set, isNone
    exclude-members:

::: lazyllm.common.queue.RedisQueue
    members: 
    exclude-members:

::: lazyllm.common.CaseInsensitiveDict
    members: 
    exclude-members:

::: lazyllm.common.ProcessPoolExecutor
    members: submit
    exclude-members:


## Multiprocessing

::: lazyllm.common.ForkProcess
    members: work, start
    exclude-members:

## Options

::: lazyllm.common.Option
    members: 
    exclude-members:

=======
>>>>>>> bfe0f5ec
::: lazyllm.common.multiprocessing.SpawnProcess
    members: start
    exclude-members:

::: lazyllm.common.queue.SQLiteQueue
    options:
      heading_level: 3

## Threading

::: lazyllm.common.Thread
    members: work, get_result
    exclude-members:
    

## LazyLLMCMD

::: lazyllm.common.LazyLLMCMD
    members: with_cmd, get_args
    exclude-members:<|MERGE_RESOLUTION|>--- conflicted
+++ resolved
@@ -40,7 +40,6 @@
     members: enqueue, dequeue, peek, size, clear
     exclude-members:
 
-<<<<<<< HEAD
 ::: lazyllm.common.ReadOnlyWrapper
     members: set, isNone
     exclude-members:
@@ -57,7 +56,6 @@
     members: submit
     exclude-members:
 
-
 ## Multiprocessing
 
 ::: lazyllm.common.ForkProcess
@@ -70,8 +68,6 @@
     members: 
     exclude-members:
 
-=======
->>>>>>> bfe0f5ec
 ::: lazyllm.common.multiprocessing.SpawnProcess
     members: start
     exclude-members:
