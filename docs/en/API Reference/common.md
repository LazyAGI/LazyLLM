## Register

::: lazyllm.common.Register
    options:
      heading_level: 3

---

::: lazyllm.common.common.ResultCollector
    members: 
    - keys
    - items
    exclude-members:

::: lazyllm.common.common.EnvVarContextManager
    members: 
    exclude-members:

## Bind

::: lazyllm.common.bind
    options:
      heading_level: 3

---

## Package

::: lazyllm.common.package
    options:
      heading_level: 3

## Identity

::: lazyllm.common.Identity
    options:
      heading_level: 3

---

## Compilation

::: lazyllm.common.compile_func
    options:
      heading_level: 3

## Queue

::: lazyllm.common.FileSystemQueue
    members: enqueue, dequeue, peek, size, clear
    exclude-members:

<<<<<<< HEAD
## Hook

::: lazyllm.hook.LazyLLMHook
    members: pre_hook, post_hook, report
    exclude-members:
    
=======
::: lazyllm.common.ReadOnlyWrapper
    members: set, isNone
    exclude-members:

::: lazyllm.common.queue.RedisQueue
    members: 
    exclude-members:

::: lazyllm.common.CaseInsensitiveDict
    members: 
    exclude-members:

::: lazyllm.common.ProcessPoolExecutor
    members: submit
    exclude-members:

## Multiprocessing

::: lazyllm.common.ForkProcess
    members: work, start
    exclude-members:

## Options

::: lazyllm.common.Option
    members: 
    exclude-members:

::: lazyllm.common.multiprocessing.SpawnProcess
    members: start
    exclude-members:

::: lazyllm.common.queue.SQLiteQueue
    options:
      heading_level: 3

## Threading

::: lazyllm.common.Thread
    members: work, get_result
    exclude-members:
    

## LazyLLMCMD

::: lazyllm.common.LazyLLMCMD
    members: with_cmd, get_args
    exclude-members:
>>>>>>> a7e23887
<|MERGE_RESOLUTION|>--- conflicted
+++ resolved
@@ -50,14 +50,6 @@
     members: enqueue, dequeue, peek, size, clear
     exclude-members:
 
-<<<<<<< HEAD
-## Hook
-
-::: lazyllm.hook.LazyLLMHook
-    members: pre_hook, post_hook, report
-    exclude-members:
-    
-=======
 ::: lazyllm.common.ReadOnlyWrapper
     members: set, isNone
     exclude-members:
@@ -106,4 +98,4 @@
 ::: lazyllm.common.LazyLLMCMD
     members: with_cmd, get_args
     exclude-members:
->>>>>>> a7e23887
+    