## Register

::: lazyllm.common.Register
    options:
      heading_level: 3

::: lazyllm.common.registry.LazyDict
    options:
      heading_level: 3
      members: [remove, set_default]

---

::: lazyllm.common.common.ResultCollector
    members: keys, items
    exclude-members:

::: lazyllm.common.common.EnvVarContextManager
    members: 
    exclude-members:

## Bind

::: lazyllm.common.bind
    options:
      heading_level: 3

---

## Package

::: lazyllm.common.package
    options:
      heading_level: 3

---

## Identity

::: lazyllm.common.Identity
    options:
      heading_level: 3

---

## Compilation

::: lazyllm.common.compile_func
    options:
      heading_level: 3

---

## Queue

::: lazyllm.common.FileSystemQueue
    members: [enqueue, dequeue, peek, size, clear, init, get_instance, set_default]
    exclude-members:

::: lazyllm.common.multiprocessing.SpawnProcess
    members: [start]

::: lazyllm.common.queue.SQLiteQueue
    options:
      heading_level: 3

::: lazyllm.common.ReadOnlyWrapper
    members: [set, isNone]
    exclude-members:

::: lazyllm.common.queue.RedisQueue
    members: 
    exclude-members:

---

## Multiprocessing

::: lazyllm.common.ForkProcess
    members: [work, start]
    exclude-members:

---

## Options

::: lazyllm.common.Option
    members: 
    exclude-members:

---

## DynamicDescriptor

::: lazyllm.common.DynamicDescriptor
    members:
    - Impl
    exclude-members:

::: lazyllm.common.CaseInsensitiveDict
    members: 
    exclude-members:

::: lazyllm.common.ProcessPoolExecutor
    members: [submit]
    exclude-members:

---

::: lazyllm.common.ArgsDict
    members: check_and_update, parse_kwargs
    exclude-members:
## Threading

::: lazyllm.common.Thread
    members: [work, get_result]
    exclude-members:

---

## LazyLLMCMD

::: lazyllm.common.LazyLLMCMD
    members: [with_cmd, get_args]
    exclude-members:

<<<<<<< HEAD
::: lazyllm.common.FlatList.absorb
    members: 
    exclude-members:    
=======

::: lazyllm.common.utils.SecurityVisitor
    members: visit_Call, visit_Import, visit_ImportFrom, visit_Attribute
    exclude-members:

::: lazyllm.common.common.Finalizer
    members: 
    exclude-members:
>>>>>>> 409560f1
<|MERGE_RESOLUTION|>--- conflicted
+++ resolved
@@ -124,11 +124,6 @@
     members: [with_cmd, get_args]
     exclude-members:
 
-<<<<<<< HEAD
-::: lazyllm.common.FlatList.absorb
-    members: 
-    exclude-members:    
-=======
 
 ::: lazyllm.common.utils.SecurityVisitor
     members: visit_Call, visit_Import, visit_ImportFrom, visit_Attribute
@@ -137,4 +132,7 @@
 ::: lazyllm.common.common.Finalizer
     members: 
     exclude-members:
->>>>>>> 409560f1
+
+::: lazyllm.common.FlatList.absorb
+    members: 
+    exclude-members:    