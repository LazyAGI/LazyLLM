## Register

::: lazyllm.common.Register
    options:
      heading_level: 3

---

## Bind

::: lazyllm.common.bind
    options:
      heading_level: 3

---

## Package

::: lazyllm.common.package
    options:
      heading_level: 3

## Identity

::: lazyllm.common.Identity
    options:
      heading_level: 3

---

## Compilation

::: lazyllm.common.compile_func
    options:
      heading_level: 3

## Queue

::: lazyllm.common.FileSystemQueue
    members: enqueue, dequeue, peek, size, clear
    exclude-members:

<<<<<<< HEAD
::: lazyllm.common.ReadOnlyWrapper
    members: set, isNone
    exclude-members:

::: lazyllm.common.queue.RedisQueue
    members: 
    exclude-members:

::: lazyllm.common.CaseInsensitiveDict
    members: 
    exclude-members:

::: lazyllm.common.ProcessPoolExecutor
    members: submit
    exclude-members:


## Multiprocessing

::: lazyllm.common.ForkProcess
    members: work, start
    exclude-members:

## Options

::: lazyllm.common.Option
    members: 
=======
::: lazyllm.common.multiprocessing.SpawnProcess
    members: start
    exclude-members:

::: lazyllm.common.queue.SQLiteQueue
    options:
      heading_level: 3

## Threading

::: lazyllm.common.Thread
    members: work, get_result
    exclude-members:
    

## LazyLLMCMD

::: lazyllm.common.LazyLLMCMD
    members: with_cmd, get_args
>>>>>>> bfe0f5ec
    exclude-members:<|MERGE_RESOLUTION|>--- conflicted
+++ resolved
@@ -40,7 +40,6 @@
     members: enqueue, dequeue, peek, size, clear
     exclude-members:
 
-<<<<<<< HEAD
 ::: lazyllm.common.ReadOnlyWrapper
     members: set, isNone
     exclude-members:
@@ -68,7 +67,8 @@
 
 ::: lazyllm.common.Option
     members: 
-=======
+    exclude-members:
+
 ::: lazyllm.common.multiprocessing.SpawnProcess
     members: start
     exclude-members:
@@ -88,5 +88,4 @@
 
 ::: lazyllm.common.LazyLLMCMD
     members: with_cmd, get_args
->>>>>>> bfe0f5ec
     exclude-members: