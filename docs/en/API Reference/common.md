--- conflicted
+++ resolved
@@ -44,14 +44,9 @@
     members: set, isNone
     exclude-members:
 
-<<<<<<< HEAD
 ::: lazyllm.common.queue.RedisQueue
-=======
-::: lazyllm.common.DynamicDescriptor
-    members:
-    - Impl
+    members: 
     exclude-members:
-
 
 ::: lazyllm.common.CaseInsensitiveDict
     members: 
@@ -71,6 +66,5 @@
 ## Options
 
 ::: lazyllm.common.Option
->>>>>>> 6c01df62
     members: 
     exclude-members: