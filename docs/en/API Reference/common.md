## Register

::: lazyllm.common.Register
    options:
      heading_level: 3

---

## Bind

::: lazyllm.common.bind
    options:
      heading_level: 3

---

## Package

::: lazyllm.common.package
    options:
      heading_level: 3

## Identity

::: lazyllm.common.Identity
    options:
      heading_level: 3

---

## Compilation

::: lazyllm.common.compile_func
    options:
      heading_level: 3

## Queue

::: lazyllm.common.FileSystemQueue
    members: enqueue, dequeue, peek, size, clear
    exclude-members:

<<<<<<< HEAD
::: lazyllm.common.CaseInsensitiveDict
    members: 
    exclude-members:

::: lazyllm.common.ProcessPoolExecutor
    members: submit
=======
## DynamicDescriptor

::: lazyllm.common.DynamicDescriptor
    members:
    - Impl
>>>>>>> 282b14c0
    exclude-members:<|MERGE_RESOLUTION|>--- conflicted
+++ resolved
@@ -40,18 +40,18 @@
     members: enqueue, dequeue, peek, size, clear
     exclude-members:
 
-<<<<<<< HEAD
+## DynamicDescriptor
+
+::: lazyllm.common.DynamicDescriptor
+    members:
+    - Impl
+    exclude-members:
+
+
 ::: lazyllm.common.CaseInsensitiveDict
     members: 
     exclude-members:
 
 ::: lazyllm.common.ProcessPoolExecutor
     members: submit
-=======
-## DynamicDescriptor
-
-::: lazyllm.common.DynamicDescriptor
-    members:
-    - Impl
->>>>>>> 282b14c0
     exclude-members: