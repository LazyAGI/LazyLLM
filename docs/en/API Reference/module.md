
::: lazyllm.module.ModuleBase
    options:
      members:
      - _get_deploy_tasks
      - _get_train_tasks
      - eval
      - evalset
      - forward
      - start
      - restart
      - update
      - stream_output
      - used_by
      - register_hook
      - unregister_hook
      - clear_hooks
      - update_server
      - wait
      - stop
      - for_each

::: lazyllm.module.servermodule.LLMBase
    options:
      members:
      - prompt
      - formatter
      - share

::: lazyllm.module.ActionModule
    options:
      members:
      - evalset

::: lazyllm.module.TrainableModule
    options:
      members:
      - start
      - restart
      - update
      - evalset
      - eval
      - wait
      - stop
      - prompt
      - forward

::: lazyllm.module.UrlModule
    options:
      members:
      - forward

::: lazyllm.module.ServerModule
    options:
      members:
      - start
      - restart
      - evalset
      - wait
      - stop

::: lazyllm.module.AutoModel
    options:
      members:

::: lazyllm.module.TrialModule
    members: [start]
    exclude-members:

::: lazyllm.module.OnlineChatModule
    members:
    exclude-members:

::: lazyllm.module.llms.onlinemodule.supplier.doubao.DoubaoModule
    members:
    exclude-members:

::: lazyllm.module.llms.onlinemodule.supplier.doubao.DoubaoMultiModal
    members:
    exclude-members:

::: lazyllm.module.OnlineEmbeddingModule
    members:
    exclude-members:

::: lazyllm.module.llms.onlinemodule.supplier.openai.OpenAIEmbedding
    members:
    exclude-members:

::: lazyllm.module.llms.onlinemodule.supplier.qwen.QwenSTTModule
    members:
    exclude-members:

::: lazyllm.module.OnlineChatModuleBase
    options:
      members:
      filters:
      - '!forward'

::: lazyllm.module.OnlineEmbeddingModuleBase
    members:
    exclude-members: forward

::: lazyllm.module.llms.onlinemodule.supplier.doubao.DoubaoEmbedding
    options:
      members:

::: lazyllm.module.llms.onlinemodule.supplier.doubao.DoubaoMultimodalEmbedding
    options:
      members:

::: lazyllm.module.llms.onlinemodule.supplier.glm.GLMModule
    options:
      members:

::: lazyllm.module.llms.onlinemodule.supplier.glm.GLMTextToImageModule
    options:
      members:

::: lazyllm.module.llms.onlinemodule.supplier.qwen.QwenTextToImageModule
    options:
      members:

::: lazyllm.module.llms.onlinemodule.supplier.kimi.KimiModule
    options:
      members:

::: lazyllm.module.llms.onlinemodule.fileHandler.FileHandlerBase
    members: get_finetune_data
    exclude-members: 
<<<<<<< HEAD

::: lazyllm.module.llms.onlinemodule.supplier.qwen.QwenModule
    options:
      members:
        - set_deploy_parameters


::: lazyllm.module.llms.onlinemodule.supplier.qwen.QwenEmbedding
    options:
      members:

::: lazyllm.module.llms.onlinemodule.supplier.glm.GLMEmbedding
    options:
      members: 

::: lazyllm.module.llms.onlinemodule.supplier.deepseek.DeepSeekModule
    options:
      members:

::: lazyllm.module.llms.onlinemodule.supplier.doubao.DoubaoTextToImageModule
    options:
      members:
::: lazyllm.module.llms.onlinemodule.supplier.openai.OpenAIModule
    options:
      members:

::: lazyllm.module.llms.onlinemodule.supplier.sensenova.SenseNovaEmbedding
    options:
      members:    
=======
    
::: lazyllm.module.llms.onlinemodule.supplier.glm.GLMModule
    options:
      members:

::: lazyllm.module.llms.onlinemodule.supplier.glm.GLMReranking
    options:
      members:

::: lazyllm.module.llms.onlinemodule.supplier.glm.GLMMultiModal
    options:
      members:

::: lazyllm.module.llms.onlinemodule.supplier.qwen.QwenReranking
    options:
      members:

::: lazyllm.module.llms.onlinemodule.supplier.qwen.QwenTTSModule
    options:
      members:

::: lazyllm.module.llms.onlinemodule.supplier.sensenova.SenseNovaModule
    members: set_deploy_parameters
    exclude-members:

::: lazyllm.module.llms.onlinemodule.base.onlineMultiModalBase.OnlineMultiModalBase
    members:
    exclude-members:
>>>>>>> 409560f1
<|MERGE_RESOLUTION|>--- conflicted
+++ resolved
@@ -128,9 +128,34 @@
 ::: lazyllm.module.llms.onlinemodule.fileHandler.FileHandlerBase
     members: get_finetune_data
     exclude-members: 
-<<<<<<< HEAD
 
-::: lazyllm.module.llms.onlinemodule.supplier.qwen.QwenModule
+::: lazyllm.module.llms.onlinemodule.supplier.glm.GLMModule
+    options:
+      members:
+
+::: lazyllm.module.llms.onlinemodule.supplier.glm.GLMReranking
+    options:
+      members:
+
+::: lazyllm.module.llms.onlinemodule.supplier.glm.GLMMultiModal
+    options:
+      members:
+
+::: lazyllm.module.llms.onlinemodule.supplier.qwen.QwenReranking
+    options:
+      members:
+
+::: lazyllm.module.llms.onlinemodule.supplier.qwen.QwenTTSModule
+    options:
+      members:
+
+::: lazyllm.module.llms.onlinemodule.supplier.sensenova.SenseNovaModule
+    members: set_deploy_parameters
+    exclude-members:
+
+::: lazyllm.module.llms.onlinemodule.base.onlineMultiModalBase.OnlineMultiModalBase
+    members:
+    exclude-members:::: lazyllm.module.llms.onlinemodule.supplier.qwen.QwenModule
     options:
       members:
         - set_deploy_parameters
@@ -157,34 +182,4 @@
 
 ::: lazyllm.module.llms.onlinemodule.supplier.sensenova.SenseNovaEmbedding
     options:
-      members:    
-=======
-    
-::: lazyllm.module.llms.onlinemodule.supplier.glm.GLMModule
-    options:
-      members:
-
-::: lazyllm.module.llms.onlinemodule.supplier.glm.GLMReranking
-    options:
-      members:
-
-::: lazyllm.module.llms.onlinemodule.supplier.glm.GLMMultiModal
-    options:
-      members:
-
-::: lazyllm.module.llms.onlinemodule.supplier.qwen.QwenReranking
-    options:
-      members:
-
-::: lazyllm.module.llms.onlinemodule.supplier.qwen.QwenTTSModule
-    options:
-      members:
-
-::: lazyllm.module.llms.onlinemodule.supplier.sensenova.SenseNovaModule
-    members: set_deploy_parameters
-    exclude-members:
-
-::: lazyllm.module.llms.onlinemodule.base.onlineMultiModalBase.OnlineMultiModalBase
-    members:
-    exclude-members:
->>>>>>> 409560f1
+      members:    