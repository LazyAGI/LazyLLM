## Finetune

::: lazyllm.components.finetune.AlpacaloraFinetune
    options:
      heading_level: 3

::: lazyllm.components.finetune.CollieFinetune
    options:
      heading_level: 3

::: lazyllm.components.finetune.LlamafactoryFinetune
    options:
      heading_level: 3

::: lazyllm.components.finetune.FlagembeddingFinetune
    options:
      heading_level: 3

::: lazyllm.components.auto.AutoFinetune
    options:
      heading_level: 3
::: lazyllm.components.finetune.base.DummyFinetune
    options:
      heading_level: 3
---

## Deploy

::: lazyllm.components.deploy.Lightllm
    options:
      heading_level: 3

::: lazyllm.components.deploy.Vllm
    options:
      heading_level: 3

::: lazyllm.components.deploy.LMDeploy
    options:
      heading_level: 3

::: lazyllm.components.auto.AutoDeploy
    options:
      heading_level: 3

::: lazyllm.components.deploy.EmbeddingDeploy
    options:
      heading_level: 3

::: lazyllm.components.deploy.embed.RerankDeploy
    options:
      heading_level: 3

::: lazyllm.components.deploy.Mindie
    options:
      heading_level: 3
<<<<<<< HEAD

::: lazyllm.components.deploy.relay.base.RelayServer
    options:
      heading_level: 3
      members: cmd, geturl

=======
::: lazyllm.components.deploy.OCRDeploy
    options:
      heading_level: 3
>>>>>>> cdf4d180
---

## Launcher

::: lazyllm.launcher.EmptyLauncher
    options:
      heading_level: 3

::: lazyllm.launcher.RemoteLauncher
    options:
      heading_level: 3

::: lazyllm.launcher.SlurmLauncher
    options:
      heading_level: 3
      filters:
      - '!get_idle'

::: lazyllm.launcher.ScoLauncher
    options:
      heading_level: 3

---

## Prompter

::: lazyllm.components.prompter.LazyLLMPrompterBase
  options:
    heading_level: 3
    inherited_members:
      - generate_prompt
      - get_response
    members: false

::: lazyllm.components.prompter.EmptyPrompter
    options:
      heading_level: 3
      members: true

::: lazyllm.components.Prompter
    options:
      heading_level: 3
      members: [from_dict, from_template, from_file, empty, generate_prompt, get_response]

::: lazyllm.components.AlpacaPrompter
    options:
      heading_level: 3
	  inherited_members:
	    - generate_prompt
	    - get_response
    members: false

::: lazyllm.components.ChatPrompter
    options:
      heading_level: 3
	  inherited_members:
	    - generate_prompt
	    - get_response
    members: false

---

## Register

::: lazyllm.common.Register
    options:
      heading_level: 3

---

## ModelManager

::: lazyllm.components.ModelManager
    options:
      heading_level: 3

---

## Formatter

::: lazyllm.components.formatter.LazyLLMFormatterBase
    options:
      heading_level: 3

::: lazyllm.components.formatter.formatterbase.JsonLikeFormatter
    options:
      heading_level: 3

::: lazyllm.components.formatter.formatterbase.PythonFormatter
    options:
      heading_level: 3

::: lazyllm.components.formatter.FileFormatter
    options:
      heading_level: 3

::: lazyllm.components.formatter.YamlFormatter
    options:
      heading_level: 3

::: lazyllm.components.formatter.encode_query_with_filepaths
    options:
      heading_level: 3

::: lazyllm.components.formatter.decode_query_with_filepaths
    options:
      heading_level: 3

::: lazyllm.components.formatter.lazyllm_merge_query
    options:
      heading_level: 3

::: lazyllm.components.JsonFormatter
    options:
      heading_level: 3

::: lazyllm.components.EmptyFormatter
    options:
      heading_level: 3

---

## MultiModal

### Text to Image

::: lazyllm.components.StableDiffusionDeploy
    options:
      heading_level: 4

### Visual Question Answering

Reference [LMDeploy][lazyllm.components.deploy.LMDeploy], which supports the Visual Question Answering model.

### Text to Sound

::: lazyllm.components.TTSDeploy
    options:
      heading_level: 4

::: lazyllm.components.ChatTTSDeploy
    options:
      heading_level: 4

::: lazyllm.components.BarkDeploy
    options:
      heading_level: 4

::: lazyllm.components.MusicGenDeploy
    options:
      heading_level: 4

### Speech to Text

::: lazyllm.components.SenseVoiceDeploy
    options:
      heading_level: 4<|MERGE_RESOLUTION|>--- conflicted
+++ resolved
@@ -53,18 +53,16 @@
 ::: lazyllm.components.deploy.Mindie
     options:
       heading_level: 3
-<<<<<<< HEAD
 
 ::: lazyllm.components.deploy.relay.base.RelayServer
     options:
       heading_level: 3
       members: cmd, geturl
 
-=======
 ::: lazyllm.components.deploy.OCRDeploy
     options:
       heading_level: 3
->>>>>>> cdf4d180
+
 ---
 
 ## Launcher
@@ -108,6 +106,22 @@
     options:
       heading_level: 3
       members: [from_dict, from_template, from_file, empty, generate_prompt, get_response]
+  options:
+    heading_level: 3
+    inherited_members:
+      - generate_prompt
+      - get_response
+    members: false
+
+::: lazyllm.components.prompter.EmptyPrompter
+    options:
+      heading_level: 3
+      members: true
+
+::: lazyllm.components.Prompter
+    options:
+      heading_level: 3
+      members: [from_dict, from_template, from_file, empty, generate_prompt, get_response]
 
 ::: lazyllm.components.AlpacaPrompter
     options:
@@ -177,6 +191,34 @@
     options:
       heading_level: 3
 
+::: lazyllm.components.formatter.formatterbase.JsonLikeFormatter
+    options:
+      heading_level: 3
+
+::: lazyllm.components.formatter.formatterbase.PythonFormatter
+    options:
+      heading_level: 3
+
+::: lazyllm.components.formatter.FileFormatter
+    options:
+      heading_level: 3
+
+::: lazyllm.components.formatter.YamlFormatter
+    options:
+      heading_level: 3
+
+::: lazyllm.components.formatter.encode_query_with_filepaths
+    options:
+      heading_level: 3
+
+::: lazyllm.components.formatter.decode_query_with_filepaths
+    options:
+      heading_level: 3
+
+::: lazyllm.components.formatter.lazyllm_merge_query
+    options:
+      heading_level: 3
+
 ::: lazyllm.components.JsonFormatter
     options:
       heading_level: 3
