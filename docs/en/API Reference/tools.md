::: lazyllm.tools.IntentClassifier
    members:
    - intent_promt_hook
    - post_process_result
    exclude-members:

::: lazyllm.tools.Document
    members:
    exclude-members:

::: lazyllm.tools.rag.store.ChromadbStore
    members:
    exclude-members:

::: lazyllm.tools.rag.store.MilvusStore
    members:
    exclude-members:
    
::: lazyllm.tools.rag.readers.ReaderBase
    members:
    exclude-members:

::: lazyllm.tools.rag.readers.PandasCSVReader
    members:
    exclude-members:

::: lazyllm.tools.rag.readers.PandasExcelReader
    members:
    exclude-members:

::: lazyllm.tools.rag.readers.PDFReader
    members:
    exclude-members:

::: lazyllm.tools.rag.readers.PPTXReader
    members:
    exclude-members:

::: lazyllm.tools.rag.readers.VideoAudioReader
    members:
    exclude-members:

::: lazyllm.tools.SqlManager
    members: 
        - get_session
        - check_connection
        - set_desc
        - get_all_tables
        - get_table_orm_class
        - execute_commit
        - execute_query
        - create_table
        - drop_table
        - insert_values
    exclude-members:

::: lazyllm.tools.Reranker
    members:
    exclude-members:

::: lazyllm.tools.rag.readers.readerBase.LazyLLMReaderBase
    members:
	exclude-members:

::: lazyllm.tools.rag.readers.PandasCSVReader
    members:
    exclude-members:

::: lazyllm.tools.rag.readers.PandasExcelReader
    members:
    exclude-members:

::: lazyllm.tools.rag.readers.PDFReader
    members:
    exclude-members:

::: lazyllm.tools.rag.readers.PPTXReader
    members:
    exclude-members:

::: lazyllm.tools.rag.readers.VideoAudioReader
    members:
    exclude-members:

::: lazyllm.tools.SqlManager
    members: 
        - get_session
        - check_connection
        - set_desc
        - get_all_tables
        - get_table_orm_class
        - execute_commit
        - execute_query
        - create_table
        - drop_table
        - insert_values
    exclude-members:

::: lazyllm.tools.Reranker
    members:
    exclude-members:

::: lazyllm.tools.rag.readers.readerBase.LazyLLMReaderBase
    members:
	exclude-members:

::: lazyllm.tools.rag.component.bm25
    members:
    exclude-members:

::: lazyllm.tools.rag.doc_to_db.DocInfoSchemaItem
    members:
    exclude-members:

::: lazyllm.tools.rag.doc_to_db.DocGenreAnalyser
    members:
    exclude-members:

::: lazyllm.tools.rag.doc_to_db.DocInfoSchemaAnalyser
    members: analyse_info_schema
	exclude-members:

::: lazyllm.tools.rag.doc_to_db.DocInfoExtractor
    members: extract_doc_info
	exclude-members:

::: lazyllm.tools.rag.doc_to_db.DocInfoExtractor
    members:
    exclude-members:

::: lazyllm.tools.rag.doc_to_db.DocToDbProcessor
    members: 
        - extract_info_from_docs
        - analyze_info_schema_by_llm
    exclude-members:

::: lazyllm.tools.rag.doc_to_db.extract_db_schema_from_files

::: lazyllm.tools.rag.readers.DocxReader
    members:
    exclude-members:

::: lazyllm.tools.rag.readers.EpubReader
    members:
    exclude-members:

::: lazyllm.tools.rag.readers.HWPReader
    members:
    exclude-members:

::: lazyllm.tools.rag.readers.ImageReader
    members:
    exclude-members:

::: lazyllm.tools.rag.readers.IPYNBReader
    members:
    exclude-members:

::: lazyllm.tools.rag.readers.MagicPDFReader
    members:
    exclude-members:

::: lazyllm.tools.rag.readers.MarkdownReader
    members:
        - remove_images
        - remove_hyperlinks
    exclude-members:

::: lazyllm.tools.rag.readers.MboxReader
    members:
	exclude-members:

::: lazyllm.tools.rag.component.bm25
    members:
	exclude-members:

::: lazyllm.tools.rag.doc_to_db.DocInfoSchemaItem
    members:
	exclude-members:

::: lazyllm.tools.rag.doc_to_db.DocGenreAnalyser
    members:
	exclude-members:

::: lazyllm.tools.rag.doc_to_db.DocInfoSchemaAnalyser
    members:
	exclude-members:

::: lazyllm.tools.rag.doc_to_db.DocInfoExtractor
    members:
    exclude-members:

::: lazyllm.tools.rag.doc_to_db.DocToDbProcessor
    members: 
        - extract_info_from_docs
        - analyze_info_schema_by_llm
	exclude-members:

::: lazyllm.tools.rag.doc_to_db.extract_db_schema_from_files

::: lazyllm.tools.rag.readers.DocxReader
    members:
	exclude-members:

::: lazyllm.tools.rag.readers.EpubReader
    members:
	exclude-members:

::: lazyllm.tools.rag.readers.HWPReader
    members:
	exclude-members:

::: lazyllm.tools.rag.readers.ImageReader
    members:
	exclude-members:

::: lazyllm.tools.rag.readers.IPYNBReader
    members:
	exclude-members:

::: lazyllm.tools.rag.readers.MagicPDFReader
    members:
	exclude-members:

::: lazyllm.tools.rag.readers.MarkdownReader
    members:
        - remove_images
        - remove_hyperlinks
	exclude-members:

::: lazyllm.tools.rag.readers.MboxReader
    members:
	exclude-members:

::: lazyllm.tools.SqlCall
    members: 
        - sql_query_promt_hook
        - sql_explain_prompt_hook
        - extract_sql_from_response
	exclude-members:

::: lazyllm.tools.rag.default_index.DefaultIndex
    members:
        - update
        - remove
        - query
    exclude-members: 

::: lazyllm.tools.Reranker
<<<<<<< HEAD
    members: [register_reranker]
=======
    members: register_reranker
>>>>>>> e41f9d28
    exclude-members: forward

::: lazyllm.tools.Retriever
    members:
    exclude-members: forward

::: lazyllm.tools.rag.retriever.TempDocRetriever
    members: [create_node_group, add_subretriever]
    exclude-members: 

<<<<<<< HEAD
::: lazyllm.tools.rag.retriever.UrlDocument
    members: [find]
    exclude-members: 

=======
>>>>>>> e41f9d28
::: lazyllm.tools.rag.DocManager
    members:
	exclude-members:

::: lazyllm.tools.rag.utils.SqliteDocListManager
    members:
      - table_inited
      - get_status_cond_and_params
      - validate_paths
      - update_need_reparsing
      - list_files
      - get_docs
      - set_docs_new_meta
      - fetch_docs_changed_meta
      - list_all_kb_group
      - add_kb_group
      - list_kb_group_files
      - delete_unreferenced_doc
      - get_docs_need_reparse
      - get_existing_paths_by_pattern
      - update_file_message
      - update_file_status
      - add_files_to_kb_group
      - delete_files_from_kb_group
      - get_file_status
      - update_kb_group
      - release
	exclude-members:

::: lazyllm.tools.rag.data_loaders.DirectoryReader
    members: load_data
	exclude-members:

::: lazyllm.tools.SentenceSplitter
    members:
    exclude-members:

::: lazyllm.tools.LLMParser
    members:
    exclude-members:

lazyllm.tools.rag.transform.NodeTransform
    members:
    exclude-members:

::: lazyllm.tools.rag.transform.TransformArgs
    members:
    exclude-members:

::: lazyllm.tools.rag.similarity.register_similarity
    members:
    exclude-members:

::: lazyllm.tools.rag.doc_node.DocNode
    members:
    exclude-members:

::: lazyllm.tools.rag.doc_processor.DocumentProcessor
    members: register_algorithm, drop_algorithm
::: lazyllm.tools.rag.doc_node.QADocNode
    members: get_text
    exclude-members:

::: lazyllm.tools.rag.dataReader.SimpleDirectoryReader
    members:
    exclude-members:

::: lazyllm.tools.rag.dataReader.FileReader
    members:
    exclude-members:

::: lazyllm.tools.rag.transform.FuncNodeTransform
    members: transform
    exclude-members:

::: lazyllm.tools.rag.web.DocWebModule
    members:
    exclude-members:    
    
::: lazyllm.tools.WebModule
    members:
    exclude-members: forward

::: lazyllm.tools.CodeGenerator
    members: [choose_prompt]
    exclude-members: forward

::: lazyllm.tools.ParameterExtractor
    members: 
    exclude-members: forward

::: lazyllm.tools.QustionRewrite
    members: choose_prompt
    exclude-members: forward

::: lazyllm.tools.agent.toolsManager.ToolManager
    members: 
    exclude-members: forward

::: lazyllm.tools.ModuleTool
    members: 
    exclude-members: forward

::: lazyllm.tools.FunctionCall
    members: 
    exclude-members: forward

::: lazyllm.tools.FunctionCallFormatter
    members: 
    exclude-members: forward

::: lazyllm.tools.FunctionCallAgent
    members: 
    exclude-members: forward

::: lazyllm.tools.ReactAgent
    members: 
    exclude-members: forward

::: lazyllm.tools.PlanAndSolveAgent
    members: 
    exclude-members: forward

::: lazyllm.tools.ReWOOAgent
    members: 
    exclude-members: forward

::: lazyllm.tools.IntentClassifier
    members: 
    exclude-members:

::: lazyllm.tools.rag.smart_embedding_index.SmartEmbeddingIndex
    members: update, remove, query
    exclude-members:

::: lazyllm.tools.rag.doc_node.ImageDocNode
    members: do_embedding, get_content, get_text
    exclude-members:

::: lazyllm.tools.rag.transform.AdaptiveTransform
    members: transform
    exclude-members:

::: lazyllm.tools.rag.rerank.ModuleReranker
    members: forward
    exclude-members:
::: lazyllm.tools.rag.utils.DocListManager
    members: 
    exclude-members: 
::: lazyllm.tools.rag.global_metadata.GlobalMetadataDesc
    members: 
    exclude-members: 

::: lazyllm.tools.rag.IndexBase.update
    members:
	exclude-members: 

::: lazyllm.tools.rag.IndexBase.remove
    members:
	exclude-members: 

::: lazyllm.tools.rag.IndexBase.query
    members:
	exclude-members:

::: lazyllm.tools.rag.index_base.IndexBase
    members: 

::: lazyllm.tools.BaseEvaluator
    members: 
    exclude-members:

::: lazyllm.tools.ResponseRelevancy
    members: 
    exclude-members:    

::: lazyllm.tools.Faithfulness
    members: 
    exclude-members: 

::: lazyllm.tools.LLMContextRecall
    members: 
    exclude-members: 

::: lazyllm.tools.NonLLMContextRecall
    members: 
    exclude-members:

::: lazyllm.tools.ContextRelevance
    members: 
    exclude-members:

::: lazyllm.tools.HttpRequest
    members: 
    exclude-members:

::: lazyllm.tools.JobDescription
    members: 
    exclude-members:

::: lazyllm.tools.DBManager
    members: execute_query
    exclude-members:

::: lazyllm.tools.MongoDBManager
    members: 
    exclude-members:

::: lazyllm.tools.HttpTool
    members: 
    exclude-members:

<<<<<<< HEAD
::: lazyllm.tools.agent.functionCall.StreamResponse
    members: 
    exclude-members:

::: lazyllm.tools.MCPClient
    members: [call_tool, list_tools, get_tools, aget_tools, deploy]
    exclude-members:

::: lazyllm.tools.tools.GoogleSearch
    members: forward
=======
::: lazyllm.tools.tools.tencent_search.TencentSearch
    members: 
    exclude-members:

::: lazyllm.tools.rag.web.WebUi
    members: 
    exclude-members:

::: lazyllm.tools.http_request.http_executor_response.HttpExecutorResponse
    members: extract_file, get_content_type
>>>>>>> e41f9d28
    exclude-members:<|MERGE_RESOLUTION|>--- conflicted
+++ resolved
@@ -62,48 +62,6 @@
     members:
 	exclude-members:
 
-::: lazyllm.tools.rag.readers.PandasCSVReader
-    members:
-    exclude-members:
-
-::: lazyllm.tools.rag.readers.PandasExcelReader
-    members:
-    exclude-members:
-
-::: lazyllm.tools.rag.readers.PDFReader
-    members:
-    exclude-members:
-
-::: lazyllm.tools.rag.readers.PPTXReader
-    members:
-    exclude-members:
-
-::: lazyllm.tools.rag.readers.VideoAudioReader
-    members:
-    exclude-members:
-
-::: lazyllm.tools.SqlManager
-    members: 
-        - get_session
-        - check_connection
-        - set_desc
-        - get_all_tables
-        - get_table_orm_class
-        - execute_commit
-        - execute_query
-        - create_table
-        - drop_table
-        - insert_values
-    exclude-members:
-
-::: lazyllm.tools.Reranker
-    members:
-    exclude-members:
-
-::: lazyllm.tools.rag.readers.readerBase.LazyLLMReaderBase
-    members:
-	exclude-members:
-
 ::: lazyllm.tools.rag.component.bm25
     members:
     exclude-members:
@@ -165,68 +123,6 @@
         - remove_images
         - remove_hyperlinks
     exclude-members:
-
-::: lazyllm.tools.rag.readers.MboxReader
-    members:
-	exclude-members:
-
-::: lazyllm.tools.rag.component.bm25
-    members:
-	exclude-members:
-
-::: lazyllm.tools.rag.doc_to_db.DocInfoSchemaItem
-    members:
-	exclude-members:
-
-::: lazyllm.tools.rag.doc_to_db.DocGenreAnalyser
-    members:
-	exclude-members:
-
-::: lazyllm.tools.rag.doc_to_db.DocInfoSchemaAnalyser
-    members:
-	exclude-members:
-
-::: lazyllm.tools.rag.doc_to_db.DocInfoExtractor
-    members:
-    exclude-members:
-
-::: lazyllm.tools.rag.doc_to_db.DocToDbProcessor
-    members: 
-        - extract_info_from_docs
-        - analyze_info_schema_by_llm
-	exclude-members:
-
-::: lazyllm.tools.rag.doc_to_db.extract_db_schema_from_files
-
-::: lazyllm.tools.rag.readers.DocxReader
-    members:
-	exclude-members:
-
-::: lazyllm.tools.rag.readers.EpubReader
-    members:
-	exclude-members:
-
-::: lazyllm.tools.rag.readers.HWPReader
-    members:
-	exclude-members:
-
-::: lazyllm.tools.rag.readers.ImageReader
-    members:
-	exclude-members:
-
-::: lazyllm.tools.rag.readers.IPYNBReader
-    members:
-	exclude-members:
-
-::: lazyllm.tools.rag.readers.MagicPDFReader
-    members:
-	exclude-members:
-
-::: lazyllm.tools.rag.readers.MarkdownReader
-    members:
-        - remove_images
-        - remove_hyperlinks
-	exclude-members:
 
 ::: lazyllm.tools.rag.readers.MboxReader
     members:
@@ -247,11 +143,7 @@
     exclude-members: 
 
 ::: lazyllm.tools.Reranker
-<<<<<<< HEAD
     members: [register_reranker]
-=======
-    members: register_reranker
->>>>>>> e41f9d28
     exclude-members: forward
 
 ::: lazyllm.tools.Retriever
@@ -262,13 +154,10 @@
     members: [create_node_group, add_subretriever]
     exclude-members: 
 
-<<<<<<< HEAD
 ::: lazyllm.tools.rag.retriever.UrlDocument
     members: [find]
     exclude-members: 
 
-=======
->>>>>>> e41f9d28
 ::: lazyllm.tools.rag.DocManager
     members:
 	exclude-members:
@@ -396,10 +285,6 @@
     members: 
     exclude-members: forward
 
-::: lazyllm.tools.IntentClassifier
-    members: 
-    exclude-members:
-
 ::: lazyllm.tools.rag.smart_embedding_index.SmartEmbeddingIndex
     members: update, remove, query
     exclude-members:
@@ -481,7 +366,6 @@
     members: 
     exclude-members:
 
-<<<<<<< HEAD
 ::: lazyllm.tools.agent.functionCall.StreamResponse
     members: 
     exclude-members:
@@ -492,7 +376,7 @@
 
 ::: lazyllm.tools.tools.GoogleSearch
     members: forward
-=======
+
 ::: lazyllm.tools.tools.tencent_search.TencentSearch
     members: 
     exclude-members:
@@ -503,5 +387,4 @@
 
 ::: lazyllm.tools.http_request.http_executor_response.HttpExecutorResponse
     members: extract_file, get_content_type
->>>>>>> e41f9d28
     exclude-members: