::: lazyllm.tools.Document
    members:
    exclude-members:

::: lazyllm.tools.rag.store.ChromadbStore
    members:
    exclude-members:

::: lazyllm.tools.rag.store.MilvusStore
    members:
    exclude-members:
    
::: lazyllm.tools.rag.store.ChromadbStore
    members:
    exclude-members:

::: lazyllm.tools.rag.store.MilvusStore
    members:
    exclude-members:
    
::: lazyllm.tools.rag.readers.ReaderBase
    members:
	exclude-members:

::: lazyllm.tools.rag.component.bm25.BM25
    members:
	exclude-members:

::: lazyllm.tools.rag.doc_to_db.DocInfoSchemaItem
    members:
	exclude-members:

::: lazyllm.tools.rag.doc_to_db.DocGenreAnalyser
    members:
	exclude-members:

::: lazyllm.tools.rag.doc_to_db.DocInfoSchemaAnalyser
    members:
	exclude-members:

::: lazyllm.tools.rag.doc_to_db.DocInfoExtractor
    members:
	exclude-members:

::: lazyllm.tools.rag.doc_to_db.DocToDbProcessor
    members: 
        - extract_info_from_docs
        - analyze_info_schema_by_llm
	exclude-members:

::: lazyllm.tools.rag.doc_to_db.extract_db_schema_from_files

::: lazyllm.tools.rag.readers.DocxReader
    members:
	exclude-members:

::: lazyllm.tools.rag.readers.EpubReader
    members:
	exclude-members:

::: lazyllm.tools.rag.readers.HWPReader
    members:
	exclude-members:

::: lazyllm.tools.rag.readers.ImageReader
    members:
	exclude-members:

::: lazyllm.tools.rag.readers.IPYNBReader
    members:
	exclude-members:

::: lazyllm.tools.rag.readers.MagicPDFReader
    members:
	exclude-members:

::: lazyllm.tools.rag.readers.MarkdownReader
    members:
        - remove_images
        - remove_hyperlinks
	exclude-members:

::: lazyllm.tools.rag.readers.MboxReader
    members:
	exclude-members:

::: lazyllm.tools.rag.component.bm25.BM25
    members:
	exclude-members:

::: lazyllm.tools.rag.doc_to_db.DocInfoSchemaItem
    members:
	exclude-members:

::: lazyllm.tools.rag.doc_to_db.DocGenreAnalyser
    members:
	exclude-members:

::: lazyllm.tools.rag.doc_to_db.DocInfoSchemaAnalyser
    members:
	exclude-members:

::: lazyllm.tools.rag.doc_to_db.DocInfoExtractor
    members:
	exclude-members:

::: lazyllm.tools.rag.doc_to_db.DocToDbProcessor
    members: 
        - extract_info_from_docs
        - analyze_info_schema_by_llm
	exclude-members:

::: lazyllm.tools.rag.doc_to_db.extract_db_schema_from_files

::: lazyllm.tools.rag.readers.DocxReader
    members:
	exclude-members:

::: lazyllm.tools.rag.readers.EpubReader
    members:
	exclude-members:

::: lazyllm.tools.rag.readers.HWPReader
    members:
	exclude-members:

::: lazyllm.tools.rag.readers.ImageReader
    members:
	exclude-members:

::: lazyllm.tools.rag.readers.IPYNBReader
    members:
	exclude-members:

::: lazyllm.tools.rag.readers.MagicPDFReader
    members:
	exclude-members:

::: lazyllm.tools.rag.readers.MarkdownReader
    members:
        - remove_images
        - remove_hyperlinks
	exclude-members:

::: lazyllm.tools.rag.readers.MboxReader
    members:
	exclude-members:

::: lazyllm.tools.Reranker
    members: register_reranker
    members: register_reranker
    exclude-members: forward

::: lazyllm.tools.Retriever
    members:
    exclude-members: forward

::: lazyllm.tools.rag.retriever.TempDocRetriever
    members:
    exclude-members: 

::: lazyllm.tools.rag.retriever.TempDocRetriever
    members:
    exclude-members: 

::: lazyllm.tools.rag.DocManager
    members:
	exclude-members:

::: lazyllm.tools.SentenceSplitter
    members:
    exclude-members:

::: lazyllm.tools.LLMParser
    members:
    exclude-members:

lazyllm.tools.rag.transform.NodeTransform
    members:
    exclude-members:

::: lazyllm.tools.rag.transform.TransformArgs
    members:
    exclude-members:

::: lazyllm.tools.rag.similarity.register_similarity
    members:
    exclude-members:

::: lazyllm.tools.rag.doc_node.DocNode
    members:
    exclude-members:

::: lazyllm.tools.rag.dataReader.SimpleDirectoryReader
    members:
    exclude-members:

::: lazyllm.tools.rag.dataReader.FileReader
    members:
    exclude-members:

lazyllm.tools.rag.transform.NodeTransform
    members:
    exclude-members:

::: lazyllm.tools.rag.transform.TransformArgs
    members:
    exclude-members:

::: lazyllm.tools.rag.similarity.register_similarity
    members:
    exclude-members:

::: lazyllm.tools.rag.doc_node.DocNode
    members:
    exclude-members:

::: lazyllm.tools.rag.dataReader.SimpleDirectoryReader
    members:
    exclude-members:

::: lazyllm.tools.rag.dataReader.FileReader
    members:
    exclude-members:
    
    
::: lazyllm.tools.WebModule
    members:
    exclude-members: forward

::: lazyllm.tools.CodeGenerator
    members: 
    exclude-members: forward

::: lazyllm.tools.ParameterExtractor
    members: 
    exclude-members: forward

::: lazyllm.tools.QustionRewrite
    members: 
    exclude-members: forward

::: lazyllm.tools.agent.toolsManager.ToolManager
    members: 
    exclude-members: forward

::: lazyllm.tools.ModuleTool
    members: 
    exclude-members: forward

::: lazyllm.tools.FunctionCall
    members: 
    exclude-members: forward

::: lazyllm.tools.FunctionCallFormatter
    members: 
    exclude-members: forward

::: lazyllm.tools.FunctionCallAgent
    members: 
    exclude-members: forward

::: lazyllm.tools.ReactAgent
    members: 
    exclude-members: forward

::: lazyllm.tools.PlanAndSolveAgent
    members: 
    exclude-members: forward

::: lazyllm.tools.ReWOOAgent
    members: 
    exclude-members: forward

::: lazyllm.tools.IntentClassifier
    members: 
    exclude-members:
<<<<<<< HEAD

::: lazyllm.tools.rag.smart_embedding_index.SmartEmbeddingIndex
    members: update, remove, query
    exclude-members:

::: lazyllm.tools.rag.doc_node.ImageDocNode
    members: do_embedding, get_content, get_text
    exclude-members:

::: lazyllm.tools.rag.transform.AdaptiveTransform
    members: transform
    exclude-members:

::: lazyllm.tools.rag.rerank.ModuleReranker
    members: forward
=======
::: lazyllm.tools.rag.utils.DocListManager
    members: 
    exclude-members: 
::: lazyllm.tools.rag.global_metadata.GlobalMetadataDesc
    members: 
    exclude-members: 
::: lazyllm.tools.rag.index_base.IndexBase
    members: 

::: lazyllm.tools.BaseEvaluator
    members: 
    exclude-members:

::: lazyllm.tools.ResponseRelevancy
    members: 
    exclude-members:    

::: lazyllm.tools.Faithfulness
    members: 
    exclude-members: 

::: lazyllm.tools.LLMContextRecall
    members: 
    exclude-members: 

::: lazyllm.tools.NonLLMContextRecall
    members: 
    exclude-members:

::: lazyllm.tools.ContextRelevance
    members: 
    exclude-members:

::: lazyllm.tools.HttpRequest
    members: 
    exclude-members:

::: lazyllm.tools.JobDescription
    members: 
    exclude-members:

::: lazyllm.tools.DBManager
    members: 
    exclude-members:

::: lazyllm.tools.MongoDBManager
    members: 
    exclude-members:
::: lazyllm.tools.rag.utils.DocListManager
    members: 
    exclude-members: 
::: lazyllm.tools.rag.global_metadata.GlobalMetadataDesc
    members: 
    exclude-members: 
::: lazyllm.tools.rag.index_base.IndexBase
    members: 

::: lazyllm.tools.BaseEvaluator
    members: 
    exclude-members:

::: lazyllm.tools.ResponseRelevancy
    members: 
    exclude-members:    

::: lazyllm.tools.Faithfulness
    members: 
    exclude-members: 

::: lazyllm.tools.LLMContextRecall
    members: 
    exclude-members: 

::: lazyllm.tools.NonLLMContextRecall
    members: 
    exclude-members:

::: lazyllm.tools.ContextRelevance
    members: 
    exclude-members:

::: lazyllm.tools.HttpRequest
    members: 
    exclude-members:

::: lazyllm.tools.JobDescription
    members: 
    exclude-members:

::: lazyllm.tools.DBManager
    members: 
    exclude-members:

::: lazyllm.tools.MongoDBManager
    members: 
    exclude-members:

::: lazyllm.tools.HttpTool
    members: 
>>>>>>> cdf4d180
    exclude-members:<|MERGE_RESOLUTION|>--- conflicted
+++ resolved
@@ -275,7 +275,6 @@
 ::: lazyllm.tools.IntentClassifier
     members: 
     exclude-members:
-<<<<<<< HEAD
 
 ::: lazyllm.tools.rag.smart_embedding_index.SmartEmbeddingIndex
     members: update, remove, query
@@ -291,7 +290,7 @@
 
 ::: lazyllm.tools.rag.rerank.ModuleReranker
     members: forward
-=======
+    exclude-members:
 ::: lazyllm.tools.rag.utils.DocListManager
     members: 
     exclude-members: 
@@ -391,5 +390,4 @@
 
 ::: lazyllm.tools.HttpTool
     members: 
->>>>>>> cdf4d180
     exclude-members: