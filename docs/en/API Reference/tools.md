::: lazyllm.tools.IntentClassifier
    members:
    - intent_promt_hook
    - post_process_result
    exclude-members:

::: lazyllm.tools.Document
    members:
    exclude-members:

::: lazyllm.tools.rag.store.ChromadbStore
    members:
    exclude-members:

::: lazyllm.tools.rag.store.MilvusStore
    members:
    exclude-members:
    
::: lazyllm.tools.rag.readers.ReaderBase
    members:
    exclude-members:

::: lazyllm.tools.rag.readers.PandasCSVReader
    members:
    exclude-members:

::: lazyllm.tools.rag.readers.PandasExcelReader
    members:
    exclude-members:

::: lazyllm.tools.rag.readers.PDFReader
    members:
    exclude-members:

::: lazyllm.tools.rag.readers.PPTXReader
    members:
    exclude-members:

::: lazyllm.tools.rag.readers.VideoAudioReader
    members:
    exclude-members:

::: lazyllm.tools.SqlManager
    members: 
        - get_session
        - check_connection
        - set_desc
        - get_all_tables
        - get_table_orm_class
        - execute_commit
        - execute_query
        - create_table
        - drop_table
        - insert_values
    exclude-members:

::: lazyllm.tools.Reranker
    members:
    exclude-members:

::: lazyllm.tools.rag.readers.readerBase.LazyLLMReaderBase
    members:
	exclude-members:

::: lazyllm.tools.rag.component.bm25
    members:
    exclude-members:

::: lazyllm.tools.rag.doc_to_db.DocInfoSchemaItem
    members:
    exclude-members:

::: lazyllm.tools.rag.doc_to_db.DocGenreAnalyser
    members:
    exclude-members:

::: lazyllm.tools.rag.doc_to_db.DocInfoSchemaAnalyser
    members: analyse_info_schema
	exclude-members:

::: lazyllm.tools.rag.doc_to_db.DocInfoExtractor
    members: extract_doc_info
	exclude-members:

::: lazyllm.tools.rag.doc_to_db.DocInfoExtractor
    members:
    exclude-members:

::: lazyllm.tools.rag.doc_to_db.DocToDbProcessor
    members: 
        - extract_info_from_docs
        - analyze_info_schema_by_llm
    exclude-members:

::: lazyllm.tools.rag.doc_to_db.extract_db_schema_from_files

::: lazyllm.tools.rag.readers.DocxReader
    members:
    exclude-members:

::: lazyllm.tools.rag.readers.EpubReader
    members:
    exclude-members:

::: lazyllm.tools.rag.readers.HWPReader
    members:
    exclude-members:

::: lazyllm.tools.rag.readers.ImageReader
    members:
    exclude-members:

::: lazyllm.tools.rag.readers.IPYNBReader
    members:
    exclude-members:

::: lazyllm.tools.rag.readers.MarkdownReader
    members:
        - remove_images
        - remove_hyperlinks
    exclude-members:

::: lazyllm.tools.rag.readers.MboxReader
    members:
	exclude-members:

<<<<<<< HEAD
::: lazyllm.tools.rag.component.bm25
    members:
	exclude-members:

::: lazyllm.tools.rag.doc_to_db.DocInfoSchemaItem
    members:
	exclude-members:

::: lazyllm.tools.rag.doc_to_db.DocGenreAnalyser
    members:
	exclude-members:

::: lazyllm.tools.rag.doc_to_db.DocInfoSchemaAnalyser
    members:
	exclude-members:

::: lazyllm.tools.rag.doc_to_db.DocInfoExtractor
    members:
    exclude-members:

::: lazyllm.tools.rag.doc_to_db.DocToDbProcessor
    members: 
        - extract_info_from_docs
        - analyze_info_schema_by_llm
	exclude-members:

::: lazyllm.tools.rag.doc_to_db.extract_db_schema_from_files

::: lazyllm.tools.rag.readers.DocxReader
    members:
	exclude-members:

::: lazyllm.tools.rag.readers.EpubReader
    members:
	exclude-members:

::: lazyllm.tools.rag.readers.HWPReader
    members:
	exclude-members:

::: lazyllm.tools.rag.readers.ImageReader
    members:
	exclude-members:

::: lazyllm.tools.rag.readers.IPYNBReader
    members:
	exclude-members:

::: lazyllm.tools.rag.readers.MineruPDFReader
    members:
	exclude-members:

::: lazyllm.tools.rag.readers.MarkdownReader
    members:
        - remove_images
        - remove_hyperlinks
	exclude-members:

::: lazyllm.tools.rag.readers.MboxReader
    members:
	exclude-members:

=======
>>>>>>> cf685fe4
::: lazyllm.tools.SqlCall
    members: 
        - sql_query_promt_hook
        - sql_explain_prompt_hook
        - extract_sql_from_response
	exclude-members:

::: lazyllm.tools.rag.default_index.DefaultIndex
    members:
        - update
        - remove
        - query
    exclude-members: 

::: lazyllm.tools.Reranker
    members: [register_reranker]
    exclude-members: forward

::: lazyllm.tools.Retriever
    members:
    exclude-members: forward

::: lazyllm.tools.rag.retriever.TempDocRetriever
    members: [create_node_group, add_subretriever]
    exclude-members: 

::: lazyllm.tools.rag.retriever.UrlDocument
    members: [find]
    exclude-members: 

::: lazyllm.tools.rag.DocManager
    members:
	exclude-members:

::: lazyllm.tools.rag.utils.SqliteDocListManager
    members:
      - table_inited
      - get_status_cond_and_params
      - validate_paths
      - update_need_reparsing
      - list_files
      - get_docs
      - set_docs_new_meta
      - fetch_docs_changed_meta
      - list_all_kb_group
      - add_kb_group
      - list_kb_group_files
      - delete_unreferenced_doc
      - get_docs_need_reparse
      - get_existing_paths_by_pattern
      - update_file_message
      - update_file_status
      - add_files_to_kb_group
      - delete_files_from_kb_group
      - get_file_status
      - update_kb_group
      - release
	exclude-members:

::: lazyllm.tools.rag.data_loaders.DirectoryReader
    members: load_data
	exclude-members:

::: lazyllm.tools.SentenceSplitter
    members:
    exclude-members:

::: lazyllm.tools.LLMParser
    members:
    exclude-members:

lazyllm.tools.rag.transform.NodeTransform
    members:
    exclude-members:

::: lazyllm.tools.rag.transform.TransformArgs
    members:
    exclude-members:

::: lazyllm.tools.rag.similarity.register_similarity
    members:
    exclude-members:

::: lazyllm.tools.rag.doc_node.DocNode
    members:
    exclude-members:

::: lazyllm.tools.rag.doc_processor.DocumentProcessor
    members: register_algorithm, drop_algorithm
::: lazyllm.tools.rag.doc_node.QADocNode
    members: get_text
    exclude-members:

::: lazyllm.tools.rag.dataReader.SimpleDirectoryReader
    members:
    exclude-members:

::: lazyllm.tools.rag.dataReader.FileReader
    members:
    exclude-members:

::: lazyllm.tools.rag.transform.FuncNodeTransform
    members: transform
    exclude-members:

::: lazyllm.tools.rag.web.DocWebModule
    members:
    exclude-members:    
    
::: lazyllm.tools.WebModule
    members:
    exclude-members: forward

::: lazyllm.tools.CodeGenerator
    members: [choose_prompt]
    exclude-members: forward

::: lazyllm.tools.ParameterExtractor
    members: 
    exclude-members: forward

::: lazyllm.tools.QustionRewrite
    members: choose_prompt
    exclude-members: forward

::: lazyllm.tools.agent.toolsManager.ToolManager
    members: 
    exclude-members: forward

::: lazyllm.tools.ModuleTool
    members: 
    exclude-members: forward

::: lazyllm.tools.FunctionCall
    members: 
    exclude-members: forward

::: lazyllm.tools.FunctionCallFormatter
    members: 
    exclude-members: forward

::: lazyllm.tools.FunctionCallAgent
    members: 
    exclude-members: forward

::: lazyllm.tools.ReactAgent
    members: 
    exclude-members: forward

::: lazyllm.tools.PlanAndSolveAgent
    members: 
    exclude-members: forward

::: lazyllm.tools.ReWOOAgent
    members: 
    exclude-members: forward

::: lazyllm.tools.rag.smart_embedding_index.SmartEmbeddingIndex
    members: update, remove, query
    exclude-members:

::: lazyllm.tools.rag.doc_node.ImageDocNode
    members: do_embedding, get_content, get_text
    exclude-members:

::: lazyllm.tools.rag.transform.AdaptiveTransform
    members: transform
    exclude-members:

::: lazyllm.tools.rag.rerank.ModuleReranker
    members: forward
    exclude-members:
::: lazyllm.tools.rag.utils.DocListManager
    members: 
    exclude-members: 
::: lazyllm.tools.rag.global_metadata.GlobalMetadataDesc
    members: 
    exclude-members: 

::: lazyllm.tools.rag.IndexBase.update
    members:
	exclude-members: 

::: lazyllm.tools.rag.IndexBase.remove
    members:
	exclude-members: 

::: lazyllm.tools.rag.IndexBase.query
    members:
	exclude-members:

::: lazyllm.tools.rag.index_base.IndexBase
    members: 

::: lazyllm.tools.BaseEvaluator
    members: 
    exclude-members:

::: lazyllm.tools.ResponseRelevancy
    members: 
    exclude-members:    

::: lazyllm.tools.Faithfulness
    members: 
    exclude-members: 

::: lazyllm.tools.LLMContextRecall
    members: 
    exclude-members: 

::: lazyllm.tools.NonLLMContextRecall
    members: 
    exclude-members:

::: lazyllm.tools.ContextRelevance
    members: 
    exclude-members:

::: lazyllm.tools.HttpRequest
    members: 
    exclude-members:

::: lazyllm.tools.JobDescription
    members: 
    exclude-members:

::: lazyllm.tools.DBManager
    members: execute_query
    exclude-members:

::: lazyllm.tools.MongoDBManager
    members: 
    exclude-members:

::: lazyllm.tools.HttpTool
    members: 
    exclude-members:

::: lazyllm.tools.agent.functionCall.StreamResponse
    members: 
    exclude-members:

::: lazyllm.tools.MCPClient
    members: [call_tool, list_tools, get_tools, aget_tools, deploy]
    exclude-members:

::: lazyllm.tools.tools.GoogleSearch
    members: forward

::: lazyllm.tools.tools.tencent_search.TencentSearch
    members: 
    exclude-members:

::: lazyllm.tools.rag.web.WebUi
    members: 
    exclude-members:

::: lazyllm.tools.http_request.http_executor_response.HttpExecutorResponse
    members: extract_file, get_content_type
    exclude-members:<|MERGE_RESOLUTION|>--- conflicted
+++ resolved
@@ -114,6 +114,10 @@
     members:
     exclude-members:
 
+::: lazyllm.tools.rag.readers.MineruPDFReader
+    members:
+    exclude-members:
+
 ::: lazyllm.tools.rag.readers.MarkdownReader
     members:
         - remove_images
@@ -124,71 +128,6 @@
     members:
 	exclude-members:
 
-<<<<<<< HEAD
-::: lazyllm.tools.rag.component.bm25
-    members:
-	exclude-members:
-
-::: lazyllm.tools.rag.doc_to_db.DocInfoSchemaItem
-    members:
-	exclude-members:
-
-::: lazyllm.tools.rag.doc_to_db.DocGenreAnalyser
-    members:
-	exclude-members:
-
-::: lazyllm.tools.rag.doc_to_db.DocInfoSchemaAnalyser
-    members:
-	exclude-members:
-
-::: lazyllm.tools.rag.doc_to_db.DocInfoExtractor
-    members:
-    exclude-members:
-
-::: lazyllm.tools.rag.doc_to_db.DocToDbProcessor
-    members: 
-        - extract_info_from_docs
-        - analyze_info_schema_by_llm
-	exclude-members:
-
-::: lazyllm.tools.rag.doc_to_db.extract_db_schema_from_files
-
-::: lazyllm.tools.rag.readers.DocxReader
-    members:
-	exclude-members:
-
-::: lazyllm.tools.rag.readers.EpubReader
-    members:
-	exclude-members:
-
-::: lazyllm.tools.rag.readers.HWPReader
-    members:
-	exclude-members:
-
-::: lazyllm.tools.rag.readers.ImageReader
-    members:
-	exclude-members:
-
-::: lazyllm.tools.rag.readers.IPYNBReader
-    members:
-	exclude-members:
-
-::: lazyllm.tools.rag.readers.MineruPDFReader
-    members:
-	exclude-members:
-
-::: lazyllm.tools.rag.readers.MarkdownReader
-    members:
-        - remove_images
-        - remove_hyperlinks
-	exclude-members:
-
-::: lazyllm.tools.rag.readers.MboxReader
-    members:
-	exclude-members:
-
-=======
->>>>>>> cf685fe4
 ::: lazyllm.tools.SqlCall
     members: 
         - sql_query_promt_hook
