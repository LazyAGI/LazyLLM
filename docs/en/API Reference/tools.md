--- conflicted
+++ resolved
@@ -379,15 +379,15 @@
     members: 
     exclude-members:
 
-<<<<<<< HEAD
+::: lazyllm.tools.tools.tencent_search.TencentSearch
+    members: 
+    exclude-members:
+
+::: lazyllm.tools.rag.web.WebUi
+    members: 
+    exclude-members:
+
+
 ::: lazyllm.tools.http_request.http_executor_response.HttpExecutorResponse
     members: extract_file, get_content_type
-=======
-::: lazyllm.tools.tools.tencent_search.TencentSearch
-    members: 
-    exclude-members:
-
-::: lazyllm.tools.rag.web.WebUi
-    members: 
->>>>>>> 282b14c0
     exclude-members: