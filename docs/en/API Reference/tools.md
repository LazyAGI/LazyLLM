::: lazyllm.tools.Document
    members:
    exclude-members:

::: lazyllm.tools.rag.store.ChromadbStore
    members:
    exclude-members:

::: lazyllm.tools.rag.store.MilvusStore
    members:
    exclude-members:
    
::: lazyllm.tools.rag.store.ChromadbStore
    members:
    exclude-members:

::: lazyllm.tools.rag.store.MilvusStore
    members:
    exclude-members:
    
::: lazyllm.tools.rag.readers.ReaderBase
    members:
	exclude-members:

<<<<<<< HEAD
::: lazyllm.tools.rag.readers.PandasCSVReader
    members:
	exclude-members:

::: lazyllm.tools.rag.readers.PandasExcelReader
    members:
	exclude-members:

::: lazyllm.tools.rag.readers.PDFReader
    members:
	exclude-members:

::: lazyllm.tools.rag.readers.PPTXReader
    members:
	exclude-members:

::: lazyllm.tools.rag.readers.VideoAudioReader
    members:
	exclude-members:

::: lazyllm.tools.SqlManager
    members: 
        - get_session
        - check_connection
        - set_desc
        - get_all_tables
        - get_table_orm_class
        - execute_commit
        - execute_query
        - create_table
        - drop_table
        - insert_values
	exclude-members:

::: lazyllm.tools.Reranker
=======
::: lazyllm.tools.rag.component.bm25.BM25
    members:
	exclude-members:

::: lazyllm.tools.rag.doc_to_db.DocInfoSchemaItem
    members:
	exclude-members:

::: lazyllm.tools.rag.doc_to_db.DocGenreAnalyser
    members:
	exclude-members:

::: lazyllm.tools.rag.doc_to_db.DocInfoSchemaAnalyser
    members:
	exclude-members:

::: lazyllm.tools.rag.doc_to_db.DocInfoExtractor
    members:
	exclude-members:

::: lazyllm.tools.rag.doc_to_db.DocToDbProcessor
    members: 
        - extract_info_from_docs
        - analyze_info_schema_by_llm
	exclude-members:

::: lazyllm.tools.rag.doc_to_db.extract_db_schema_from_files

::: lazyllm.tools.rag.readers.DocxReader
    members:
	exclude-members:

::: lazyllm.tools.rag.readers.EpubReader
    members:
	exclude-members:

::: lazyllm.tools.rag.readers.HWPReader
    members:
	exclude-members:

::: lazyllm.tools.rag.readers.ImageReader
    members:
	exclude-members:

::: lazyllm.tools.rag.readers.IPYNBReader
    members:
	exclude-members:

::: lazyllm.tools.rag.readers.MagicPDFReader
    members:
	exclude-members:

::: lazyllm.tools.rag.readers.MarkdownReader
    members:
        - remove_images
        - remove_hyperlinks
	exclude-members:

::: lazyllm.tools.rag.readers.MboxReader
    members:
	exclude-members:

::: lazyllm.tools.rag.component.bm25.BM25
>>>>>>> cdf4d180
    members:
	exclude-members:

::: lazyllm.tools.rag.doc_to_db.DocInfoSchemaItem
    members:
	exclude-members:

::: lazyllm.tools.rag.doc_to_db.DocGenreAnalyser
    members:
	exclude-members:

::: lazyllm.tools.rag.doc_to_db.DocInfoSchemaAnalyser
    members:
	exclude-members:

::: lazyllm.tools.rag.doc_to_db.DocInfoExtractor
    members:
	exclude-members:

::: lazyllm.tools.rag.doc_to_db.DocToDbProcessor
    members: 
        - extract_info_from_docs
        - analyze_info_schema_by_llm
	exclude-members:

::: lazyllm.tools.rag.doc_to_db.extract_db_schema_from_files

::: lazyllm.tools.rag.readers.DocxReader
    members:
	exclude-members:

::: lazyllm.tools.rag.readers.EpubReader
    members:
	exclude-members:

::: lazyllm.tools.rag.readers.HWPReader
    members:
	exclude-members:

::: lazyllm.tools.rag.readers.ImageReader
    members:
	exclude-members:

::: lazyllm.tools.rag.readers.IPYNBReader
    members:
	exclude-members:

::: lazyllm.tools.rag.readers.MagicPDFReader
    members:
	exclude-members:

::: lazyllm.tools.rag.readers.MarkdownReader
    members:
        - remove_images
        - remove_hyperlinks
	exclude-members:

::: lazyllm.tools.rag.readers.MboxReader
    members:
	exclude-members:

::: lazyllm.tools.Reranker
    members: register_reranker
    members: register_reranker
    exclude-members: forward

::: lazyllm.tools.Retriever
    members:
    exclude-members: forward

::: lazyllm.tools.rag.retriever.TempDocRetriever
    members:
    exclude-members: 

::: lazyllm.tools.rag.retriever.TempDocRetriever
    members:
    exclude-members: 

::: lazyllm.tools.rag.DocManager
    members:
	exclude-members:

::: lazyllm.tools.SentenceSplitter
    members:
    exclude-members:

::: lazyllm.tools.LLMParser
    members:
    exclude-members:

lazyllm.tools.rag.transform.NodeTransform
    members:
    exclude-members:

::: lazyllm.tools.rag.transform.TransformArgs
    members:
    exclude-members:

::: lazyllm.tools.rag.similarity.register_similarity
    members:
    exclude-members:

::: lazyllm.tools.rag.doc_node.DocNode
    members:
    exclude-members:

::: lazyllm.tools.rag.dataReader.SimpleDirectoryReader
    members:
    exclude-members:

::: lazyllm.tools.rag.dataReader.FileReader
    members:
    exclude-members:

lazyllm.tools.rag.transform.NodeTransform
    members:
    exclude-members:

::: lazyllm.tools.rag.transform.TransformArgs
    members:
    exclude-members:

::: lazyllm.tools.rag.similarity.register_similarity
    members:
    exclude-members:

::: lazyllm.tools.rag.doc_node.DocNode
    members:
    exclude-members:

::: lazyllm.tools.rag.dataReader.SimpleDirectoryReader
    members:
    exclude-members:

::: lazyllm.tools.rag.dataReader.FileReader
    members:
    exclude-members:
    
    
::: lazyllm.tools.WebModule
    members:
    exclude-members: forward

::: lazyllm.tools.CodeGenerator
    members: 
    exclude-members: forward

::: lazyllm.tools.ParameterExtractor
    members: 
    exclude-members: forward

::: lazyllm.tools.QustionRewrite
    members: 
    exclude-members: forward

::: lazyllm.tools.agent.toolsManager.ToolManager
    members: 
    exclude-members: forward

::: lazyllm.tools.ModuleTool
    members: 
    exclude-members: forward

::: lazyllm.tools.FunctionCall
    members: 
    exclude-members: forward

::: lazyllm.tools.FunctionCallFormatter
    members: 
    exclude-members: forward

::: lazyllm.tools.FunctionCallAgent
    members: 
    exclude-members: forward

::: lazyllm.tools.ReactAgent
    members: 
    exclude-members: forward

::: lazyllm.tools.PlanAndSolveAgent
    members: 
    exclude-members: forward

::: lazyllm.tools.ReWOOAgent
    members: 
    exclude-members: forward

::: lazyllm.tools.IntentClassifier
    members: 
    exclude-members:
::: lazyllm.tools.rag.utils.DocListManager
    members: 
    exclude-members: 
::: lazyllm.tools.rag.global_metadata.GlobalMetadataDesc
    members: 
    exclude-members: 
::: lazyllm.tools.rag.index_base.IndexBase
    members: 

::: lazyllm.tools.BaseEvaluator
    members: 
    exclude-members:

::: lazyllm.tools.ResponseRelevancy
    members: 
    exclude-members:    

::: lazyllm.tools.Faithfulness
    members: 
    exclude-members: 

::: lazyllm.tools.LLMContextRecall
    members: 
    exclude-members: 

::: lazyllm.tools.NonLLMContextRecall
    members: 
    exclude-members:

::: lazyllm.tools.ContextRelevance
    members: 
    exclude-members:

::: lazyllm.tools.HttpRequest
    members: 
    exclude-members:

::: lazyllm.tools.JobDescription
    members: 
    exclude-members:

::: lazyllm.tools.DBManager
    members: 
    exclude-members:

::: lazyllm.tools.MongoDBManager
    members: 
    exclude-members:
::: lazyllm.tools.rag.utils.DocListManager
    members: 
    exclude-members: 
::: lazyllm.tools.rag.global_metadata.GlobalMetadataDesc
    members: 
    exclude-members: 
::: lazyllm.tools.rag.index_base.IndexBase
    members: 

::: lazyllm.tools.BaseEvaluator
    members: 
    exclude-members:

::: lazyllm.tools.ResponseRelevancy
    members: 
    exclude-members:    

::: lazyllm.tools.Faithfulness
    members: 
    exclude-members: 

::: lazyllm.tools.LLMContextRecall
    members: 
    exclude-members: 

::: lazyllm.tools.NonLLMContextRecall
    members: 
    exclude-members:

::: lazyllm.tools.ContextRelevance
    members: 
    exclude-members:

::: lazyllm.tools.HttpRequest
    members: 
    exclude-members:

::: lazyllm.tools.JobDescription
    members: 
    exclude-members:

::: lazyllm.tools.DBManager
    members: 
    exclude-members:

::: lazyllm.tools.MongoDBManager
    members: 
    exclude-members:

::: lazyllm.tools.HttpTool
    members: 
    exclude-members:<|MERGE_RESOLUTION|>--- conflicted
+++ resolved
@@ -20,28 +20,27 @@
     
 ::: lazyllm.tools.rag.readers.ReaderBase
     members:
-	exclude-members:
-
-<<<<<<< HEAD
+    exclude-members:
+
 ::: lazyllm.tools.rag.readers.PandasCSVReader
     members:
-	exclude-members:
+    exclude-members:
 
 ::: lazyllm.tools.rag.readers.PandasExcelReader
     members:
-	exclude-members:
+    exclude-members:
 
 ::: lazyllm.tools.rag.readers.PDFReader
     members:
-	exclude-members:
+    exclude-members:
 
 ::: lazyllm.tools.rag.readers.PPTXReader
     members:
-	exclude-members:
+    exclude-members:
 
 ::: lazyllm.tools.rag.readers.VideoAudioReader
     members:
-	exclude-members:
+    exclude-members:
 
 ::: lazyllm.tools.SqlManager
     members: 
@@ -55,76 +54,73 @@
         - create_table
         - drop_table
         - insert_values
-	exclude-members:
+    exclude-members:
 
 ::: lazyllm.tools.Reranker
-=======
+    members:
+    exclude-members:
+
 ::: lazyllm.tools.rag.component.bm25.BM25
     members:
-	exclude-members:
+    exclude-members:
 
 ::: lazyllm.tools.rag.doc_to_db.DocInfoSchemaItem
     members:
-	exclude-members:
+    exclude-members:
 
 ::: lazyllm.tools.rag.doc_to_db.DocGenreAnalyser
     members:
-	exclude-members:
+    exclude-members:
 
 ::: lazyllm.tools.rag.doc_to_db.DocInfoSchemaAnalyser
     members:
-	exclude-members:
+    exclude-members:
 
 ::: lazyllm.tools.rag.doc_to_db.DocInfoExtractor
     members:
-	exclude-members:
+    exclude-members:
 
 ::: lazyllm.tools.rag.doc_to_db.DocToDbProcessor
     members: 
         - extract_info_from_docs
         - analyze_info_schema_by_llm
-	exclude-members:
+    exclude-members:
 
 ::: lazyllm.tools.rag.doc_to_db.extract_db_schema_from_files
 
 ::: lazyllm.tools.rag.readers.DocxReader
     members:
-	exclude-members:
+    exclude-members:
 
 ::: lazyllm.tools.rag.readers.EpubReader
     members:
-	exclude-members:
+    exclude-members:
 
 ::: lazyllm.tools.rag.readers.HWPReader
     members:
-	exclude-members:
+    exclude-members:
 
 ::: lazyllm.tools.rag.readers.ImageReader
     members:
-	exclude-members:
+    exclude-members:
 
 ::: lazyllm.tools.rag.readers.IPYNBReader
     members:
-	exclude-members:
+    exclude-members:
 
 ::: lazyllm.tools.rag.readers.MagicPDFReader
     members:
-	exclude-members:
+    exclude-members:
 
 ::: lazyllm.tools.rag.readers.MarkdownReader
     members:
         - remove_images
         - remove_hyperlinks
-	exclude-members:
+    exclude-members:
 
 ::: lazyllm.tools.rag.readers.MboxReader
     members:
-	exclude-members:
-
-::: lazyllm.tools.rag.component.bm25.BM25
->>>>>>> cdf4d180
-    members:
-	exclude-members:
+    exclude-members:
 
 ::: lazyllm.tools.rag.doc_to_db.DocInfoSchemaItem
     members:
