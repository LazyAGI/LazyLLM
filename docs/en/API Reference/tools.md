--- conflicted
+++ resolved
@@ -27,12 +27,11 @@
 	exclude-members:
 
 ::: lazyllm.tools.rag.doc_to_db.DocInfoSchemaAnalyser
-<<<<<<< HEAD
-    members:
+    members: analyse_info_schema
 	exclude-members:
 
 ::: lazyllm.tools.rag.doc_to_db.DocInfoExtractor
-    members:
+    members: extract_doc_info
 	exclude-members:
 
 ::: lazyllm.tools.rag.doc_to_db.DocToDbProcessor
@@ -91,14 +90,11 @@
 
 ::: lazyllm.tools.rag.doc_to_db.DocInfoSchemaAnalyser
     members:
-=======
-    members: analyse_info_schema
->>>>>>> 6c01df62
 	exclude-members:
 
 ::: lazyllm.tools.rag.doc_to_db.DocInfoExtractor
-    members: extract_doc_info
-	exclude-members:
+    members:
+    exclude-members:
 
 ::: lazyllm.tools.rag.doc_to_db.DocToDbProcessor
     members: 
