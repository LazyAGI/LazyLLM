--- conflicted
+++ resolved
@@ -124,39 +124,11 @@
 ::: lazyllm.tools.rag.dataReader.FileReader
     members:
     exclude-members:
-<<<<<<< HEAD
-    
-=======
-
-lazyllm.tools.rag.transform.NodeTransform
-    members:
-    exclude-members:
-
-::: lazyllm.tools.rag.transform.TransformArgs
-    members:
-    exclude-members:
-
-::: lazyllm.tools.rag.similarity.register_similarity
-    members:
-    exclude-members:
-
-::: lazyllm.tools.rag.doc_node.DocNode
-    members:
-    exclude-members:
-
-::: lazyllm.tools.rag.dataReader.SimpleDirectoryReader
-    members:
-    exclude-members:
-
-::: lazyllm.tools.rag.dataReader.FileReader
-    members:
-    exclude-members:
 
 ::: lazyllm.tools.rag.transform.FuncNodeTransform
     members: transform
     exclude-members:
 
->>>>>>> f3604698
 ::: lazyllm.tools.WebModule
     members:
     exclude-members: forward
