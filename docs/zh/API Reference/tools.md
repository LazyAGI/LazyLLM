::: lazyllm.tools.Document
    members:
    exclude-members:

::: lazyllm.tools.rag.store.ChromadbStore
    members:
    exclude-members:

::: lazyllm.tools.rag.store.MilvusStore
    members:
    exclude-members:
    
::: lazyllm.tools.rag.readers.ReaderBase
    members:
    exclude-members:

::: lazyllm.tools.rag.readers.readerBase.LazyLLMReaderBase
    members:
	exclude-members:

::: lazyllm.tools.rag.component.bm25.BM25
    members:
    exclude-members:

::: lazyllm.tools.rag.readers.PandasExcelReader
    members:
    exclude-members:
<<<<<<< HEAD
=======

::: lazyllm.tools.rag.readers.readerBase.LazyLLMReaderBase
    members:
	exclude-members:
>>>>>>> bfe0f5ec

::: lazyllm.tools.rag.readers.PDFReader
    members:
    exclude-members:

<<<<<<< HEAD
=======
::: lazyllm.tools.rag.readers.PandasExcelReader
    members:
    exclude-members:

::: lazyllm.tools.rag.readers.PDFReader
    members:
    exclude-members:

>>>>>>> bfe0f5ec
::: lazyllm.tools.rag.readers.PPTXReader
    members:
    exclude-members:

::: lazyllm.tools.rag.readers.VideoAudioReader
    members:
    exclude-members:

::: lazyllm.tools.SqlManager
    members: 
        - get_session
        - check_connection
        - set_desc
        - get_all_tables
        - get_table_orm_class
        - execute_commit
        - execute_query
        - create_table
        - drop_table
        - insert_values
    exclude-members:

::: lazyllm.tools.Reranker
    members:
    exclude-members:

::: lazyllm.tools.rag.component.bm25.BM25
    members:
    exclude-members:

::: lazyllm.tools.rag.doc_to_db.DocInfoSchemaItem
    members:
    exclude-members:

::: lazyllm.tools.rag.doc_to_db.DocGenreAnalyser
    members:
    exclude-members:

::: lazyllm.tools.rag.doc_to_db.DocInfoSchemaAnalyser
<<<<<<< HEAD
    members: analyse_info_schema
	exclude-members:

::: lazyllm.tools.rag.doc_to_db.DocInfoExtractor
    members: extract_doc_info
	exclude-members:
=======
    members:
    exclude-members:

::: lazyllm.tools.rag.doc_to_db.DocInfoExtractor
    members:
    exclude-members:
>>>>>>> bfe0f5ec

::: lazyllm.tools.rag.doc_to_db.DocInfoExtractor
    members:
    exclude-members:

::: lazyllm.tools.rag.doc_to_db.DocToDbProcessor
    members: 
        - extract_info_from_docs
        - analyze_info_schema_by_llm
    exclude-members:

::: lazyllm.tools.rag.doc_to_db.extract_db_schema_from_files

::: lazyllm.tools.rag.readers.DocxReader
    members:
    exclude-members:

::: lazyllm.tools.rag.readers.EpubReader
    members:
    exclude-members:

::: lazyllm.tools.rag.readers.HWPReader
    members:
    exclude-members:

::: lazyllm.tools.rag.readers.ImageReader
    members:
    exclude-members:

::: lazyllm.tools.rag.readers.IPYNBReader
    members:
    exclude-members:

::: lazyllm.tools.rag.readers.MagicPDFReader
    members:
    exclude-members:

::: lazyllm.tools.rag.readers.MarkdownReader
    members:
        - remove_images
        - remove_hyperlinks
    exclude-members:

::: lazyllm.tools.rag.readers.MboxReader
    members:
<<<<<<< HEAD
	exclude-members:

::: lazyllm.tools.SqlCall
    members: 
        - sql_query_promt_hook
        - sql_explain_prompt_hook
        - extract_sql_from_response
	exclude-members:
=======
    exclude-members:
>>>>>>> bfe0f5ec

::: lazyllm.tools.rag.doc_to_db.DocInfoSchemaItem
    members:
	exclude-members:

::: lazyllm.tools.rag.doc_to_db.DocGenreAnalyser
    members:
	exclude-members:

::: lazyllm.tools.rag.doc_to_db.DocInfoSchemaAnalyser
    members:
	exclude-members:

::: lazyllm.tools.rag.doc_to_db.DocInfoExtractor
    members:
	exclude-members:

::: lazyllm.tools.rag.doc_to_db.DocToDbProcessor
    members: 
        - extract_info_from_docs
        - analyze_info_schema_by_llm
	exclude-members:

::: lazyllm.tools.rag.default_index.DefaultIndex
    members:
        - update
        - remove
        - query
    exclude-members: 

::: lazyllm.tools.Reranker
    members: register_reranker
    exclude-members: forward

::: lazyllm.tools.Retriever
    members:
    exclude-members: forward

::: lazyllm.tools.rag.retriever.TempDocRetriever
    members:
    exclude-members: 

::: lazyllm.tools.rag.DocManager
    members:
	exclude-members:

::: lazyllm.tools.rag.utils.SqliteDocListManager
    members:
      - table_inited
      - get_status_cond_and_params
      - validate_paths
      - update_need_reparsing
      - list_files
      - get_docs
      - set_docs_new_meta
      - fetch_docs_changed_meta
      - list_all_kb_group
      - add_kb_group
      - list_kb_group_files
      - delete_unreferenced_doc
      - get_docs_need_reparse
      - get_existing_paths_by_pattern
      - update_file_message
      - update_file_status
      - add_files_to_kb_group
      - delete_files_from_kb_group
      - get_file_status
      - update_kb_group
      - release
	exclude-members:

::: lazyllm.tools.SentenceSplitter
    members:
    exclude-members:

::: lazyllm.tools.LLMParser
    members:
    exclude-members:

lazyllm.tools.rag.transform.NodeTransform
    members:
    exclude-members:

::: lazyllm.tools.rag.transform.TransformArgs
    members:
    exclude-members:

::: lazyllm.tools.rag.similarity.register_similarity
    members:
    exclude-members:

::: lazyllm.tools.rag.doc_node.DocNode
    members:
    exclude-members:

::: lazyllm.tools.rag.doc_processor.DocumentProcessor
    members: register_algorithm, drop_algorithm
::: lazyllm.tools.rag.dataReader.SimpleDirectoryReader
    members:
    exclude-members:

::: lazyllm.tools.rag.dataReader.FileReader
    members:
    exclude-members:

 
::: lazyllm.tools.rag.transform.FuncNodeTransform
    members: transform
    exclude-members:

lazyllm.tools.rag.transform.NodeTransform
    members:
    exclude-members:

::: lazyllm.tools.rag.transform.TransformArgs
    members:
    exclude-members:

::: lazyllm.tools.rag.similarity.register_similarity
    members:
    exclude-members:

::: lazyllm.tools.rag.doc_node.DocNode
    members:
    exclude-members:

::: lazyllm.tools.rag.dataReader.SimpleDirectoryReader
    members:
    exclude-members:

::: lazyllm.tools.rag.dataReader.FileReader
    members:
    exclude-members:
    
    
::: lazyllm.tools.WebModule
    members:
    exclude-members: forward

::: lazyllm.tools.CodeGenerator
    members: 
    exclude-members: forward

::: lazyllm.tools.ParameterExtractor
    members: 
    exclude-members: forward

::: lazyllm.tools.QustionRewrite
    members: choose_prompt
    exclude-members: forward

::: lazyllm.tools.agent.toolsManager.ToolManager
    members: 
    exclude-members: forward

::: lazyllm.tools.ModuleTool
    members: 
    exclude-members: forward

::: lazyllm.tools.FunctionCall
    members: 
    exclude-members: forward

::: lazyllm.tools.FunctionCallFormatter
    members: 
    exclude-members: forward

::: lazyllm.tools.FunctionCallAgent
    members: 
    exclude-members: forward

::: lazyllm.tools.ReactAgent
    members: 
    exclude-members: forward

::: lazyllm.tools.PlanAndSolveAgent
    members: 
    exclude-members: forward

::: lazyllm.tools.ReWOOAgent
    members: 
    exclude-members: forward

::: lazyllm.tools.IntentClassifier
    members: 
    exclude-members:
<<<<<<< HEAD

::: lazyllm.tools.rag.smart_embedding_index.SmartEmbeddingIndex
    members: update, remove, query
=======

::: lazyllm.tools.rag.smart_embedding_index.SmartEmbeddingIndex
    members: update, remove, query
    exclude-members:

::: lazyllm.tools.rag.doc_node.ImageDocNode
    members: do_embedding, get_content, get_text
    exclude-members:

::: lazyllm.tools.rag.transform.AdaptiveTransform
    members: transform
    exclude-members:

::: lazyllm.tools.rag.rerank.ModuleReranker
    members: forward
    exclude-members:
::: lazyllm.tools.rag.utils.DocListManager
    members: 
    exclude-members: 
::: lazyllm.tools.rag.global_metadata.GlobalMetadataDesc
    members: 
    exclude-members: 
::: lazyllm.tools.rag.index_base.IndexBase
    members: 

::: lazyllm.tools.rag.IndexBase.update
    members:
	exclude-members: 

::: lazyllm.tools.rag.IndexBase.remove
    members:
	exclude-members: 

::: lazyllm.tools.rag.IndexBase.query
    members:
	exclude-members:

::: lazyllm.tools.BaseEvaluator
    members: 
>>>>>>> bfe0f5ec
    exclude-members:

::: lazyllm.tools.rag.doc_node.ImageDocNode
    members: do_embedding, get_content, get_text
    exclude-members:

::: lazyllm.tools.rag.transform.AdaptiveTransform
    members: transform
    exclude-members:

::: lazyllm.tools.rag.rerank.ModuleReranker
    members: forward
    exclude-members:
::: lazyllm.tools.rag.utils.DocListManager
    members: 
    exclude-members: 
::: lazyllm.tools.rag.global_metadata.GlobalMetadataDesc
    members: 
    exclude-members: 
::: lazyllm.tools.rag.index_base.IndexBase
    members: 

::: lazyllm.tools.rag.IndexBase.update
    members:
	exclude-members: 

::: lazyllm.tools.rag.IndexBase.remove
    members:
	exclude-members: 

::: lazyllm.tools.rag.IndexBase.query
    members:
	exclude-members:

::: lazyllm.tools.BaseEvaluator
    members: 
    exclude-members:

::: lazyllm.tools.ResponseRelevancy
    members: 
    exclude-members:    

::: lazyllm.tools.Faithfulness
    members: 
    exclude-members: 

::: lazyllm.tools.LLMContextRecall
    members: 
    exclude-members: 

::: lazyllm.tools.NonLLMContextRecall
    members: 
    exclude-members:

::: lazyllm.tools.ContextRelevance
    members: 
    exclude-members:

::: lazyllm.tools.HttpRequest
    members: 
    exclude-members:

::: lazyllm.tools.JobDescription
    members: 
    exclude-members:

::: lazyllm.tools.DBManager
    members: execute_query
    exclude-members:

::: lazyllm.tools.MongoDBManager
    members: 
    exclude-members:

::: lazyllm.tools.HttpTool
    members: 
    exclude-members:

::: lazyllm.tools.tools.tencent_search.TencentSearch
    members: 
    exclude-members:

::: lazyllm.tools.rag.web.WebUi
    members: 
    exclude-members:

::: lazyllm.tools.http_request.http_executor_response.HttpExecutorResponse
    members: extract_file, get_content_type
    exclude-members:<|MERGE_RESOLUTION|>--- conflicted
+++ resolved
@@ -18,36 +18,18 @@
     members:
 	exclude-members:
 
-::: lazyllm.tools.rag.component.bm25.BM25
+::: lazyllm.tools.rag.readers.readerBase.LazyLLMReaderBase
     members:
     exclude-members:
 
 ::: lazyllm.tools.rag.readers.PandasExcelReader
     members:
     exclude-members:
-<<<<<<< HEAD
-=======
-
-::: lazyllm.tools.rag.readers.readerBase.LazyLLMReaderBase
-    members:
-	exclude-members:
->>>>>>> bfe0f5ec
 
 ::: lazyllm.tools.rag.readers.PDFReader
     members:
     exclude-members:
 
-<<<<<<< HEAD
-=======
-::: lazyllm.tools.rag.readers.PandasExcelReader
-    members:
-    exclude-members:
-
-::: lazyllm.tools.rag.readers.PDFReader
-    members:
-    exclude-members:
-
->>>>>>> bfe0f5ec
 ::: lazyllm.tools.rag.readers.PPTXReader
     members:
     exclude-members:
@@ -78,6 +60,48 @@
     members:
     exclude-members:
 
+::: lazyllm.tools.rag.component.bm25.BM25
+    members:
+    exclude-members:
+
+::: lazyllm.tools.rag.readers.PandasExcelReader
+    members:
+    exclude-members:
+
+::: lazyllm.tools.rag.readers.PDFReader
+    members:
+    exclude-members:
+
+::: lazyllm.tools.rag.readers.PPTXReader
+    members:
+    exclude-members:
+
+::: lazyllm.tools.rag.readers.VideoAudioReader
+    members:
+    exclude-members:
+
+::: lazyllm.tools.SqlManager
+    members: 
+        - get_session
+        - check_connection
+        - set_desc
+        - get_all_tables
+        - get_table_orm_class
+        - execute_commit
+        - execute_query
+        - create_table
+        - drop_table
+        - insert_values
+    exclude-members:
+
+::: lazyllm.tools.Reranker
+    members:
+    exclude-members:
+
+::: lazyllm.tools.rag.component.bm25.BM25
+    members:
+    exclude-members:
+
 ::: lazyllm.tools.rag.doc_to_db.DocInfoSchemaItem
     members:
     exclude-members:
@@ -87,21 +111,12 @@
     exclude-members:
 
 ::: lazyllm.tools.rag.doc_to_db.DocInfoSchemaAnalyser
-<<<<<<< HEAD
     members: analyse_info_schema
 	exclude-members:
 
 ::: lazyllm.tools.rag.doc_to_db.DocInfoExtractor
     members: extract_doc_info
 	exclude-members:
-=======
-    members:
-    exclude-members:
-
-::: lazyllm.tools.rag.doc_to_db.DocInfoExtractor
-    members:
-    exclude-members:
->>>>>>> bfe0f5ec
 
 ::: lazyllm.tools.rag.doc_to_db.DocInfoExtractor
     members:
@@ -147,7 +162,6 @@
 
 ::: lazyllm.tools.rag.readers.MboxReader
     members:
-<<<<<<< HEAD
 	exclude-members:
 
 ::: lazyllm.tools.SqlCall
@@ -156,9 +170,6 @@
         - sql_explain_prompt_hook
         - extract_sql_from_response
 	exclude-members:
-=======
-    exclude-members:
->>>>>>> bfe0f5ec
 
 ::: lazyllm.tools.rag.doc_to_db.DocInfoSchemaItem
     members:
@@ -345,51 +356,9 @@
 ::: lazyllm.tools.IntentClassifier
     members: 
     exclude-members:
-<<<<<<< HEAD
 
 ::: lazyllm.tools.rag.smart_embedding_index.SmartEmbeddingIndex
     members: update, remove, query
-=======
-
-::: lazyllm.tools.rag.smart_embedding_index.SmartEmbeddingIndex
-    members: update, remove, query
-    exclude-members:
-
-::: lazyllm.tools.rag.doc_node.ImageDocNode
-    members: do_embedding, get_content, get_text
-    exclude-members:
-
-::: lazyllm.tools.rag.transform.AdaptiveTransform
-    members: transform
-    exclude-members:
-
-::: lazyllm.tools.rag.rerank.ModuleReranker
-    members: forward
-    exclude-members:
-::: lazyllm.tools.rag.utils.DocListManager
-    members: 
-    exclude-members: 
-::: lazyllm.tools.rag.global_metadata.GlobalMetadataDesc
-    members: 
-    exclude-members: 
-::: lazyllm.tools.rag.index_base.IndexBase
-    members: 
-
-::: lazyllm.tools.rag.IndexBase.update
-    members:
-	exclude-members: 
-
-::: lazyllm.tools.rag.IndexBase.remove
-    members:
-	exclude-members: 
-
-::: lazyllm.tools.rag.IndexBase.query
-    members:
-	exclude-members:
-
-::: lazyllm.tools.BaseEvaluator
-    members: 
->>>>>>> bfe0f5ec
     exclude-members:
 
 ::: lazyllm.tools.rag.doc_node.ImageDocNode
