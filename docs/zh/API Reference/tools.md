::: lazyllm.tools.Document
    members:
    exclude-members:

::: lazyllm.tools.rag.store.ChromadbStore
    members:
    exclude-members:

::: lazyllm.tools.rag.store.MilvusStore
    members:
    exclude-members:
    
::: lazyllm.tools.rag.readers.ReaderBase
    members:
	exclude-members:

<<<<<<< HEAD
::: lazyllm.tools.rag.component.bm25.BM25
=======
::: lazyllm.tools.rag.component.bm25
    members:
	exclude-members:

::: lazyllm.tools.rag.doc_to_db.DocInfoSchemaItem
    members:
	exclude-members:

::: lazyllm.tools.rag.doc_to_db.DocGenreAnalyser
    members:
	exclude-members:

::: lazyllm.tools.rag.doc_to_db.DocInfoSchemaAnalyser
    members:
	exclude-members:

::: lazyllm.tools.rag.doc_to_db.DocInfoExtractor
    members: extract_doc_info
	exclude-members:

::: lazyllm.tools.rag.doc_to_db.DocToDbProcessor
    members: 
        - extract_info_from_docs
        - analyze_info_schema_by_llm
	exclude-members:

::: lazyllm.tools.rag.doc_to_db.extract_db_schema_from_files

::: lazyllm.tools.rag.readers.DocxReader
    members:
	exclude-members:

::: lazyllm.tools.rag.readers.EpubReader
    members:
	exclude-members:

::: lazyllm.tools.rag.readers.HWPReader
    members:
	exclude-members:

::: lazyllm.tools.rag.readers.ImageReader
    members:
	exclude-members:

::: lazyllm.tools.rag.readers.IPYNBReader
    members:
	exclude-members:

::: lazyllm.tools.rag.readers.MagicPDFReader
    members:
	exclude-members:

::: lazyllm.tools.rag.readers.MarkdownReader
    members:
        - remove_images
        - remove_hyperlinks
	exclude-members:

::: lazyllm.tools.rag.readers.MboxReader
    members:
	exclude-members:

::: lazyllm.tools.rag.component.bm25
>>>>>>> f3604698
    members:
	exclude-members:

::: lazyllm.tools.rag.doc_to_db.DocInfoSchemaItem
    members:
	exclude-members:

::: lazyllm.tools.rag.doc_to_db.DocGenreAnalyser
    members:
	exclude-members:

::: lazyllm.tools.rag.doc_to_db.DocInfoSchemaAnalyser
    members: analyse_info_schema
	exclude-members:

::: lazyllm.tools.rag.doc_to_db.DocInfoExtractor
    members:
	exclude-members:

::: lazyllm.tools.rag.doc_to_db.DocToDbProcessor
    members: 
        - extract_info_from_docs
        - analyze_info_schema_by_llm
	exclude-members:

::: lazyllm.tools.rag.doc_to_db.extract_db_schema_from_files

::: lazyllm.tools.rag.readers.DocxReader
    members:
	exclude-members:

::: lazyllm.tools.rag.readers.EpubReader
    members:
	exclude-members:

::: lazyllm.tools.rag.readers.HWPReader
    members:
	exclude-members:

::: lazyllm.tools.rag.readers.ImageReader
    members:
	exclude-members:

::: lazyllm.tools.rag.readers.IPYNBReader
    members:
	exclude-members:

::: lazyllm.tools.rag.readers.MagicPDFReader
    members:
	exclude-members:

::: lazyllm.tools.rag.readers.MarkdownReader
    members:
        - remove_images
        - remove_hyperlinks
	exclude-members:

::: lazyllm.tools.rag.readers.MboxReader
    members:
	exclude-members:

::: lazyllm.tools.Reranker
    members: register_reranker
    members: register_reranker
    exclude-members: forward

::: lazyllm.tools.Retriever
    members:
    exclude-members: forward

::: lazyllm.tools.rag.retriever.TempDocRetriever
    members:
    exclude-members: 

::: lazyllm.tools.rag.DocManager
    members:
	exclude-members:

::: lazyllm.tools.SentenceSplitter
    members:
    exclude-members:

::: lazyllm.tools.LLMParser
    members:
    exclude-members:

lazyllm.tools.rag.transform.NodeTransform
    members:
    exclude-members:

::: lazyllm.tools.rag.transform.TransformArgs
    members:
    exclude-members:

::: lazyllm.tools.rag.similarity.register_similarity
    members:
    exclude-members:

::: lazyllm.tools.rag.doc_node.DocNode
    members:
    exclude-members:

::: lazyllm.tools.rag.dataReader.SimpleDirectoryReader
    members:
    exclude-members:

::: lazyllm.tools.rag.dataReader.FileReader
    members:
    exclude-members:
<<<<<<< HEAD
    
=======

lazyllm.tools.rag.transform.NodeTransform
    members:
    exclude-members:

::: lazyllm.tools.rag.transform.TransformArgs
    members:
    exclude-members:

::: lazyllm.tools.rag.similarity.register_similarity
    members:
    exclude-members:

::: lazyllm.tools.rag.doc_node.DocNode
    members:
    exclude-members:

::: lazyllm.tools.rag.dataReader.SimpleDirectoryReader
    members:
    exclude-members:

::: lazyllm.tools.rag.dataReader.FileReader
    members:
    exclude-members:
 
::: lazyllm.tools.rag.transform.FuncNodeTransform
    members: transform
    exclude-members:

>>>>>>> f3604698
::: lazyllm.tools.WebModule
    members:
    exclude-members: forward

::: lazyllm.tools.CodeGenerator
    members: 
    exclude-members: forward

::: lazyllm.tools.ParameterExtractor
    members: 
    exclude-members: forward

::: lazyllm.tools.QustionRewrite
    members: choose_prompt
    exclude-members: forward

::: lazyllm.tools.agent.toolsManager.ToolManager
    members: 
    exclude-members: forward

::: lazyllm.tools.ModuleTool
    members: 
    exclude-members: forward

::: lazyllm.tools.FunctionCall
    members: 
    exclude-members: forward

::: lazyllm.tools.FunctionCallFormatter
    members: 
    exclude-members: forward

::: lazyllm.tools.FunctionCallAgent
    members: 
    exclude-members: forward

::: lazyllm.tools.ReactAgent
    members: 
    exclude-members: forward

::: lazyllm.tools.PlanAndSolveAgent
    members: 
    exclude-members: forward

::: lazyllm.tools.ReWOOAgent
    members: 
    exclude-members: forward

::: lazyllm.tools.IntentClassifier
    members: 
    exclude-members:
::: lazyllm.tools.rag.utils.DocListManager
    members: 
    exclude-members: 
::: lazyllm.tools.rag.global_metadata.GlobalMetadataDesc
    members: 
    exclude-members: 
::: lazyllm.tools.rag.index_base.IndexBase
    members: 

::: lazyllm.tools.BaseEvaluator
    members: 
    exclude-members:

::: lazyllm.tools.ResponseRelevancy
    members: 
    exclude-members:    

::: lazyllm.tools.Faithfulness
    members: 
    exclude-members: 

::: lazyllm.tools.LLMContextRecall
    members: 
    exclude-members: 

::: lazyllm.tools.NonLLMContextRecall
    members: 
    exclude-members:

::: lazyllm.tools.ContextRelevance
    members: 
    exclude-members:

::: lazyllm.tools.HttpRequest
    members: 
    exclude-members:

::: lazyllm.tools.JobDescription
    members: 
    exclude-members:

::: lazyllm.tools.DBManager
    members: execute_query
    exclude-members:

::: lazyllm.tools.MongoDBManager
    members: 
    exclude-members:

::: lazyllm.tools.HttpTool
    members: 
    exclude-members:

::: lazyllm.tools.tools.tencent_search.TencentSearch
    members: 
    exclude-members:

::: lazyllm.tools.rag.web.WebUi
    members: 
    exclude-members:


::: lazyllm.tools.http_request.http_executor_response.HttpExecutorResponse
    members: extract_file, get_content_type
    exclude-members:<|MERGE_RESOLUTION|>--- conflicted
+++ resolved
@@ -14,10 +14,7 @@
     members:
 	exclude-members:
 
-<<<<<<< HEAD
 ::: lazyllm.tools.rag.component.bm25.BM25
-=======
-::: lazyllm.tools.rag.component.bm25
     members:
 	exclude-members:
 
@@ -30,74 +27,11 @@
 	exclude-members:
 
 ::: lazyllm.tools.rag.doc_to_db.DocInfoSchemaAnalyser
-    members:
+    members: analyse_info_schema
 	exclude-members:
 
 ::: lazyllm.tools.rag.doc_to_db.DocInfoExtractor
     members: extract_doc_info
-	exclude-members:
-
-::: lazyllm.tools.rag.doc_to_db.DocToDbProcessor
-    members: 
-        - extract_info_from_docs
-        - analyze_info_schema_by_llm
-	exclude-members:
-
-::: lazyllm.tools.rag.doc_to_db.extract_db_schema_from_files
-
-::: lazyllm.tools.rag.readers.DocxReader
-    members:
-	exclude-members:
-
-::: lazyllm.tools.rag.readers.EpubReader
-    members:
-	exclude-members:
-
-::: lazyllm.tools.rag.readers.HWPReader
-    members:
-	exclude-members:
-
-::: lazyllm.tools.rag.readers.ImageReader
-    members:
-	exclude-members:
-
-::: lazyllm.tools.rag.readers.IPYNBReader
-    members:
-	exclude-members:
-
-::: lazyllm.tools.rag.readers.MagicPDFReader
-    members:
-	exclude-members:
-
-::: lazyllm.tools.rag.readers.MarkdownReader
-    members:
-        - remove_images
-        - remove_hyperlinks
-	exclude-members:
-
-::: lazyllm.tools.rag.readers.MboxReader
-    members:
-	exclude-members:
-
-::: lazyllm.tools.rag.component.bm25
->>>>>>> f3604698
-    members:
-	exclude-members:
-
-::: lazyllm.tools.rag.doc_to_db.DocInfoSchemaItem
-    members:
-	exclude-members:
-
-::: lazyllm.tools.rag.doc_to_db.DocGenreAnalyser
-    members:
-	exclude-members:
-
-::: lazyllm.tools.rag.doc_to_db.DocInfoSchemaAnalyser
-    members: analyse_info_schema
-	exclude-members:
-
-::: lazyllm.tools.rag.doc_to_db.DocInfoExtractor
-    members:
 	exclude-members:
 
 ::: lazyllm.tools.rag.doc_to_db.DocToDbProcessor
@@ -190,39 +124,37 @@
 ::: lazyllm.tools.rag.dataReader.FileReader
     members:
     exclude-members:
-<<<<<<< HEAD
-    
-=======
-
-lazyllm.tools.rag.transform.NodeTransform
-    members:
-    exclude-members:
-
-::: lazyllm.tools.rag.transform.TransformArgs
-    members:
-    exclude-members:
-
-::: lazyllm.tools.rag.similarity.register_similarity
-    members:
-    exclude-members:
-
-::: lazyllm.tools.rag.doc_node.DocNode
-    members:
-    exclude-members:
-
-::: lazyllm.tools.rag.dataReader.SimpleDirectoryReader
-    members:
-    exclude-members:
-
-::: lazyllm.tools.rag.dataReader.FileReader
-    members:
-    exclude-members:
+
  
 ::: lazyllm.tools.rag.transform.FuncNodeTransform
     members: transform
     exclude-members:
 
->>>>>>> f3604698
+lazyllm.tools.rag.transform.NodeTransform
+    members:
+    exclude-members:
+
+::: lazyllm.tools.rag.transform.TransformArgs
+    members:
+    exclude-members:
+
+::: lazyllm.tools.rag.similarity.register_similarity
+    members:
+    exclude-members:
+
+::: lazyllm.tools.rag.doc_node.DocNode
+    members:
+    exclude-members:
+
+::: lazyllm.tools.rag.dataReader.SimpleDirectoryReader
+    members:
+    exclude-members:
+
+::: lazyllm.tools.rag.dataReader.FileReader
+    members:
+    exclude-members:
+    
+    
 ::: lazyllm.tools.WebModule
     members:
     exclude-members: forward
