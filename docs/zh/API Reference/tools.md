::: lazyllm.tools.IntentClassifier
    members:
    - intent_promt_hook
    - post_process_result
    exclude-members:

::: lazyllm.tools.Document
    members: [connect_sql_manager, get_sql_manager, extract_db_schema, update_database, create_kb_group, activate_group, activate_groups, get_store, get_embed, register_index, find, clear_cache, create_node_group, find_parent, find_children, register_global_reader, add_reader]
    exclude-members:

::: lazyllm.tools.rag.store.ChromadbStore
    members: [dir, connect, upsert, delete, get, search]
    exclude-members:

::: lazyllm.tools.rag.store.MilvusStore
    members:
    exclude-members:

::: lazyllm.tools.rag.store.hybrid.hybrid_store.HybridStore
    members: connect, upsert, delete, get, search
    exclude-members:

::: lazyllm.tools.rag.readers.ReaderBase
    members:
    exclude-members:

::: lazyllm.tools.rag.readers.readerBase.LazyLLMReaderBase
    members:
	exclude-members:

::: lazyllm.tools.rag.readers.PandasExcelReader
    members:
    exclude-members:

::: lazyllm.tools.rag.readers.PDFReader
    members:
    exclude-members:

::: lazyllm.tools.rag.readers.PPTXReader
    members:
    exclude-members:

::: lazyllm.tools.rag.readers.VideoAudioReader
    members:
    exclude-members:

::: lazyllm.tools.SqlManager
    members: 
        - get_session
        - check_connection
        - set_desc
        - get_all_tables
        - get_table_orm_class
        - execute_commit
        - execute_query
        - create_table
        - drop_table
        - insert_values
    exclude-members:

::: lazyllm.tools.rag.component.bm25.BM25
    members: retrieve
    exclude-members:

::: lazyllm.tools.rag.doc_to_db.DocInfoSchemaItem
    members:
    exclude-members:

::: lazyllm.tools.rag.doc_to_db.DocGenreAnalyser
    members: gen_detection_query, analyse_doc_genre
    exclude-members:

::: lazyllm.tools.rag.doc_to_db.DocInfoSchemaAnalyser
    members: analyse_info_schema
	exclude-members:

::: lazyllm.tools.rag.doc_to_db.DocInfoExtractor
    members: extract_doc_info
	exclude-members:

::: lazyllm.tools.rag.doc_to_db.DocToDbProcessor
    members: 
        - extract_info_from_docs
        - analyze_info_schema_by_llm
        - clear
        - export_info_to_db

    exclude-members:

::: lazyllm.tools.rag.doc_to_db.extract_db_schema_from_files

::: lazyllm.tools.rag.readers.DocxReader
    members:
	exclude-members:

::: lazyllm.tools.rag.readers.EpubReader
    members:
	exclude-members:

::: lazyllm.tools.rag.readers.HWPReader
    members:
	exclude-members:

::: lazyllm.tools.rag.readers.ImageReader
    members:
	exclude-members:

::: lazyllm.tools.rag.readers.IPYNBReader
    members:
	exclude-members:

::: lazyllm.tools.rag.readers.MineruPDFReader
    members:
	exclude-members:

::: lazyllm.tools.rag.readers.MarkdownReader
    members:
        - remove_images
        - remove_hyperlinks
	exclude-members:

::: lazyllm.tools.rag.readers.MboxReader
    members:
	exclude-members:

::: lazyllm.tools.rag.default_index.DefaultIndex
    members:
        - update
        - remove
        - query
    exclude-members: 

::: lazyllm.tools.Reranker
    members: [register_reranker]
    exclude-members: forward

::: lazyllm.tools.Retriever
    members:
    exclude-members: forward

::: lazyllm.tools.rag.retriever.TempDocRetriever
    members: [create_node_group, add_subretriever]
    exclude-members: 

::: lazyllm.tools.rag.retriever.UrlDocument
    members: [find]
    exclude-members: 

::: lazyllm.tools.rag.DocManager
    members: document, list_kb_groups, add_files, reparse_files
	exclude-members:

::: lazyllm.tools.rag.utils.SqliteDocListManager
    members:
      - table_inited
      - get_status_cond_and_params
      - validate_paths
      - update_need_reparsing
      - list_files
      - get_docs
      - set_docs_new_meta
      - fetch_docs_changed_meta
      - list_all_kb_group
      - add_kb_group
      - list_kb_group_files
      - delete_unreferenced_doc
      - get_docs_need_reparse
      - get_existing_paths_by_pattern
      - update_file_message
      - update_file_status
      - add_files_to_kb_group
      - delete_files_from_kb_group
      - get_file_status
      - update_kb_group
      - release
      - get_status_cond_and_params
	exclude-members:

::: lazyllm.tools.rag.data_loaders.DirectoryReader
    members: load_data
	exclude-members:

::: lazyllm.tools.SentenceSplitter
    members: [split_text]
    exclude-members:

::: lazyllm.tools.LLMParser
    members:
    exclude-members:

::: lazyllm.tools.rag.transform.NodeTransform
    members:
    exclude-members:

::: lazyllm.tools.rag.transform.TransformArgs
    members:
    exclude-members:

::: lazyllm.tools.rag.similarity.register_similarity
    members:
    exclude-members:

::: lazyllm.tools.rag.doc_node.DocNode
    members: get_children_str, get_parent_id, get_content, to_dict
    exclude-members:

::: lazyllm.tools.rag.doc_node.QADocNode
    members: get_text
    exclude-members:

::: lazyllm.tools.rag.doc_processor.DocumentProcessor
    members: register_algorithm, drop_algorithm
    exclude-members:

::: lazyllm.tools.rag.dataReader.SimpleDirectoryReader
    members: [load_file]
    exclude-members:

::: lazyllm.tools.rag.dataReader.FileReader
    members:
    exclude-members:

::: lazyllm.tools.rag.web.DocWebModule
    members:
    exclude-members:    
    
::: lazyllm.tools.WebModule
    members:
    exclude-members: forward

::: lazyllm.tools.CodeGenerator
    members: [choose_prompt]
    exclude-members: forward

::: lazyllm.tools.ParameterExtractor
    members: [choose_prompt]
    exclude-members: forward

::: lazyllm.tools.QustionRewrite
    members: choose_prompt
    exclude-members: forward

::: lazyllm.tools.agent.toolsManager.ToolManager
    members: 
    exclude-members: forward

::: lazyllm.tools.ModuleTool
    members: 
    exclude-members: forward

::: lazyllm.tools.FunctionCall
    members: 
    exclude-members: forward

::: lazyllm.tools.FunctionCallFormatter
    members: 
    exclude-members: forward

::: lazyllm.tools.FunctionCallAgent
    members: 
    exclude-members: forward

::: lazyllm.tools.ReactAgent
    members: 
    exclude-members: forward

::: lazyllm.tools.PlanAndSolveAgent
    members: 
    exclude-members: forward

::: lazyllm.tools.ReWOOAgent
    members: 
    exclude-members: forward

::: lazyllm.tools.rag.smart_embedding_index.SmartEmbeddingIndex
    members: update, remove, query
    exclude-members:

::: lazyllm.tools.rag.doc_node.ImageDocNode
    members: do_embedding, get_content, get_text
    exclude-members:

::: lazyllm.tools.rag.transform.AdaptiveTransform
    members: transform
    exclude-members:

::: lazyllm.tools.rag.store.hybrid.MapStore
    members: connect, upsert, delete, get, search
    exclude-members:

::: lazyllm.tools.rag.store.segment.opensearch_store.OpenSearchStore
    members: connect, upsert, delete, get, search
    exclude-members:

::: lazyllm.tools.rag.rerank.ModuleReranker
    members: forward
    exclude-members:
::: lazyllm.tools.rag.utils.DocListManager
    members: 
    exclude-members: 
::: lazyllm.tools.rag.global_metadata.GlobalMetadataDesc
    members: 
    exclude-members: 
::: lazyllm.tools.rag.index_base.IndexBase
    members: 

::: lazyllm.tools.rag.IndexBase.update
    members:
	exclude-members: 

::: lazyllm.tools.rag.IndexBase.remove
    members:
	exclude-members: 

::: lazyllm.tools.rag.IndexBase.query
    members:
	exclude-members:

::: lazyllm.tools.BaseEvaluator
    members: process_one_data, validate_inputs_key, batch_process, save_res
    exclude-members:

::: lazyllm.tools.ResponseRelevancy
    members: 
    exclude-members:    

::: lazyllm.tools.Faithfulness
    members: 
    exclude-members: 

::: lazyllm.tools.LLMContextRecall
    members: 
    exclude-members: 

::: lazyllm.tools.NonLLMContextRecall
    members: 
    exclude-members:

::: lazyllm.tools.ContextRelevance
    members: 
    exclude-members:

::: lazyllm.tools.HttpRequest
    members: 
    exclude-members:

::: lazyllm.tools.JobDescription
    members: 
    exclude-members:

::: lazyllm.tools.DBManager
    members: execute_query
    exclude-members:

::: lazyllm.tools.MongoDBManager
    members: 
    exclude-members:

::: lazyllm.tools.HttpTool
    members: 
    exclude-members:

::: lazyllm.tools.agent.functionCall.StreamResponse
    members: 
    exclude-members:

::: lazyllm.tools.MCPClient
    members: [call_tool, list_tools, get_tools, aget_tools, deploy]
    exclude-members:

::: lazyllm.tools.tools.GoogleSearch
    members: forward

::: lazyllm.tools.tools.tencent_search.TencentSearch
    members: 
    exclude-members:

::: lazyllm.tools.rag.web.WebUi
    members: 
    exclude-members:

::: lazyllm.tools.http_request.http_executor_response.HttpExecutorResponse
    members: extract_file, get_content_type
    exclude-members:

<<<<<<< HEAD

=======
>>>>>>> 409560f1
::: lazyllm.tools.StreamCallHelper
    members: [split_text]
    exclude-members:

::: lazyllm.tools.rag.LazyLLMStoreBase
    members: [connect, upsert, delete, get, search]
    exclude-members:


<<<<<<< HEAD
::: lazyllm.tools.services.services.ServerBase
    members: authorize_current_user
    exclude-members:

::: lazyllm.tools.infer_service.serve.InferServer
    members: create_job, cancel_job, list_jobs, get_job_info, get_job_log
=======
::: lazyllm.tools.rag.doc_impl.DocImpl
    members: create_global_node_group, create_node_group, register_global_reader, register_index, add_reader, worker, activate_group, active_node_groups, retrieve, find, find_parent, find_children, clear_cache
    exclude-members:

::: lazyllm.tools.services.client.ClientBase
    members: uniform_status
>>>>>>> 409560f1
    exclude-members:<|MERGE_RESOLUTION|>--- conflicted
+++ resolved
@@ -383,10 +383,7 @@
     members: extract_file, get_content_type
     exclude-members:
 
-<<<<<<< HEAD
-
-=======
->>>>>>> 409560f1
+
 ::: lazyllm.tools.StreamCallHelper
     members: [split_text]
     exclude-members:
@@ -396,19 +393,19 @@
     exclude-members:
 
 
-<<<<<<< HEAD
+::: lazyllm.tools.rag.doc_impl.DocImpl
+    members: create_global_node_group, create_node_group, register_global_reader, register_index, add_reader, worker, activate_group, active_node_groups, retrieve, find, find_parent, find_children, clear_cache
+    exclude-members:
+
+::: lazyllm.tools.services.client.ClientBase
+    members: uniform_status
+    exclude-members:
+
+
 ::: lazyllm.tools.services.services.ServerBase
     members: authorize_current_user
     exclude-members:
 
 ::: lazyllm.tools.infer_service.serve.InferServer
     members: create_job, cancel_job, list_jobs, get_job_info, get_job_log
-=======
-::: lazyllm.tools.rag.doc_impl.DocImpl
-    members: create_global_node_group, create_node_group, register_global_reader, register_index, add_reader, worker, activate_group, active_node_groups, retrieve, find, find_parent, find_children, clear_cache
-    exclude-members:
-
-::: lazyllm.tools.services.client.ClientBase
-    members: uniform_status
->>>>>>> 409560f1
     exclude-members: