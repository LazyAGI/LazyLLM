::: lazyllm.tools.IntentClassifier
    members:
    - intent_promt_hook
    - post_process_result
    exclude-members:

::: lazyllm.tools.Document
    members:
    exclude-members:

::: lazyllm.tools.rag.store.ChromadbStore
    members:
    exclude-members:

::: lazyllm.tools.rag.store.MilvusStore
    members:
    exclude-members:
    
::: lazyllm.tools.rag.readers.ReaderBase
    members:
    exclude-members:

::: lazyllm.tools.rag.readers.readerBase.LazyLLMReaderBase
    members:
	exclude-members:

::: lazyllm.tools.rag.readers.readerBase.LazyLLMReaderBase
    members:
    exclude-members:

::: lazyllm.tools.rag.readers.PandasExcelReader
    members:
    exclude-members:

::: lazyllm.tools.rag.readers.PDFReader
    members:
    exclude-members:

::: lazyllm.tools.rag.readers.PPTXReader
    members:
    exclude-members:

::: lazyllm.tools.rag.readers.VideoAudioReader
    members:
    exclude-members:

::: lazyllm.tools.SqlManager
    members: 
        - get_session
        - check_connection
        - set_desc
        - get_all_tables
        - get_table_orm_class
        - execute_commit
        - execute_query
        - create_table
        - drop_table
        - insert_values
    exclude-members:

::: lazyllm.tools.Reranker
    members:
    exclude-members:

::: lazyllm.tools.rag.component.bm25.BM25
    members:
    exclude-members:

::: lazyllm.tools.rag.component.bm25.BM25
    members:
    exclude-members:

::: lazyllm.tools.rag.readers.PandasExcelReader
    members:
    exclude-members:

::: lazyllm.tools.rag.readers.PDFReader
    members:
    exclude-members:

::: lazyllm.tools.rag.readers.PPTXReader
    members:
    exclude-members:

::: lazyllm.tools.rag.readers.VideoAudioReader
    members:
    exclude-members:

::: lazyllm.tools.SqlManager
    members: 
        - get_session
        - check_connection
        - set_desc
        - get_all_tables
        - get_table_orm_class
        - execute_commit
        - execute_query
        - create_table
        - drop_table
        - insert_values
    exclude-members:

::: lazyllm.tools.Reranker
    members:
    exclude-members:

::: lazyllm.tools.rag.component.bm25.BM25
    members:
    exclude-members:

::: lazyllm.tools.rag.doc_to_db.DocInfoSchemaItem
    members:
    exclude-members:

::: lazyllm.tools.rag.doc_to_db.DocGenreAnalyser
    members:
    exclude-members:

::: lazyllm.tools.rag.doc_to_db.DocInfoSchemaAnalyser
    members: analyse_info_schema
	exclude-members:

::: lazyllm.tools.rag.doc_to_db.DocInfoExtractor
    members: extract_doc_info
	exclude-members:

::: lazyllm.tools.rag.doc_to_db.DocInfoExtractor
    members:
    exclude-members:

::: lazyllm.tools.rag.doc_to_db.DocToDbProcessor
    members: 
        - extract_info_from_docs
        - analyze_info_schema_by_llm
    exclude-members:

::: lazyllm.tools.rag.doc_to_db.extract_db_schema_from_files

::: lazyllm.tools.rag.readers.DocxReader
    members:
    exclude-members:

::: lazyllm.tools.rag.readers.EpubReader
    members:
    exclude-members:

::: lazyllm.tools.rag.readers.HWPReader
    members:
    exclude-members:

::: lazyllm.tools.rag.readers.ImageReader
    members:
    exclude-members:

::: lazyllm.tools.rag.readers.IPYNBReader
    members:
    exclude-members:

::: lazyllm.tools.rag.readers.MagicPDFReader
    members:
    exclude-members:

::: lazyllm.tools.rag.readers.MarkdownReader
    members:
        - remove_images
        - remove_hyperlinks
    exclude-members:

::: lazyllm.tools.rag.readers.MboxReader
    members:
	exclude-members:

::: lazyllm.tools.SqlCall
    members: 
        - sql_query_promt_hook
        - sql_explain_prompt_hook
        - extract_sql_from_response
	exclude-members:

::: lazyllm.tools.rag.doc_to_db.DocInfoSchemaItem
    members:
	exclude-members:

::: lazyllm.tools.rag.doc_to_db.DocGenreAnalyser
    members:
	exclude-members:

::: lazyllm.tools.rag.doc_to_db.DocInfoSchemaAnalyser
    members:
	exclude-members:

::: lazyllm.tools.rag.doc_to_db.DocInfoExtractor
    members:
	exclude-members:

::: lazyllm.tools.rag.doc_to_db.DocToDbProcessor
    members: 
        - extract_info_from_docs
        - analyze_info_schema_by_llm
	exclude-members:

::: lazyllm.tools.rag.default_index.DefaultIndex
    members:
        - update
        - remove
        - query
    exclude-members: 

::: lazyllm.tools.Reranker
<<<<<<< HEAD
    members: [register_reranker]
=======
    members: register_reranker
>>>>>>> e41f9d28
    exclude-members: forward

::: lazyllm.tools.Retriever
    members:
    exclude-members: forward

::: lazyllm.tools.rag.retriever.TempDocRetriever
    members: [create_node_group, add_subretriever]
    exclude-members: 

<<<<<<< HEAD
::: lazyllm.tools.rag.retriever.UrlDocument
    members: [find]
    exclude-members: 

=======
>>>>>>> e41f9d28
::: lazyllm.tools.rag.DocManager
    members:
	exclude-members:

::: lazyllm.tools.rag.utils.SqliteDocListManager
    members:
      - table_inited
      - get_status_cond_and_params
      - validate_paths
      - update_need_reparsing
      - list_files
      - get_docs
      - set_docs_new_meta
      - fetch_docs_changed_meta
      - list_all_kb_group
      - add_kb_group
      - list_kb_group_files
      - delete_unreferenced_doc
      - get_docs_need_reparse
      - get_existing_paths_by_pattern
      - update_file_message
      - update_file_status
      - add_files_to_kb_group
      - delete_files_from_kb_group
      - get_file_status
      - update_kb_group
      - release
	exclude-members:

::: lazyllm.tools.rag.data_loaders.DirectoryReader
    members: load_data
	exclude-members:

::: lazyllm.tools.SentenceSplitter
    members:
    exclude-members:

::: lazyllm.tools.LLMParser
    members:
    exclude-members:

lazyllm.tools.rag.transform.NodeTransform
    members:
    exclude-members:

::: lazyllm.tools.rag.transform.TransformArgs
    members:
    exclude-members:

::: lazyllm.tools.rag.similarity.register_similarity
    members:
    exclude-members:

::: lazyllm.tools.rag.doc_node.DocNode
    members:
    exclude-members:

::: lazyllm.tools.rag.doc_node.QADocNode
    members: get_text
    exclude-members:

::: lazyllm.tools.rag.doc_processor.DocumentProcessor
    members: register_algorithm, drop_algorithm
::: lazyllm.tools.rag.dataReader.SimpleDirectoryReader
    members:
    exclude-members:

::: lazyllm.tools.rag.dataReader.FileReader
    members:
    exclude-members:

 
::: lazyllm.tools.rag.transform.FuncNodeTransform
    members: transform
    exclude-members:

lazyllm.tools.rag.transform.NodeTransform
    members:
    exclude-members:

::: lazyllm.tools.rag.transform.TransformArgs
    members:
    exclude-members:

::: lazyllm.tools.rag.similarity.register_similarity
    members:
    exclude-members:

::: lazyllm.tools.rag.doc_node.DocNode
    members:
    exclude-members:

::: lazyllm.tools.rag.dataReader.SimpleDirectoryReader
    members:
    exclude-members:

::: lazyllm.tools.rag.dataReader.FileReader
    members:
    exclude-members:

::: lazyllm.tools.rag.web.DocWebModule
    members:
    exclude-members:    
    
::: lazyllm.tools.WebModule
    members:
    exclude-members: forward

::: lazyllm.tools.CodeGenerator
    members: [choose_prompt]
    exclude-members: forward

::: lazyllm.tools.ParameterExtractor
    members: 
    exclude-members: forward

::: lazyllm.tools.QustionRewrite
    members: choose_prompt
    exclude-members: forward

::: lazyllm.tools.agent.toolsManager.ToolManager
    members: 
    exclude-members: forward

::: lazyllm.tools.ModuleTool
    members: 
    exclude-members: forward

::: lazyllm.tools.FunctionCall
    members: 
    exclude-members: forward

::: lazyllm.tools.FunctionCallFormatter
    members: 
    exclude-members: forward

::: lazyllm.tools.FunctionCallAgent
    members: 
    exclude-members: forward

::: lazyllm.tools.ReactAgent
    members: 
    exclude-members: forward

::: lazyllm.tools.PlanAndSolveAgent
    members: 
    exclude-members: forward

::: lazyllm.tools.ReWOOAgent
    members: 
    exclude-members: forward

::: lazyllm.tools.IntentClassifier
    members: 
    exclude-members:

::: lazyllm.tools.rag.smart_embedding_index.SmartEmbeddingIndex
    members: update, remove, query
    exclude-members:

::: lazyllm.tools.rag.doc_node.ImageDocNode
    members: do_embedding, get_content, get_text
    exclude-members:

::: lazyllm.tools.rag.transform.AdaptiveTransform
    members: transform
    exclude-members:

::: lazyllm.tools.rag.rerank.ModuleReranker
    members: forward
    exclude-members:
::: lazyllm.tools.rag.utils.DocListManager
    members: 
    exclude-members: 
::: lazyllm.tools.rag.global_metadata.GlobalMetadataDesc
    members: 
    exclude-members: 
::: lazyllm.tools.rag.index_base.IndexBase
    members: 

::: lazyllm.tools.rag.IndexBase.update
    members:
	exclude-members: 

::: lazyllm.tools.rag.IndexBase.remove
    members:
	exclude-members: 

::: lazyllm.tools.rag.IndexBase.query
    members:
	exclude-members:

::: lazyllm.tools.BaseEvaluator
    members: 
    exclude-members:

::: lazyllm.tools.ResponseRelevancy
    members: 
    exclude-members:    

::: lazyllm.tools.Faithfulness
    members: 
    exclude-members: 

::: lazyllm.tools.LLMContextRecall
    members: 
    exclude-members: 

::: lazyllm.tools.NonLLMContextRecall
    members: 
    exclude-members:

::: lazyllm.tools.ContextRelevance
    members: 
    exclude-members:

::: lazyllm.tools.HttpRequest
    members: 
    exclude-members:

::: lazyllm.tools.JobDescription
    members: 
    exclude-members:

::: lazyllm.tools.DBManager
    members: execute_query
    exclude-members:

::: lazyllm.tools.MongoDBManager
    members: 
    exclude-members:

::: lazyllm.tools.HttpTool
    members: 
    exclude-members:

<<<<<<< HEAD
::: lazyllm.tools.agent.functionCall.StreamResponse
    members: 
    exclude-members:

::: lazyllm.tools.MCPClient
    members: [call_tool, list_tools, get_tools, aget_tools, deploy]
    exclude-members:

::: lazyllm.tools.tools.GoogleSearch
    members: forward
=======
::: lazyllm.tools.tools.tencent_search.TencentSearch
    members: 
    exclude-members:

::: lazyllm.tools.rag.web.WebUi
    members: 
    exclude-members:

::: lazyllm.tools.http_request.http_executor_response.HttpExecutorResponse
    members: extract_file, get_content_type
>>>>>>> e41f9d28
    exclude-members:<|MERGE_RESOLUTION|>--- conflicted
+++ resolved
@@ -23,10 +23,6 @@
 ::: lazyllm.tools.rag.readers.readerBase.LazyLLMReaderBase
     members:
 	exclude-members:
-
-::: lazyllm.tools.rag.readers.readerBase.LazyLLMReaderBase
-    members:
-    exclude-members:
 
 ::: lazyllm.tools.rag.readers.PandasExcelReader
     members:
@@ -58,52 +54,6 @@
         - insert_values
     exclude-members:
 
-::: lazyllm.tools.Reranker
-    members:
-    exclude-members:
-
-::: lazyllm.tools.rag.component.bm25.BM25
-    members:
-    exclude-members:
-
-::: lazyllm.tools.rag.component.bm25.BM25
-    members:
-    exclude-members:
-
-::: lazyllm.tools.rag.readers.PandasExcelReader
-    members:
-    exclude-members:
-
-::: lazyllm.tools.rag.readers.PDFReader
-    members:
-    exclude-members:
-
-::: lazyllm.tools.rag.readers.PPTXReader
-    members:
-    exclude-members:
-
-::: lazyllm.tools.rag.readers.VideoAudioReader
-    members:
-    exclude-members:
-
-::: lazyllm.tools.SqlManager
-    members: 
-        - get_session
-        - check_connection
-        - set_desc
-        - get_all_tables
-        - get_table_orm_class
-        - execute_commit
-        - execute_query
-        - create_table
-        - drop_table
-        - insert_values
-    exclude-members:
-
-::: lazyllm.tools.Reranker
-    members:
-    exclude-members:
-
 ::: lazyllm.tools.rag.component.bm25.BM25
     members:
     exclude-members:
@@ -124,10 +74,6 @@
     members: extract_doc_info
 	exclude-members:
 
-::: lazyllm.tools.rag.doc_to_db.DocInfoExtractor
-    members:
-    exclude-members:
-
 ::: lazyllm.tools.rag.doc_to_db.DocToDbProcessor
     members: 
         - extract_info_from_docs
@@ -138,65 +84,36 @@
 
 ::: lazyllm.tools.rag.readers.DocxReader
     members:
-    exclude-members:
+	exclude-members:
 
 ::: lazyllm.tools.rag.readers.EpubReader
     members:
-    exclude-members:
+	exclude-members:
 
 ::: lazyllm.tools.rag.readers.HWPReader
     members:
-    exclude-members:
+	exclude-members:
 
 ::: lazyllm.tools.rag.readers.ImageReader
     members:
-    exclude-members:
+	exclude-members:
 
 ::: lazyllm.tools.rag.readers.IPYNBReader
     members:
-    exclude-members:
+	exclude-members:
 
 ::: lazyllm.tools.rag.readers.MagicPDFReader
     members:
-    exclude-members:
+	exclude-members:
 
 ::: lazyllm.tools.rag.readers.MarkdownReader
     members:
         - remove_images
         - remove_hyperlinks
-    exclude-members:
+	exclude-members:
 
 ::: lazyllm.tools.rag.readers.MboxReader
     members:
-	exclude-members:
-
-::: lazyllm.tools.SqlCall
-    members: 
-        - sql_query_promt_hook
-        - sql_explain_prompt_hook
-        - extract_sql_from_response
-	exclude-members:
-
-::: lazyllm.tools.rag.doc_to_db.DocInfoSchemaItem
-    members:
-	exclude-members:
-
-::: lazyllm.tools.rag.doc_to_db.DocGenreAnalyser
-    members:
-	exclude-members:
-
-::: lazyllm.tools.rag.doc_to_db.DocInfoSchemaAnalyser
-    members:
-	exclude-members:
-
-::: lazyllm.tools.rag.doc_to_db.DocInfoExtractor
-    members:
-	exclude-members:
-
-::: lazyllm.tools.rag.doc_to_db.DocToDbProcessor
-    members: 
-        - extract_info_from_docs
-        - analyze_info_schema_by_llm
 	exclude-members:
 
 ::: lazyllm.tools.rag.default_index.DefaultIndex
@@ -207,11 +124,7 @@
     exclude-members: 
 
 ::: lazyllm.tools.Reranker
-<<<<<<< HEAD
     members: [register_reranker]
-=======
-    members: register_reranker
->>>>>>> e41f9d28
     exclude-members: forward
 
 ::: lazyllm.tools.Retriever
@@ -222,13 +135,10 @@
     members: [create_node_group, add_subretriever]
     exclude-members: 
 
-<<<<<<< HEAD
 ::: lazyllm.tools.rag.retriever.UrlDocument
     members: [find]
     exclude-members: 
 
-=======
->>>>>>> e41f9d28
 ::: lazyllm.tools.rag.DocManager
     members:
 	exclude-members:
@@ -292,33 +202,6 @@
 
 ::: lazyllm.tools.rag.doc_processor.DocumentProcessor
     members: register_algorithm, drop_algorithm
-::: lazyllm.tools.rag.dataReader.SimpleDirectoryReader
-    members:
-    exclude-members:
-
-::: lazyllm.tools.rag.dataReader.FileReader
-    members:
-    exclude-members:
-
- 
-::: lazyllm.tools.rag.transform.FuncNodeTransform
-    members: transform
-    exclude-members:
-
-lazyllm.tools.rag.transform.NodeTransform
-    members:
-    exclude-members:
-
-::: lazyllm.tools.rag.transform.TransformArgs
-    members:
-    exclude-members:
-
-::: lazyllm.tools.rag.similarity.register_similarity
-    members:
-    exclude-members:
-
-::: lazyllm.tools.rag.doc_node.DocNode
-    members:
     exclude-members:
 
 ::: lazyllm.tools.rag.dataReader.SimpleDirectoryReader
@@ -381,10 +264,6 @@
     members: 
     exclude-members: forward
 
-::: lazyllm.tools.IntentClassifier
-    members: 
-    exclude-members:
-
 ::: lazyllm.tools.rag.smart_embedding_index.SmartEmbeddingIndex
     members: update, remove, query
     exclude-members:
@@ -465,7 +344,6 @@
     members: 
     exclude-members:
 
-<<<<<<< HEAD
 ::: lazyllm.tools.agent.functionCall.StreamResponse
     members: 
     exclude-members:
@@ -476,7 +354,7 @@
 
 ::: lazyllm.tools.tools.GoogleSearch
     members: forward
-=======
+
 ::: lazyllm.tools.tools.tencent_search.TencentSearch
     members: 
     exclude-members:
@@ -487,5 +365,4 @@
 
 ::: lazyllm.tools.http_request.http_executor_response.HttpExecutorResponse
     members: extract_file, get_content_type
->>>>>>> e41f9d28
     exclude-members: