--- conflicted
+++ resolved
@@ -22,15 +22,11 @@
     members:
     exclude-members:
 
-<<<<<<< HEAD
-::: lazyllm.tools.rag.readers.PandasCSVReader
-=======
 ::: lazyllm.tools.rag.readers.readerBase.LazyLLMReaderBase
     members:
 	exclude-members:
 
 ::: lazyllm.tools.rag.component.bm25
->>>>>>> baccf23d
     members:
     exclude-members:
 
