::: lazyllm.tools.Document
    members: 
    exclude-members:

::: lazyllm.tools.Reranker
    members: 
    exclude-members: forward

::: lazyllm.tools.Retriever
    members: 
    exclude-members: forward

::: lazyllm.tools.WebModule
    members: 
    exclude-members: forward

<<<<<<< HEAD
::: lazyllm.tools.ToolManager
    members: 
    exclude-members: forward

::: lazyllm.tools.FunctionCall
    members: 
    exclude-members: forward

::: lazyllm.tools.FunctionCallAgent
    members: 
    exclude-members: forward

::: lazyllm.tools.ReactAgent
    members: 
    exclude-members: forward

::: lazyllm.tools.PlanAndSolveAgent
    members: 
    exclude-members: forward

::: lazyllm.tools.ReWOOAgent
    members: 
    exclude-members: forward
=======
::: lazyllm.tools.SQLiteTool
    members: 
    exclude-members: 

::: lazyllm.tools.SqlModule
    members: 
    exclude-members:

::: lazyllm.tools.IntentClassifier
    members: 
    exclude-members:
>>>>>>> 2d73df90
<|MERGE_RESOLUTION|>--- conflicted
+++ resolved
@@ -14,7 +14,6 @@
     members: 
     exclude-members: forward
 
-<<<<<<< HEAD
 ::: lazyllm.tools.ToolManager
     members: 
     exclude-members: forward
@@ -38,7 +37,6 @@
 ::: lazyllm.tools.ReWOOAgent
     members: 
     exclude-members: forward
-=======
 ::: lazyllm.tools.SQLiteTool
     members: 
     exclude-members: 
@@ -49,5 +47,4 @@
 
 ::: lazyllm.tools.IntentClassifier
     members: 
-    exclude-members:
->>>>>>> 2d73df90
+    exclude-members: