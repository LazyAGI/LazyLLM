::: lazyllm.tools.Document
    members:
    exclude-members:

::: lazyllm.tools.rag.store.ChromadbStore
    members:
    exclude-members:

::: lazyllm.tools.rag.store.MilvusStore
    members:
    exclude-members:
    
::: lazyllm.tools.rag.store.ChromadbStore
    members:
    exclude-members:

::: lazyllm.tools.rag.store.MilvusStore
    members:
    exclude-members:
    
::: lazyllm.tools.rag.readers.ReaderBase
    members:
    exclude-members:

::: lazyllm.tools.rag.readers.readerBase.LazyLLMReaderBase
    members:
	exclude-members:

::: lazyllm.tools.rag.component.bm25.BM25
    members:
    exclude-members:

::: lazyllm.tools.rag.readers.PandasExcelReader
    members:
    exclude-members:

::: lazyllm.tools.rag.readers.PDFReader
    members:
    exclude-members:

::: lazyllm.tools.rag.readers.PPTXReader
    members:
    exclude-members:

::: lazyllm.tools.rag.readers.VideoAudioReader
    members:
    exclude-members:

::: lazyllm.tools.SqlManager
    members: 
        - get_session
        - check_connection
        - set_desc
        - get_all_tables
        - get_table_orm_class
        - execute_commit
        - execute_query
        - create_table
        - drop_table
        - insert_values
    exclude-members:

::: lazyllm.tools.Reranker
    members:
    exclude-members:

::: lazyllm.tools.rag.component.bm25.BM25
    members:
    exclude-members:

::: lazyllm.tools.rag.doc_to_db.DocInfoSchemaItem
    members:
    exclude-members:

::: lazyllm.tools.rag.doc_to_db.DocGenreAnalyser
    members:
    exclude-members:

::: lazyllm.tools.rag.doc_to_db.DocInfoSchemaAnalyser
    members:
    exclude-members:

::: lazyllm.tools.rag.doc_to_db.DocInfoExtractor
    members:
    exclude-members:

::: lazyllm.tools.rag.doc_to_db.DocToDbProcessor
    members: 
        - extract_info_from_docs
        - analyze_info_schema_by_llm
    exclude-members:

::: lazyllm.tools.rag.doc_to_db.extract_db_schema_from_files

::: lazyllm.tools.rag.readers.DocxReader
    members:
    exclude-members:

::: lazyllm.tools.rag.readers.EpubReader
    members:
    exclude-members:

::: lazyllm.tools.rag.readers.HWPReader
    members:
    exclude-members:

::: lazyllm.tools.rag.readers.ImageReader
    members:
    exclude-members:

::: lazyllm.tools.rag.readers.IPYNBReader
    members:
    exclude-members:

::: lazyllm.tools.rag.readers.MagicPDFReader
    members:
    exclude-members:

::: lazyllm.tools.rag.readers.MarkdownReader
    members:
        - remove_images
        - remove_hyperlinks
    exclude-members:

::: lazyllm.tools.rag.readers.MboxReader
    members:
<<<<<<< HEAD
	exclude-members:

::: lazyllm.tools.rag.component.bm25.BM25
    members:
	exclude-members:
=======
    exclude-members:
>>>>>>> 378fac0e

::: lazyllm.tools.rag.doc_to_db.DocInfoSchemaItem
    members:
	exclude-members:

::: lazyllm.tools.rag.doc_to_db.DocGenreAnalyser
    members:
	exclude-members:

::: lazyllm.tools.rag.doc_to_db.DocInfoSchemaAnalyser
    members:
	exclude-members:

::: lazyllm.tools.rag.doc_to_db.DocInfoExtractor
    members:
	exclude-members:

::: lazyllm.tools.rag.doc_to_db.DocToDbProcessor
    members: 
        - extract_info_from_docs
        - analyze_info_schema_by_llm
	exclude-members:

::: lazyllm.tools.rag.doc_to_db.extract_db_schema_from_files

::: lazyllm.tools.rag.readers.DocxReader
    members:
	exclude-members:

::: lazyllm.tools.rag.readers.EpubReader
    members:
	exclude-members:

::: lazyllm.tools.rag.readers.HWPReader
    members:
	exclude-members:

::: lazyllm.tools.rag.readers.ImageReader
    members:
	exclude-members:

::: lazyllm.tools.rag.readers.IPYNBReader
    members:
	exclude-members:

::: lazyllm.tools.rag.readers.MagicPDFReader
    members:
	exclude-members:

::: lazyllm.tools.rag.readers.MarkdownReader
    members:
        - remove_images
        - remove_hyperlinks
	exclude-members:

::: lazyllm.tools.rag.readers.MboxReader
    members:
	exclude-members:

::: lazyllm.tools.Reranker
    members: register_reranker
    members: register_reranker
    exclude-members: forward

::: lazyllm.tools.Retriever
    members:
    exclude-members: forward

::: lazyllm.tools.rag.retriever.TempDocRetriever
    members:
    exclude-members: 

::: lazyllm.tools.rag.retriever.TempDocRetriever
    members:
    exclude-members: 

::: lazyllm.tools.rag.DocManager
    members:
	exclude-members:

<<<<<<< HEAD
::: lazyllm.tools.IndexBase.update
    members:
	exclude-members: 

::: lazyllm.tools.IndexBase.remove
    members:
	exclude-members: 

::: lazyllm.tools.IndexBase.query
    members:
=======
::: lazyllm.tools.rag.utils.SqliteDocListManager
    members:
      - table_inited
      - get_status_cond_and_params
      - validate_paths
      - update_need_reparsing
      - list_files
      - get_docs
      - set_docs_new_meta
      - fetch_docs_changed_meta
      - list_all_kb_group
      - add_kb_group
      - list_kb_group_files
      - delete_unreferenced_doc
      - get_docs_need_reparse
      - get_existing_paths_by_pattern
      - update_file_message
      - update_file_status
      - add_files_to_kb_group
      - delete_files_from_kb_group
      - get_file_status
      - update_kb_group
      - release
>>>>>>> 378fac0e
	exclude-members:

::: lazyllm.tools.SentenceSplitter
    members:
    exclude-members:

::: lazyllm.tools.LLMParser
    members:
    exclude-members:

lazyllm.tools.rag.transform.NodeTransform
    members:
    exclude-members:

::: lazyllm.tools.rag.transform.TransformArgs
    members:
    exclude-members:

::: lazyllm.tools.rag.similarity.register_similarity
    members:
    exclude-members:

::: lazyllm.tools.rag.doc_node.DocNode
    members:
    exclude-members:

::: lazyllm.tools.rag.doc_processor.DocumentProcessor
    members: register_algorithm, drop_algorithm
::: lazyllm.tools.rag.dataReader.SimpleDirectoryReader
    members:
    exclude-members:

::: lazyllm.tools.rag.dataReader.FileReader
    members:
    exclude-members:

lazyllm.tools.rag.transform.NodeTransform
    members:
    exclude-members:

::: lazyllm.tools.rag.transform.TransformArgs
    members:
    exclude-members:

::: lazyllm.tools.rag.similarity.register_similarity
    members:
    exclude-members:

::: lazyllm.tools.rag.doc_node.DocNode
    members:
    exclude-members:

::: lazyllm.tools.rag.dataReader.SimpleDirectoryReader
    members:
    exclude-members:

::: lazyllm.tools.rag.dataReader.FileReader
    members:
    exclude-members:
    
    
::: lazyllm.tools.WebModule
    members:
    exclude-members: forward

::: lazyllm.tools.CodeGenerator
    members: 
    exclude-members: forward

::: lazyllm.tools.ParameterExtractor
    members: 
    exclude-members: forward

::: lazyllm.tools.QustionRewrite
    members: 
    exclude-members: forward

::: lazyllm.tools.agent.toolsManager.ToolManager
    members: 
    exclude-members: forward

::: lazyllm.tools.ModuleTool
    members: 
    exclude-members: forward

::: lazyllm.tools.FunctionCall
    members: 
    exclude-members: forward

::: lazyllm.tools.FunctionCallFormatter
    members: 
    exclude-members: forward

::: lazyllm.tools.FunctionCallAgent
    members: 
    exclude-members: forward

::: lazyllm.tools.ReactAgent
    members: 
    exclude-members: forward

::: lazyllm.tools.PlanAndSolveAgent
    members: 
    exclude-members: forward

::: lazyllm.tools.ReWOOAgent
    members: 
    exclude-members: forward

::: lazyllm.tools.IntentClassifier
    members: 
    exclude-members:

::: lazyllm.tools.rag.smart_embedding_index.SmartEmbeddingIndex
    members: update, remove, query
    exclude-members:

::: lazyllm.tools.rag.doc_node.ImageDocNode
    members: do_embedding, get_content, get_text
    exclude-members:

::: lazyllm.tools.rag.transform.AdaptiveTransform
    members: transform
    exclude-members:

::: lazyllm.tools.rag.rerank.ModuleReranker
    members: forward
    exclude-members:
::: lazyllm.tools.rag.utils.DocListManager
    members: 
    exclude-members: 
::: lazyllm.tools.rag.global_metadata.GlobalMetadataDesc
    members: 
    exclude-members: 
::: lazyllm.tools.rag.index_base.IndexBase
    members: 

::: lazyllm.tools.BaseEvaluator
    members: 
    exclude-members:

::: lazyllm.tools.ResponseRelevancy
    members: 
    exclude-members:    

::: lazyllm.tools.Faithfulness
    members: 
    exclude-members: 

::: lazyllm.tools.LLMContextRecall
    members: 
    exclude-members: 

::: lazyllm.tools.NonLLMContextRecall
    members: 
    exclude-members:

::: lazyllm.tools.ContextRelevance
    members: 
    exclude-members:

::: lazyllm.tools.HttpRequest
    members: 
    exclude-members:

::: lazyllm.tools.JobDescription
    members: 
    exclude-members:

::: lazyllm.tools.DBManager
    members: 
    exclude-members:

::: lazyllm.tools.MongoDBManager
    members: 
    exclude-members:
::: lazyllm.tools.rag.utils.DocListManager
    members: 
    exclude-members: 
::: lazyllm.tools.rag.global_metadata.GlobalMetadataDesc
    members: 
    exclude-members: 
::: lazyllm.tools.rag.index_base.IndexBase
    members: 

::: lazyllm.tools.BaseEvaluator
    members: 
    exclude-members:

::: lazyllm.tools.ResponseRelevancy
    members: 
    exclude-members:    

::: lazyllm.tools.Faithfulness
    members: 
    exclude-members: 

::: lazyllm.tools.LLMContextRecall
    members: 
    exclude-members: 

::: lazyllm.tools.NonLLMContextRecall
    members: 
    exclude-members:

::: lazyllm.tools.ContextRelevance
    members: 
    exclude-members:

::: lazyllm.tools.HttpRequest
    members: 
    exclude-members:

::: lazyllm.tools.JobDescription
    members: 
    exclude-members:

::: lazyllm.tools.DBManager
    members: 
    exclude-members:

::: lazyllm.tools.MongoDBManager
    members: 
    exclude-members:

::: lazyllm.tools.HttpTool
    members: 
    exclude-members:<|MERGE_RESOLUTION|>--- conflicted
+++ resolved
@@ -26,6 +26,7 @@
     members:
 	exclude-members:
 
+::: lazyllm.tools.rag.component.bm25
 ::: lazyllm.tools.rag.component.bm25.BM25
     members:
     exclude-members:
@@ -124,15 +125,11 @@
 
 ::: lazyllm.tools.rag.readers.MboxReader
     members:
-<<<<<<< HEAD
-	exclude-members:
+    exclude-members:
 
 ::: lazyllm.tools.rag.component.bm25.BM25
     members:
 	exclude-members:
-=======
-    exclude-members:
->>>>>>> 378fac0e
 
 ::: lazyllm.tools.rag.doc_to_db.DocInfoSchemaItem
     members:
@@ -213,18 +210,6 @@
     members:
 	exclude-members:
 
-<<<<<<< HEAD
-::: lazyllm.tools.IndexBase.update
-    members:
-	exclude-members: 
-
-::: lazyllm.tools.IndexBase.remove
-    members:
-	exclude-members: 
-
-::: lazyllm.tools.IndexBase.query
-    members:
-=======
 ::: lazyllm.tools.rag.utils.SqliteDocListManager
     members:
       - table_inited
@@ -248,7 +233,18 @@
       - get_file_status
       - update_kb_group
       - release
->>>>>>> 378fac0e
+	exclude-members:
+
+::: lazyllm.tools.IndexBase.update
+    members:
+	exclude-members: 
+
+::: lazyllm.tools.IndexBase.remove
+    members:
+	exclude-members: 
+
+::: lazyllm.tools.IndexBase.query
+    members:
 	exclude-members:
 
 ::: lazyllm.tools.SentenceSplitter
