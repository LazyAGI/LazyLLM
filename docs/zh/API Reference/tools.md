::: lazyllm.tools.Document
    members:
    exclude-members:

::: lazyllm.tools.rag.store.ChromadbStore
    members:
    exclude-members:

::: lazyllm.tools.rag.store.MilvusStore
    members:
    exclude-members:
    
::: lazyllm.tools.rag.store.ChromadbStore
    members:
    exclude-members:

::: lazyllm.tools.rag.store.MilvusStore
    members:
    exclude-members:
    
::: lazyllm.tools.rag.readers.ReaderBase
    members:
    exclude-members:

::: lazyllm.tools.rag.readers.readerBase.LazyLLMReaderBase
    members:
	exclude-members:

::: lazyllm.tools.rag.component.bm25
    members:
    exclude-members:

::: lazyllm.tools.rag.readers.PandasExcelReader
    members:
    exclude-members:

::: lazyllm.tools.rag.readers.PDFReader
    members:
    exclude-members:

::: lazyllm.tools.rag.readers.PPTXReader
    members:
    exclude-members:

::: lazyllm.tools.rag.readers.VideoAudioReader
    members:
    exclude-members:

::: lazyllm.tools.SqlManager
    members: 
        - get_session
        - check_connection
        - set_desc
        - get_all_tables
        - get_table_orm_class
        - execute_commit
        - execute_query
        - create_table
        - drop_table
        - insert_values
    exclude-members:

::: lazyllm.tools.Reranker
    members:
    exclude-members:

::: lazyllm.tools.rag.component.bm25.BM25
    members:
    exclude-members:

::: lazyllm.tools.rag.doc_to_db.DocInfoSchemaItem
    members:
    exclude-members:

::: lazyllm.tools.rag.doc_to_db.DocGenreAnalyser
    members:
    exclude-members:

::: lazyllm.tools.rag.doc_to_db.DocInfoSchemaAnalyser
    members:
    exclude-members:

::: lazyllm.tools.rag.doc_to_db.DocInfoExtractor
    members:
    exclude-members:

::: lazyllm.tools.rag.doc_to_db.DocToDbProcessor
    members: 
        - extract_info_from_docs
        - analyze_info_schema_by_llm
    exclude-members:

::: lazyllm.tools.rag.doc_to_db.extract_db_schema_from_files

::: lazyllm.tools.rag.readers.DocxReader
    members:
    exclude-members:

::: lazyllm.tools.rag.readers.EpubReader
    members:
    exclude-members:

::: lazyllm.tools.rag.readers.HWPReader
    members:
    exclude-members:

::: lazyllm.tools.rag.readers.ImageReader
    members:
    exclude-members:

::: lazyllm.tools.rag.readers.IPYNBReader
    members:
    exclude-members:

::: lazyllm.tools.rag.readers.MagicPDFReader
    members:
    exclude-members:

::: lazyllm.tools.rag.readers.MarkdownReader
    members:
        - remove_images
        - remove_hyperlinks
    exclude-members:

::: lazyllm.tools.rag.readers.MboxReader
    members:
<<<<<<< HEAD
	exclude-members:

::: lazyllm.tools.rag.component.bm25
::: lazyllm.tools.SqlCall
=======
    exclude-members:

::: lazyllm.tools.rag.doc_to_db.DocInfoSchemaItem
    members:
	exclude-members:

::: lazyllm.tools.rag.doc_to_db.DocGenreAnalyser
    members:
	exclude-members:

::: lazyllm.tools.rag.doc_to_db.DocInfoSchemaAnalyser
    members:
	exclude-members:

::: lazyllm.tools.rag.doc_to_db.DocInfoExtractor
    members:
	exclude-members:

::: lazyllm.tools.rag.doc_to_db.DocToDbProcessor
>>>>>>> e0b8d39e
    members: 
        - sql_query_promt_hook
        - sql_explain_prompt_hook
        - extract_sql_from_response
	exclude-members:

::: lazyllm.tools.DefaultIndex
    members:
        - update
        - remove
        - query
    exclude-members: 

::: lazyllm.tools.SqlCall
    members: 
        - sql_query_promt_hook
        - sql_explain_prompt_hook
        - extract_sql_from_response
	exclude-members:

::: lazyllm.tools.DefaultIndex
    members:
        - update
        - remove
        - query
    exclude-members: 

::: lazyllm.tools.Reranker
    members:
    exclude-members: forward

::: lazyllm.tools.Retriever
    members:
    exclude-members: forward

::: lazyllm.tools.rag.retriever.TempDocRetriever
    members:
    exclude-members: 

::: lazyllm.tools.rag.retriever.TempDocRetriever
    members:
    exclude-members: 

::: lazyllm.tools.rag.DocManager
    members:
	exclude-members:

::: lazyllm.tools.rag.utils.SqliteDocListManager
    members:
      - table_inited
      - get_status_cond_and_params
      - validate_paths
      - update_need_reparsing
      - list_files
      - get_docs
      - set_docs_new_meta
      - fetch_docs_changed_meta
      - list_all_kb_group
      - add_kb_group
      - list_kb_group_files
      - delete_unreferenced_doc
      - get_docs_need_reparse
      - get_existing_paths_by_pattern
      - update_file_message
      - update_file_status
      - add_files_to_kb_group
      - delete_files_from_kb_group
      - get_file_status
      - update_kb_group
      - release
	exclude-members:

::: lazyllm.tools.SentenceSplitter
    members:
    exclude-members:

::: lazyllm.tools.LLMParser
    members:
    exclude-members:

lazyllm.tools.rag.transform.NodeTransform
    members:
    exclude-members:

::: lazyllm.tools.rag.transform.TransformArgs
    members:
    exclude-members:

::: lazyllm.tools.rag.similarity.register_similarity
    members:
    exclude-members:

::: lazyllm.tools.rag.doc_node.DocNode
    members:
    exclude-members:

::: lazyllm.tools.rag.doc_processor.DocumentProcessor
    members: register_algorithm, drop_algorithm
::: lazyllm.tools.rag.dataReader.SimpleDirectoryReader
    members:
    exclude-members:

::: lazyllm.tools.rag.dataReader.FileReader
    members:
    exclude-members:

lazyllm.tools.rag.transform.NodeTransform
    members:
    exclude-members:

::: lazyllm.tools.rag.transform.TransformArgs
    members:
    exclude-members:

::: lazyllm.tools.rag.similarity.register_similarity
    members:
    exclude-members:

::: lazyllm.tools.rag.doc_node.DocNode
    members:
    exclude-members:

::: lazyllm.tools.rag.dataReader.SimpleDirectoryReader
    members:
    exclude-members:

::: lazyllm.tools.rag.dataReader.FileReader
    members:
    exclude-members:
    
    
::: lazyllm.tools.WebModule
    members:
    exclude-members: forward

::: lazyllm.tools.CodeGenerator
    members: 
    exclude-members: forward

::: lazyllm.tools.ParameterExtractor
    members: 
    exclude-members: forward

::: lazyllm.tools.QustionRewrite
    members: 
    exclude-members: forward

::: lazyllm.tools.agent.toolsManager.ToolManager
    members: 
    exclude-members: forward

::: lazyllm.tools.ModuleTool
    members: 
    exclude-members: forward

::: lazyllm.tools.FunctionCall
    members: 
    exclude-members: forward

::: lazyllm.tools.FunctionCallFormatter
    members: 
    exclude-members: forward

::: lazyllm.tools.FunctionCallAgent
    members: 
    exclude-members: forward

::: lazyllm.tools.ReactAgent
    members: 
    exclude-members: forward

::: lazyllm.tools.PlanAndSolveAgent
    members: 
    exclude-members: forward

::: lazyllm.tools.ReWOOAgent
    members: 
    exclude-members: forward

::: lazyllm.tools.IntentClassifier
    members: 
    exclude-members:

::: lazyllm.tools.rag.smart_embedding_index.SmartEmbeddingIndex
    members: update, remove, query
    exclude-members:

::: lazyllm.tools.rag.doc_node.ImageDocNode
    members: do_embedding, get_content, get_text
    exclude-members:

::: lazyllm.tools.rag.transform.AdaptiveTransform
    members: transform
    exclude-members:

::: lazyllm.tools.rag.rerank.ModuleReranker
    members: forward
    exclude-members:
::: lazyllm.tools.rag.utils.DocListManager
    members: 
    exclude-members: 
::: lazyllm.tools.rag.global_metadata.GlobalMetadataDesc
    members: 
    exclude-members: 
::: lazyllm.tools.rag.index_base.IndexBase
    members: 

::: lazyllm.tools.rag.IndexBase.update
    members:
	exclude-members: 

::: lazyllm.tools.rag.IndexBase.remove
    members:
	exclude-members: 

::: lazyllm.tools.rag.IndexBase.query
    members:
	exclude-members:

::: lazyllm.tools.BaseEvaluator
    members: 
    exclude-members:

::: lazyllm.tools.ResponseRelevancy
    members: 
    exclude-members:    

::: lazyllm.tools.Faithfulness
    members: 
    exclude-members: 

::: lazyllm.tools.LLMContextRecall
    members: 
    exclude-members: 

::: lazyllm.tools.NonLLMContextRecall
    members: 
    exclude-members:

::: lazyllm.tools.ContextRelevance
    members: 
    exclude-members:

::: lazyllm.tools.HttpRequest
    members: 
    exclude-members:

::: lazyllm.tools.JobDescription
    members: 
    exclude-members:

::: lazyllm.tools.DBManager
    members: 
    exclude-members:

::: lazyllm.tools.MongoDBManager
    members: 
    exclude-members:
::: lazyllm.tools.rag.utils.DocListManager
    members: 
    exclude-members: 
::: lazyllm.tools.rag.global_metadata.GlobalMetadataDesc
    members: 
    exclude-members: 
::: lazyllm.tools.rag.index_base.IndexBase
    members: 

::: lazyllm.tools.BaseEvaluator
    members: 
    exclude-members:

::: lazyllm.tools.ResponseRelevancy
    members: 
    exclude-members:    

::: lazyllm.tools.Faithfulness
    members: 
    exclude-members: 

::: lazyllm.tools.LLMContextRecall
    members: 
    exclude-members: 

::: lazyllm.tools.NonLLMContextRecall
    members: 
    exclude-members:

::: lazyllm.tools.ContextRelevance
    members: 
    exclude-members:

::: lazyllm.tools.HttpRequest
    members: 
    exclude-members:

::: lazyllm.tools.JobDescription
    members: 
    exclude-members:

::: lazyllm.tools.DBManager
    members: 
    exclude-members:

::: lazyllm.tools.MongoDBManager
    members: 
    exclude-members:

::: lazyllm.tools.HttpTool
    members: 
    exclude-members:<|MERGE_RESOLUTION|>--- conflicted
+++ resolved
@@ -124,32 +124,9 @@
 
 ::: lazyllm.tools.rag.readers.MboxReader
     members:
-<<<<<<< HEAD
-	exclude-members:
-
-::: lazyllm.tools.rag.component.bm25
+	exclude-members:
+
 ::: lazyllm.tools.SqlCall
-=======
-    exclude-members:
-
-::: lazyllm.tools.rag.doc_to_db.DocInfoSchemaItem
-    members:
-	exclude-members:
-
-::: lazyllm.tools.rag.doc_to_db.DocGenreAnalyser
-    members:
-	exclude-members:
-
-::: lazyllm.tools.rag.doc_to_db.DocInfoSchemaAnalyser
-    members:
-	exclude-members:
-
-::: lazyllm.tools.rag.doc_to_db.DocInfoExtractor
-    members:
-	exclude-members:
-
-::: lazyllm.tools.rag.doc_to_db.DocToDbProcessor
->>>>>>> e0b8d39e
     members: 
         - sql_query_promt_hook
         - sql_explain_prompt_hook
