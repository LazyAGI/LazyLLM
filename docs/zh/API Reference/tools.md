--- conflicted
+++ resolved
@@ -72,11 +72,7 @@
     members:
     exclude-members:
 
-<<<<<<< HEAD
-::: lazyllm.tools.rag.readers.MineruPDFReader
-=======
 ::: lazyllm.tools.rag.readers.PPTXReader
->>>>>>> 0ab81f2c
     members:
     exclude-members:
 
