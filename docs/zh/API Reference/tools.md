--- conflicted
+++ resolved
@@ -271,15 +271,12 @@
     members:
     exclude-members:
 
-<<<<<<< HEAD
 ::: lazyllm.tools.rag.doc_node.QADocNode
     members: get_text
     exclude-members:
 
-=======
 ::: lazyllm.tools.rag.doc_processor.DocumentProcessor
     members: register_algorithm, drop_algorithm
->>>>>>> a7e23887
 ::: lazyllm.tools.rag.dataReader.SimpleDirectoryReader
     members:
     exclude-members:
