
::: lazyllm.module.ModuleBase
    options:
      members:
      - _get_deploy_tasks
      - _get_train_tasks
      - eval
      - evalset
      - forward
      - start
      - restart
      - update
      - stream_output
      - used_by
      - register_hook
      - unregister_hook
      - clear_hooks
      - update_server
      - wait
      - stop
      - for_each

::: lazyllm.module.servermodule.LLMBase
    options:
      members:
      - prompt
      - formatter
      - share

::: lazyllm.module.ActionModule
    options:
      members:
      - evalset
      - forward
      - submodules

::: lazyllm.module.TrainableModule
    options:
      members:
      - start
      - restart
      - update
      - evalset
      - eval
      - wait
      - stop
      - prompt
      - forward

::: lazyllm.module.UrlModule
    options:
      members:
      - forward

::: lazyllm.module.ServerModule
    options:
      members:
      - start
      - restart
      - evalset
      - wait
      - stop

::: lazyllm.module.AutoModel
    options:
      members:

::: lazyllm.module.TrialModule
    members: [start]
    exclude-members:

::: lazyllm.module.OnlineChatModule
    members:
    exclude-members:

::: lazyllm.module.llms.onlinemodule.supplier.doubao.DoubaoModule
    members:
    exclude-members:

::: lazyllm.module.llms.onlinemodule.supplier.doubao.DoubaoMultiModal
    members:
    exclude-members:

::: lazyllm.module.OnlineEmbeddingModule
    members:
    exclude-members:

::: lazyllm.module.llms.onlinemodule.supplier.openai.OpenAIEmbedding
    members:
    exclude-members:

::: lazyllm.module.llms.onlinemodule.supplier.qwen.QwenSTTModule
    members:
    exclude-members:

::: lazyllm.module.OnlineChatModuleBase
    options:
      members:
      - set_train_tasks
      - set_specific_finetuned_model

::: lazyllm.module.OnlineEmbeddingModuleBase
    members:
        - forward


::: lazyllm.module.llms.onlinemodule.supplier.doubao.DoubaoEmbedding
    options:
      members:

::: lazyllm.module.llms.onlinemodule.supplier.doubao.DoubaoMultimodalEmbedding
    options:
      members:

::: lazyllm.module.llms.onlinemodule.supplier.glm.GLMModule
    options:
      members:

::: lazyllm.module.llms.onlinemodule.supplier.glm.GLMTextToImageModule
    options:
      members:

::: lazyllm.module.llms.onlinemodule.supplier.qwen.QwenTextToImageModule
    options:
      members:

::: lazyllm.module.llms.onlinemodule.supplier.kimi.KimiModule
    options:
      members:

::: lazyllm.module.llms.onlinemodule.fileHandler.FileHandlerBase
<<<<<<< HEAD
    options:
      members:
        - get_finetune_data 

::: lazyllm.module.llms.onlinemodule.supplier.qwen.QwenModule
    options:
      members:
        - set_deploy_parameters


::: lazyllm.module.llms.onlinemodule.supplier.qwen.QwenEmbedding
    options:
      members:

::: lazyllm.module.llms.onlinemodule.supplier.glm.GLMEmbedding
    options:
      members: 

::: lazyllm.module.llms.onlinemodule.supplier.deepseek.DeepSeekModule
    options:
      members:

::: lazyllm.module.llms.onlinemodule.supplier.doubao.DoubaoTextToImageModule
    options:
      members:
::: lazyllm.module.llms.onlinemodule.supplier.openai.OpenAIModule
    options:
      members:

::: lazyllm.module.llms.onlinemodule.supplier.sensenova.SenseNovaEmbedding
    options:
      members:
=======
    members: get_finetune_data
    exclude-members: 

::: lazyllm.module.llms.onlinemodule.supplier.glm.GLMModule
    options:
      members:

::: lazyllm.module.llms.onlinemodule.supplier.glm.GLMReranking
    options:
      members:

::: lazyllm.module.llms.onlinemodule.supplier.glm.GLMMultiModal
    options:
      members:

::: lazyllm.module.llms.onlinemodule.supplier.qwen.QwenReranking
    options:
      members:

::: lazyllm.module.llms.onlinemodule.supplier.qwen.QwenTTSModule
    options:
      members:

::: lazyllm.module.llms.onlinemodule.supplier.sensenova.SenseNovaModule
    members: set_deploy_parameters
    exclude-members:

::: lazyllm.module.llms.onlinemodule.base.onlineMultiModalBase.OnlineMultiModalBase
    members:
    exclude-members:
>>>>>>> 409560f1
<|MERGE_RESOLUTION|>--- conflicted
+++ resolved
@@ -129,7 +129,36 @@
       members:
 
 ::: lazyllm.module.llms.onlinemodule.fileHandler.FileHandlerBase
-<<<<<<< HEAD
+    members: get_finetune_data
+    exclude-members: 
+
+::: lazyllm.module.llms.onlinemodule.supplier.glm.GLMModule
+    options:
+      members:
+
+::: lazyllm.module.llms.onlinemodule.supplier.glm.GLMReranking
+    options:
+      members:
+
+::: lazyllm.module.llms.onlinemodule.supplier.glm.GLMMultiModal
+    options:
+      members:
+
+::: lazyllm.module.llms.onlinemodule.supplier.qwen.QwenReranking
+    options:
+      members:
+
+::: lazyllm.module.llms.onlinemodule.supplier.qwen.QwenTTSModule
+    options:
+      members:
+
+::: lazyllm.module.llms.onlinemodule.supplier.sensenova.SenseNovaModule
+    members: set_deploy_parameters
+    exclude-members:
+
+::: lazyllm.module.llms.onlinemodule.base.onlineMultiModalBase.OnlineMultiModalBase
+    members:
+    exclude-members:
     options:
       members:
         - get_finetune_data 
@@ -161,36 +190,4 @@
 
 ::: lazyllm.module.llms.onlinemodule.supplier.sensenova.SenseNovaEmbedding
     options:
-      members:
-=======
-    members: get_finetune_data
-    exclude-members: 
-
-::: lazyllm.module.llms.onlinemodule.supplier.glm.GLMModule
-    options:
-      members:
-
-::: lazyllm.module.llms.onlinemodule.supplier.glm.GLMReranking
-    options:
-      members:
-
-::: lazyllm.module.llms.onlinemodule.supplier.glm.GLMMultiModal
-    options:
-      members:
-
-::: lazyllm.module.llms.onlinemodule.supplier.qwen.QwenReranking
-    options:
-      members:
-
-::: lazyllm.module.llms.onlinemodule.supplier.qwen.QwenTTSModule
-    options:
-      members:
-
-::: lazyllm.module.llms.onlinemodule.supplier.sensenova.SenseNovaModule
-    members: set_deploy_parameters
-    exclude-members:
-
-::: lazyllm.module.llms.onlinemodule.base.onlineMultiModalBase.OnlineMultiModalBase
-    members:
-    exclude-members:
->>>>>>> 409560f1
+      members: