--- conflicted
+++ resolved
@@ -33,17 +33,15 @@
     options:
       heading_level: 3
 
-<<<<<<< HEAD
 ::: lazyllm.components.finetune.LazyLLMFinetuneBase
     options:
       heading_level: 3
-=======
+
 ::: lazyllm.components.auto.configure.core.configuration.AutoConfig
     options:
       heading_level: 3
       members: [query_finetune, query_deploy]
 
->>>>>>> 409560f1
 ---
 
 ## Deploy
