--- conflicted
+++ resolved
@@ -42,12 +42,10 @@
     options:
       heading_level: 3
 
-<<<<<<< HEAD
 ::: lazyllm.components.deploy.embed.AbstractEmbedding
     options:
       heading_level: 3
 
-=======
 ::: lazyllm.components.deploy.EmbeddingDeploy
     options:
       heading_level: 3
@@ -62,7 +60,6 @@
 ::: lazyllm.components.deploy.OCRDeploy
     options:
       heading_level: 3
->>>>>>> cdf4d180
 ---
 
 ## Launcher
