--- conflicted
+++ resolved
@@ -34,14 +34,12 @@
     members: enqueue, dequeue, peek, size, clear
     exclude-members:
 
-<<<<<<< HEAD
 ::: lazyllm.common.multiprocessing.SpawnProcess
     members: start
-=======
+
 ## Threading
 
 ::: lazyllm.common.Thread
     members: work, get_result
->>>>>>> e25e2f81
     exclude-members:
     