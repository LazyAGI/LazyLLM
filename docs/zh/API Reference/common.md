--- conflicted
+++ resolved
@@ -33,7 +33,6 @@
 ::: lazyllm.common.FileSystemQueue
     members: enqueue, dequeue, peek, size, clear
     exclude-members:
-<<<<<<< HEAD
   
 ::: lazyllm.common.ReadOnlyWrapper
     members: set, isNone
@@ -41,12 +40,11 @@
 
 ::: lazyllm.common.RedisQueue
     members: 
-=======
+    exclude-members:
 
 ## DynamicDescriptor
 
 ::: lazyllm.common.DynamicDescriptor
     members:
     - Impl
->>>>>>> 67d18d02
     exclude-members: