## Register

::: lazyllm.common.Register
    options:
      heading_level: 3

::: lazyllm.common.registry.LazyDict
    options:
      heading_level: 3
      members: [remove, set_default]

---

::: lazyllm.common.common.ResultCollector
    members: keys, items
    exclude-members:

::: lazyllm.common.common.EnvVarContextManager
    members: 
    exclude-members:

## Bind

::: lazyllm.common.bind
    options:
      heading_level: 3

---

## Package

::: lazyllm.common.package
    options:
      heading_level: 3

---

## Identity

::: lazyllm.common.Identity
    options:
      heading_level: 3

---

## Compilation

::: lazyllm.common.compile_func
    options:
      heading_level: 3

---

## Queue

::: lazyllm.common.FileSystemQueue
    members: [enqueue, dequeue, peek, size, clear, init, get_instance, set_default]
    exclude-members:

::: lazyllm.common.multiprocessing.SpawnProcess
    members: [start]

::: lazyllm.common.queue.SQLiteQueue
    options:
      heading_level: 3

::: lazyllm.common.ReadOnlyWrapper
    members: [set, isNone]
    exclude-members:

::: lazyllm.common.queue.RedisQueue
    members: 
    exclude-members:

---

## Multiprocessing

::: lazyllm.common.ForkProcess
    members: [work, start]
    exclude-members:

---

## Options

::: lazyllm.common.Option
    members: 
    exclude-members:

---

## DynamicDescriptor

::: lazyllm.common.DynamicDescriptor
    members:
    - Impl
    exclude-members:

::: lazyllm.common.CaseInsensitiveDict
    members: 
    exclude-members:

::: lazyllm.common.ProcessPoolExecutor
    members: [submit]
    exclude-members:

---

## Threading

::: lazyllm.common.Thread
    members: [work, get_result]
    exclude-members:

---

## LazyLLMCMD

::: lazyllm.common.LazyLLMCMD
<<<<<<< HEAD
    members: with_cmd, get_args
    exclude-members:

::: lazyllm.common.utils.SecurityVisitor
    members: visit_Call, visit_Import, visit_ImportFrom, visit_Attribute
    exclude-members:

::: lazyllm.common.common.Finalizer
    members: 
=======
    members: [with_cmd, get_args]
>>>>>>> 3dd280fe
    exclude-members:<|MERGE_RESOLUTION|>--- conflicted
+++ resolved
@@ -118,8 +118,7 @@
 ## LazyLLMCMD
 
 ::: lazyllm.common.LazyLLMCMD
-<<<<<<< HEAD
-    members: with_cmd, get_args
+    members: [with_cmd, get_args]
     exclude-members:
 
 ::: lazyllm.common.utils.SecurityVisitor
@@ -128,7 +127,4 @@
 
 ::: lazyllm.common.common.Finalizer
     members: 
-=======
-    members: [with_cmd, get_args]
->>>>>>> 3dd280fe
     exclude-members: