--- conflicted
+++ resolved
@@ -124,14 +124,14 @@
     members: [with_cmd, get_args]
     exclude-members:
 
-<<<<<<< HEAD
-::: lazyllm.common.FlatList.absorb
-=======
 ::: lazyllm.common.utils.SecurityVisitor
     members: visit_Call, visit_Import, visit_ImportFrom, visit_Attribute
     exclude-members:
 
 ::: lazyllm.common.common.Finalizer
->>>>>>> 409560f1
+    members: 
+    exclude-members:
+
+::: lazyllm.common.FlatList.absorb
     members: 
     exclude-members: