--- conflicted
+++ resolved
@@ -54,12 +54,6 @@
     members: enqueue, dequeue, peek, size, clear
     exclude-members:
 
-<<<<<<< HEAD
-## Hook
-
-::: lazyllm.hook.LazyLLMHook
-    members: pre_hook, post_hook, report
-=======
 ::: lazyllm.common.multiprocessing.SpawnProcess
     members: start
 
@@ -122,5 +116,4 @@
 
 ::: lazyllm.common.LazyLLMCMD
     members: with_cmd, get_args
->>>>>>> a7e23887
     exclude-members: