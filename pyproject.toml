--- conflicted
+++ resolved
@@ -105,11 +105,8 @@
 volcengine-python-sdk = {version = ">=4.0.6", extras = ["ark"], optional = true}
 dashscope = {version = ">=1.23.6", optional = true}
 zhipuai = {version = ">=2.1.5.20250708", optional = true}
-<<<<<<< HEAD
 mineru = {version = "2.1.9", optional = true}
-=======
 opensearch-py = {version = "^3.0.0", optional = true}
->>>>>>> cf685fe4
 
 [tool.poetry.extras]
 standard = [
