# -*- coding: utf-8 -*-
# flake8: noqa: F401

from .configs import config
from .configs import * # noqa F401 of Config
from .common import *  # noqa F403
from .launcher import LazyLLMLaunchersBase
from .flow import *  # noqa F403
from .components import (LazyLLMDataprocBase, LazyLLMFinetuneBase, LazyLLMDeployBase,
                         LazyLLMValidateBase, register as component_register, Prompter,
<<<<<<< HEAD
                         AlpacaPrompter, ChatPrompter, FastapiApp, JsonFormatter)
=======
                         AlpacaPrompter, ChatPrompter, FastapiApp, Formatter, JsonFormatter,
                         FunctionCallFormatter)
>>>>>>> 07fd429f

from .module import (ModuleBase, UrlModule, TrainableModule, ActionModule,
                     ServerModule, TrialModule, register as module_register,
                     OnlineChatModule, OnlineEmbeddingModule, AutoModel)
from .client import redis_client
from .tools import Document, Reranker, Retriever, WebModule, ToolManager, FunctionCall, FunctionCallAgent, fc_register
from .engine import *  # noqa F403
from .docs import add_doc

config.done()


del LazyLLMRegisterMetaClass  # noqa F821
del _get_base_cls_from_registry  # noqa F821


__all__ = [
    # components
    'LazyLLMDataprocBase',  #
    'LazyLLMFinetuneBase',        # finetune
    'LazyLLMDeployBase',          # deploy
    'LazyLLMValidateBase',        #
    'component_register',
    'Prompter',
    'AlpacaPrompter',
    'ChatPrompter',
    'FastapiApp',
    'Formatter',
    'JsonFormatter',

    # launcher
    'LazyLLMLaunchersBase',        # empty, slurm, sco

    # configs
    'Mode',

    # module
    'ModuleBase',
    'UrlModule',
    'TrainableModule',
    'ActionModule',
    'ServerModule',
    'WebModule',
    'TrialModule',
    'module_register',
    'OnlineChatModule',
    'OnlineEmbeddingModule',
    'AutoModel'

    # client
    'redis_client',

    # tools
    'Document',
    'Retriever',
    'Reranker',
    'ToolManager',
    'FunctionCall',
    'FunctionCallAgent',
    'fc_register',

    # docs
    'add_doc',
]

__all__ += common.__all__  # noqa F405
__all__ += flow.__all__  # noqa F405
__all__ += engine.__all__  # noqa F405<|MERGE_RESOLUTION|>--- conflicted
+++ resolved
@@ -8,12 +8,7 @@
 from .flow import *  # noqa F403
 from .components import (LazyLLMDataprocBase, LazyLLMFinetuneBase, LazyLLMDeployBase,
                          LazyLLMValidateBase, register as component_register, Prompter,
-<<<<<<< HEAD
-                         AlpacaPrompter, ChatPrompter, FastapiApp, JsonFormatter)
-=======
-                         AlpacaPrompter, ChatPrompter, FastapiApp, Formatter, JsonFormatter,
-                         FunctionCallFormatter)
->>>>>>> 07fd429f
+                         AlpacaPrompter, ChatPrompter, FastapiApp, Formatter, JsonFormatter)
 
 from .module import (ModuleBase, UrlModule, TrainableModule, ActionModule,
                      ServerModule, TrialModule, register as module_register,
