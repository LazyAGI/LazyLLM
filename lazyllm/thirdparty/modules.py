# os.path is used for test
modules = ['redis', 'huggingface_hub', 'jieba', 'modelscope', 'pandas', 'jwt', 'rank_bm25', 'redisvl', 'datasets',
           'deepspeed', 'fire', 'numpy', 'peft', 'torch', 'transformers', 'faiss', 'flash_attn', 'google', 'lightllm',
           'vllm', 'ChatTTS', 'wandb', 'funasr', 'sklearn', 'torchvision', 'scipy', 'pymilvus', 'sentence_transformers',
           'gradio', 'chromadb', 'nltk', ['PIL', 'Image'], 'httpx', 'bm25s', 'kubernetes', 'pymongo',
           'rapidfuzz', 'FlagEmbedding', 'mcp', 'diffusers', 'pypdf', 'pptx', 'html2text', 'ebooklib', 'docx2txt',
           'zlib', 'struct', 'olefile', 'spacy', 'tarfile', 'boto3', 'botocore', 'paddleocr', 'volcenginesdkarkruntime',
           'zhipuai', 'dashscope', ['mineru', 'cli.common'], 'opensearchpy', ['os', 'path'], 'pkg_resources', 'fastapi',
           ['fsspec', 'implementations.local'], 'bs4', 'uvicorn', 'elasticsearch', 'deepdiff', 'mem0', 'memu',
<<<<<<< HEAD
           'pyobvector', 'sqlalchemy', 'charset_normalizer']
=======
           ['graphrag', 'api', 'config.load_config', 'config.enums', 'cli.index', 'cli.initialize'], 'pyobvector']
>>>>>>> 85c921c0
<|MERGE_RESOLUTION|>--- conflicted
+++ resolved
@@ -7,8 +7,5 @@
            'zlib', 'struct', 'olefile', 'spacy', 'tarfile', 'boto3', 'botocore', 'paddleocr', 'volcenginesdkarkruntime',
            'zhipuai', 'dashscope', ['mineru', 'cli.common'], 'opensearchpy', ['os', 'path'], 'pkg_resources', 'fastapi',
            ['fsspec', 'implementations.local'], 'bs4', 'uvicorn', 'elasticsearch', 'deepdiff', 'mem0', 'memu',
-<<<<<<< HEAD
-           'pyobvector', 'sqlalchemy', 'charset_normalizer']
-=======
-           ['graphrag', 'api', 'config.load_config', 'config.enums', 'cli.index', 'cli.initialize'], 'pyobvector']
->>>>>>> 85c921c0
+           ['graphrag', 'api', 'config.load_config', 'config.enums', 'cli.index', 'cli.initialize'], 'pyobvector',
+           'sqlalchemy', 'charset_normalizer']