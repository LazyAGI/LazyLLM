--- conflicted
+++ resolved
@@ -8,8 +8,4 @@
            'zhipuai', 'dashscope', ['mineru', 'cli.common'], 'opensearchpy', ['os', 'path'], 'pkg_resources', 'fastapi',
            ['fsspec', 'implementations.local'], 'bs4', 'uvicorn', 'elasticsearch', 'deepdiff', 'mem0', 'memu',
            ['graphrag', 'api', 'config.load_config', 'config.enums', 'cli.index', 'cli.initialize'], 'pyobvector',
-<<<<<<< HEAD
-           'charset_normalizer']
-=======
-           'transformers']
->>>>>>> 74465c3d
+           'charset_normalizer', 'transformers']