# os.path is used for test
modules = ['redis', 'huggingface_hub', 'jieba', 'modelscope', 'pandas', 'jwt', 'rank_bm25', 'redisvl', 'datasets',
           'deepspeed', 'fire', 'numpy', 'peft', 'torch', 'transformers', 'faiss', 'flash_attn', 'google',
           'lightllm', 'vllm', 'ChatTTS', 'wandb', 'funasr', 'sklearn', 'torchvision', 'scipy', 'pymilvus',
           'sentence_transformers', 'gradio', 'chromadb', 'nltk', 'PIL', 'httpx', 'bm25s', 'kubernetes', 'pymongo',
           'rapidfuzz', 'FlagEmbedding', 'mcp', 'diffusers', 'pypdf', 'pptx', 'html2text', 'ebooklib', 'docx2txt',
           'zlib', 'struct', 'olefile', 'spacy', 'tarfile', 'boto3', 'botocore', 'paddleocr', 'volcenginesdkarkruntime',
           'zhipuai', 'dashscope', ['mineru', 'cli.common'], 'opensearchpy', ['os', 'path'], 'pkg_resources', 'fastapi',
<<<<<<< HEAD
           ['fsspec', 'implementations.local'], 'bs4', 'uvicorn', 'elasticsearch', 'deepdiff',
           ['graphrag', 'api', 'config.load_config', 'config.enums', 'cli.index', 'cli.initialize']
           ]
=======
           ['fsspec', 'implementations.local'], 'bs4', 'uvicorn', 'elasticsearch', 'deepdiff', 'mem0', 'memu']
>>>>>>> a37660ff
<|MERGE_RESOLUTION|>--- conflicted
+++ resolved
@@ -6,10 +6,6 @@
            'rapidfuzz', 'FlagEmbedding', 'mcp', 'diffusers', 'pypdf', 'pptx', 'html2text', 'ebooklib', 'docx2txt',
            'zlib', 'struct', 'olefile', 'spacy', 'tarfile', 'boto3', 'botocore', 'paddleocr', 'volcenginesdkarkruntime',
            'zhipuai', 'dashscope', ['mineru', 'cli.common'], 'opensearchpy', ['os', 'path'], 'pkg_resources', 'fastapi',
-<<<<<<< HEAD
-           ['fsspec', 'implementations.local'], 'bs4', 'uvicorn', 'elasticsearch', 'deepdiff',
+           ['fsspec', 'implementations.local'], 'bs4', 'uvicorn', 'elasticsearch', 'deepdiff', 'mem0', 'memu',
            ['graphrag', 'api', 'config.load_config', 'config.enums', 'cli.index', 'cli.initialize']
-           ]
-=======
-           ['fsspec', 'implementations.local'], 'bs4', 'uvicorn', 'elasticsearch', 'deepdiff', 'mem0', 'memu']
->>>>>>> a37660ff
+           ]