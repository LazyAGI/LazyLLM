import importlib
from lazyllm.common import LOG
import os

package_name_map = {
    'huggingface_hub': 'huggingface-hub',
    'jwt': 'PyJWT',
    'rank_bm25': 'rank-bm25',
    'faiss': 'faiss-cpu',
    'flash_attn': 'flash-attn',
    'sklearn': 'scikit-learn',
    'volcenginesdkarkruntime': 'volcengine-python-sdk[ark]',
    'opensearchpy': 'opensearch-py',
}

requirements = {}

def get_pip_install_cmd(names):
    if len(requirements) == 0:
        prep_req_dict()
    install_parts = []
    for name in names:
        if name in package_name_map:
            name = package_name_map[name]
        install_parts.append('\'' + name + requirements.get(name, '') + '\'')
    if len(install_parts) > 0:
        return 'pip install ' + ' '.join(install_parts)
    return None


def prep_req_dict():
    req_file_path = os.path.abspath(__file__).replace('lazyllm/thirdparty/__init__.py', 'requirements.full.txt')
    try:
        with open(req_file_path, 'r') as req_f:
            lines = req_f.readlines()
        lines = [line.strip() for line in lines]
        for line in lines:
            req_parts = line.split('>=')
            if len(req_parts) == 2:
                requirements[req_parts[0]] = '>=' + req_parts[1]
    except FileNotFoundError:
        LOG.error('requirements.full.txt missing. Cannot generate pip install command.')


class PackageWrapper(object):
    def __init__(self, key, *sub_package, package=None, register_patches=None) -> None:
        self._Wrapper__key = key
        self._Wrapper__package = package
        self._Wrapper__sub_packages = sorted(sub_package, reverse=True)
        self._Wrapper__patches = []
        self._Wrapper__lib = None
        if register_patches: self.register_patches(register_patches)

    def register_patches(self, patch_func):
        if isinstance(patch_func, list):
            self._Wrapper__patches.extend(patch_func)
        else:
            self._Wrapper__patches.append(patch_func)

    def __getattribute__(self, __name):
        if __name in ('_Wrapper__key', '_Wrapper__package', '_Wrapper__patches',
                      '_Wrapper__lib', '_Wrapper__sub_packages', 'register_patches'):
            return super(__class__, self).__getattribute__(__name)
        for sub_package in self._Wrapper__sub_packages:
            if __name == sub_package.split('.')[0]:
                return PackageWrapper(f'{self._Wrapper__key}.{__name}', sub_package[len(__name) + 1:],
                                      register_patches=self._Wrapper__patches)
        if self._Wrapper__lib is None:
            try:
                self._Wrapper__lib = importlib.import_module(self._Wrapper__key, package=self._Wrapper__package)
                for patch_func in self._Wrapper__patches: patch_func()
            except ImportError:
                pip_cmd = get_pip_install_cmd([self._Wrapper__key])
                if pip_cmd:
                    err_msg = f'Cannot import module {self._Wrapper__key}, please install it by {pip_cmd}'
                else:
                    err_msg = f'Cannot import module {self._Wrapper__key}'
                raise ImportError(err_msg)
        return getattr(self._Wrapper__lib, __name)

    def __setattr__(self, __name, __value):
        if __name in ('_Wrapper__key', '_Wrapper__package', '_Wrapper__patches',
                      '_Wrapper__lib', '_Wrapper__sub_packages'):
            return super(__class__, self).__setattr__(__name, __value)
        setattr(importlib.import_module(
            self._Wrapper__key, package=self._Wrapper__package), __name, __value)

# os.path is used for test
modules = ['redis', 'huggingface_hub', 'jieba', 'modelscope', 'pandas', 'jwt', 'rank_bm25', 'redisvl', 'datasets',
           'deepspeed', 'fire', 'numpy', 'peft', 'torch', 'transformers', 'faiss', 'flash_attn', 'google',
           'lightllm', 'vllm', 'ChatTTS', 'wandb', 'funasr', 'sklearn', 'torchvision', 'scipy', 'pymilvus',
           'sentence_transformers', 'gradio', 'chromadb', 'nltk', 'PIL', 'httpx', 'bm25s', 'kubernetes', 'pymongo',
           'rapidfuzz', 'FlagEmbedding', 'mcp', 'diffusers', 'pypdf', 'pptx', 'html2text', 'ebooklib', 'docx2txt',
           'zlib', 'struct', 'olefile', 'spacy', 'tarfile', 'boto3', 'botocore', 'paddleocr', 'volcenginesdkarkruntime',
<<<<<<< HEAD
           'zhipuai', 'dashscope', ['mineru', 'cli.common'], 'opensearchpy', ['os', 'path'], 'elasticsearch']
=======
           'zhipuai', 'dashscope', ['mineru', 'cli.common'], 'opensearchpy', ['os', 'path'], 'pkg_resources', 'fastapi',
           ['fsspec', 'implementations.local'], 'bs4', 'requests', 'uvicorn']
>>>>>>> 978c5ec3
for m in modules:
    if isinstance(m, str):
        vars()[m] = PackageWrapper(m)
    else:
        vars()[m[0]] = PackageWrapper(m[0], *m[1:])

def check_packages(names):
    assert isinstance(names, list)
    missing_pack = []
    for name in names:
        try:
            pkg_resources.get_distribution(name)  # noqa: F821
        except pkg_resources.DistributionNotFound:  # noqa: F821
            missing_pack.append(name)
    if len(missing_pack) > 0:
        packs = get_pip_install_cmd(missing_pack)
        if packs:
            LOG.warning(f'Some packages not found, please install it by \'pip install {packs}\'')
        else:
            # should not be here.
            LOG.warning('Some packages not found: ' + ' '.join(missing_pack))<|MERGE_RESOLUTION|>--- conflicted
+++ resolved
@@ -92,12 +92,8 @@
            'sentence_transformers', 'gradio', 'chromadb', 'nltk', 'PIL', 'httpx', 'bm25s', 'kubernetes', 'pymongo',
            'rapidfuzz', 'FlagEmbedding', 'mcp', 'diffusers', 'pypdf', 'pptx', 'html2text', 'ebooklib', 'docx2txt',
            'zlib', 'struct', 'olefile', 'spacy', 'tarfile', 'boto3', 'botocore', 'paddleocr', 'volcenginesdkarkruntime',
-<<<<<<< HEAD
-           'zhipuai', 'dashscope', ['mineru', 'cli.common'], 'opensearchpy', ['os', 'path'], 'elasticsearch']
-=======
            'zhipuai', 'dashscope', ['mineru', 'cli.common'], 'opensearchpy', ['os', 'path'], 'pkg_resources', 'fastapi',
-           ['fsspec', 'implementations.local'], 'bs4', 'requests', 'uvicorn']
->>>>>>> 978c5ec3
+           ['fsspec', 'implementations.local'], 'bs4', 'requests', 'uvicorn', 'elasticsearch']
 for m in modules:
     if isinstance(m, str):
         vars()[m] = PackageWrapper(m)
