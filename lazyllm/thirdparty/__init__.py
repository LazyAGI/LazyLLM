import importlib
import pkg_resources
from lazyllm.common import LOG
import os

package_name_map = {
    'huggingface_hub': 'huggingface-hub',
    'jwt': 'PyJWT',
    'rank_bm25': 'rank-bm25',
    'collie': 'collie-lm',
    'faiss': 'faiss-cpu',
    'flash_attn': 'flash-attn',
    'sklearn': 'scikit-learn'
}

requirements = {}

def check_packages(names):
    assert isinstance(names, list)
    missing_pack = []
    for name in names:
        try:
            pkg_resources.get_distribution(name)
        except pkg_resources.DistributionNotFound:
            missing_pack.append(name)
    if len(missing_pack) > 0:
        packs = get_pip_install_cmd(missing_pack)
        if packs:
            LOG.warning(f'Some packages not found, please install it by \'pip install {packs}\'')
        else:
            # should not be here.
            LOG.warning('Some packages not found: ' + " ".join(missing_pack))

def get_pip_install_cmd(names):
    if len(requirements) == 0:
        prep_req_dict()
    install_parts = []
    for name in names:
        if name in package_name_map:
            name = package_name_map[name]
        install_parts.append("\"" + name + requirements[name] + "\"")
    if len(install_parts) > 0:
        return "pip install " + " ".join(install_parts)
    return None


def prep_req_dict():
    req_file_path = os.path.abspath(__file__).replace("lazyllm/thirdparty/__init__.py", "requirements.full.txt")
    try:
        with open(req_file_path, 'r') as req_f:
            lines = req_f.readlines()
        lines = [line.strip() for line in lines]
        for line in lines:
            req_parts = line.split('>=')
            if len(req_parts) == 2:
                requirements[req_parts[0]] = '>=' + req_parts[1]
    except FileNotFoundError:
        LOG.error("requirements.full.txt missing. Cannot generate pip install command.")


class PackageWrapper(object):
    def __init__(self, key, package=None) -> None:
        self._Wrapper__key = key
        self._Wrapper__package = package

    def __getattribute__(self, __name):
        if __name in ('_Wrapper__key', '_Wrapper__package'):
            return super(__class__, self).__getattribute__(__name)
        try:
            return getattr(importlib.import_module(
                self._Wrapper__key, package=self._Wrapper__package), __name)
        except (ImportError, ModuleNotFoundError):
            pip_cmd = get_pip_install_cmd([self._Wrapper__key])
            if pip_cmd:
                err_msg = f'Cannot import module {self._Wrapper__key}, please install it by {pip_cmd}'
            else:
                err_msg = f'Cannot import module {self._Wrapper__key}'
            raise ImportError(err_msg)

modules = ['redis', 'huggingface_hub', 'jieba', 'modelscope', 'pandas', 'jwt', 'rank_bm25', 'redisvl', 'datasets',
           'deepspeed', 'fire', 'numpy', 'peft', 'torch', 'transformers', 'collie', 'faiss', 'flash_attn', 'google',
<<<<<<< HEAD
           'lightllm', 'vllm', 'ChatTTS', 'wandb', 'funasr', 'sklearn', 'torchvision', 'pymongo']
=======
           'lightllm', 'vllm', 'ChatTTS', 'wandb', 'funasr', 'sklearn', 'torchvision', 'scipy', 'pymilvus']
>>>>>>> 69b8ba49
for m in modules:
    vars()[m] = PackageWrapper(m)<|MERGE_RESOLUTION|>--- conflicted
+++ resolved
@@ -79,10 +79,6 @@
 
 modules = ['redis', 'huggingface_hub', 'jieba', 'modelscope', 'pandas', 'jwt', 'rank_bm25', 'redisvl', 'datasets',
            'deepspeed', 'fire', 'numpy', 'peft', 'torch', 'transformers', 'collie', 'faiss', 'flash_attn', 'google',
-<<<<<<< HEAD
-           'lightllm', 'vllm', 'ChatTTS', 'wandb', 'funasr', 'sklearn', 'torchvision', 'pymongo']
-=======
-           'lightllm', 'vllm', 'ChatTTS', 'wandb', 'funasr', 'sklearn', 'torchvision', 'scipy', 'pymilvus']
->>>>>>> 69b8ba49
+           'lightllm', 'vllm', 'ChatTTS', 'wandb', 'funasr', 'sklearn', 'torchvision', 'pymongo', 'scipy', 'pymilvus']
 for m in modules:
     vars()[m] = PackageWrapper(m)