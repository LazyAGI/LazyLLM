--- conflicted
+++ resolved
@@ -5,13 +5,8 @@
 from .deploy import LazyLLMDeployBase, FastapiApp
 from .validate import LazyLLMValidateBase
 from .auto import AutoDeploy, AutoFinetune
-<<<<<<< HEAD
-from .utils import ModelDownloader
+from .utils import ModelManager
 from .formatter import FormatterBase, EmptyFormatter, JsonFormatter, FunctionCallFormatter
-=======
-from .utils import ModelManager
-from .formatter import FormatterBase, EmptyFormatter, JsonFormatter
->>>>>>> 16c44adc
 
 __all__ = [
     'register',
