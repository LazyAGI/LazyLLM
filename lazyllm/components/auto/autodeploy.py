# flake8: noqa: C901
import lazyllm
import math
import shutil
import functools
import re
from lazyllm import launchers, deploy, LazyLLMLaunchersBase, config
from ..deploy.base import LazyLLMDeployBase
from .dependencies.requirements import requirements
<<<<<<< HEAD
from .dependencies.cmds import cmds
from .auto_helper import model_map, get_model_name, check_requirements, check_cmd
from lazyllm.components.stable_diffusion.stable_diffusion3 import StableDiffusionDeploy
from lazyllm.components.speech_to_text.sense_voice import SenseVoiceDeploy
from lazyllm.components.text_to_speech.base import TTSDeploy
from lazyllm.components.ocr.pp_ocr import OCRDeploy
from ..utils.downloader import ModelManager

lazyllm.config.add('gpu_memory_capacity', int, 80, 'GPU_MEMORY_CAPACITY')
=======
from .auto_helper import get_model_name, check_requirements
from ..deploy.stable_diffusion.stable_diffusion3 import StableDiffusionDeploy
from ..deploy.speech_to_text.sense_voice import SenseVoiceDeploy
from ..deploy.text_to_speech.base import TTSDeploy
from ..deploy.ocr.pp_ocr import OCRDeploy
from ..utils.downloader import ModelManager
from typing import Optional


@functools.lru_cache
def check_cmd(framework):
    framework_mapping = dict(mindie='mindieservice_daemon')
    return bool(shutil.which(framework_mapping.get(framework, framework)))

>>>>>>> 14ed8944

class AutoDeploy(LazyLLMDeployBase):

    @staticmethod
    def _get_embed_deployer(launcher, type, kw):
        launcher = launcher or launchers.remote(ngpus=1)
        kw['model_type'] = type
        if lazyllm.config['default_embedding_engine'].lower() in ('transformers', 'flagembedding') \
            or kw.get('embed_type')=='sparse' or not check_requirements('infinity_emb'):
            return deploy.Rerank if type == 'reranker' else deploy.Embedding, launcher, kw
        else:
            return deploy.InfinityRerank if type == 'reranker' else deploy.Infinity, launcher, kw

    @classmethod
    def get_deployer(cls, base_model: str, source: Optional[str] = None, trust_remote_code: bool = True,
                     launcher: Optional[LazyLLMLaunchersBase] = None, type: Optional[str] = None,
                     log_path: Optional[str] = None, **kw):
        base_model = ModelManager(source).download(base_model) or ''
        model_name = get_model_name(base_model)
<<<<<<< HEAD
        gpu_memory_capacity = lazyllm.config['gpu_memory_capacity']
=======
        kw['log_path'], kw['trust_remote_code'] = log_path, trust_remote_code
>>>>>>> 14ed8944
        if not type:
            type = ModelManager.get_model_type(model_name)

        if type in ('embed', 'cross_modal_embed', 'reranker'):
<<<<<<< HEAD
            if lazyllm.config['default_embedding_engine'] in ('transformers', 'flagEmbedding') \
                or kw.get('embed_type')=='sparse' or not check_requirements('infinity_emb'):
                return deploy.Embedding((launcher or launchers.remote(ngpus=1)), model_type=type,
                                       log_path=log_path, embed_type=kw.get('embed_type', 'dense'), port=kw.get('port'))
            else:
                return deploy.Infinity((launcher or launchers.remote(ngpus=1)), model_type=type, log_path=log_path, **kw)
        elif type == 'sd':
            return StableDiffusionDeploy((launcher or launchers.remote(ngpus=1)), log_path=log_path, port=kw.get('port'))
        elif type == 'stt':
            return SenseVoiceDeploy((launcher or launchers.remote(ngpus=1)), log_path=log_path, port=kw.get('port'))
        elif type == 'tts':
            return TTSDeploy(model_name, log_path=log_path, launcher=(launcher or launchers.remote(ngpus=1)), port=kw.get('port'))
=======
            return AutoDeploy._get_embed_deployer(launcher, type, kw)
        elif type == 'sd':
            return StableDiffusionDeploy, launcher or launchers.remote(ngpus=1), kw
        elif type == 'stt':
            return SenseVoiceDeploy, launcher or launchers.remote(ngpus=1), kw
        elif type == 'tts':
            return TTSDeploy.get_deploy_cls(model_name), launcher or launchers.remote(ngpus=1), kw
>>>>>>> 14ed8944
        elif type == 'vlm':
            return deploy.LMDeploy, launcher or launchers.remote(ngpus=1), kw
        elif type == 'ocr':
            return OCRDeploy, launcher or launchers.remote(ngpus=1), kw

        if not launcher:
            match = re.search(r'(\d+)[bB]', model_name)
            size = int(match.group(1)) if match else 0
            size = (size * 2) if 'awq' not in model_name.lower() else (size / 1.5)
<<<<<<< HEAD
            # TODO(wangzhihong): support config for gpu memory
            ngpus = (1 << (math.ceil(size * 2 / gpu_memory_capacity) - 1).bit_length())
            launcher = launchers.remote(ngpus = ngpus)
            
        avaliable_framework = []
        for framework in ['vllm', 'lightllm', 'lmdeploy', 'mindie']:
            if check_requirements(requirements.get(framework, framework)) or check_cmd(cmds.get(framework, framework)):
                avaliable_framework.append(framework)
        if len(avaliable_framework) == 1:
            deploy_cls = getattr(deploy, avaliable_framework[0])
            return deploy_cls(trust_remote_code=trust_remote_code, launcher=launcher, log_path=log_path, **kw)
        
        candidates = get_configer().query_deploy(lazyllm.config['gpu_type'], launcher.ngpus,
                                                 map_name, max_token_num)

        for c in candidates:
            if check_requirements(requirements[c.framework.lower()]):
                deploy_cls = getattr(deploy, c.framework.lower())
            else:
                continue
            if c.tgs <= 0: LOG.warning(f"Model {model_name} may out of memory under Framework {c.framework}")
            for key, value in deploy_cls.auto_map.items():
                if value:
                    kw[value] = getattr(c, key)
            return deploy_cls(trust_remote_code=trust_remote_code, launcher=launcher, log_path=log_path, **kw)
        raise RuntimeError(f'No valid framework found, candidates are {[c.framework.lower() for c in candidates]}')
=======
            ngpus = (1 << (math.ceil(size * 2 / config['gpu_memory']) - 1).bit_length())
            launcher = launchers.remote(ngpus = ngpus)

        for deploy_cls in ['vllm', 'lightllm', 'lmdeploy', 'mindie']:
            if check_cmd(deploy_cls) or check_requirements(requirements.get(deploy_cls)):
                deploy_cls = getattr(deploy, deploy_cls)
                return deploy_cls, launcher, kw
        return deploy.auto, launcher, kw

    def __new__(cls, base_model, source=lazyllm.config['model_source'], trust_remote_code=True,
                launcher=None, type=None, log_path=None, **kw):
        deploy_cls, launcher, kw = __class__.get_deployer(
            base_model=base_model, source=source, trust_remote_code=trust_remote_code,
            launcher=launcher, type=type, log_path=log_path, **kw)
        return deploy_cls(launcher=launcher, **kw)


config.add('gpu_memory', int, 80, 'GPU_MEMORY')
>>>>>>> 14ed8944
<|MERGE_RESOLUTION|>--- conflicted
+++ resolved
@@ -7,17 +7,6 @@
 from lazyllm import launchers, deploy, LazyLLMLaunchersBase, config
 from ..deploy.base import LazyLLMDeployBase
 from .dependencies.requirements import requirements
-<<<<<<< HEAD
-from .dependencies.cmds import cmds
-from .auto_helper import model_map, get_model_name, check_requirements, check_cmd
-from lazyllm.components.stable_diffusion.stable_diffusion3 import StableDiffusionDeploy
-from lazyllm.components.speech_to_text.sense_voice import SenseVoiceDeploy
-from lazyllm.components.text_to_speech.base import TTSDeploy
-from lazyllm.components.ocr.pp_ocr import OCRDeploy
-from ..utils.downloader import ModelManager
-
-lazyllm.config.add('gpu_memory_capacity', int, 80, 'GPU_MEMORY_CAPACITY')
-=======
 from .auto_helper import get_model_name, check_requirements
 from ..deploy.stable_diffusion.stable_diffusion3 import StableDiffusionDeploy
 from ..deploy.speech_to_text.sense_voice import SenseVoiceDeploy
@@ -32,7 +21,6 @@
     framework_mapping = dict(mindie='mindieservice_daemon')
     return bool(shutil.which(framework_mapping.get(framework, framework)))
 
->>>>>>> 14ed8944
 
 class AutoDeploy(LazyLLMDeployBase):
 
@@ -52,29 +40,11 @@
                      log_path: Optional[str] = None, **kw):
         base_model = ModelManager(source).download(base_model) or ''
         model_name = get_model_name(base_model)
-<<<<<<< HEAD
-        gpu_memory_capacity = lazyllm.config['gpu_memory_capacity']
-=======
         kw['log_path'], kw['trust_remote_code'] = log_path, trust_remote_code
->>>>>>> 14ed8944
         if not type:
             type = ModelManager.get_model_type(model_name)
 
         if type in ('embed', 'cross_modal_embed', 'reranker'):
-<<<<<<< HEAD
-            if lazyllm.config['default_embedding_engine'] in ('transformers', 'flagEmbedding') \
-                or kw.get('embed_type')=='sparse' or not check_requirements('infinity_emb'):
-                return deploy.Embedding((launcher or launchers.remote(ngpus=1)), model_type=type,
-                                       log_path=log_path, embed_type=kw.get('embed_type', 'dense'), port=kw.get('port'))
-            else:
-                return deploy.Infinity((launcher or launchers.remote(ngpus=1)), model_type=type, log_path=log_path, **kw)
-        elif type == 'sd':
-            return StableDiffusionDeploy((launcher or launchers.remote(ngpus=1)), log_path=log_path, port=kw.get('port'))
-        elif type == 'stt':
-            return SenseVoiceDeploy((launcher or launchers.remote(ngpus=1)), log_path=log_path, port=kw.get('port'))
-        elif type == 'tts':
-            return TTSDeploy(model_name, log_path=log_path, launcher=(launcher or launchers.remote(ngpus=1)), port=kw.get('port'))
-=======
             return AutoDeploy._get_embed_deployer(launcher, type, kw)
         elif type == 'sd':
             return StableDiffusionDeploy, launcher or launchers.remote(ngpus=1), kw
@@ -82,7 +52,6 @@
             return SenseVoiceDeploy, launcher or launchers.remote(ngpus=1), kw
         elif type == 'tts':
             return TTSDeploy.get_deploy_cls(model_name), launcher or launchers.remote(ngpus=1), kw
->>>>>>> 14ed8944
         elif type == 'vlm':
             return deploy.LMDeploy, launcher or launchers.remote(ngpus=1), kw
         elif type == 'ocr':
@@ -92,34 +61,6 @@
             match = re.search(r'(\d+)[bB]', model_name)
             size = int(match.group(1)) if match else 0
             size = (size * 2) if 'awq' not in model_name.lower() else (size / 1.5)
-<<<<<<< HEAD
-            # TODO(wangzhihong): support config for gpu memory
-            ngpus = (1 << (math.ceil(size * 2 / gpu_memory_capacity) - 1).bit_length())
-            launcher = launchers.remote(ngpus = ngpus)
-            
-        avaliable_framework = []
-        for framework in ['vllm', 'lightllm', 'lmdeploy', 'mindie']:
-            if check_requirements(requirements.get(framework, framework)) or check_cmd(cmds.get(framework, framework)):
-                avaliable_framework.append(framework)
-        if len(avaliable_framework) == 1:
-            deploy_cls = getattr(deploy, avaliable_framework[0])
-            return deploy_cls(trust_remote_code=trust_remote_code, launcher=launcher, log_path=log_path, **kw)
-        
-        candidates = get_configer().query_deploy(lazyllm.config['gpu_type'], launcher.ngpus,
-                                                 map_name, max_token_num)
-
-        for c in candidates:
-            if check_requirements(requirements[c.framework.lower()]):
-                deploy_cls = getattr(deploy, c.framework.lower())
-            else:
-                continue
-            if c.tgs <= 0: LOG.warning(f"Model {model_name} may out of memory under Framework {c.framework}")
-            for key, value in deploy_cls.auto_map.items():
-                if value:
-                    kw[value] = getattr(c, key)
-            return deploy_cls(trust_remote_code=trust_remote_code, launcher=launcher, log_path=log_path, **kw)
-        raise RuntimeError(f'No valid framework found, candidates are {[c.framework.lower() for c in candidates]}')
-=======
             ngpus = (1 << (math.ceil(size * 2 / config['gpu_memory']) - 1).bit_length())
             launcher = launchers.remote(ngpus = ngpus)
 
@@ -137,5 +78,4 @@
         return deploy_cls(launcher=launcher, **kw)
 
 
-config.add('gpu_memory', int, 80, 'GPU_MEMORY')
->>>>>>> 14ed8944
+config.add('gpu_memory', int, 80, 'GPU_MEMORY')