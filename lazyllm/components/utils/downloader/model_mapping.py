--- conflicted
+++ resolved
@@ -314,7 +314,6 @@
             "modelscope": "Wan-AI/Wan2.1-T2V-1.3B-Diffusers"
         },
         "type": "sd"
-<<<<<<< HEAD
     },
     "pp-ocrv4_server": {
         "source": {},
@@ -335,7 +334,5 @@
         "source": {},
         "download_by_other":True,
         "type": "ocr"
-=======
->>>>>>> ee598686
     }
 }