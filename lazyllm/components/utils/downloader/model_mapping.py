--- conflicted
+++ resolved
@@ -149,7 +149,6 @@
         },
         'type': 'embed'
     },
-<<<<<<< HEAD
     "bge-reranker-v2-m3": {
         "source": {
             "huggingface": "BAAI/bge-reranker-v2-m3",
@@ -161,12 +160,13 @@
         "source": {
             "huggingface": "jinaai/jina-clip-v1",
             "modelscope": "jinaai/jina-clip-v1"
-=======
+        },
+        "type": "cross_modal_embed"
+    },
     'jina-clip-v1': {
         'source': {
             'huggingface': 'jinaai/jina-clip-v1',
             'modelscope': 'jinaai/jina-clip-v1'
->>>>>>> 978c5ec3
         },
         'type': 'cross_modal_embed' # image - text
     },
@@ -187,22 +187,14 @@
             'huggingface': 'BAAI/bge-reranker-large',
             'modelscope': 'Xorbits/bge-reranker-large'
         },
-<<<<<<< HEAD
         "type": "rerank"
-=======
-        'type': 'reranker'
->>>>>>> 978c5ec3
     },
     'bge-reranker-v2-m3': {
         'source': {
             'huggingface': 'BAAI/bge-reranker-v2-m3',
             'modelscope': 'BAAI/bge-reranker-v2-m3'
         },
-<<<<<<< HEAD
         "type": "rerank"
-=======
-        'type': 'reranker'
->>>>>>> 978c5ec3
     },
     'bge-vl-v1.5-mmeb': {
         'source': {
@@ -281,7 +273,6 @@
         },
         'type': 'vlm'
     },
-<<<<<<< HEAD
     "Qwen3-Embedding-8B": {
         "source": {
             "huggingface": "Qwen/Qwen3-Embedding-8B",
@@ -300,12 +291,6 @@
         "source": {
             "huggingface": "facebook/musicgen-medium",
             "modelscope": "AI-ModelScope/musicgen-medium"
-=======
-    'musicgen-medium': {
-        'source': {
-            'huggingface': 'facebook/musicgen-medium',
-            'modelscope': 'AI-ModelScope/musicgen-medium'
->>>>>>> 978c5ec3
         },
         'type': 'tts'
     },
