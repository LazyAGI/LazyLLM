--- conflicted
+++ resolved
@@ -285,14 +285,11 @@
     "stable-diffusion-3-medium": {
         "source": {"huggingface": "stabilityai/stable-diffusion-3-medium", "modelscope": "AI-ModelScope/stable-diffusion-3-medium-diffusers"},
         "type": "sd",
-<<<<<<< HEAD
 	},
     "bark":{
         "source": {"huggingface": "suno/bark", "modelscope": "mapjack/bark"},
         "type": "tts",
 	},
-=======
-		},
     "llava-1.5-7b": {
 		"source": {"huggingface": "llava-hf/llava-1.5-7b-hf", "modelscope": "huangjintao/llava-1.5-7b-hf"},
         "type": "vlm",
@@ -309,5 +306,4 @@
 		"source": {"huggingface": "OpenGVLab/InternVL-Chat-V1-5", "modelscope": "OpenGVLab/InternVL-Chat-V1-5"},
         "type": "vlm",
 		},
->>>>>>> b41b65cf
 }
