# flake8: noqa: E501,

model_groups = {
    "meta-llama-3": {
        "prompt_keys": {'sos': '<|start_header_id|>system<|end_header_id|>\n\n', 'soh': '<|start_header_id|>user<|end_header_id|>\n\n', 'soa': '<|start_header_id|>assistant<|end_header_id|>\n\n', 'eos': '<|eot_id|>', 'eoh': '<|eot_id|>', 'eoa': '<|eot_id|>', 'stop_words': ['<|eot_id|>', '<|end_of_text|>']},
    },
    "llama-2": {
        "prompt_keys": {
            'sos': '[INST] <<SYS>>\n', 'soa': ' [/INST] ', 'eos': '\n<</SYS>>\n\n', 'eoa': '</s>', 'separator': '<s>[INST] ',
            'system': ("\nYou are a helpful, respectful and honest assistant. Always answer as helpfully as possible, while being safe. Your answers should not include any harmful, unethical, racist, sexist, toxic, dangerous, or illegal content. Please ensure that your responses are socially unbiased and positive in nature.\n\n"
                    "If a question does not make any sense, or is not factually coherent, explain why instead of answering something not correct. If you don't know the answer to a question, please don't share false information.")
            },
    },
    "qwen": {
        "prompt_keys": {
            'sos': '<|im_start|>system\n', 'soh': '<|im_start|>user\n', 'soa': '<|im_start|>assistant\n', 'soe': '<|im_start|>environment\n', 'eos': '<|im_end|>\n', 'eoh': '<|im_end|>\n', 'eoa': '<|im_end|>', 'eoe': '<|im_end|>\n', 'separator': '\n', 'stop_words': ['<|im_end|>'], 'tool_start_token': '<|action_start|><|function|>', 'tool_end_token': '<|action_end|>', 'tool_args_token': "<|args|>",
            'system': "You are a helpful assistant."
            },
    },
    "deepseek-r1-distill-qwen": {
        "prompt_keys": {
            'sos': '<|im_start|>system\n', 'soh': '<|im_start|>user\n', 'soa': '<|im_start|>assistant\n\n<think>', 'soe': '<|im_start|>environment\n', 'eos': '<|im_end|>\n', 'eoh': '<|im_end|>\n', 'eoa': '<|im_end|>', 'eoe': '<|im_end|>\n', 'separator': '\n', 'stop_words': ['<|im_end|>'], 'tool_start_token': '<|action_start|><|function|>', 'tool_end_token': '<|action_end|>', 'tool_args_token': "<|args|>",
            'system': "You are a helpful assistant."
            },
    },
    "deepseek-r1-distill-llama": {
        "prompt_keys": {
            'sos': '<|start_header_id|>system<|end_header_id|>\n\n', 'soh': '<|start_header_id|>user<|end_header_id|>\n\n', 'soa': '<|start_header_id|>assistant<|end_header_id|>\n\n<think>', 'eos': '<|eot_id|>', 'eoh': '<|eot_id|>', 'eoa': '<|eot_id|>', 'stop_words': ['<|eot_id|>', '<|end_of_text|>', '<|eom_id|>'],
            'system': "You are a helpful assistant.",
            },
    },
    "deepseek": {
        "prompt_keys": {
            'sos': '<｜begin▁of▁sentence｜>', 'soh': '<｜User｜>', 'soa': '<｜Assistant｜>', 'eos': '', 'eoh': '', 'eoa': '<｜end▁of▁sentence｜>', 'stop_words': ['<｜end▁of▁sentence｜>'],
            'system': "",
            },
    },    
    "internlm": {
        "prompt_keys": {
            'sos': '<|System|>:', 'soh': '<|User|>:', 'soa': '<|Bot|>:', 'eos': '\n', 'eoh': '\n', 'eoa': '<eoa>', 'separator': '\n', 'stop_words': ['<eoa>'],
            'system': "You are an AI assistant whose name is InternLM (书生·浦语).\n- InternLM (书生·浦语) is a conversational language model that is developed by Shanghai AI Laboratory (上海人工智能实验室). It is designed to be helpful, honest, and harmless.\n- InternLM (书生·浦语) can understand and communicate fluently in the language chosen by the user such as English and 中文."
            },
    },
    "internlm2": {
        "prompt_keys": {
            'sos': '<|im_start|>system\n', 'soh': '<|im_start|>user\n', 'soa': '<|im_start|>assistant\n', 'soe': '<|im_start|>environment\n', 'plugin': '<|plugin|>', 'interpreter': '<|interpreter|>', 'eos': '<|im_end|>\n', 'eoh': '<|im_end|>\n', 'eoa': '<|im_end|>', 'eoe': '<|im_end|>\n', 'separator': '\n', 'stop_words': ['<|im_end|>'], 'tool_start_token': '<|function|>', 'tool_end_token': '<|action_end|>', 'tool_args_token': '<|args|>',
            'system': "You are an AI assistant whose name is InternLM (书生·浦语).\n- InternLM (书生·浦语) is a conversational language model that is developed by Shanghai AI Laboratory (上海人工智能实验室). It is designed to be helpful, honest, and harmless.\n- InternLM (书生·浦语) can understand and communicate fluently in the language chosen by the user such as English and 中文."
            },
    },
    "sensechat": {
        "prompt_keys": {
            'sos': '<|im_start|>system\n', 'soh': '<|im_start|>user\n', 'soa': '<|im_start|>assistant\n', 'soe': '<|im_start|>environment\n', 'plugin': '<|plugin|>', 'interpreter': '<|interpreter|>', 'eos': '<|im_end|>\n', 'eoh': '<|im_end|>\n', 'eoa': '<|im_end|>', 'eoe': '<|im_end|>\n', 'separator': '\n', 'stop_words': ['<|im_end|>'], 'tool_start_token': '<|function|>', 'tool_end_token': '<|action_end|>', 'tool_args_token': '<|args|>',
            'system': "You are an AI assistant whose name is SenseChat.\n- SenseChat is a conversational language model that is developed by SenseTime. It is designed to be helpful, honest, and harmless.\n- SenseChat can understand and communicate fluently in the language chosen by the user such as English and 中文."
            },
    },
    "internlm-xcomposer2": {
        "prompt_keys": {
            'sos': '[UNUSED_TOKEN_146]system\n', 'soh': '[UNUSED_TOKEN_146]user\n', 'soa': '[UNUSED_TOKEN_146]assistant\n', 'eos': '[UNUSED_TOKEN_145]\n', 'eoh': '[UNUSED_TOKEN_145]\n', 'eoa': '[UNUSED_TOKEN_145]\n', 'separator': '\n', 'stop_words': ['[UNUSED_TOKEN_145]'],
            'system': ("You are an AI assistant whose name is InternLM-XComposer (浦语·灵笔).\n- InternLM-XComposer (浦语·灵笔) is a multi-modality conversational language model that is developed by Shanghai AI Laboratory (上海人工智能实验室). It is designed to be helpful, honest, and harmless.\n"
                    "- InternLM-XComposer (浦语·灵笔) can understand and communicate fluently in the language chosen by the user such as English and 中文.\n- InternLM-XComposer (浦语·灵笔) is capable of comprehending and articulating responses effectively based on the provided image.")
            },
    },
    "internlm-xcomposer": {
        "prompt_keys": {},
    },
    "codellama": {
        "prompt_keys": {},
    },
    "baichuan": {
        "prompt_keys": {},
    },
    "baichuan2": {
        "prompt_keys": {'soh': '<reserved_106>', 'soa': '<reserved_107>'},
    },
    "chatglm3": {
        "prompt_keys": {'sos': '<|system|>\n', 'soh': '<|user|>\n', 'soa': '<|assistant|>\n', 'plugin': '<|observation|>\n', 'stop_words': ['<|user|>', '<|observation|>']},
    },
    "glm-4": {
        "prompt_keys": {'sos': '<|system|>\n', 'soh': '<|user|>\n', 'soa': '<|assistant|>\n', 'soe': '<|observation|>\n', 'eoe': '\n', 'plugin': '<|observation|>\n', 'stop_words': ['<|user|>', '<|observation|>'], 'tool_start_token': '✿FUNCTION✿: ', 'tool_args_token': '✿ARGS✿: ', 'tool_end_token': '\n'},
    },
}

model_provider = {
    "baichuan": {           
        "huggingface": "baichuan-inc",
        "modelscope": "baichuan-inc"
    },
    "chatglm": {
        "huggingface": "THUDM",
        "modelscope": "ZhipuAI"
    },
     "glm": {
        "huggingface": "THUDM",
        "modelscope": "ZhipuAI"
    },
    "codellama": {
        "huggingface": "meta-llama",
        "modelscope": "AI-ModelScope"
    },
    "llama": {
        "huggingface": "meta-llama",
        "modelscope": "modelscope"
    },
    "meta-llama": {
        "huggingface": "meta-llama",
        "modelscope": "LLM-Research"
    },
    "internlm": {
        "huggingface": "internlm",
        "modelscope": "Shanghai_AI_Laboratory"
    },
    "sensechat": {
        "huggingface": "sensetime",
        "modelscope": "sensetime"
    },
    "internvl": {
        "huggingface": "OpenGVLab",
        "modelscope": "OpenGVLab"
    },
    "qwen": {
        "huggingface": "Qwen",
        "modelscope": "qwen"
    },
    "deepseek":{
        "huggingface": "deepseek-ai",
        "modelscope": "deepseek-ai"
    }
}

model_name_mapping = {
    "bark": {
        "source": {
            "huggingface": "suno/bark",
            "modelscope": "mapjack/bark"
        },
        "type": "tts"
    },
    "bge-large-zh-v1.5": {
        "source": {
            "huggingface": "BAAI/bge-large-zh-v1.5",
            "modelscope": "AI-ModelScope/bge-large-zh-v1.5"
        },
        "type": "embed"
    },
    "bge-m3": {
        "source": {
            "huggingface": "BAAI/bge-m3",
            "modelscope": "Xorbits/bge-m3"
        },
        "type": "embed"
    },
    "jina-clip-v1": {
        "source": {
            "huggingface": "jinaai/jina-clip-v1",
            "modelscope": "jinaai/jina-clip-v1"
        },
        "type": "cross_modal_embed" # image - text
    },
    "siglip": {
        "source": {
            "huggingface": "google/siglip-so400m-patch14-384",
        },
        "type": "cross_modal_embed" # image - text
    },
    "colqwen2-v0.1": {
        "source": {
            "huggingface": "michaelfeil/colqwen2-v0.1",
        },
        "type": "cross_modal_embed" # image - text
    },
    "bge-reranker-large": {
        "source": {
            "huggingface": "BAAI/bge-reranker-large",
            "modelscope": "Xorbits/bge-reranker-large"
        },
        "type": "reranker"
    },
    "bge-reranker-v2-m3": {
        "source": {
            "huggingface": "BAAI/bge-reranker-v2-m3",
            "modelscope": "BAAI/bge-reranker-v2-m3"
        },
        "type": "reranker"
    },
    "bge-vl-v1.5-mmeb": {
        "source": {
            "huggingface": "BAAI/BGE-VL-v1.5-mmeb",
            "modelscope": "BAAI/BGE-VL-v1.5-mmeb"
        },
        "type": "cross_modal_embed" # image - text
    },
    "chattts": {
        "source": {
            "huggingface": "2Noise/ChatTTS",
            "modelscope": "AI-ModelScope/ChatTTS"
        },
        "type": "tts"
    },
    "chattts-new": {
        "source": {
            "huggingface": "2Noise/ChatTTS",
            "modelscope": "AI-ModelScope/ChatTTS"
        },
        "type": "tts"
    },
    "internvl-chat-v1-5": {
        "source": {
            "huggingface": "OpenGVLab/InternVL-Chat-V1-5",
            "modelscope": "OpenGVLab/InternVL-Chat-V1-5"
        },
        "type": "vlm"
    },
    "yi-vl-6b": {
        "source": {
            "huggingface": "01-ai/Yi-VL-6B",
            "modelscope": "01ai/Yi-VL-6B"
        },
        "type": "vlm"
    },
    "llava-1.5-13b-hf": {
        "source": {
            "huggingface": "llava-hf/llava-1.5-13b-hf",
            "modelscope": "huangjintao/llava-1.5-13b-hf"
        },
        "type": "vlm"
    },
    "llava-1.5-7b-hf": {
        "source": {
            "huggingface": "llava-hf/llava-1.5-7b-hf",
            "modelscope": "huangjintao/llava-1.5-7b-hf"
        },
        "type": "vlm"
    },
    "mini-internvl-chat-2b-v1-5": {
        "source": {
            "huggingface": "OpenGVLab/Mini-InternVL-Chat-2B-V1-5",
            "modelscope": "OpenGVLab/Mini-InternVL-Chat-2B-V1-5"
        },
        "type": "vlm"
    },
    "mini-internvl-chat-4b-v1-5": {
        "source": {
            "huggingface": "OpenGVLab/Mini-InternVL-Chat-4B-V1-5",
            "modelscope": "OpenGVLab/Mini-InternVL-Chat-4B-V1-5"
        },
        "type": "vlm"
    },
    "qwen2.5-vl-3b-instruct": {
        "source": {
            "huggingface": "Qwen/Qwen2.5-VL-3B-Instruct",
            "modelscope": "Qwen/Qwen2.5-VL-3B-Instruct"
        },
        "type": "vlm"
    },
    "qwen2.5-vl-32b-instruct": {
        "source": {
            "huggingface": "Qwen/Qwen2.5-VL-32B-Instruct",
            "modelscope": "Qwen/Qwen2.5-VL-32B-Instruct"
        },
        "type": "vlm"
    },
    "qwq-32b": {
        "source": {
            "huggingface": "Qwen/QWQ-32B",
            "modelscope": "Qwen/QWQ-32B"
        },
        "type": "vlm"
    },
    "musicgen-medium": {
        "source": {
            "huggingface": "facebook/musicgen-medium",
            "modelscope": "AI-ModelScope/musicgen-medium"
        },
        "type": "tts"
    },
    "musicgen-stereo-small": {
        "source": {
            "huggingface": "facebook/musicgen-stereo-small",
            "modelscope": "AI-ModelScope/musicgen-small"
        },
        "type": "tts"
    },
    "sensevoicesmall": {
        "source": {
            "huggingface": "FunAudioLLM/SenseVoiceSmall",
            "modelscope": "iic/SenseVoiceSmall"
        },
        "type": "stt"
    },
    "stable-diffusion-3-medium": {
        "source": {
            "huggingface": "stabilityai/stable-diffusion-3-medium",
            "modelscope": "AI-ModelScope/stable-diffusion-3-medium-diffusers"
        },
        "type": "sd"
    },
    "stable-diffusion-3_5-large": {
        "source": {
            "huggingface": "stabilityai/stable-diffusion-3.5-large",
            "modelscope": "AI-ModelScope/stable-diffusion-3.5-large"
        },
        "type": "sd"
    },
    "flux.1-dev": {
        "source": {
            "huggingface": "black-forest-labs/FLUX.1-dev",
            "modelscope": "MusePublic/489_ckpt_FLUX_1"
        },
        "type": "sd"
    },
    "cogview4-6b": {
        "source": {
            "huggingface": "THUDM/CogView4-6B",
            "modelscope": "ZhipuAI/CogView4-6B"
        },
        "type": "sd"
    },
    "wan2_1-t2v-1_3b-diffusers": {
        "source": {
            "huggingface": "Wan-AI/Wan2.1-T2V-1.3B-Diffusers",
            "modelscope": "Wan-AI/Wan2.1-T2V-1.3B-Diffusers"
        },
        "type": "sd"
    },
    "pp-ocrv4_server": {
        "source": {},
        "download_by_other":True,
        "type": "ocr"
    },
    "pp-ocrv4_mobile": {
        "source": {},
        "download_by_other":True,
        "type": "ocr"
    },
    "pp-ocrv5_server": {
        "source": {},
        "download_by_other":True,
        "type": "ocr"
    },
    "pp-ocrv5_mobile": {
        "source": {},
        "download_by_other":True,
        "type": "ocr"
<<<<<<< HEAD
    }
=======
    }    
>>>>>>> b1460d46
}<|MERGE_RESOLUTION|>--- conflicted
+++ resolved
@@ -341,9 +341,5 @@
         "source": {},
         "download_by_other":True,
         "type": "ocr"
-<<<<<<< HEAD
-    }
-=======
     }    
->>>>>>> b1460d46
 }