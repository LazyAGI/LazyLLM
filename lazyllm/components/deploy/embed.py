import os
import json
import lazyllm
from lazyllm import LOG
from lazyllm.thirdparty import transformers as tf, torch, sentence_transformers, numpy as np, FlagEmbedding as fe
from .base import LazyLLMDeployBase
from typing import Union, List, Dict
from abc import ABC, abstractmethod


class AbstractEmbedding(ABC):
    def __init__(self, base_embed, source=None, init=False):
        from ..utils.downloader import ModelManager
        self._source = source or lazyllm.config['model_source']
        self._base_embed = ModelManager(self._source).download(base_embed) or ''
        self._embed = None
        self._init = lazyllm.once_flag()
        if init:
            lazyllm.call_once(self._init, self.load_embed)

    @abstractmethod
    def load_embed(self) -> None:
        pass

    @abstractmethod
    def _call(self, data: Dict[str, Union[str, List[str]]]) -> str:
        pass

    def __call__(self, data: Dict[str, Union[str, List[str]]]) -> str:
        lazyllm.call_once(self._init, self.load_embed)
        return self._call(data)

    def __reduce__(self):
        init = bool(os.getenv('LAZYLLM_ON_CLOUDPICKLE', None) == 'ON' or self._init)
        return self.__class__, (self._base_embed, self._source, init)

class LazyHuggingFaceDefaultEmbedding(AbstractEmbedding):

    def load_embed(self):
<<<<<<< HEAD
        self.device = "cuda" if torch.cuda.is_available() else "cpu"
        self.tokenizer = tf.AutoTokenizer.from_pretrained(self.base_embed)
        self.embed = tf.AutoModel.from_pretrained(self.base_embed, trust_remote_code=True).to(self.device)
        self.embed.eval()
=======
        self._device = "cuda" if torch.cuda.is_available() else "cpu"
        self._tokenizer = tf.AutoTokenizer.from_pretrained(self._base_embed, trust_remote_code=True)
        self._embed = tf.AutoModel.from_pretrained(self._base_embed, trust_remote_code=True).to(self._device)
        self._embed.eval()
>>>>>>> 955e1119

    def _call(self, data: Dict[str, Union[str, List[str]]]):
        string, _ = data['text'], data['images']
        encoded_input = self._tokenizer(string, padding=True, truncation=True, return_tensors='pt',
                                        max_length=512, add_special_tokens=True).to(self._device)
        with torch.no_grad():
            model_output = self._embed(**encoded_input)
            sentence_embeddings = model_output[0][:, 0]
        res = torch.nn.functional.normalize(sentence_embeddings, p=2, dim=1).cpu().numpy().tolist()
        if type(string) is str:
            return json.dumps(res[0])
        else:
            return json.dumps(res)

class HuggingFaceEmbedding:
    _model_id_mapping = {}

    @classmethod
    def get_emb_cls(cls, model_name: str):
        model_id = model_name.split('/')[-1].lower()
        return cls._model_id_mapping.get(model_id, LazyHuggingFaceDefaultEmbedding)

    @classmethod
    def register(cls, model_ids: List[str]):
        def decorator(target_class):
            for ele in model_ids:
                cls._model_id_mapping[ele.lower()] = target_class
            return target_class
        return decorator

    def __init__(self, base_embed, source=None):
        self._embed = self.__class__.get_emb_cls(base_embed)(base_embed, source)

    def load_embed(self):
        self._embed.load_embed()

    def __call__(self, *args, **kwargs):
        return self._embed(*args, **kwargs)

class LazyFlagEmbedding(object):
    def __init__(self, base_embed, sparse=False, source=None, init=False):
        from ..utils.downloader import ModelManager
        source = lazyllm.config['model_source'] if not source else source
        self.base_embed = ModelManager(source).download(base_embed) or ''
        self.embed = None
        self.device = "cpu"
        self.sparse = sparse
        self.init_flag = lazyllm.once_flag()
        if init:
            lazyllm.call_once(self.init_flag, self.load_embed)

    def load_embed(self):
        self.device = "cuda" if torch.cuda.is_available() else "cpu"
        self.embed = fe.FlagAutoModel.from_finetuned(self.base_embed, use_fp16=False, devices=[self.device])

    def __call__(self, data: Dict[str, Union[str, List[str]]]):
        lazyllm.call_once(self.init_flag, self.load_embed)
        string, _ = data['text'], data['images']
        with torch.no_grad():
            model_output = self.embed.encode(string, return_sparse=self.sparse)
        if self.sparse:
            embeddings = model_output['lexical_weights']
            if isinstance(string, list):
                res = [dict(embedding) for embedding in embeddings]
            else:
                res = dict(embeddings)
        else:
            res = model_output['dense_vecs'].tolist()

        if type(string) is list and type(res) is dict:
            return json.dumps([res], default=lambda x: float(x))
        else:
            return json.dumps(res, default=lambda x: float(x))

    @classmethod
    def rebuild(cls, base_embed, sparse, init):
        return cls(base_embed, sparse, init=init)

    def __reduce__(self):
        init = bool(os.getenv('LAZYLLM_ON_CLOUDPICKLE', None) == 'ON' or self.init_flag)
        return LazyFlagEmbedding.rebuild, (self.base_embed, self.sparse, init)

class LazyHuggingFaceRerank(object):
    def __init__(self, base_rerank, source=None, init=False):
        from ..utils.downloader import ModelManager
        source = lazyllm.config['model_source'] if not source else source
        self.base_rerank = ModelManager(source).download(base_rerank) or ''
        self.reranker = None
        self.init_flag = lazyllm.once_flag()
        if init:
            lazyllm.call_once(self.init_flag, self.load_reranker)

    def load_reranker(self):
        self.reranker = sentence_transformers.CrossEncoder(self.base_rerank)

    def __call__(self, inps):
        lazyllm.call_once(self.init_flag, self.load_reranker)
        query, documents, top_n = inps['query'], inps['documents'], inps['top_n']
        query_pairs = [(query, doc) for doc in documents]
        scores = self.reranker.predict(query_pairs)
        sorted_indices = [(index, scores[index]) for index in np.argsort(scores)[::-1]]
        if top_n > 0:
            sorted_indices = sorted_indices[:top_n]
        return sorted_indices

    @classmethod
    def rebuild(cls, base_rerank, init):
        return cls(base_rerank, init)

    def __reduce__(self):
        init = bool(os.getenv('LAZYLLM_ON_CLOUDPICKLE', None) == 'ON' or self.init_flag)
        return LazyHuggingFaceRerank.rebuild, (self.base_rerank, init)

class EmbeddingDeploy(LazyLLMDeployBase):
    message_format = {
        'text': 'text',  # str,
        'images': []  # Union[str, List[str]]
    }
    keys_name_handle = {
        'inputs': 'text',
        'image': 'images'
    }
    default_headers = {'Content-Type': 'application/json'}

<<<<<<< HEAD
    def __init__(self, launcher=None, model_type='embed', log_path=None, embed_type='dense', port=None):
=======
    def __init__(self, launcher=None, model_type='embed', log_path=None, embed_type='dense'):
        super().__init__(launcher=launcher)
>>>>>>> 955e1119
        self._launcher = launcher
        self._port = port
        self._model_type = model_type
        self._log_path = log_path
        self._sparse_embed = True if embed_type == 'sparse' else False
        if self._model_type == "reranker":
            self._update_reranker_message()

    def _update_reranker_message(self):
        self.keys_name_handle = {
            'inputs': 'query',
        }
        self.message_format = {
            'query': 'who are you ?',
            'documents': ['string'],
            'top_n': 1,
        }
        self.default_headers = {'Content-Type': 'application/json'}

    def __call__(self, finetuned_model=None, base_model=None):
        if not os.path.exists(finetuned_model) or \
            not any(filename.endswith('.bin') or filename.endswith('.safetensors')
                    for filename in os.listdir(finetuned_model)):
            if not finetuned_model:
                LOG.warning(f"Note! That finetuned_model({finetuned_model}) is an invalid path, "
                            f"base_model({base_model}) will be used")
            finetuned_model = base_model
<<<<<<< HEAD
        if self._model_type in ['embed', 'cross_modal_embed']:
=======
        if self._model_type == 'embed' or self._model_type == 'cross_modal_embed':
>>>>>>> 955e1119
            if self._sparse_embed or lazyllm.config['default_embedding_engine'] == 'flagEmbedding':
                return lazyllm.deploy.RelayServer(func=LazyFlagEmbedding(
                    finetuned_model, sparse=self._sparse_embed),
                    launcher=self._launcher, log_path=self._log_path, cls='embedding', port=self._port)()
            else:
<<<<<<< HEAD
                return lazyllm.deploy.RelayServer(func=LazyHuggingFaceEmbedding(finetuned_model),
                                                  launcher=self._launcher, log_path=self._log_path,
                                                  cls='embedding', port=self._port)()
=======
                return lazyllm.deploy.RelayServer(func=HuggingFaceEmbedding(finetuned_model),
                                                  launcher=self._launcher, log_path=self._log_path, cls='embedding')()
>>>>>>> 955e1119
        if self._model_type == 'reranker':
            return lazyllm.deploy.RelayServer(func=LazyHuggingFaceRerank(
                finetuned_model), launcher=self._launcher, log_path=self._log_path, cls='embedding', port=self._port)()
        else:
            raise RuntimeError(f'Not support model type: {self._model_type}.')


@HuggingFaceEmbedding.register(model_ids=["BGE-VL-v1.5-mmeb"])
class BGEVLEmbedding(AbstractEmbedding):

    def __init__(self, base_embed, source=None, init=False):
        super().__init__(base_embed, source, init)

    def load_embed(self):
        self._device = "cuda" if torch.cuda.is_available() else "cpu"
        self._embed = tf.AutoModel.from_pretrained(self._base_embed, trust_remote_code=True).to(self._device)
        self._embed.set_processor(self._base_embed)
        self._embed.processor.patch_size = self._embed.config.vision_config.patch_size
        self._embed.processor.vision_feature_select_strategy = self._embed.config.vision_feature_select_strategy
        self._embed.eval()

    def _call(self, data: Dict[str, Union[str, List[str]]]):
        DEFAULT_INSTRUCTION = "Retrieve the target image that best meets the combined criteria by " \
            "using both the provided image and the image retrieval instructions: "
        with torch.no_grad():
            # text="Make the background dark, as if the camera has taken the photo at night"
            # images="./cir_query.png"
            text, images = data['text'], data['images'][0] if isinstance(data['images'], list) else data['images']

            query_inputs = self._embed.data_process(
                text=text,
                images=images,
                q_or_c="q",
                task_instruction=DEFAULT_INSTRUCTION
            )
            query_embs = self._embed(**query_inputs, output_hidden_states=True)[:, -1, :]
            res = torch.nn.functional.normalize(query_embs, dim=-1).cpu().numpy().tolist()
            return json.dumps(res[0])<|MERGE_RESOLUTION|>--- conflicted
+++ resolved
@@ -37,17 +37,10 @@
 class LazyHuggingFaceDefaultEmbedding(AbstractEmbedding):
 
     def load_embed(self):
-<<<<<<< HEAD
-        self.device = "cuda" if torch.cuda.is_available() else "cpu"
-        self.tokenizer = tf.AutoTokenizer.from_pretrained(self.base_embed)
-        self.embed = tf.AutoModel.from_pretrained(self.base_embed, trust_remote_code=True).to(self.device)
-        self.embed.eval()
-=======
         self._device = "cuda" if torch.cuda.is_available() else "cpu"
         self._tokenizer = tf.AutoTokenizer.from_pretrained(self._base_embed, trust_remote_code=True)
         self._embed = tf.AutoModel.from_pretrained(self._base_embed, trust_remote_code=True).to(self._device)
         self._embed.eval()
->>>>>>> 955e1119
 
     def _call(self, data: Dict[str, Union[str, List[str]]]):
         string, _ = data['text'], data['images']
@@ -172,12 +165,8 @@
     }
     default_headers = {'Content-Type': 'application/json'}
 
-<<<<<<< HEAD
     def __init__(self, launcher=None, model_type='embed', log_path=None, embed_type='dense', port=None):
-=======
-    def __init__(self, launcher=None, model_type='embed', log_path=None, embed_type='dense'):
         super().__init__(launcher=launcher)
->>>>>>> 955e1119
         self._launcher = launcher
         self._port = port
         self._model_type = model_type
@@ -205,24 +194,15 @@
                 LOG.warning(f"Note! That finetuned_model({finetuned_model}) is an invalid path, "
                             f"base_model({base_model}) will be used")
             finetuned_model = base_model
-<<<<<<< HEAD
-        if self._model_type in ['embed', 'cross_modal_embed']:
-=======
         if self._model_type == 'embed' or self._model_type == 'cross_modal_embed':
->>>>>>> 955e1119
             if self._sparse_embed or lazyllm.config['default_embedding_engine'] == 'flagEmbedding':
                 return lazyllm.deploy.RelayServer(func=LazyFlagEmbedding(
                     finetuned_model, sparse=self._sparse_embed),
                     launcher=self._launcher, log_path=self._log_path, cls='embedding', port=self._port)()
             else:
-<<<<<<< HEAD
-                return lazyllm.deploy.RelayServer(func=LazyHuggingFaceEmbedding(finetuned_model),
+                return lazyllm.deploy.RelayServer(func=HuggingFaceEmbedding(finetuned_model),
                                                   launcher=self._launcher, log_path=self._log_path,
                                                   cls='embedding', port=self._port)()
-=======
-                return lazyllm.deploy.RelayServer(func=HuggingFaceEmbedding(finetuned_model),
-                                                  launcher=self._launcher, log_path=self._log_path, cls='embedding')()
->>>>>>> 955e1119
         if self._model_type == 'reranker':
             return lazyllm.deploy.RelayServer(func=LazyHuggingFaceRerank(
                 finetuned_model), launcher=self._launcher, log_path=self._log_path, cls='embedding', port=self._port)()
