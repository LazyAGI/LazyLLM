import os
import json
import lazyllm
from lazyllm import LOG
from lazyllm.thirdparty import transformers as tf, torch, sentence_transformers, numpy as np, FlagEmbedding as fe
from .base import LazyLLMDeployBase
from typing import Union, List, Dict, Any


class _EmbeddingModuleMeta(type):
    def __instancecheck__(self, __instance: Any) -> bool:
        if isinstance(__instance, LazyHuggingFaceEmbedding):
            return True
        return super().__instancecheck__(__instance)

    def __new__(mcs, name, bases, attrs):
        cls = super().__new__(mcs, name, bases, attrs)
        if name != 'LazyHuggingFaceEmbedding':
            # register sub class
            if not hasattr(cls, 'model_id'):
                raise ValueError(f"Class {name} must define 'model_id' class variable")
            LazyHuggingFaceEmbedding._models[cls.model_id] = cls
        return cls

class LazyHuggingFaceEmbedding(object, metaclass=_EmbeddingModuleMeta):
    # Child-Class must set this key, it shoule be the same with last part of model path
    model_id = "UNKNOWN"

    def __init__(self, base_embed, source=None, init=False):
        from ..utils.downloader import ModelManager
        source = lazyllm.config['model_source'] if not source else source
        self.base_embed = ModelManager(source).download(base_embed) or ''
        self.embed = None
        self.tokenizer = None
        self.device = "cpu"
        self.init_flag = lazyllm.once_flag()
        if init:
            lazyllm.call_once(self.init_flag, self.load_embed)

    _models = {}

    @classmethod
    def create(cls, model_id: str, base_embed: str, source: str = None, init: bool = False):
        """
        create real instance by model_id

        Args:
            model_id: model_id, it is usually the last segment of base_embed
            base_embed: model path
            source: model souce (huggingface, modelscope etc)
            init: if set true, load the model when initiating

        Returns:
            LazyHuggingFaceEmbedding: instance

        Raises:
            KeyError: failed to find class definition for model_id
        """
        if model_id in cls._models:
            return cls._models[model_id](base_embed, source=source, init=init)
        elif model_id == LazyHuggingFaceEmbedding.model_id:
            return LazyHuggingFaceEmbedding(base_embed, source=source, init=init)
        else:
            raise KeyError(f"Model ID '{model_id}' not found. Available models: {list(cls._models.keys())}")

    def load_embed(self):
        self.device = "cuda" if torch.cuda.is_available() else "cpu"
        self.tokenizer = tf.AutoTokenizer.from_pretrained(self.base_embed, trust_remote_code=True)
        self.embed = tf.AutoModel.from_pretrained(self.base_embed, trust_remote_code=True).to(self.device)
        self.embed.eval()

    def __call__(self, data: Dict[str, Union[str, List[str]]]):
        lazyllm.call_once(self.init_flag, self.load_embed)
        string, _ = data['text'], data['images']
        encoded_input = self.tokenizer(string, padding=True, truncation=True, return_tensors='pt',
                                       max_length=512, add_special_tokens=True).to(self.device)
        with torch.no_grad():
            model_output = self.embed(**encoded_input)
            sentence_embeddings = model_output[0][:, 0]
        res = torch.nn.functional.normalize(sentence_embeddings, p=2, dim=1).cpu().numpy().tolist()
        if type(string) is str:
            return json.dumps(res[0])
        else:
            return json.dumps(res)

    @classmethod
    def rebuild(cls, base_embed, init, models):
        model_id = base_embed.split('/')[-1]
        LazyHuggingFaceEmbedding._models = models
        return cls.create(model_id, base_embed, init=init)

    def __reduce__(self):
        init = bool(os.getenv('LAZYLLM_ON_CLOUDPICKLE', None) == 'ON' or self.init_flag)
        return LazyHuggingFaceEmbedding.rebuild, (self.base_embed, init, LazyHuggingFaceEmbedding._models)


class LazyFlagEmbedding(object):
    def __init__(self, base_embed, sparse=False, source=None, init=False):
        from ..utils.downloader import ModelManager
        source = lazyllm.config['model_source'] if not source else source
        self.base_embed = ModelManager(source).download(base_embed) or ''
        self.embed = None
        self.device = "cpu"
        self.sparse = sparse
        self.init_flag = lazyllm.once_flag()
        if init:
            lazyllm.call_once(self.init_flag, self.load_embed)

    def load_embed(self):
        self.device = "cuda" if torch.cuda.is_available() else "cpu"
        self.embed = fe.FlagAutoModel.from_finetuned(self.base_embed, use_fp16=False, devices=[self.device])

    def __call__(self, data: Dict[str, Union[str, List[str]]]):
        lazyllm.call_once(self.init_flag, self.load_embed)
        string, _ = data['text'], data['images']
        with torch.no_grad():
            model_output = self.embed.encode(string, return_sparse=self.sparse)
        if self.sparse:
            embeddings = model_output['lexical_weights']
            if isinstance(string, list):
                res = [dict(embedding) for embedding in embeddings]
            else:
                res = dict(embeddings)
        else:
            res = model_output['dense_vecs'].tolist()

        if type(string) is list and type(res) is dict:
            return json.dumps([res], default=lambda x: float(x))
        else:
            return json.dumps(res, default=lambda x: float(x))

    @classmethod
    def rebuild(cls, base_embed, sparse, init):
        return cls(base_embed, sparse, init=init)

    def __reduce__(self):
        init = bool(os.getenv('LAZYLLM_ON_CLOUDPICKLE', None) == 'ON' or self.init_flag)
        return LazyFlagEmbedding.rebuild, (self.base_embed, self.sparse, init)

class LazyHuggingFaceRerank(object):
    def __init__(self, base_rerank, source=None, init=False):
        from ..utils.downloader import ModelManager
        source = lazyllm.config['model_source'] if not source else source
        self.base_rerank = ModelManager(source).download(base_rerank) or ''
        self.reranker = None
        self.init_flag = lazyllm.once_flag()
        if init:
            lazyllm.call_once(self.init_flag, self.load_reranker)

    def load_reranker(self):
        self.reranker = sentence_transformers.CrossEncoder(self.base_rerank)

    def __call__(self, inps):
        lazyllm.call_once(self.init_flag, self.load_reranker)
        query, documents, top_n = inps['query'], inps['documents'], inps['top_n']
        query_pairs = [(query, doc) for doc in documents]
        scores = self.reranker.predict(query_pairs)
        sorted_indices = [(index, scores[index]) for index in np.argsort(scores)[::-1]]
        if top_n > 0:
            sorted_indices = sorted_indices[:top_n]
        return sorted_indices

    @classmethod
    def rebuild(cls, base_rerank, init):
        return cls(base_rerank, init)

    def __reduce__(self):
        init = bool(os.getenv('LAZYLLM_ON_CLOUDPICKLE', None) == 'ON' or self.init_flag)
        return LazyHuggingFaceRerank.rebuild, (self.base_rerank, init)

class EmbeddingDeploy(LazyLLMDeployBase):
    message_format = {
        'text': 'text',  # str,
        'images': []  # Union[str, List[str]]
    }
    keys_name_handle = {
        'inputs': 'text',
        'image': 'images'
    }
    default_headers = {'Content-Type': 'application/json'}

    def __init__(self, launcher=None, model_type='embed', log_path=None, embed_type='dense'):
        self._launcher = launcher
        self._model_type = model_type
        self._log_path = log_path
        self._sparse_embed = True if embed_type == 'sparse' else False
        if self._model_type == "reranker":
            self._update_reranker_message()
        elif self._model_type == "cross_modal_embed":
            self._update_cross_codal_message()

    def _update_reranker_message(self):
        self.keys_name_handle = {
            'inputs': 'query',
        }
        self.message_format = {
            'query': 'who are you ?',
            'documents': ['string'],
            'top_n': 1,
        }
        self.default_headers = {'Content-Type': 'application/json'}

    def _update_cross_codal_message(self):
        # Disable those var as they just cause error
        self.keys_name_handle = {}
        self.message_format = {}
        self.default_headers = {'Content-Type': 'application/json'}

    def __call__(self, finetuned_model=None, base_model=None):
        if not os.path.exists(finetuned_model) or \
            not any(filename.endswith('.bin') or filename.endswith('.safetensors')
                    for filename in os.listdir(finetuned_model)):
            if not finetuned_model:
                LOG.warning(f"Note! That finetuned_model({finetuned_model}) is an invalid path, "
                            f"base_model({base_model}) will be used")
            finetuned_model = base_model
        if self._model_type == 'embed' or self._model_type == 'cross_modal_embed':
            if self._sparse_embed or lazyllm.config['default_embedding_engine'] == 'flagEmbedding':
                return lazyllm.deploy.RelayServer(func=LazyFlagEmbedding(
                    finetuned_model, sparse=self._sparse_embed),
                    launcher=self._launcher, log_path=self._log_path, cls='embedding')()
            else:
<<<<<<< HEAD
                model_id = finetuned_model.split('/')[-1]
                emb_obj = LazyHuggingFaceEmbedding.create(model_id, finetuned_model)
                return lazyllm.deploy.RelayServer(func=emb_obj, launcher=self.launcher,
                                                  log_path=self._log_path, cls='embedding')()
=======
                return lazyllm.deploy.RelayServer(func=LazyHuggingFaceEmbedding(
                    finetuned_model), launcher=self._launcher, log_path=self._log_path, cls='embedding')()
>>>>>>> 74f48fd3
        if self._model_type == 'reranker':
            return lazyllm.deploy.RelayServer(func=LazyHuggingFaceRerank(
                finetuned_model), launcher=self._launcher, log_path=self._log_path, cls='embedding')()
        else:
            raise RuntimeError(f'Not support model type: {self._model_type}.')<|MERGE_RESOLUTION|>--- conflicted
+++ resolved
@@ -220,15 +220,10 @@
                     finetuned_model, sparse=self._sparse_embed),
                     launcher=self._launcher, log_path=self._log_path, cls='embedding')()
             else:
-<<<<<<< HEAD
                 model_id = finetuned_model.split('/')[-1]
                 emb_obj = LazyHuggingFaceEmbedding.create(model_id, finetuned_model)
                 return lazyllm.deploy.RelayServer(func=emb_obj, launcher=self.launcher,
                                                   log_path=self._log_path, cls='embedding')()
-=======
-                return lazyllm.deploy.RelayServer(func=LazyHuggingFaceEmbedding(
-                    finetuned_model), launcher=self._launcher, log_path=self._log_path, cls='embedding')()
->>>>>>> 74f48fd3
         if self._model_type == 'reranker':
             return lazyllm.deploy.RelayServer(func=LazyHuggingFaceRerank(
                 finetuned_model), launcher=self._launcher, log_path=self._log_path, cls='embedding')()
