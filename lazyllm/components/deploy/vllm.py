--- conflicted
+++ resolved
@@ -92,26 +92,17 @@
                 ray_launcher[0], post_action=(lazyllm.parallel(*parall_launcher) if len(parall_launcher) else None))
 
     def cmd(self, finetuned_model=None, base_model=None, master_ip=None):
-<<<<<<< HEAD
-        if not os.path.exists(finetuned_model) or \
-            not any(filename.endswith('.bin') or filename.endswith('.safetensors')
-                    for filename in os.listdir(finetuned_model)):
-            if not finetuned_model:
-                LOG.warning(f'Note! That finetuned_model({finetuned_model}) is an invalid path, '
-                            f'base_model({base_model}) will be used')
-=======
         if not finetuned_model:
-            LOG.warning(f"Note! finetuned_model is empty, using base_model({base_model}) instead.")
+            LOG.warning(f'Note! finetuned_model is empty, using base_model({base_model}) instead.')
             finetuned_model = base_model
         elif not os.path.exists(finetuned_model):
-            LOG.warning(f"Warning! The finetuned_model path does not exist: {finetuned_model}. "
-                        f"Using base_model({base_model}) instead.")
+            LOG.warning(f'Warning! The finetuned_model path does not exist: {finetuned_model}. '
+                        f'Using base_model({base_model}) instead.')
             finetuned_model = base_model
         elif not any(filename.endswith(('.bin', '.safetensors', '.pt'))
                      for filename in os.listdir(finetuned_model)):
-            LOG.warning(f"Warning! No valid model files (.bin, .safetensors or .pt) found in: {finetuned_model}. "
-                        f"Using base_model({base_model}) instead.")
->>>>>>> 225724c5
+            LOG.warning(f'Warning! No valid model files (.bin, .safetensors or .pt) found in: {finetuned_model}. '
+                        f'Using base_model({base_model}) instead.')
             finetuned_model = base_model
 
         def impl():
