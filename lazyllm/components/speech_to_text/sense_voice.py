import os
import importlib.util
from urllib.parse import urlparse

import lazyllm
from lazyllm import LOG
from lazyllm.components.utils.file_operate import base64_to_audio
from ..utils.downloader import ModelManager
from lazyllm.thirdparty import funasr
from lazyllm.components.deploy.base import LazyLLMDeployBase


def is_valid_url(url):
    try:
        result = urlparse(url)
        return all([result.scheme, result.netloc])
    except ValueError:
        return False

def is_valid_path(path):
    return os.path.isfile(path)

class SenseVoice(object):
    def __init__(self, base_path, source=None, init=False):
        source = lazyllm.config['model_source'] if not source else source
        self.base_path = ModelManager(source).download(base_path) or ''
        self.model = None
        self.init_flag = lazyllm.once_flag()
        if init:
            lazyllm.call_once(self.init_flag, self.load_stt)

    def load_stt(self):
        if importlib.util.find_spec("torch_npu") is not None:
            import torch_npu  # noqa F401
            from torch_npu.contrib import transfer_to_npu  # noqa F401

        self.model = funasr.AutoModel(
            model=self.base_path,
            trust_remote_code=False,
            vad_model="fsmn-vad",
            vad_kwargs={"max_single_segment_time": 30000},
            device="cuda:0",
        )

    def __call__(self, string):
        lazyllm.call_once(self.init_flag, self.load_stt)
        if isinstance(string, dict):
            if string['audio']:
                string = string['audio'][-1] if isinstance(string['audio'], list) else string['audio']
            else:
                string = string['inputs']
        assert isinstance(string, str)
        string = string.strip()
        if string.startswith('data:'):
            try:
                string = base64_to_audio(string)
            except Exception as e:
                LOG.error(f"Error processing base64 encoding: {e}")
                return "Error processing base64 encoding"
        if not string.endswith(('.mp3', '.wav')):
            return "Only '.mp3' and '.wav' formats in the form of file paths or URLs are supported."
        if not is_valid_path(string) and not is_valid_url(string):
            return f"This {string} is not a valid URL or file path. Please check."
        res = self.model.generate(
            input=string,
            cache={},
            language="auto",  # "zn", "en", "yue", "ja", "ko", "nospeech"
            use_itn=True,
            batch_size_s=60,
            merge_vad=True,
            merge_length_s=15,
        )
        text = funasr.utils.postprocess_utils.rich_transcription_postprocess(res[0]["text"])
        return text

    @classmethod
    def rebuild(cls, base_path, init):
        return cls(base_path, init=init)

    def __reduce__(self):
        init = bool(os.getenv('LAZYLLM_ON_CLOUDPICKLE', None) == 'ON' or self.init_flag)
        return SenseVoice.rebuild, (self.base_path, init)

class SenseVoiceDeploy(LazyLLMDeployBase):
    keys_name_handle = {
        'inputs': 'inputs',
        'audio': 'audio',
    }
    message_format = {
        'inputs': 'Who are you ?',
        'audio': None,
    }
    default_headers = {'Content-Type': 'application/json'}

    def __init__(self, launcher=None, log_path=None, port=None):
<<<<<<< HEAD
        self.launcher = launcher
=======
        self._launcher = launcher
>>>>>>> 315c1453
        self._log_path = log_path
        self._port = port

    def __call__(self, finetuned_model=None, base_model=None):
        if not finetuned_model:
            finetuned_model = base_model
        elif not os.path.exists(finetuned_model) or \
            not any(file.endswith(('.pt', '.bin', '.safetensors'))
                    for _, _, filenames in os.walk(finetuned_model) for file in filenames):
            LOG.warning(f"Note! That finetuned_model({finetuned_model}) is an invalid path, "
                        f"base_model({base_model}) will be used")
            finetuned_model = base_model
<<<<<<< HEAD
        return lazyllm.deploy.RelayServer(func=SenseVoice(finetuned_model), launcher=self.launcher,
=======
        return lazyllm.deploy.RelayServer(func=SenseVoice(finetuned_model), launcher=self._launcher,
>>>>>>> 315c1453
                                          log_path=self._log_path, cls='sensevoice', port=self._port)()<|MERGE_RESOLUTION|>--- conflicted
+++ resolved
@@ -93,11 +93,7 @@
     default_headers = {'Content-Type': 'application/json'}
 
     def __init__(self, launcher=None, log_path=None, port=None):
-<<<<<<< HEAD
-        self.launcher = launcher
-=======
         self._launcher = launcher
->>>>>>> 315c1453
         self._log_path = log_path
         self._port = port
 
@@ -110,9 +106,5 @@
             LOG.warning(f"Note! That finetuned_model({finetuned_model}) is an invalid path, "
                         f"base_model({base_model}) will be used")
             finetuned_model = base_model
-<<<<<<< HEAD
-        return lazyllm.deploy.RelayServer(func=SenseVoice(finetuned_model), launcher=self.launcher,
-=======
         return lazyllm.deploy.RelayServer(func=SenseVoice(finetuned_model), launcher=self._launcher,
->>>>>>> 315c1453
                                           log_path=self._log_path, cls='sensevoice', port=self._port)()