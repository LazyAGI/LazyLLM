--- conflicted
+++ resolved
@@ -94,12 +94,8 @@
                         for idx in range(len(item.get('tool_calls', []))):
                             tool = item['tool_calls'][idx]['function']
                             if getattr(self, "_tool_args_token", None):
-<<<<<<< HEAD
-                                tool = tool['name'] + self._tool_args_token + tool['arguments']
-=======
                                 tool = tool['name'] + self._tool_args_token + \
                                     json.dumps(tool['arguments'], ensure_ascii=False)
->>>>>>> 595cbac4
                             ret += (f'{getattr(self, "_tool_start_token", "")}' + '\n'
                                     f'{tool}'
                                     f'{getattr(self, "_tool_end_token", "")}' + '\n')
