from typing import Dict, Union, Any, List, Callable, Optional
from ...common import LazyLLMRegisterMetaClass
from lazyllm import LOG
from functools import reduce
import json
import re

class LazyLLMPrompterBase(metaclass=LazyLLMRegisterMetaClass):
    ISA = "<!lazyllm-spliter!>"
    ISE = "</!lazyllm-spliter!>"

    def __init__(self, show=False, tools=None):
        self._set_model_configs(system='You are an AI-Agent developed by LazyLLM.', sos='<|start_system|>',
                                soh='<|Human|>:', soa='<|Assistant|>:', eos='<|end_system|>', eoh='', eoa='')
        self._show = show
        self._tools = tools
        self._pre_hook = None

    def _init_prompt(self, template: str, instruction_template: str, split: Union[None, str] = None):
        self._template = template
        self._instruction_template = instruction_template
        if split:
            assert not hasattr(self, '_split')
            self._split = split

    @staticmethod
    def _get_extro_key_template(extro_keys, prefix='Here are some extra messages you can referred to:\n\n'):
        if extro_keys:
            if isinstance(extro_keys, str): extro_keys = [extro_keys]
            assert isinstance(extro_keys, (tuple, list)), 'Only str, tuple[str], list[str] are supported'
            return prefix + ''.join([f"### {k}:\n{{{k}}}\n\n" for k in extro_keys])
        return ''

    def _set_model_configs(self, system: str = None, sos: Union[None, str] = None, soh: Union[None, str] = None,
                           soa: Union[None, str] = None, eos: Union[None, str] = None,
                           eoh: Union[None, str] = None, eoa: Union[None, str] = None,
                           soe: Union[None, str] = None, eoe: Union[None, str] = None,
                           separator: Union[None, str] = None, plugin: Union[None, str] = None,
                           interpreter: Union[None, str] = None, stop_words: Union[None, List[str]] = None):

        local = locals()
        for name in ['system', 'sos', 'soh', 'soa', 'eos', 'eoh', 'eoa']:
            if local[name] is not None: setattr(self, f'_{name}', local[name])

    def _get_tools(self, tools, *, return_dict):
        if self._tools:
            assert tools is None
            tools = self._tools

        return tools if return_dict else '### Function-call Tools. \n\n' + json.dumps(tools) + '\n\n' if tools else ''

    def _get_histories(self, history, *, return_dict):
        if history is None or len(history) == 0: return ''
        if return_dict:
            content = []
            for item in history:
                if isinstance(item, list):
                    assert len(item) <= 2, "history item length cannot be greater than 2"
                    if len(item) > 0: content.append({"role": "user", "content": item[0]})
                    if len(item) > 1: content.append({"role": "assistant", "content": item[1]})
                elif isinstance(item, dict):
                    content.append(item)
                else:
                    LOG.error(f"history: {history}")
                    raise ValueError("history must be a list of list or dict")
            return content
        else:
            if not isinstance(history[0], list):
                raise NotImplementedError('Cannot transform json history to list now')
            return ''.join([f'{self._soh}{h}{self._eoh}{self._soa}{a}{self._eoa}' for h, a in history])

    def _get_instruction_and_input(self, input):
        prompt_keys = list(set(re.findall(r'\{(\w+)\}', self._instruction_template)))
        if isinstance(input, (str, int)):
            if len(prompt_keys) == 1:
                return self._instruction_template.format(**{prompt_keys[0]: input}), ''
            else:
                assert len(prompt_keys) == 0
                return self._instruction_template, input
<<<<<<< HEAD
        assert isinstance(input, dict)
=======
        assert isinstance(input, dict), f'expected types are str, int and dict, bug get {type(input)}(`{input})`'
        input = input.copy()
>>>>>>> 1554395c
        kwargs = {k: input.pop(k) for k in prompt_keys}
        assert len(input) <= 1, f"Unexpected keys found in input: {list(input.keys())}"
        return (reduce(lambda s, kv: s.replace(f"{{{kv[0]}}}", kv[1]),
                       kwargs.items(),
                       self._instruction_template)
                if len(kwargs) > 0 else self._instruction_template,
                list(input.values())[0] if input else "")

    def _check_values(self, instruction, input, history, tools): pass

    # Used for TrainableModule(local deployed)
    def _generate_prompt_impl(self, instruction, input, user, history, tools, label):
        params = dict(system=self._system, instruction=instruction, input=input, user=user, history=history, tools=tools,
                      sos=self._sos, eos=self._eos, soh=self._soh, eoh=self._eoh, soa=self._soa, eoa=self._eoa)
        return self._template.format(**params) + (label if label else '')

    # Used for OnlineChatModule
    def _generate_prompt_dict_impl(self, instruction, input, user, history, tools, label):
        if not history: history = []
        if isinstance(input, str):
            history.append({"role": "user", "content": input})
        elif isinstance(input, dict):
            history.append(input)
        elif isinstance(input, list) and all(isinstance(ele, dict) for ele in input):
            history.extend(input)
        else:
            raise TypeError("input must be a string or a dict")

        if user:
            history[-1]["content"] = user + history[-1]['content']

        history.insert(0, {"role": "system",
                           "content": self._system + "\n" + instruction if instruction else self._system})

        return dict(messages=history, tools=tools) if tools else dict(messages=history)

    def pre_hook(self, func: Optional[Callable] = None):
        self._pre_hook = func
        return self

    def _split_instruction(self, instruction: str):
        system_instruction = instruction
        user_instruction = ""
        if LazyLLMPrompterBase.ISA in instruction and LazyLLMPrompterBase.ISE in instruction:
            # The instruction includes system prompts and/or user prompts
            pattern = re.compile(r"%s(.*)%s" % (LazyLLMPrompterBase.ISA, LazyLLMPrompterBase.ISE))
            ret = re.split(pattern, instruction)
            system_instruction = ret[0]
            user_instruction = ret[1]

        return system_instruction, user_instruction

    def generate_prompt(self, input: Union[str, Dict[str, str], None] = None,
                        history: List[Union[List[str], Dict[str, Any]]] = None,
                        tools: Union[List[Dict[str, Any]], None] = None,
                        label: Union[str, None] = None,
                        *, show: bool = False, return_dict: bool = False) -> Union[str, Dict]:
        if isinstance(input, dict):
            input = input.copy()
        if self._pre_hook:
            input, history, tools, label = self._pre_hook(input, history, tools, label)
        instruction, input = self._get_instruction_and_input(input)
        history = self._get_histories(history, return_dict=return_dict)
        tools = self._get_tools(tools, return_dict=return_dict)
        self._check_values(instruction, input, history, tools)
        instruction, user_instruction = self._split_instruction(instruction)
        func = self._generate_prompt_dict_impl if return_dict else self._generate_prompt_impl
        result = func(instruction, input, user_instruction, history, tools, label)
        if self._show or show: LOG.info(result)
        return result

    def get_response(self, output: str, input: Union[str, None] = None) -> str:
        if input and output.startswith(input):
            return output[len(input):]
        return output if getattr(self, '_split', None) is None else output.split(self._split)[-1]

class EmptyPrompter(LazyLLMPrompterBase):
    def generate_prompt(self, input, history=None, tools=None, label=None, show=False):
        if self._show or show: LOG.info(input)
        return input<|MERGE_RESOLUTION|>--- conflicted
+++ resolved
@@ -77,12 +77,7 @@
             else:
                 assert len(prompt_keys) == 0
                 return self._instruction_template, input
-<<<<<<< HEAD
-        assert isinstance(input, dict)
-=======
         assert isinstance(input, dict), f'expected types are str, int and dict, bug get {type(input)}(`{input})`'
-        input = input.copy()
->>>>>>> 1554395c
         kwargs = {k: input.pop(k) for k in prompt_keys}
         assert len(input) <= 1, f"Unexpected keys found in input: {list(input.keys())}"
         return (reduce(lambda s, kv: s.replace(f"{{{kv[0]}}}", kv[1]),
