import os
import yaml
import json
import tempfile
import random
from datetime import datetime

import lazyllm
from lazyllm import launchers, ArgsDict, thirdparty, CaseInsensitiveDict
from .base import LazyLLMFinetuneBase

class LlamafactoryFinetune(LazyLLMFinetuneBase):
    auto_map = {
        'gradient_step': 'gradient_accumulation_steps',
        'micro_batch_size': 'per_device_train_batch_size',
    }

    def __init__(self,
                 base_model,
                 target_path,
                 merge_path=None,
                 config_path=None,
                 export_config_path=None,
                 lora_r=None,
                 modules_to_save=None,
                 lora_target_modules=None,
                 launcher=launchers.remote(ngpus=1, sync=True),
                 **kw
                 ):
        if not os.path.exists(base_model):
            defatult_path = os.path.join(lazyllm.config['model_path'], base_model)
            if os.path.exists(defatult_path):
                base_model = defatult_path
        if not merge_path:
            save_path = os.path.join(lazyllm.config['train_target_root'], target_path)
            target_path, merge_path = os.path.join(save_path, "lazyllm_lora"), os.path.join(save_path, "lazyllm_merge")
            os.system(f'mkdir -p {target_path} {merge_path}')
        super().__init__(
            base_model,
            target_path,
            launcher=launcher,
        )
        self.merge_path = merge_path
        self.temp_yaml_file = None
        self.temp_export_yaml_file = None
        self.config_path = config_path
        self.export_config_path = export_config_path
        self.config_folder_path = os.path.dirname(os.path.abspath(__file__))

        default_config_path = os.path.join(self.config_folder_path, 'llamafactory', 'sft.yaml')
        self.template_dict = ArgsDict(self.load_yaml(default_config_path))

        if self.config_path:
            self.template_dict.update(self.load_yaml(self.config_path))

        if lora_r:
            self.template_dict['lora_rank'] = lora_r
        if modules_to_save:
            self.template_dict['additional_target'] = modules_to_save.strip('[]')
        if lora_target_modules:
            self.template_dict['lora_target'] = lora_target_modules.strip('[]')
        self.template_dict['model_name_or_path'] = base_model
        self.template_dict['output_dir'] = target_path
        self.template_dict['template'] = self.get_template_name(base_model)
        self.template_dict.check_and_update(kw)

        default_export_config_path = os.path.join(self.config_folder_path, 'llamafactory', 'lora_export.yaml')
        self.export_dict = ArgsDict(self.load_yaml(default_export_config_path))

        if self.export_config_path:
            self.export_dict.update(self.load_yaml(self.export_config_path))

        self.export_dict['model_name_or_path'] = base_model
        self.export_dict['adapter_name_or_path'] = target_path
        self.export_dict['export_dir'] = merge_path
        self.export_dict['template'] = self.template_dict['template']

        self.temp_folder = os.path.join(lazyllm.config['temp_dir'], 'llamafactory_config')
        if not os.path.exists(self.temp_folder):
            os.makedirs(self.temp_folder)
        self.log_file_path = None

    def get_template_name(self, base_model):
        try:
            from llamafactory.extras.constants import DEFAULT_TEMPLATE
        except Exception:
            # llamfactory need a gpu, 1st import raise error, so import 2nd.
            from llamafactory.extras.constants import DEFAULT_TEMPLATE
        teplate_dict = CaseInsensitiveDict(DEFAULT_TEMPLATE)
        key = os.path.basename(base_model).split('-')[0]
        if key in teplate_dict:
            return teplate_dict[key]
        else:
            raise RuntimeError(f'Cannot find prfix({key}) of base_model({base_model}) '
                               f'in DEFAULT_TEMPLATE of LLaMA_Factory: {DEFAULT_TEMPLATE}')

    def load_yaml(self, config_path):
        with open(config_path, 'r') as file:
            config_dict = yaml.safe_load(file)
        return config_dict

    def build_temp_yaml(self, updated_template_str, prefix='train_'):
        fd, temp_yaml_file = tempfile.mkstemp(prefix=prefix, suffix='.yaml', dir=self.temp_folder)
        with os.fdopen(fd, 'w') as temp_file:
            temp_file.write(updated_template_str)
        return temp_yaml_file

    def build_temp_dataset_info(self, datapaths):
        if isinstance(datapaths, str):
            datapaths = [datapaths]
        elif isinstance(datapaths, list) and all(isinstance(item, str) for item in datapaths):
            pass
        else:
            raise TypeError(f'datapaths({datapaths}) should be str or list of str.')
        temp_dataset_dict = dict()
        for datapath in datapaths:
            datapath = os.path.join(lazyllm.config['data_path'], datapath)
            assert os.path.isfile(datapath)
            file_name, _ = os.path.splitext(os.path.basename(datapath))
            temp_dataset_dict[file_name] = {'file_name': datapath}
        self.temp_dataset_info_path = os.path.join(self.temp_folder, 'dataset_info.json')
        with open(self.temp_dataset_info_path, 'w') as json_file:
            json.dump(temp_dataset_dict, json_file, indent=4)
        return self.temp_dataset_info_path, ','.join(temp_dataset_dict.keys())

    def rm_temp_yaml(self):
        if self.temp_yaml_file:
            if os.path.exists(self.temp_yaml_file):
                os.remove(self.temp_yaml_file)
            self.temp_yaml_file = None

    def cmd(self, trainset, valset=None) -> str:
        thirdparty.check_packages(['datasets', 'deepspeed', 'numpy', 'peft', 'torch', 'transformers', 'trl'])
        # train config update
        if 'dataset_dir' in self.template_dict and self.template_dict['dataset_dir'] == 'lazyllm_temp_dir':
            _, datasets = self.build_temp_dataset_info(trainset)
            self.template_dict['dataset_dir'] = self.temp_folder
        else:
            datasets = trainset
        self.template_dict['dataset'] = datasets

        # save config update
        if self.template_dict['finetuning_type'] == 'lora':
            updated_export_str = yaml.dump(dict(self.export_dict), default_flow_style=False)
            self.temp_export_yaml_file = self.build_temp_yaml(updated_export_str, prefix='merge_')

        updated_template_str = yaml.dump(dict(self.template_dict), default_flow_style=False)
        self.temp_yaml_file = self.build_temp_yaml(updated_template_str)

        formatted_date = datetime.now().strftime("%Y-%m-%d_%H-%M-%S")
        random_value = random.randint(1000, 9999)
        self.log_file_path = f'{self.target_path}/train_log_{formatted_date}_{random_value}.log'

        cmds = f'llamafactory-cli train {self.temp_yaml_file}'
<<<<<<< HEAD
        cmds += f' 2>&1 | tee {os.path.join(self.target_path, "llm")}_$(date +"%Y-%m-%d_%H-%M-%S").log'
=======
        cmds += f' 2>&1 | tee {self.log_file_path}'
>>>>>>> 044814fd
        if self.temp_export_yaml_file:
            cmds += f' && llamafactory-cli export {self.temp_export_yaml_file}'
        return cmds<|MERGE_RESOLUTION|>--- conflicted
+++ resolved
@@ -152,11 +152,7 @@
         self.log_file_path = f'{self.target_path}/train_log_{formatted_date}_{random_value}.log'
 
         cmds = f'llamafactory-cli train {self.temp_yaml_file}'
-<<<<<<< HEAD
-        cmds += f' 2>&1 | tee {os.path.join(self.target_path, "llm")}_$(date +"%Y-%m-%d_%H-%M-%S").log'
-=======
         cmds += f' 2>&1 | tee {self.log_file_path}'
->>>>>>> 044814fd
         if self.temp_export_yaml_file:
             cmds += f' && llamafactory-cli export {self.temp_export_yaml_file}'
         return cmds