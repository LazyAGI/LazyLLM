--- conflicted
+++ resolved
@@ -214,11 +214,7 @@
     default_headers = {'Content-Type': 'application/json'}
 
     def __init__(self, launcher=None, log_path=None, port=None):
-<<<<<<< HEAD
-        self.launcher = launcher
-=======
         self._launcher = launcher
->>>>>>> 315c1453
         self._log_path = log_path
         self._port = port
 
@@ -231,9 +227,5 @@
             LOG.warning(f"Note! That finetuned_model({finetuned_model}) is an invalid path, "
                         f"base_model({base_model}) will be used")
             finetuned_model = base_model
-<<<<<<< HEAD
-        return lazyllm.deploy.RelayServer(func=StableDiffusion3(finetuned_model), launcher=self.launcher,
-=======
         return lazyllm.deploy.RelayServer(func=StableDiffusion3(finetuned_model), launcher=self._launcher,
->>>>>>> 315c1453
                                           log_path=self._log_path, cls='stable_diffusion', port=self._port)()