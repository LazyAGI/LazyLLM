import os
import base64
import uuid
from lazyllm.thirdparty import PIL
from lazyllm.thirdparty import numpy as np
from io import BytesIO

import lazyllm
from lazyllm import LOG
from lazyllm.components.formatter import encode_query_with_filepaths
from ..utils.downloader import ModelManager
from ..utils.file_operate import delete_old_files


class StableDiffusion3(object):
    def __init__(self, base_sd, source=None, embed_batch_size=30, trust_remote_code=True, save_path=None, init=False):
        source = lazyllm.config['model_source'] if not source else source
        self.base_sd = ModelManager(source).download(base_sd)
        self.embed_batch_size = embed_batch_size
        self.trust_remote_code = trust_remote_code
        self.sd = None
        self.init_flag = lazyllm.once_flag()
<<<<<<< HEAD
        self.save_path = save_path if save_path else os.path.join(os.getcwd(), '.temp', 'sd3')
=======
        self.save_path = save_path or os.path.join(lazyllm.config['temp_dir'], 'sd3')
>>>>>>> 044814fd
        if init:
            lazyllm.call_once(self.init_flag, self.load_sd)

    def load_sd(self):
        import torch
        from diffusers import StableDiffusion3Pipeline
        self.sd = StableDiffusion3Pipeline.from_pretrained(self.base_sd, torch_dtype=torch.float16).to("cuda")

    @staticmethod
    def image_to_base64(image):
        if isinstance(image, PIL.Image.Image):
            buffered = BytesIO()
            image.save(buffered, format="PNG")
            img_str = base64.b64encode(buffered.getvalue()).decode("utf-8")
        elif isinstance(image, np.ndarray):
            image = PIL.Image.fromarray(image)
            buffered = BytesIO()
            image.save(buffered, format="PNG")
            img_str = base64.b64encode(buffered.getvalue()).decode("utf-8")
        else:
            raise ValueError("Unsupported image type")
        return img_str

    @staticmethod
    def images_to_base64(images):
        return [StableDiffusion3.image_to_base64(img) for img in images]

    @staticmethod
    def image_to_file(image, file_path):
        if isinstance(image, PIL.Image.Image):
            image.save(file_path, format="PNG")
        elif isinstance(image, np.ndarray):
            image = PIL.Image.fromarray(image)
            image.save(file_path, format="PNG")
        else:
            raise ValueError("Unsupported image type")

    @staticmethod
    def images_to_files(images, directory):
        if not os.path.exists(directory):
            os.makedirs(directory)
        delete_old_files(directory)
        unique_id = uuid.uuid4()
        path_list = []
        for i, img in enumerate(images):
            file_path = os.path.join(directory, f'image_{unique_id}_{i}.png')
            StableDiffusion3.image_to_file(img, file_path)
            path_list.append(file_path)
        return path_list

    def __call__(self, string):
        lazyllm.call_once(self.init_flag, self.load_sd)
        imgs = self.sd(
            string,
            negative_prompt="",
            num_inference_steps=28,
            guidance_scale=7.0,
            max_sequence_length=512,
        ).images
        img_path_list = StableDiffusion3.images_to_files(imgs, self.save_path)
        return encode_query_with_filepaths(files=img_path_list)

    @classmethod
    def rebuild(cls, base_sd, embed_batch_size, init, save_path):
        return cls(base_sd, embed_batch_size=embed_batch_size, init=init, save_path=save_path)

    def __reduce__(self):
        init = bool(os.getenv('LAZYLLM_ON_CLOUDPICKLE', None) == 'ON' or self.init_flag)
        return StableDiffusion3.rebuild, (self.base_sd, self.embed_batch_size, init, self.save_path)

class StableDiffusionDeploy(object):
    message_format = None
    keys_name_handle = None
    default_headers = {'Content-Type': 'application/json'}

    def __init__(self, launcher=None):
        self.launcher = launcher

    def __call__(self, finetuned_model=None, base_model=None):
        if not finetuned_model:
            finetuned_model = base_model
        elif not os.path.exists(finetuned_model) or \
            not any(filename.endswith('.bin', '.safetensors')
                    for _, _, filename in os.walk(finetuned_model) if filename):
            LOG.warning(f"Note! That finetuned_model({finetuned_model}) is an invalid path, "
                        f"base_model({base_model}) will be used")
            finetuned_model = base_model
        return lazyllm.deploy.RelayServer(func=StableDiffusion3(finetuned_model), launcher=self.launcher)()<|MERGE_RESOLUTION|>--- conflicted
+++ resolved
@@ -20,11 +20,7 @@
         self.trust_remote_code = trust_remote_code
         self.sd = None
         self.init_flag = lazyllm.once_flag()
-<<<<<<< HEAD
-        self.save_path = save_path if save_path else os.path.join(os.getcwd(), '.temp', 'sd3')
-=======
         self.save_path = save_path or os.path.join(lazyllm.config['temp_dir'], 'sd3')
->>>>>>> 044814fd
         if init:
             lazyllm.call_once(self.init_flag, self.load_sd)
 
