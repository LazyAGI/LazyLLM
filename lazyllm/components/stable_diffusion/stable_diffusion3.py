import os
import base64
import uuid
import importlib.util
from lazyllm.thirdparty import PIL, torch, diffusers
from lazyllm.thirdparty import numpy as np
from io import BytesIO

import lazyllm
from lazyllm import LOG
from lazyllm.components.formatter import encode_query_with_filepaths
from ..utils.downloader import ModelManager
from ..utils.file_operate import delete_old_files


class StableDiffusion3(object):

    _load_registry = {}
    _call_registry = {}

    @classmethod
    def register_loader(cls, model_type):
        def decorator(loader_func):
            cls._load_registry[model_type] = loader_func
            return loader_func
        return decorator

    @classmethod
    def register_caller(cls, model_type):
        def decorator(caller_func):
            cls._call_registry[model_type] = caller_func
            return caller_func
        return decorator

    def __init__(self, base_sd, source=None, embed_batch_size=30, trust_remote_code=True, save_path=None, init=False):
        source = lazyllm.config['model_source'] if not source else source
        self.base_sd = ModelManager(source).download(base_sd) or ''
        self.embed_batch_size = embed_batch_size
        self.trust_remote_code = trust_remote_code
        self.paintor = None
        self.init_flag = lazyllm.once_flag()
        self.save_path = save_path or os.path.join(lazyllm.config['temp_dir'], 'sd3')
        if init:
            lazyllm.call_once(self.init_flag, self.load_sd)

    def load_sd(self):
        if importlib.util.find_spec("torch_npu") is not None:
            import torch_npu  # noqa F401
            from torch_npu.contrib import transfer_to_npu  # noqa F401

        for model_type, loader in self._load_registry.items():
            if model_type in self.base_sd.lower():
                loader(self)
                return

        self.paintor = diffusers.StableDiffusion3Pipeline.from_pretrained(
            self.base_sd, torch_dtype=torch.float16).to("cuda")

    @staticmethod
    def image_to_base64(image):
        if isinstance(image, PIL.Image.Image):
            buffered = BytesIO()
            image.save(buffered, format="PNG")
            img_str = base64.b64encode(buffered.getvalue()).decode("utf-8")
        elif isinstance(image, np.ndarray):
            image = PIL.Image.fromarray(image)
            buffered = BytesIO()
            image.save(buffered, format="PNG")
            img_str = base64.b64encode(buffered.getvalue()).decode("utf-8")
        else:
            raise ValueError("Unsupported image type")
        return img_str

    @staticmethod
    def images_to_base64(images):
        return [StableDiffusion3.image_to_base64(img) for img in images]

    @staticmethod
    def image_to_file(image, file_path):
        if isinstance(image, PIL.Image.Image):
            image.save(file_path, format="PNG")
        elif isinstance(image, np.ndarray):
            image = PIL.Image.fromarray(image)
            image.save(file_path, format="PNG")
        else:
            raise ValueError("Unsupported image type")

    @staticmethod
    def images_to_files(images, directory):
        if not os.path.exists(directory):
            os.makedirs(directory)
        delete_old_files(directory)
        unique_id = uuid.uuid4()
        path_list = []
        for i, img in enumerate(images):
            file_path = os.path.join(directory, f'image_{unique_id}_{i}.png')
            StableDiffusion3.image_to_file(img, file_path)
            path_list.append(file_path)
        return path_list

    def __call__(self, string):
        lazyllm.call_once(self.init_flag, self.load_sd)

        for model_type, caller in self._call_registry.items():
            if model_type in self.base_sd.lower():
                return caller(self, string)

        imgs = self.paintor(
            string,
            negative_prompt="",
            num_inference_steps=28,
            guidance_scale=7.0,
            max_sequence_length=512,
        ).images
        img_path_list = self.images_to_files(imgs, self.save_path)
        return encode_query_with_filepaths(files=img_path_list)

    @classmethod
    def rebuild(cls, base_sd, embed_batch_size, init, save_path):
        return cls(base_sd, embed_batch_size=embed_batch_size, init=init, save_path=save_path)

    def __reduce__(self):
        init = bool(os.getenv('LAZYLLM_ON_CLOUDPICKLE', None) == 'ON' or self.init_flag)
        return StableDiffusion3.rebuild, (self.base_sd, self.embed_batch_size, init, self.save_path)

@StableDiffusion3.register_loader('flux')
def load_flux(model):
    import torch
    from diffusers import FluxPipeline
    model.paintor = FluxPipeline.from_pretrained(
        model.base_sd, torch_dtype=torch.bfloat16).to("cuda")

@StableDiffusion3.register_caller('flux')
def call_flux(model, prompt):
    imgs = model.paintor(
        prompt,
        height=1024,
        width=1024,
        num_inference_steps=50,
        guidance_scale=3.5,
        max_sequence_length=512,
    ).images
    img_path_list = model.images_to_files(imgs, model.save_path)
    return encode_query_with_filepaths(files=img_path_list)

@StableDiffusion3.register_loader('cogview')
def load_cogview(model):
    import torch
    from diffusers import CogView4Pipeline
    model.paintor = CogView4Pipeline.from_pretrained(
        model.base_sd, torch_dtype=torch.bfloat16).to("cuda")

@StableDiffusion3.register_caller('cogview')
def call_cogview(model, prompt):
    imgs = model.paintor(
        prompt,
        height=1024,
        width=1024,
        num_inference_steps=50,
        guidance_scale=3.5,
        num_images_per_prompt=1,
    ).images
    img_path_list = model.images_to_files(imgs, model.save_path)
    return encode_query_with_filepaths(files=img_path_list)

@StableDiffusion3.register_loader('wan')
def load_wan(model):
    import torch
    from diffusers import AutoencoderKLWan, WanPipeline
    from diffusers.schedulers.scheduling_unipc_multistep import UniPCMultistepScheduler
    vae = AutoencoderKLWan.from_pretrained(
        model.base_sd, subfolder="vae", torch_dtype=torch.float32)
    scheduler = UniPCMultistepScheduler(
        prediction_type='flow_prediction',
        use_flow_sigmas=True,
        num_train_timesteps=1000,
        flow_shift=3.0
    )
    model.paintor = WanPipeline.from_pretrained(
        model.base_sd, vae=vae, torch_dtype=torch.bfloat16)
    model.paintor.scheduler = scheduler
    model.paintor.to("cuda")

@StableDiffusion3.register_caller('wan')
def call_wan(model, prompt):
    from diffusers.utils import export_to_video
    videos = model.paintor(
        prompt,
        negative_prompt=(
            "Bright tones, overexposed, static, blurred details, subtitles, style, works, paintings, images, "
            "static, overall gray, worst quality, low quality, JPEG compression residue, ugly, incomplete, "
            "extra fingers, poorly drawn hands, poorly drawn faces, deformed, disfigured, misshapen limbs, "
            "fused fingers, still picture, messy background, three legs, "
            "many people in the background, walking backwards"),
        height=480,
        width=832,
        num_frames=81,
        guidance_scale=5.0,
    ).frames
    unique_id = uuid.uuid4()
    if not os.path.exists(model.save_path):
        os.makedirs(model.save_path)
    vid_path_list = []
    for i, vid in enumerate(videos):
        file_path = os.path.join(model.save_path, f'video_{unique_id}_{i}.mp4')
        export_to_video(vid, file_path, fps=16)
        vid_path_list.append(file_path)
    return encode_query_with_filepaths(files=vid_path_list)


class StableDiffusionDeploy(object):
    message_format = None
    keys_name_handle = None
    default_headers = {'Content-Type': 'application/json'}

<<<<<<< HEAD
    def __init__(self, launcher=None, log_path=None, port=None):
        self.launcher = launcher
=======
    def __init__(self, launcher=None, log_path=None):
        self._launcher = launcher
>>>>>>> 74f48fd3
        self._log_path = log_path
        self._port = port

    def __call__(self, finetuned_model=None, base_model=None):
        if not finetuned_model:
            finetuned_model = base_model
        elif not os.path.exists(finetuned_model) or \
            not any(file.endswith(('.bin', '.safetensors'))
                    for _, _, filenames in os.walk(finetuned_model) for file in filenames):
            LOG.warning(f"Note! That finetuned_model({finetuned_model}) is an invalid path, "
                        f"base_model({base_model}) will be used")
            finetuned_model = base_model
<<<<<<< HEAD
        return lazyllm.deploy.RelayServer(func=StableDiffusion3(finetuned_model), launcher=self.launcher,
                                          log_path=self._log_path, cls='stable_diffusion', port=self._port)()
=======
        return lazyllm.deploy.RelayServer(func=StableDiffusion3(finetuned_model), launcher=self._launcher,
                                          log_path=self._log_path, cls='stable_diffusion')()
>>>>>>> 74f48fd3
<|MERGE_RESOLUTION|>--- conflicted
+++ resolved
@@ -213,13 +213,8 @@
     keys_name_handle = None
     default_headers = {'Content-Type': 'application/json'}
 
-<<<<<<< HEAD
     def __init__(self, launcher=None, log_path=None, port=None):
-        self.launcher = launcher
-=======
-    def __init__(self, launcher=None, log_path=None):
         self._launcher = launcher
->>>>>>> 74f48fd3
         self._log_path = log_path
         self._port = port
 
@@ -232,10 +227,5 @@
             LOG.warning(f"Note! That finetuned_model({finetuned_model}) is an invalid path, "
                         f"base_model({base_model}) will be used")
             finetuned_model = base_model
-<<<<<<< HEAD
-        return lazyllm.deploy.RelayServer(func=StableDiffusion3(finetuned_model), launcher=self.launcher,
-                                          log_path=self._log_path, cls='stable_diffusion', port=self._port)()
-=======
         return lazyllm.deploy.RelayServer(func=StableDiffusion3(finetuned_model), launcher=self._launcher,
-                                          log_path=self._log_path, cls='stable_diffusion')()
->>>>>>> 74f48fd3
+                                          log_path=self._log_path, cls='stable_diffusion', port=self._port)()