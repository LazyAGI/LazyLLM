--- conflicted
+++ resolved
@@ -17,11 +17,7 @@
         self.processor, self.bark = None, None
         self.init_flag = lazyllm.once_flag()
         self.device = 'cpu'
-<<<<<<< HEAD
-        self.save_path = save_path if save_path else os.path.join(os.getcwd(), '.temp', 'bark')
-=======
         self.save_path = save_path or os.path.join(lazyllm.config['temp_dir'], 'bark')
->>>>>>> 044814fd
         if init:
             lazyllm.call_once(self.init_flag, self.load_bark)
 
