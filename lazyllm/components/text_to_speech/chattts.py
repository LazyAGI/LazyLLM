--- conflicted
+++ resolved
@@ -17,11 +17,7 @@
         self.init_flag = lazyllm.once_flag()
         self.device = 'cpu'
         self.seed = 1024
-<<<<<<< HEAD
-        self.save_path = save_path if save_path else os.path.join(os.getcwd(), '.temp', 'chattts')
-=======
         self.save_path = save_path or os.path.join(lazyllm.config['temp_dir'], 'chattts')
->>>>>>> 044814fd
         if init:
             lazyllm.call_once(self.init_flag, self.load_tts)
 
