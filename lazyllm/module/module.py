import os
import re
import copy
import time
import json5 as json
import requests
import pickle
import codecs
import inspect
import functools
from lazyllm import ThreadPoolExecutor, FileSystemQueue
from typing import Dict, List, Any, Union

import lazyllm
from lazyllm import FlatList, Option, launchers, LOG, package, kwargs, encode_request, globals
from ..components.prompter import PrompterBase, ChatPrompter, EmptyPrompter
from ..components.formatter import FormatterBase, EmptyFormatter
from ..components.utils import ModelManager
from ..flow import FlowBase, Pipeline, Parallel
import uuid
from ..client import get_redis, redis_client


class ModuleBase(object):
    builder_keys = []  # keys in builder support Option by default

    def __new__(cls, *args, **kw):
        sig = inspect.signature(cls.__init__)
        paras = sig.parameters
        values = list(paras.values())[1:]  # paras.value()[0] is self
        for i, p in enumerate(args):
            if isinstance(p, Option):
                ann = values[i].annotation
                assert ann == Option or (isinstance(ann, (tuple, list)) and Option in ann), \
                    f'{values[i].name} cannot accept Option'
        for k, v in kw.items():
            if isinstance(v, Option):
                ann = paras[k].annotation
                assert ann == Option or (isinstance(ann, (tuple, list)) and Option in ann), \
                    f'{k} cannot accept Option'
        return object.__new__(cls)

    def __init__(self, *, return_trace=False):
        self._submodules = []
        self._evalset = None
        self._return_trace = return_trace
        self.mode_list = ('train', 'server', 'eval')
        self._set_mid()
        self._module_name = None
        self._options = []
        self.eval_result = None

    def __setattr__(self, name: str, value):
        if isinstance(value, ModuleBase):
            self._submodules.append(value)
        elif isinstance(value, Option):
            self._options.append(value)
        elif name.endswith('_args') and isinstance(value, dict):
            for v in value.values():
                if isinstance(v, Option):
                    self._options.append(v)
        return super().__setattr__(name, value)

    def __getattr__(self, key):
        def _setattr(v, *, _return_value=self, **kw):
            k = key[:-7] if key.endswith('_method') else key
            if isinstance(v, tuple) and len(v) == 2 and isinstance(v[1], dict):
                kw.update(v[1])
                v = v[0]
            if len(kw) > 0:
                setattr(self, f'_{k}_args', kw)
            setattr(self, f'_{k}', v)
            if hasattr(self, f'_{k}_setter_hook'): getattr(self, f'_{k}_setter_hook')()
            return _return_value
        keys = self.__class__.builder_keys
        if key in keys:
            return _setattr
        elif key.startswith('_') and key[1:] in keys:
            return None
        elif key.startswith('_') and key.endswith('_args') and (key[1:-5] in keys or f'{key[1:-4]}method' in keys):
            return dict()
        raise AttributeError(f'{self.__class__} object has no attribute {key}')

    def __call__(self, *args, **kw):
        try:
            kw.update(globals['global_parameters'].get(self._module_id, dict()))
            if (history := globals['chat_history'].get(self._module_id)) is not None: kw['llm_chat_history'] = history
            r = self.forward(**args[0], **kw) if args and isinstance(args[0], kwargs) else self.forward(*args, **kw)
            if self._return_trace:
                lazyllm.FileSystemQueue.get_instance('lazy_trace').enqueue(str(r))
        except Exception as e:
            raise RuntimeError(f'\nAn error occured in {self.__class__} with name {self.name}.\n'
                               f'Args:\n{args}\nKwargs\n{kw}\nError messages:\n{e}\n')
        return r

    # interfaces
    def forward(self, *args, **kw): raise NotImplementedError
    def _get_train_tasks(self): return None
    def _get_deploy_tasks(self): return None
    def _get_post_process_tasks(self): return None

    def _set_mid(self, mid=None):
        self._module_id = mid if mid else str(uuid.uuid4().hex)
        return self

    _url_id = property(lambda self: self._module_id)

    @property
    def name(self): return self._module_name
    @name.setter
    def name(self, name): self._module_name = name

    @property
    def submodules(self): return self._submodules

    def evalset(self, evalset, load_f=None, collect_f=lambda x: x):
        if isinstance(evalset, str) and os.path.exists(evalset):
            with open(evalset) as f:
                assert callable(load_f)
                self._evalset = load_f(f)
        else:
            self._evalset = evalset
        self.eval_result_collet_f = collect_f

    # TODO: add lazyllm.eval
    def _get_eval_tasks(self):
        def set_result(x): self.eval_result = x

        def parallel_infer():
            with ThreadPoolExecutor(max_workers=100) as executor:
                results = list(executor.map(lambda item: self(**item)
                                            if isinstance(item, dict) else self(item), self._evalset))
            return results
        if self._evalset:
            return Pipeline(parallel_infer,
                            lambda x: self.eval_result_collet_f(x),
                            set_result)
        return None

    # update module(train or finetune),
    def _update(self, *, mode=None, recursive=True):  # noqa C901
        if not mode: mode = list(self.mode_list)
        if type(mode) is not list: mode = [mode]
        for item in mode:
            assert item in self.mode_list, f"Cannot find {item} in mode list: {self.mode_list}"
        # dfs to get all train tasks
        train_tasks, deploy_tasks, eval_tasks, post_process_tasks = FlatList(), FlatList(), FlatList(), FlatList()
        stack, visited = [(self, iter(self.submodules if recursive else []))], set()
        while len(stack) > 0:
            try:
                top = next(stack[-1][1])
                stack.append((top, iter(top.submodules)))
            except StopIteration:
                top = stack.pop()[0]
                if top._module_id in visited: continue
                visited.add(top._module_id)
                if 'train' in mode: train_tasks.absorb(top._get_train_tasks())
                if 'server' in mode: deploy_tasks.absorb(top._get_deploy_tasks())
                if 'eval' in mode: eval_tasks.absorb(top._get_eval_tasks())
                post_process_tasks.absorb(top._get_post_process_tasks())

        if 'train' in mode and len(train_tasks) > 0:
            Parallel(*train_tasks).set_sync(True)()
        if 'server' in mode and len(deploy_tasks) > 0:
            if redis_client:
                Parallel(*deploy_tasks).set_sync(False)()
            else:
                Parallel.sequential(*deploy_tasks)()
        if 'eval' in mode and len(eval_tasks) > 0:
            Parallel.sequential(*eval_tasks)()
        Parallel.sequential(*post_process_tasks)()
        return self

    def update(self, *, recursive=True): return self._update(mode=['train', 'server', 'eval'], recursive=recursive)
    def update_server(self, *, recursive=True): return self._update(mode=['server'], recursive=recursive)
    def eval(self, *, recursive=True): return self._update(mode=['eval'], recursive=recursive)
    def start(self): return self._update(mode=['server'], recursive=True)
    def restart(self): return self.start()

    @property
    def options(self):
        options = self._options.copy()
        for m in self.submodules:
            options += m.options
        return options

    def _overwrote(self, f):
        return getattr(self.__class__, f) is not getattr(__class__, f)

    def __repr__(self):
        return lazyllm.make_repr('Module', self.__class__, name=self.name)


class UrlTemplate(object):
    def __init__(self, template_message=None, keys_name_handle=None, template_headers=None) -> None:
        self._set_template(template_message, keys_name_handle, template_headers)

    def _set_template(self, template_message=None, keys_name_handle=None, template_headers=None, stop_words=None):
        if isinstance(template_message, UrlTemplate):
            assert keys_name_handle is None and template_headers is None
            self._url_template = template_message._url_template.copy()
        else:
            if template_headers is None: template_headers = {'Content-Type': 'application/json'}
            self._url_template = dict(template_message=template_message, keys_name_handle=keys_name_handle,
                                      template_headers=template_headers)
        if self.keys_name_handle and 'stop' in self.keys_name_handle and stop_words and self.template_message:
            if self.keys_name_handle['stop'] in self.template_message:
                self.template_message[self.keys_name_handle['stop']] = stop_words
            else:
                # stop in sub dict:
                for _, v in self.template_message.items():
                    if isinstance(v, dict) and self.keys_name_handle['stop'] in v:
                        v[self.keys_name_handle['stop']] = stop_words
                        break
                else:
                    raise RuntimeError('No stop symbol found in template_message')

    template_message = property(lambda self: self._url_template['template_message'])
    keys_name_handle = property(lambda self: self._url_template['keys_name_handle'])
    template_headers = property(lambda self: self._url_template['template_headers'])


class UrlModule(ModuleBase, UrlTemplate):
    def __init__(self, *, url='', stream=False, return_trace=False):
        super().__init__(return_trace=return_trace)
        self.__url = url
        self._stream = stream
        # Set for request by specific deploy:
        UrlTemplate.__init__(self)
        self._extract_result_func = lambda x: x
        self._stream_parse_parameters = {}
        self._stream_url_suffix = ''
        __class__.prompt(self)
        __class__.formatter(self)

    @property
    def _url(self):
        if redis_client:
            try:
                while not self.__url:
                    self.__url = get_redis(self._url_id)
                    if self.__url: break
                    time.sleep(lazyllm.config["redis_recheck_delay"])
            except Exception as e:
                LOG.error(f"Error accessing Redis: {e}")
                raise
        return self.__url

    def _set_url(self, url):
        if redis_client:
            redis_client.set(self._module_id, url)
        LOG.debug(f'url: {url}')
        self.__url = url

    # Cannot modify or add any attrubute of self
    # prompt keys (excluding history) are in __input (ATTENTION: dict, not kwargs)
    # deploy parameters keys are in **kw
    def forward(self, __input=package(), *, llm_chat_history=None, tools=None, **kw):  # noqa C901
        assert self._url is not None, f'Please start {self.__class__} first'

        files = []
        if self.template_message and globals['global_parameters'].get("lazyllm-files"):
            files = globals['global_parameters']["lazyllm-files"]['files']
        query = __input
        __input = self._prompt.generate_prompt(query, llm_chat_history, tools)
        headers = {'Content-Type': 'application/json'}

        if isinstance(self, ServerModule):
            assert llm_chat_history is None and tools is None
            headers['Global-Parameters'] = encode_request(globals._data)
            headers['Session-ID'] = encode_request(globals._sid)
            data = encode_request((__input, kw))
        elif self.template_message:
            data = self._modify_parameters(copy.deepcopy(self.template_message), kw)
            assert 'inputs' in self.keys_name_handle
            data[self.keys_name_handle['inputs']] = __input
            if 'image' in self.keys_name_handle and files:
                data[self.keys_name_handle['image']] = files
            elif 'audio' in self.keys_name_handle and files:
                data[self.keys_name_handle['audio']] = files
        else:
            if len(kw) != 0: raise NotImplementedError(f'kwargs ({kw}) are not allowed in UrlModule')
            data = __input

        if self._stream:
            if self._stream_url_suffix and not self._url.endswith(self._stream_url_suffix):
                self.__url += self._stream_url_suffix
            if "stream" in data: data['stream'] = self._stream
        else:
            self._stream_parse_parameters = {"delimiter": b"<|lazyllm_delimiter|>"}

        token = getattr(self, "_tool_start_token", '')
        cache = ""

        # context bug with httpx, so we use requests
        isStreamOutput = self._stream
        with requests.post(self._url, json=data, stream=True, headers=headers) as r:
            if r.status_code == 200:
                messages = ''
                for line in r.iter_lines(**self._stream_parse_parameters):
                    if not line: continue
                    try:
                        line = pickle.loads(codecs.decode(line, "base64"))
                    except Exception:
                        line = line.decode('utf-8')
                    chunk = self._prompt.get_response(self._extract_result_func(line))
                    if chunk.startswith(messages): chunk = chunk[len(messages):]
                    messages += chunk
                    if not isStreamOutput: continue
                    if not cache:
                        if token.startswith(chunk.lstrip('\n') if not token.startswith('\n') else chunk) \
                           or token in chunk: cache = chunk
                        else: FileSystemQueue().enqueue(chunk)
                    elif token in cache:
                        isStreamOutput = False
                        if not cache.startswith(token): FileSystemQueue().enqueue(cache.split(token)[0])
                    else:
                        cache += chunk
                        if not (token.startswith(cache.lstrip('\n') if not token.startswith('\n') else cache)
                                or token in cache):
                            FileSystemQueue().enqueue(cache)
                            cache = ""
            else:
                raise requests.RequestException('\n'.join([c.decode('utf-8') for c in r.iter_content(None)]))
            return self._formatter.format(self._extract_and_format(messages))

    def prompt(self, prompt=None):
        if prompt is None:
            self._prompt = EmptyPrompter()
        elif isinstance(prompt, PrompterBase):
            self._prompt = prompt
        elif isinstance(prompt, (str, dict)):
            self._prompt = ChatPrompter(prompt)
        return self

    def _extract_and_format(self, output: str) -> str:
        return output

    def formatter(self, format: FormatterBase = None):
        if isinstance(format, FormatterBase):
            self._formatter = format
        elif format is None:
            self._formatter = EmptyFormatter()
        else:
            raise TypeError("format must be a FormatterBase")
        return self

    def _modify_parameters(self, paras, kw):
        for key, value in paras.items():
            if key == self.keys_name_handle['inputs']:
                continue
            elif isinstance(value, dict):
                if key in kw:
                    assert set(kw[key].keys()).issubset(set(value.keys()))
                    value.update(kw.pop(key))
                for k in value.keys():
                    if k in kw: value[k] = kw.pop(k)
            else:
                if key in kw: paras[key] = kw.pop(key)
        return paras

    def set_default_parameters(self, **kw):
        self._modify_parameters(self.template_message, kw)

    def __repr__(self):
        return lazyllm.make_repr('Module', 'Url', name=self._module_name, url=self._url,
                                 stream=self._stream, return_trace=self._return_trace)


class ActionModule(ModuleBase):
    def __init__(self, *action, return_trace=False):
        super().__init__(return_trace=return_trace)
        if len(action) == 1 and isinstance(action, FlowBase): action = action[0]
        if isinstance(action, (tuple, list)):
            action = Pipeline(*action)
        assert isinstance(action, FlowBase), f'Invalid action type {type(action)}'
        self.action = action

    def forward(self, *args, **kw):
        return self.action(*args, **kw)

    @property
    def submodules(self):
        if isinstance(self.action, FlowBase):
            submodule = []
            self.action.for_each(lambda x: isinstance(x, ModuleBase), lambda x: submodule.append(x))
            return submodule
        return super().submodules

    def __repr__(self):
        return lazyllm.make_repr('Module', 'Action', subs=[repr(self.action)],
                                 name=self._module_name, return_trace=self._return_trace)


lazyllm.ReprRule.add_rule('Module', 'Action', 'Flow')

def light_reduce(cls):
    def rebuild(mid): return cls()._set_mid(mid)

    def _impl(self):
        assert self._get_deploy_tasks.flag, f'{cls.__name__[1:-4]} shoule be deployed before pickling to another process'
        if os.getenv('LAZYLLM_ON_CLOUDPICKLE', False) == 'ON': return rebuild, (self._module_id,)
        return super(cls, self).__reduce__()
    setattr(cls, '__reduce__', _impl)
    return cls

@light_reduce
class _ServerModuleImpl(ModuleBase):
    def __init__(self, m=None, pre=None, post=None, launcher=None, *, father=None):
        super().__init__()
        self._m = ActionModule(m) if isinstance(m, FlowBase) else m
        self._pre_func, self._post_func = pre, post
        self._launcher = launcher.clone() if launcher else launchers.remote(sync=False)
        self._set_url_f = father._set_url if father else None

    @lazyllm.once_wrapper
    def _get_deploy_tasks(self):
        if self._m is None: return None
        return Pipeline(
            lazyllm.deploy.RelayServer(func=self._m, pre_func=self._pre_func,
                                       post_func=self._post_func, launcher=self._launcher),
            self._set_url_f)

    def __del__(self):
        self._launcher.cleanup()


class ServerModule(UrlModule):
    def __init__(self, m, pre=None, post=None, stream=False, return_trace=False, launcher=None):
        assert stream is False or return_trace is False, 'Module with stream output has no trace'
        assert (post is None) or (stream is False), 'Stream cannot be true when post-action exists'
        super().__init__(url=None, stream=stream, return_trace=return_trace)
        self._set_template(
            copy.deepcopy(lazyllm.deploy.RelayServer.message_format),
            lazyllm.deploy.RelayServer.keys_name_handle,
            copy.deepcopy(lazyllm.deploy.RelayServer.default_headers),
        )
        self._impl = _ServerModuleImpl(m, pre, post, launcher, father=self)

    _url_id = property(lambda self: self._impl._module_id)

    def __repr__(self):
        return lazyllm.make_repr('Module', 'Server', subs=[repr(self._impl._m)], name=self._module_name,
                                 stream=self._stream, return_trace=self._return_trace)

@light_reduce
class _TrainableModuleImpl(ModuleBase):
    builder_keys = ['trainset', 'train_method', 'finetune_method', 'deploy_method', 'mode']

    def __init__(self, base_model='', target_path='', stream=False, train=None, finetune=None, deploy=None):
        super().__init__()
        # Fake base_model and target_path for dummy
        self._base_model = ModelManager(lazyllm.config['model_source']).download(base_model)
        self._target_path = target_path
        self._train, self._finetune, self._deploy = train, finetune, deploy
        self._stream = stream
        self._father = []
        self._launchers = []
        self._deployer = None

    def _add_father(self, father):
        if father not in self._father: self._father.append(father)

    def _get_args(self, arg_cls, disable=[]):
        args = getattr(self, f'_{arg_cls}_args', dict())
        if len(set(args.keys()).intersection(set(disable))) > 0:
            raise ValueError(f'Key `{", ".join(disable)}` can not be set in '
                             '{arg_cls}_args, please pass them from Module.__init__()')
        if 'launcher' in args:
            args['launcher'] = args['launcher'].clone() if args['launcher'] else launchers.remote(sync=False)
            self._launchers.append(args['launcher'])
        return args

    def _get_train_tasks(self):
        trainset_getf = lambda: lazyllm.package(self._trainset, None) \
            if isinstance(self._trainset, str) else self._trainset  # noqa E731
        if self._mode == 'train':
            args = self._get_args('train', disable=['base_model', 'target_path'])
            train = self._train(base_model=self._base_model, target_path=self._target_path, **args)
        elif self._mode == 'finetune':
            args = self._get_args('finetune', disable=['base_model', 'target_path'])
            train = self._finetune(base_model=self._base_model, target_path=self._target_path, **args)
        else:
            raise RuntimeError('mode must be train or finetune')
        return Pipeline(trainset_getf, train)

    @lazyllm.once_wrapper
    def _get_deploy_tasks(self):
        if self._deploy is None: return None

        target_path = self._target_path
        if os.path.basename(self._target_path) != 'merge':
            merge_path = os.path.join(self._target_path, 'merge')
            if os.path.exists(merge_path): target_path = os.path.abspath(merge_path)

        if self._deploy is lazyllm.deploy.AutoDeploy:
            self._deployer = self._deploy(base_model=self._base_model, stream=self._stream, **self._deploy_args)
            self._set_template(self._deployer)
        else:
            self._deployer = self._deploy(stream=self._stream, **self._deploy_args)

        return Pipeline(lambda *a: lazyllm.package(target_path, self._base_model), self._deployer,
                        lambda url: [f._set_url(url) for f in self._father])

    def _set_template(self, deployer):
        template = UrlTemplate(copy.deepcopy(deployer.message_format), deployer.keys_name_handle,
                               copy.deepcopy(deployer.default_headers))
        stop_words = ModelManager.get_model_prompt_keys(self._base_model).get('stop_words')

        for f in self._father:
            f._set_template(template, stop_words=stop_words)
<<<<<<< HEAD
            if hasattr(deployer.__class__, 'extract_result'):
                f._extract_result_func = deployer.__class__.extract_result

            if hasattr(deployer.__class__, 'stream_parse_parameters'):
                f._stream_parse_parameters = deployer.__class__.stream_parse_parameters()

            if hasattr(deployer.__class__, 'stream_url_suffix'):
                f._stream_url_suffix = deployer.__class__.stream_url_suffix()

        return Pipeline(lambda *a: lazyllm.package(target_path, self._base_model), deployer,
                        lambda url: [f._set_url(url) for f in self._father])
=======
            if hasattr(deployer, 'extract_result'):
                f._extract_result_func = deployer.extract_result
>>>>>>> 2224adcf

    def _deploy_setter_hook(self):
        self._deploy_args = self._get_args('deploy', disable=['target_path'])
        if self._deploy is not lazyllm.deploy.AutoDeploy:
            self._set_template(self._deploy)
            if url := self._deploy_args.get('url', None):
                assert len(self._deploy_args) == 1, 'Cannot provide other arguments together with url'
                for f in self._father:
                    f._set_url(url)
                self._get_deploy_tasks.flag.set()

    def __del__(self):
        for launcher in self._launchers:
            launcher.cleanup()


class TrainableModule(UrlModule):
    builder_keys = _TrainableModuleImpl.builder_keys

    def __init__(self, base_model: Option = '', target_path='', *, stream=False, return_trace=False):
        super().__init__(url=None, stream=stream, return_trace=return_trace)
        self._impl = _TrainableModuleImpl(base_model, target_path, stream,
                                          None, lazyllm.finetune.auto, lazyllm.deploy.auto)
        self._impl._add_father(self)
        self.prompt()

    base_model = property(lambda self: self._impl._base_model)
    target_path = property(lambda self: self._impl._target_path)
    _url_id = property(lambda self: self._impl._module_id)

    @property
    def series(self):
        return re.sub(r'\d+$', '', ModelManager.get_model_name(self.base_model).split('-')[0].upper())

    @property
    def type(self):
        return ModelManager.get_model_type(self.base_model).upper()

    @property
    def _deploy_type(self):
        if self._impl._deploy is not lazyllm.deploy.AutoDeploy:
            return self._impl._deploy
        elif self._impl._deployer:
            return type(self._impl._deployer)
        else:
            return lazyllm.deploy.AutoDeploy

    # modify default value to ''
    def prompt(self, prompt=''):
        if self.base_model != '' and prompt == '' and ModelManager.get_model_type(self.base_model) != 'llm':
            prompt = None
        prompt = super(__class__, self).prompt(prompt)._prompt
        self._tools = getattr(prompt, "_tools", None)
        keys = ModelManager.get_model_prompt_keys(self.base_model)
        if keys:
            prompt._set_model_configs(**keys)
            for key in ["tool_start_token", "tool_args_token", "tool_end_token"]:
                if key in keys: setattr(self, f"_{key}", keys[key])
        return self

    def _loads_str(self, text: str) -> Union[str, Dict]:
        try:
            ret = json.loads(text)
            return self._loads_str(ret) if isinstance(ret, str) else ret
        except Exception:
            LOG.error(f"{text} is not a valid json string.")
            return text

    def _parse_arguments_with_args_token(self, output: str) -> tuple[str, dict]:
        items = output.split(self._tool_args_token)
        func_name = items[0].strip()
        if len(items) == 1:
            return func_name.split(self._tool_end_token)[0].strip() if getattr(self, "_tool_end_token", None)\
                else func_name, {}
        args = (items[1].split(self._tool_end_token)[0].strip() if getattr(self, "_tool_end_token", None)
                else items[1].strip())
        return func_name, self._loads_str(args) if isinstance(args, str) else args

    def _parse_arguments_without_args_token(self, output: str) -> tuple[str, dict]:
        items = output.split(self._tool_end_token)[0] if getattr(self, "_tool_end_token", None) else output
        func_name = ""
        args = {}
        try:
            items = json.loads(items.strip())
            func_name = items.get('name', '')
            args = items.get("parameters", items.get("arguments", {}))
        except Exception:
            LOG.error(f"tool calls info {items} parse error")

        return func_name, self._loads_str(args) if isinstance(args, str) else args

    def _parse_arguments_with_tools(self, output: Dict[str, Any], tools: List[str]) -> bool:
        func_name = ''
        args = {}
        is_tc = False
        tc = {}
        if output.get('name', '') in tools:
            is_tc = True
            func_name = output.get('name', '')
            args = output.get("parameters", output.get("arguments", {}))
            tc = {'name': func_name, 'arguments': self._loads_str(args) if isinstance(args, str) else args}
            return is_tc, tc
        return is_tc, tc

    def _parse_tool_start_token(self, output: str) -> tuple[str, List[Dict]]:
        tool_calls = []
        segs = output.split(self._tool_start_token)
        content = segs[0]
        for seg in segs[1:]:
            func_name, arguments = self._parse_arguments_with_args_token(seg.strip())\
                if getattr(self, "_tool_args_token", None)\
                else self._parse_arguments_without_args_token(seg.strip())
            if func_name:
                tool_calls.append({"name": func_name, "arguments": arguments})

        return content, tool_calls

    def _parse_tools(self, output: str) -> tuple[str, List[Dict]]:
        tool_calls = []
        tools = {tool['function']['name'] for tool in self._tools}
        lines = output.strip().split("\n")
        content = []
        is_tool_call = False
        for idx, line in enumerate(lines):
            if line.startswith("{") and idx > 0:
                func_name = lines[idx - 1].strip()
                if func_name in tools:
                    is_tool_call = True
                    if func_name == content[-1].strip():
                        content.pop()
                    arguments = "\n".join(lines[idx:]).strip()
                    tool_calls.append({'name': func_name, "arguments": arguments})
                    continue
            if "{" in line and 'name' in line:
                try:
                    items = json.loads(line.strip())
                    items = [items] if isinstance(items, dict) else items
                    if isinstance(items, list):
                        for item in items:
                            is_tool_call, tc = self._parse_arguments_with_tools(item, tools)
                            if is_tool_call:
                                tool_calls.append(tc)
                except Exception:
                    LOG.error(f"tool calls info {line} parse error")
            if not is_tool_call:
                content.append(line)
        content = "\n".join(content) if len(content) > 0 else ''
        return content, tool_calls

    def _extract_tool_calls(self, output: str) -> tuple[str, List[Dict]]:
        tool_calls = []
        content = ''
        if getattr(self, "_tool_start_token", None) and self._tool_start_token in output:
            content, tool_calls = self._parse_tool_start_token(output)
        elif self._tools:
            content, tool_calls = self._parse_tools(output)
        else:
            content = output

        return content, tool_calls

    def _build_response(self, content: str, tool_calls: List[Dict[str, str]]) -> str:
        tc = [{'id': str(uuid.uuid4().hex), 'type': 'function', 'function': tool_call} for tool_call in tool_calls]
        if content and tc:
            return globals["tool_delimiter"].join([content, json.dumps(tc, ensure_ascii=False)])
        elif not content and tc:
            return globals["tool_delimiter"] + json.dumps(tc, ensure_ascii=False)
        else:
            return content

    def _extract_and_format(self, output: str) -> str:
        """
        1.extract tool calls information;
            a. If 'tool_start_token' exists, the boundary of tool_calls can be found according to 'tool_start_token',
               and then the function name and arguments of tool_calls can be extracted according to 'tool_args_token'
               and 'tool_end_token'.
            b. If 'tool_start_token' does not exist, the text is segmented using '\n' according to the incoming tools
               information, and then processed according to the rules.
        """
        content, tool_calls = self._extract_tool_calls(output)
        return self._build_response(content, tool_calls)

    def __repr__(self):
        return lazyllm.make_repr('Module', 'Trainable', mode=self._impl._mode, basemodel=self.base_model,
                                 target=self.target_path, name=self._module_name,
                                 stream=self._stream, return_trace=self._return_trace)

    def __getattr__(self, key):
        if key in self.__class__.builder_keys:
            return functools.partial(getattr(self._impl, key), _return_value=self)
        raise AttributeError(f'{__class__} object has no attribute {key}')

    def share(self, prompt=None, format=None):
        new = copy.copy(self)
        new._set_mid()
        if prompt is not None: new.prompt(prompt)
        if format is not None: new.formatter(format)
        new._impl._add_father(new)
        return new

class Module(object):
    # modules(list of modules) -> ActionModule
    # action(lazyllm.flow) -> ActionModule
    # url(str) -> UrlModule
    # base_model(str) & target_path(str)-> TrainableModule
    def __new__(self, *args, **kw):
        if len(args) >= 1 and isinstance(args[0], Module):
            return ActionModule(*args)
        elif len(args) == 1 and isinstance(args[0], list) and isinstance(args[0][0], Module):
            return ActionModule(*args[0])
        elif len(args) == 0 and 'modules' in kw:
            return ActionModule(kw['modules'])
        elif len(args) == 1 and isinstance(args[0], FlowBase):
            return ActionModule(args[0])
        elif len(args) == 0 and 'action' in kw:
            return ActionModule(kw['modules'])
        elif len(args) == 1 and isinstance(args[0], str):
            return UrlModule(url=args[0])
        elif len(args) == 0 and 'url' in kw:
            return UrlModule(url=kw['url'])
        elif ...:
            return TrainableModule()

    @classmethod
    def action(cls, *args, **kw): return ActionModule(*args, **kw)
    @classmethod
    def url(cls, *args, **kw): return UrlModule(*args, **kw)
    @classmethod
    def trainable(cls, *args, **kw): return TrainableModule(*args, **kw)


class ModuleRegistryBase(ModuleBase, metaclass=lazyllm.LazyLLMRegisterMetaClass):
    __reg_overwrite__ = 'forward'


register = lazyllm.Register(ModuleRegistryBase, ['forward'])<|MERGE_RESOLUTION|>--- conflicted
+++ resolved
@@ -509,22 +509,14 @@
 
         for f in self._father:
             f._set_template(template, stop_words=stop_words)
-<<<<<<< HEAD
-            if hasattr(deployer.__class__, 'extract_result'):
-                f._extract_result_func = deployer.__class__.extract_result
-
-            if hasattr(deployer.__class__, 'stream_parse_parameters'):
-                f._stream_parse_parameters = deployer.__class__.stream_parse_parameters()
-
-            if hasattr(deployer.__class__, 'stream_url_suffix'):
-                f._stream_url_suffix = deployer.__class__.stream_url_suffix()
-
-        return Pipeline(lambda *a: lazyllm.package(target_path, self._base_model), deployer,
-                        lambda url: [f._set_url(url) for f in self._father])
-=======
             if hasattr(deployer, 'extract_result'):
                 f._extract_result_func = deployer.extract_result
->>>>>>> 2224adcf
+
+            if hasattr(deployer, 'stream_parse_parameters'):
+                f._stream_parse_parameters = deployer.stream_parse_parameters()
+
+            if hasattr(deployer, 'stream_url_suffix'):
+                f._stream_url_suffix = deployer.stream_url_suffix()
 
     def _deploy_setter_hook(self):
         self._deploy_args = self._get_args('deploy', disable=['target_path'])
