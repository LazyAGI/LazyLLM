import os
import re
import copy
import time
<<<<<<< HEAD
=======
import json5 as json
>>>>>>> 1c2b0ef6
import requests
import pickle
import codecs
import inspect
import functools
from lazyllm import ThreadPoolExecutor
from typing import Dict, List, Any, Union

import lazyllm
from lazyllm import FlatList, Option, launchers, LOG, package, kwargs, encode_request, decode_request, globals
from ..components.prompter import PrompterBase, ChatPrompter, EmptyPrompter
from ..components.formatter import FormatterBase, EmptyFormatter
from ..components.utils import ModelManager
from ..flow import FlowBase, Pipeline, Parallel
import uuid
from ..client import get_redis, redis_client


class ModuleBase(object):
    builder_keys = []  # keys in builder support Option by default

    def __new__(cls, *args, **kw):
        sig = inspect.signature(cls.__init__)
        paras = sig.parameters
        values = list(paras.values())[1:]  # paras.value()[0] is self
        for i, p in enumerate(args):
            if isinstance(p, Option):
                ann = values[i].annotation
                assert ann == Option or (isinstance(ann, (tuple, list)) and Option in ann), \
                    f'{values[i].name} cannot accept Option'
        for k, v in kw.items():
            if isinstance(v, Option):
                ann = paras[k].annotation
                assert ann == Option or (isinstance(ann, (tuple, list)) and Option in ann), \
                    f'{k} cannot accept Option'
        return object.__new__(cls)

    def __init__(self, *, return_trace=False):
        self._submodules = []
        self._evalset = None
        self._return_trace = return_trace
        self.mode_list = ('train', 'server', 'eval')
        self._set_mid()
        self._module_name = None
        self._options = []
        self.eval_result = None

    def __setattr__(self, name: str, value):
        if isinstance(value, ModuleBase):
            self._submodules.append(value)
        elif isinstance(value, Option):
            self._options.append(value)
        elif name.endswith('_args') and isinstance(value, dict):
            for v in value.values():
                if isinstance(v, Option):
                    self._options.append(v)
        return super().__setattr__(name, value)

    def __getattr__(self, key):
        def _setattr(v, *, _return_value=self, **kw):
            k = key[:-7] if key.endswith('_method') else key
            if isinstance(v, tuple) and len(v) == 2 and isinstance(v[1], dict):
                kw.update(v[1])
                v = v[0]
            if len(kw) > 0:
                setattr(self, f'_{k}_args', kw)
            setattr(self, f'_{k}', v)
            if hasattr(self, f'_{k}_setter_hook'): getattr(self, f'_{k}_setter_hook')()
            return _return_value
        keys = self.__class__.builder_keys
        if key in keys:
            return _setattr
        elif key.startswith('_') and key[1:] in keys:
            return None
        elif key.startswith('_') and key.endswith('_args') and (key[1:-5] in keys or f'{key[1:-4]}method' in keys):
            return dict()
        raise AttributeError(f'{self.__class__} object has no attribute {key}')

    def __call__(self, *args, **kw):
        try:
            kw.update(globals['global_parameters'].pop(self._module_id, dict()))
            if (history := globals['chat_history'].get(self._module_id)) is not None: kw['llm_chat_history'] = history
            r = self.forward(**args[0], **kw) if args and isinstance(args[0], kwargs) else self.forward(*args, **kw)
            if self._return_trace:
                globals['trace'].append(str(r))
        except Exception as e:
            raise RuntimeError(f'\nAn error occured in {self.__class__} with name {self.name}.\n'
                               f'Args:\n{args}\nKwargs\n{kw}\nError messages:\n{e}\n')
        return r

    # interfaces
    def forward(self, *args, **kw): raise NotImplementedError
    def _get_train_tasks(self): return None
    def _get_deploy_tasks(self): return None
    def _get_post_process_tasks(self): return None

    def _set_mid(self, mid=None):
        self._module_id = mid if mid else str(uuid.uuid4().hex)
        return self

    _url_id = property(lambda self: self._module_id)

    @property
    def name(self): return self._module_name
    @name.setter
    def name(self, name): self._module_name = name

    @property
    def submodules(self): return self._submodules

    def evalset(self, evalset, load_f=None, collect_f=lambda x: x):
        if isinstance(evalset, str) and os.path.exists(evalset):
            with open(evalset) as f:
                assert callable(load_f)
                self._evalset = load_f(f)
        else:
            self._evalset = evalset
        self.eval_result_collet_f = collect_f

    # TODO: add lazyllm.eval
    def _get_eval_tasks(self):
        def set_result(x): self.eval_result = x

        def parallel_infer():
            with ThreadPoolExecutor(max_workers=100) as executor:
                results = list(executor.map(lambda item: self(**item)
                                            if isinstance(item, dict) else self(item), self._evalset))
            return results
        if self._evalset:
            return Pipeline(parallel_infer,
                            lambda x: self.eval_result_collet_f(x),
                            set_result)
        return None

    # update module(train or finetune),
    def _update(self, *, mode=None, recursive=True):  # noqa C901
        if not mode: mode = list(self.mode_list)
        if type(mode) is not list: mode = [mode]
        for item in mode:
            assert item in self.mode_list, f"Cannot find {item} in mode list: {self.mode_list}"
        # dfs to get all train tasks
        train_tasks, deploy_tasks, eval_tasks, post_process_tasks = FlatList(), FlatList(), FlatList(), FlatList()
        stack, visited = [(self, iter(self.submodules if recursive else []))], set()
        while len(stack) > 0:
            try:
                top = next(stack[-1][1])
                stack.append((top, iter(top.submodules)))
            except StopIteration:
                top = stack.pop()[0]
                if top._module_id in visited: continue
                visited.add(top._module_id)
                if 'train' in mode: train_tasks.absorb(top._get_train_tasks())
                if 'server' in mode: deploy_tasks.absorb(top._get_deploy_tasks())
                if 'eval' in mode: eval_tasks.absorb(top._get_eval_tasks())
                post_process_tasks.absorb(top._get_post_process_tasks())

        if 'train' in mode and len(train_tasks) > 0:
            Parallel(*train_tasks).set_sync(True)()
        if 'server' in mode and len(deploy_tasks) > 0:
            if redis_client:
                Parallel(*deploy_tasks).set_sync(False)()
            else:
                Parallel.sequential(*deploy_tasks)()
        if 'eval' in mode and len(eval_tasks) > 0:
            Parallel.sequential(*eval_tasks)()
        Parallel.sequential(*post_process_tasks)()
        return self

    def update(self, *, recursive=True): return self._update(mode=['train', 'server', 'eval'], recursive=recursive)
    def update_server(self, *, recursive=True): return self._update(mode=['server'], recursive=recursive)
    def eval(self, *, recursive=True): return self._update(mode=['eval'], recursive=recursive)
    def start(self): return self._update(mode=['server'], recursive=True)
    def restart(self): return self.start()

    @property
    def options(self):
        options = self._options.copy()
        for m in self.submodules:
            options += m.options
        return options

    def _overwrote(self, f):
        return getattr(self.__class__, f) is not getattr(__class__, f)

    def __repr__(self):
        return lazyllm.make_repr('Module', self.__class__, name=self.name)


class UrlTemplate(object):
    def __init__(self, template_message=None, keys_name_handle=None, template_headers=None) -> None:
        self._set_template(template_message, keys_name_handle, template_headers)

    def _set_template(self, template_message=None, keys_name_handle=None, template_headers=None, stop_words=None):
        if isinstance(template_message, UrlTemplate):
            assert keys_name_handle is None and template_headers is None
            self._url_template = template_message._url_template.copy()
        else:
            if template_headers is None: template_headers = {'Content-Type': 'application/json'}
            self._url_template = dict(template_message=template_message, keys_name_handle=keys_name_handle,
                                      template_headers=template_headers)
        if self.keys_name_handle and 'stop' in self.keys_name_handle and stop_words and self.template_message:
            if self.keys_name_handle['stop'] in self.template_message:
                self.template_message[self.keys_name_handle['stop']] = stop_words
            else:
                # stop in sub dict:
                for _, v in self.template_message.items():
                    if isinstance(v, dict) and self.keys_name_handle['stop'] in v:
                        v[self.keys_name_handle['stop']] = stop_words
                        break
                else:
                    raise RuntimeError('No stop symbol found in template_message')

    template_message = property(lambda self: self._url_template['template_message'])
    keys_name_handle = property(lambda self: self._url_template['keys_name_handle'])
    template_headers = property(lambda self: self._url_template['template_headers'])


class UrlModule(ModuleBase, UrlTemplate):
    def __init__(self, *, url='', stream=False, return_trace=False):
        super().__init__(return_trace=return_trace)
        self.__url = url
        self._stream = stream
        # Set for request by specific deploy:
        UrlTemplate.__init__(self)
        self._extract_result_func = lambda x: x
        __class__.prompt(self)
        __class__.formatter(self)

    @property
    def _url(self):
        if redis_client:
            try:
                while not self.__url:
                    self.__url = get_redis(self._url_id)
                    if self.__url: break
                    time.sleep(lazyllm.config["redis_recheck_delay"])
            except Exception as e:
                LOG.error(f"Error accessing Redis: {e}")
                raise
        return self.__url

    def _set_url(self, url):
        if redis_client:
            redis_client.set(self._module_id, url)
        LOG.debug(f'url: {url}')
        self.__url = url

    # Cannot modify or add any attrubute of self
    # prompt keys (excluding history) are in __input (ATTENTION: dict, not kwargs)
    # deploy parameters keys are in **kw
    def forward(self, __input=package(), *, llm_chat_history=None, tools=None, **kw):  # noqa C901
        assert self._url is not None, f'Please start {self.__class__} first'

        files = []
        if self.template_message and 'files' in kw:
            files = kw.pop('files', [])
        query = __input
        __input = self._prompt.generate_prompt(query, llm_chat_history, tools)
        headers = {'Content-Type': 'application/json'}

        if isinstance(self, ServerModule):
            assert llm_chat_history is None and tools is None
            headers['Global-Parameters'] = encode_request(globals._data)
            data = encode_request((__input, kw))
        elif self.template_message:
            data = self._modify_parameters(copy.deepcopy(self.template_message), kw)
            assert 'inputs' in self.keys_name_handle
            data[self.keys_name_handle['inputs']] = __input
            if 'image' in self.keys_name_handle and files:
                data[self.keys_name_handle['image']] = files
            elif 'audio' in self.keys_name_handle and files:
                data[self.keys_name_handle['audio']] = files
        else:
            if len(kw) != 0: raise NotImplementedError(f'kwargs ({kw}) are not allowed in UrlModule')
            data = __input

        # context bug with httpx, so we use requests
        def _impl():
            with requests.post(self._url, json=data, stream=True, headers=headers) as r:
                if r.status_code == 200:
                    for chunk in r.iter_content(None):
                        try:
                            chunk = pickle.loads(codecs.decode(chunk, "base64"))
                        except Exception:
                            chunk = chunk.decode('utf-8')
                        yield self._prompt.get_response(self._extract_result_func(chunk))
                    globals._update(decode_request(r.headers.get('Global-Parameters'), dict()))
                else:
                    raise requests.RequestException('\n'.join([c.decode('utf-8') for c in r.iter_content(None)]))
        if self._stream:
            return _impl()
        else:
            for r in _impl(): pass
            return self._formatter.format(self._extract_and_format(r))

    def prompt(self, prompt=None):
        if prompt is None:
            self._prompt = EmptyPrompter()
        elif isinstance(prompt, PrompterBase):
            self._prompt = prompt
        elif isinstance(prompt, (str, dict)):
            self._prompt = ChatPrompter(prompt)
        return self

    def _extract_and_format(self, output: str) -> str:
        return output

    def formatter(self, format: FormatterBase = None):
        if isinstance(format, FormatterBase):
            self._formatter = format
        elif format is None:
            self._formatter = EmptyFormatter()
        else:
            raise TypeError("format must be a FormatterBase")
        return self

    def _modify_parameters(self, paras, kw):
        for key, value in paras.items():
            if key == self.keys_name_handle['inputs']:
                continue
            elif isinstance(value, dict):
                if key in kw:
                    assert set(kw[key].keys()).issubset(set(value.keys()))
                    value.update(kw.pop(key))
                for k in value.keys():
                    if k in kw: value[k] = kw.pop(k)
            else:
                if key in kw: paras[key] = kw.pop(key)
        return paras

    def set_default_parameters(self, **kw):
        self._modify_parameters(self.template_message, kw)

    def __repr__(self):
        return lazyllm.make_repr('Module', 'Url', name=self._module_name, url=self._url,
                                 stream=self._stream, return_trace=self._return_trace)


class ActionModule(ModuleBase):
    def __init__(self, *action, return_trace=False):
        super().__init__(return_trace=return_trace)
        if len(action) == 1 and isinstance(action, FlowBase): action = action[0]
        if isinstance(action, (tuple, list)):
            action = Pipeline(*action)
        assert isinstance(action, FlowBase), f'Invalid action type {type(action)}'
        self.action = action

    def forward(self, *args, **kw):
        return self.action(*args, **kw)

    @property
    def submodules(self):
        if isinstance(self.action, FlowBase):
            submodule = []
            self.action.for_each(lambda x: isinstance(x, ModuleBase), lambda x: submodule.append(x))
            return submodule
        return super().submodules

    def __repr__(self):
        return lazyllm.make_repr('Module', 'Action', subs=[repr(self.action)],
                                 name=self._module_name, return_trace=self._return_trace)


lazyllm.ReprRule.add_rule('Module', 'Action', 'Flow')

def light_reduce(cls):
    def rebuild(mid): return cls()._set_mid(mid)

    def _impl(self):
        assert self._get_deploy_tasks.flag, f'{cls.__name__[1:-4]} shoule be deployed before pickling to another process'
        if os.getenv('LAZYLLM_ON_CLOUDPICKLE', False) == 'ON': return rebuild, (self._module_id,)
        return super(cls, self).__reduce__()
    setattr(cls, '__reduce__', _impl)
    return cls

@light_reduce
class _ServerModuleImpl(ModuleBase):
    def __init__(self, m=None, pre=None, post=None, launcher=None, *, father=None):
        super().__init__()
        self._m = ActionModule(m) if isinstance(m, FlowBase) else m
        self._pre_func, self._post_func = pre, post
        self._launcher = launcher if launcher else launchers.remote(sync=False)
        self._set_url_f = father._set_url if father else None

    @lazyllm.once_wrapper
    def _get_deploy_tasks(self):
        if self._m is None: return None
        return Pipeline(
            lazyllm.deploy.RelayServer(func=self._m, pre_func=self._pre_func,
                                       post_func=self._post_func, launcher=self._launcher),
            self._set_url_f)


class ServerModule(UrlModule):
    def __init__(self, m, pre=None, post=None, stream=False, return_trace=False, launcher=None):
        assert stream is False or return_trace is False, 'Module with stream output has no trace'
        assert (post is None) or (stream is False), 'Stream cannot be true when post-action exists'
        super().__init__(url=None, stream=stream, return_trace=return_trace)
        self._set_template(
            copy.deepcopy(lazyllm.deploy.RelayServer.message_format),
            lazyllm.deploy.RelayServer.keys_name_handle,
            copy.deepcopy(lazyllm.deploy.RelayServer.default_headers),
        )
        self._impl = _ServerModuleImpl(m, pre, post, launcher, father=self)

    _url_id = property(lambda self: self._impl._module_id)

    def __repr__(self):
        return lazyllm.make_repr('Module', 'Server', subs=[repr(self._impl._m)], name=self._module_name,
                                 stream=self._stream, return_trace=self._return_trace)

@light_reduce
class _TrainableModuleImpl(ModuleBase):
    builder_keys = ['trainset', 'train_method', 'finetune_method', 'deploy_method', 'mode']

    def __init__(self, base_model='', target_path='', stream=False, train=None, finetune=None, deploy=None):
        super().__init__()
        # Fake base_model and target_path for dummy
        self._base_model = ModelManager(lazyllm.config['model_source']).download(base_model)
        self._target_path = target_path
        self._train, self._finetune, self._deploy = train, finetune, deploy
        self._stream = stream
        self._father = []

    def _add_father(self, father):
        if father not in self._father: self._father.append(father)

    def _get_args(self, arg_cls, disable=[]):
        args = getattr(self, f'_{arg_cls}_args', dict())
        if len(set(args.keys()).intersection(set(disable))) > 0:
            raise ValueError(f'Key `{", ".join(disable)}` can not be set in '
                             '{arg_cls}_args, please pass them from Module.__init__()')
        return args

    def _get_train_tasks(self):
        trainset_getf = lambda: lazyllm.package(self._trainset, None) \
            if isinstance(self._trainset, str) else self._trainset  # noqa E731
        if self._mode == 'train':
            args = self._get_args('train', disable=['base_model', 'target_path'])
            train = self._train(base_model=self._base_model, target_path=self._target_path, **args)
        elif self._mode == 'finetune':
            args = self._get_args('finetune', disable=['base_model', 'target_path'])
            train = self._finetune(base_model=self._base_model, target_path=self._target_path, **args)
        else:
            raise RuntimeError('mode must be train or finetune')
        return Pipeline(trainset_getf, train)

    @lazyllm.once_wrapper
    def _get_deploy_tasks(self):
        if self._deploy is None: return None

        target_path = self._target_path
        if os.path.basename(self._target_path) != 'merge':
            merge_path = os.path.join(self._target_path, 'merge')
            if os.path.exists(merge_path): target_path = merge_path

        if self._deploy is lazyllm.deploy.AutoDeploy:
            deployer = self._deploy(base_model=self._base_model, stream=self._stream, **self._deploy_args)
        else:
            deployer = self._deploy(stream=self._stream, **self._deploy_args)
        template = UrlTemplate(copy.deepcopy(deployer.message_format), deployer.keys_name_handle,
                               copy.deepcopy(deployer.default_headers))
        stop_words = ModelManager.get_model_prompt_keys(self._base_model).get('stop_words')

        for f in self._father:
            f._set_template(template, stop_words=stop_words)
            if hasattr(deployer.__class__, 'extract_result'):
                f._extract_result_func = deployer.__class__.extract_result

        return Pipeline(lambda *a: lazyllm.package(target_path, self._base_model), deployer,
                        lambda url: [f._set_url(url) for f in self._father])

    def _deploy_setter_hook(self):
        self._deploy_args = self._get_args('deploy', disable=['target_path'])


class TrainableModule(UrlModule):
    builder_keys = _TrainableModuleImpl.builder_keys

    def __init__(self, base_model: Option = '', target_path='', *, stream=False, return_trace=False):
        super().__init__(url=None, stream=stream, return_trace=return_trace)
        self._impl = _TrainableModuleImpl(base_model, target_path, stream,
                                          None, lazyllm.finetune.auto, lazyllm.deploy.auto)
        self._impl._add_father(self)
        self.prompt()

    base_model = property(lambda self: self._impl._base_model)
    target_path = property(lambda self: self._impl._target_path)
    _url_id = property(lambda self: self._impl._module_id)

    @property
    def series(self):
        return re.sub(r'\d+$', '', ModelManager.get_model_name(self.base_model).split('-')[0].upper())

    @property
    def type(self):
        return ModelManager.get_model_type(self.base_model).upper()

    # modify default value to ''
    def prompt(self, prompt=''):
        if self.base_model != '' and prompt == '' and ModelManager.get_model_type(self.base_model) != 'llm':
            prompt = None
        prompt = super(__class__, self).prompt(prompt)._prompt
        self._tools = getattr(prompt, "_tools", None)
        keys = ModelManager.get_model_prompt_keys(self.base_model)
        if keys:
            prompt._set_model_configs(**keys)
            for key in ["tool_start_token", "tool_args_token", "tool_end_token"]:
                if key in keys: setattr(self, f"_{key}", keys[key])
        return self

    def _loads_str(self, text: str) -> Union[str, Dict]:
        try:
            ret = json.loads(text)
            return self._loads_str(ret) if isinstance(ret, str) else ret
        except Exception:
            LOG.error(f"{text} is not a valid json string.")
            return text

    def _parse_arguments_with_args_token(self, output: str) -> tuple[str, dict]:
        items = output.split(self._tool_args_token)
        func_name = items[0].strip()
        if len(items) == 1:
            return func_name.split(self._tool_end_token)[0].strip() if getattr(self, "_tool_end_token", None)\
                else func_name, {}
        args = (items[1].split(self._tool_end_token)[0].strip() if getattr(self, "_tool_end_token", None)
                else items[1].strip())
        return func_name, self._loads_str(args) if isinstance(args, str) else args

    def _parse_arguments_without_args_token(self, output: str) -> tuple[str, dict]:
        items = output.split(self._tool_end_token)[0] if getattr(self, "_tool_end_token", None) else output
        func_name = ""
        args = {}
        try:
            items = json.loads(items.strip())
            func_name = items.get('name', '')
            args = items.get("parameters", items.get("arguments", {}))
        except Exception:
            LOG.error(f"tool calls info {items} parse error")

        return func_name, self._loads_str(args) if isinstance(args, str) else args

    def _parse_arguments_with_tools(self, output: Dict[str, Any], tools: List[str]) -> bool:
        func_name = ''
        args = {}
        is_tc = False
        tc = {}
        if output.get('name', '') in tools:
            is_tc = True
            func_name = output.get('name', '')
            args = output.get("parameters", output.get("arguments", {}))
            tc = {'name': func_name, 'arguments': self._loads_str(args) if isinstance(args, str) else args}
            return is_tc, tc
        return is_tc, tc

    def _parse_tool_start_token(self, output: str) -> tuple[str, List[Dict]]:
        tool_calls = []
        segs = output.split(self._tool_start_token)
        content = segs[0]
        for seg in segs[1:]:
            func_name, arguments = self._parse_arguments_with_args_token(seg.strip())\
                if getattr(self, "_tool_args_token", None)\
                else self._parse_arguments_without_args_token(seg.strip())
            if func_name:
                tool_calls.append({"name": func_name, "arguments": arguments})

        return content, tool_calls

    def _parse_tools(self, output: str) -> tuple[str, List[Dict]]:
        tool_calls = []
        tools = {tool['function']['name'] for tool in self._tools}
        lines = output.strip().split("\n")
        content = []
        is_tool_call = False
        for idx, line in enumerate(lines):
            if line.startswith("{") and idx > 0:
                func_name = lines[idx - 1].strip()
                if func_name in tools:
                    is_tool_call = True
                    if func_name == content[-1].strip():
                        content.pop()
                    arguments = "\n".join(lines[idx:]).strip()
                    tool_calls.append({'name': func_name, "arguments": arguments})
                    continue
            if "{" in line and 'name' in line:
                try:
                    items = json.loads(line.strip())
                    items = [items] if isinstance(items, dict) else items
                    if isinstance(items, list):
                        for item in items:
                            is_tool_call, tc = self._parse_arguments_with_tools(item, tools)
                            if is_tool_call:
                                tool_calls.append(tc)
                except Exception:
                    LOG.error(f"tool calls info {line} parse error")
            if not is_tool_call:
                content.append(line)
        content = "\n".join(content) if len(content) > 0 else ''
        return content, tool_calls

    def _extract_tool_calls(self, output: str) -> tuple[str, List[Dict]]:
        tool_calls = []
        content = ''
        if getattr(self, "_tool_start_token", None) and self._tool_start_token in output:
            content, tool_calls = self._parse_tool_start_token(output)
        elif self._tools:
            content, tool_calls = self._parse_tools(output)
        else:
            content = output

        return content, tool_calls

    def _build_response(self, content: str, tool_calls: List[Dict[str, str]]) -> str:
        tc = [{'id': str(uuid.uuid4().hex), 'type': 'function', 'function': tool_call} for tool_call in tool_calls]
        if content and tc:
            return globals["tool_delimiter"].join([content, json.dumps(tc, ensure_ascii=False)])
        elif not content and tc:
            return globals["tool_delimiter"] + json.dumps(tc, ensure_ascii=False)
        else:
            return content

    def _extract_and_format(self, output: str) -> str:
        """
        1.extract tool calls information;
            a. If 'tool_start_token' exists, the boundary of tool_calls can be found according to 'tool_start_token',
               and then the function name and arguments of tool_calls can be extracted according to 'tool_args_token'
               and 'tool_end_token'.
            b. If 'tool_start_token' does not exist, the text is segmented using '\n' according to the incoming tools
               information, and then processed according to the rules.
        """
        content, tool_calls = self._extract_tool_calls(output)
        return self._build_response(content, tool_calls)

    def __repr__(self):
        return lazyllm.make_repr('Module', 'Trainable', mode=self._impl._mode, basemodel=self.base_model,
                                 target=self.target_path, name=self._module_name,
                                 stream=self._stream, return_trace=self._return_trace)

    def __getattr__(self, key):
        if key in self.__class__.builder_keys:
            return functools.partial(getattr(self._impl, key), _return_value=self)
        raise AttributeError(f'{__class__} object has no attribute {key}')

    def share(self, prompt=None, format=None):
        new = copy.copy(self)
        new._set_mid()
        if prompt is not None: new.prompt(prompt)
        if format is not None: new.formatter(format)
        new._impl._add_father(new)
        return new

class Module(object):
    # modules(list of modules) -> ActionModule
    # action(lazyllm.flow) -> ActionModule
    # url(str) -> UrlModule
    # base_model(str) & target_path(str)-> TrainableModule
    def __new__(self, *args, **kw):
        if len(args) >= 1 and isinstance(args[0], Module):
            return ActionModule(*args)
        elif len(args) == 1 and isinstance(args[0], list) and isinstance(args[0][0], Module):
            return ActionModule(*args[0])
        elif len(args) == 0 and 'modules' in kw:
            return ActionModule(kw['modules'])
        elif len(args) == 1 and isinstance(args[0], FlowBase):
            return ActionModule(args[0])
        elif len(args) == 0 and 'action' in kw:
            return ActionModule(kw['modules'])
        elif len(args) == 1 and isinstance(args[0], str):
            return UrlModule(url=args[0])
        elif len(args) == 0 and 'url' in kw:
            return UrlModule(url=kw['url'])
        elif ...:
            return TrainableModule()

    @classmethod
    def action(cls, *args, **kw): return ActionModule(*args, **kw)
    @classmethod
    def url(cls, *args, **kw): return UrlModule(*args, **kw)
    @classmethod
    def trainable(cls, *args, **kw): return TrainableModule(*args, **kw)


class ModuleRegistryBase(ModuleBase, metaclass=lazyllm.LazyLLMRegisterMetaClass):
    __reg_overwrite__ = 'forward'


register = lazyllm.Register(ModuleRegistryBase, ['forward'])<|MERGE_RESOLUTION|>--- conflicted
+++ resolved
@@ -2,10 +2,7 @@
 import re
 import copy
 import time
-<<<<<<< HEAD
-=======
 import json5 as json
->>>>>>> 1c2b0ef6
 import requests
 import pickle
 import codecs
