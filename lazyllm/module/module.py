import os
import re
import copy
import time
import json5 as json
import requests
import pickle
import codecs
import inspect
import functools
from concurrent.futures import ThreadPoolExecutor
<<<<<<< HEAD
from typing import Dict, List, Any
=======
from typing import Dict, List, Any, Union
>>>>>>> 595cbac4

import lazyllm
from lazyllm import FlatList, Option, launchers, LOG, package, kwargs, encode_request, decode_request, globals
from ..components.prompter import PrompterBase, ChatPrompter, EmptyPrompter
from ..components.formatter import FormatterBase, EmptyFormatter
from ..components.utils import ModelManager
from ..flow import FlowBase, Pipeline, Parallel
import uuid
from ..client import get_redis, redis_client


class ModuleBase(object):
    builder_keys = []  # keys in builder support Option by default

    def __new__(cls, *args, **kw):
        sig = inspect.signature(cls.__init__)
        paras = sig.parameters
        values = list(paras.values())[1:]  # paras.value()[0] is self
        for i, p in enumerate(args):
            if isinstance(p, Option):
                ann = values[i].annotation
                assert ann == Option or (isinstance(ann, (tuple, list)) and Option in ann), \
                    f'{values[i].name} cannot accept Option'
        for k, v in kw.items():
            if isinstance(v, Option):
                ann = paras[k].annotation
                assert ann == Option or (isinstance(ann, (tuple, list)) and Option in ann), \
                    f'{k} cannot accept Option'
        return object.__new__(cls)

    def __init__(self, *, return_trace=False):
        self._submodules = []
        self._evalset = None
        self._return_trace = return_trace
        self.mode_list = ('train', 'server', 'eval')
        self._set_mid()
        self._module_name = None
        self._options = []
        self.eval_result = None

    def __setattr__(self, name: str, value):
        if isinstance(value, ModuleBase):
            self._submodules.append(value)
        elif isinstance(value, Option):
            self._options.append(value)
        elif name.endswith('_args') and isinstance(value, dict):
            for v in value.values():
                if isinstance(v, Option):
                    self._options.append(v)
        return super().__setattr__(name, value)

    def __getattr__(self, key):
        def _setattr(v, *, _return_value=self, **kw):
            k = key[:-7] if key.endswith('_method') else key
            if isinstance(v, tuple) and len(v) == 2 and isinstance(v[1], dict):
                kw.update(v[1])
                v = v[0]
            if len(kw) > 0:
                setattr(self, f'_{k}_args', kw)
            setattr(self, f'_{k}', v)
            if hasattr(self, f'_{k}_setter_hook'): getattr(self, f'_{k}_setter_hook')()
            return _return_value
        keys = self.__class__.builder_keys
        if key in keys:
            return _setattr
        elif key.startswith('_') and key[1:] in keys:
            return None
        elif key.startswith('_') and key.endswith('_args') and (key[1:-5] in keys or f'{key[1:-4]}method' in keys):
            return dict()
        raise AttributeError(f'{self.__class__} object has no attribute {key}')

    def __call__(self, *args, **kw):
        try:
            kw.update(globals['global_parameters'].get(self._module_id, dict()))
            if (history := globals['chat_history'].get(self._module_id)) is not None: kw['llm_chat_history'] = history
            r = self.forward(**args[0], **kw) if args and isinstance(args[0], kwargs) else self.forward(*args, **kw)
            if self._return_trace:
                globals['trace'].append(str(r))
        except Exception as e:
            raise RuntimeError(f'\nAn error occured in {self.__class__} with name {self.name}.\n'
                               f'Args:\n{args}\nKwargs\n{kw}\nError messages:\n{e}\n')
        return r

    # interfaces
    def forward(self, *args, **kw): raise NotImplementedError
    def _get_train_tasks(self): return None
    def _get_deploy_tasks(self): return None
    def _get_post_process_tasks(self): return None

    def _set_mid(self, mid=None):
        self._module_id = mid if mid else str(uuid.uuid4().hex)
        return self

    _url_id = property(lambda self: self._module_id)

    @property
    def name(self): return self._module_name
    @name.setter
    def name(self, name): self._module_name = name

    @property
    def submodules(self): return self._submodules

    def evalset(self, evalset, load_f=None, collect_f=lambda x: x):
        if isinstance(evalset, str) and os.path.exists(evalset):
            with open(evalset) as f:
                assert callable(load_f)
                self._evalset = load_f(f)
        else:
            self._evalset = evalset
        self.eval_result_collet_f = collect_f

    # TODO: add lazyllm.eval
    def _get_eval_tasks(self):
        def set_result(x): self.eval_result = x

        def parallel_infer():
            with ThreadPoolExecutor(max_workers=100) as executor:
                results = list(executor.map(lambda item: self(**item)
                                            if isinstance(item, dict) else self(item), self._evalset))
            return results
        if self._evalset:
            return Pipeline(parallel_infer,
                            lambda x: self.eval_result_collet_f(x),
                            set_result)
        return None

    # update module(train or finetune),
    def _update(self, *, mode=None, recursive=True):  # noqa C901
        if not mode: mode = list(self.mode_list)
        if type(mode) is not list: mode = [mode]
        for item in mode:
            assert item in self.mode_list, f"Cannot find {item} in mode list: {self.mode_list}"
        # dfs to get all train tasks
        train_tasks, deploy_tasks, eval_tasks, post_process_tasks = FlatList(), FlatList(), FlatList(), FlatList()
        stack, visited = [(self, iter(self.submodules if recursive else []))], set()
        while len(stack) > 0:
            try:
                top = next(stack[-1][1])
                stack.append((top, iter(top.submodules)))
            except StopIteration:
                top = stack.pop()[0]
                if top._module_id in visited: continue
                visited.add(top._module_id)
                if 'train' in mode: train_tasks.absorb(top._get_train_tasks())
                if 'server' in mode: deploy_tasks.absorb(top._get_deploy_tasks())
                if 'eval' in mode: eval_tasks.absorb(top._get_eval_tasks())
                post_process_tasks.absorb(top._get_post_process_tasks())

        if 'train' in mode and len(train_tasks) > 0:
            Parallel(*train_tasks).set_sync(True)()
        if 'server' in mode and len(deploy_tasks) > 0:
            if redis_client:
                Parallel(*deploy_tasks).set_sync(False)()
            else:
                Parallel.sequential(*deploy_tasks)()
        if 'eval' in mode and len(eval_tasks) > 0:
            Parallel.sequential(*eval_tasks)()
        Parallel.sequential(*post_process_tasks)()
        return self

    def update(self, *, recursive=True): return self._update(mode=['train', 'server', 'eval'], recursive=recursive)
    def update_server(self, *, recursive=True): return self._update(mode=['server'], recursive=recursive)
    def eval(self, *, recursive=True): return self._update(mode=['eval'], recursive=recursive)
    def start(self): return self._update(mode=['server'], recursive=True)
    def restart(self): return self.start()

    @property
    def options(self):
        options = self._options.copy()
        for m in self.submodules:
            options += m.options
        return options

    def _overwrote(self, f):
        return getattr(self.__class__, f) is not getattr(__class__, f)

    def __repr__(self):
        return lazyllm.make_repr('Module', self.__class__, name=self.name)


class UrlTemplate(object):
    def __init__(self, template_message=None, keys_name_handle=None, template_headers=None) -> None:
        self._set_template(template_message, keys_name_handle, template_headers)

    def _set_template(self, template_message=None, keys_name_handle=None, template_headers=None, stop_words=None):
        if isinstance(template_message, UrlTemplate):
            assert keys_name_handle is None and template_headers is None
            self._url_template = template_message._url_template.copy()
        else:
            if template_headers is None: template_headers = {'Content-Type': 'application/json'}
            self._url_template = dict(template_message=template_message, keys_name_handle=keys_name_handle,
                                      template_headers=template_headers)
        if self.keys_name_handle and 'stop' in self.keys_name_handle and stop_words and self.template_message:
            if self.keys_name_handle['stop'] in self.template_message:
                self.template_message[self.keys_name_handle['stop']] = stop_words
            else:
                # stop in sub dict:
                for _, v in self.template_message.items():
                    if isinstance(v, dict) and self.keys_name_handle['stop'] in v:
                        v[self.keys_name_handle['stop']] = stop_words
                        break
                else:
                    raise RuntimeError('No stop symbol found in template_message')

    template_message = property(lambda self: self._url_template['template_message'])
    keys_name_handle = property(lambda self: self._url_template['keys_name_handle'])
    template_headers = property(lambda self: self._url_template['template_headers'])


class UrlModule(ModuleBase, UrlTemplate):
    def __init__(self, *, url='', stream=False, return_trace=False):
        super().__init__(return_trace=return_trace)
        self.__url = url
        self._stream = stream
        # Set for request by specific deploy:
        UrlTemplate.__init__(self)
        self._extract_result_func = lambda x: x
        __class__.prompt(self)
        __class__.formatter(self)

    @property
    def _url(self):
        if redis_client:
            try:
                while not self.__url:
                    self.__url = get_redis(self._url_id)
                    if self.__url: break
                    time.sleep(lazyllm.config["redis_recheck_delay"])
            except Exception as e:
                LOG.error(f"Error accessing Redis: {e}")
                raise
        return self.__url

    def _set_url(self, url):
        if redis_client:
            redis_client.set(self._module_id, url)
        LOG.debug(f'url: {url}')
        self.__url = url

    # Cannot modify or add any attrubute of self
    # prompt keys (excluding history) are in __input (ATTENTION: dict, not kwargs)
    # deploy parameters keys are in **kw
    def forward(self, __input=package(), *, llm_chat_history=None, tools=None, **kw):  # noqa C901
        assert self._url is not None, f'Please start {self.__class__} first'

        files = []
        if self.template_message and isinstance(__input, str) and __input.startswith('lazyllm_files::'):
            message = json.loads(__input[15:])
            assert isinstance(message, dict)
            query = message.get('text', '')
            files = message.get('files', [])
        else:
            query = __input
        __input = self._prompt.generate_prompt(query, llm_chat_history, tools)
        headers = {'Content-Type': 'application/json'}

        if isinstance(self, ServerModule):
            assert llm_chat_history is None and tools is None
            headers['Global-Parameters'] = encode_request(globals._data)
            data = encode_request((__input, kw))
        elif self.template_message:
            data = self._modify_parameters(copy.deepcopy(self.template_message), kw)
            assert 'inputs' in self.keys_name_handle
            data[self.keys_name_handle['inputs']] = __input
            if 'image' in self.keys_name_handle and files:
                data[self.keys_name_handle['image']] = files
        else:
            if len(kw) != 0: raise NotImplementedError(f'kwargs ({kw}) are not allowed in UrlModule')
            data = __input

        # context bug with httpx, so we use requests
        def _impl():
            with requests.post(self._url, json=data, stream=True, headers=headers) as r:
                if r.status_code == 200:
                    for chunk in r.iter_content(None):
                        try:
                            chunk = pickle.loads(codecs.decode(chunk, "base64"))
                        except Exception:
                            chunk = chunk.decode('utf-8')
                        yield self._prompt.get_response(self._extract_result_func(chunk))
                    globals._update(decode_request(r.headers.get('Global-Parameters'), dict()))
                else:
                    raise requests.RequestException('\n'.join([c.decode('utf-8') for c in r.iter_content(None)]))
        if self._stream:
            return _impl()
        else:
            for r in _impl(): pass
            return self._formatter.format(self._extract_and_format(r))

    def prompt(self, prompt=None):
        if prompt is None:
            self._prompt = EmptyPrompter()
        elif isinstance(prompt, PrompterBase):
            self._prompt = prompt
        elif isinstance(prompt, (str, dict)):
            self._prompt = ChatPrompter(prompt)
        return self

    def _extract_and_format(self, output: str) -> str:
        return output

    def formatter(self, format: FormatterBase = None):
        if isinstance(format, FormatterBase):
            self._formatter = format
        elif format is None:
            self._formatter = EmptyFormatter()
        else:
            raise TypeError("format must be a FormatterBase")
        return self

    def _modify_parameters(self, paras, kw):
        for key, value in paras.items():
            if key == self.keys_name_handle['inputs']:
                continue
            elif isinstance(value, dict):
                if key in kw:
                    assert set(kw[key].keys()).issubset(set(value.keys()))
                    value.update(kw.pop(key))
                for k in value.keys():
                    if k in kw: value[k] = kw.pop(k)
            else:
                if key in kw: paras[key] = kw.pop(key)
        return paras

    def set_default_parameters(self, **kw):
        self._modify_parameters(self.template_message, kw)

    def __repr__(self):
        return lazyllm.make_repr('Module', 'Url', name=self._module_name, url=self._url,
                                 stream=self._stream, return_trace=self._return_trace)


class ActionModule(ModuleBase):
    def __init__(self, *action, return_trace=False):
        super().__init__(return_trace=return_trace)
        if len(action) == 1 and isinstance(action, FlowBase): action = action[0]
        if isinstance(action, (tuple, list)):
            action = Pipeline(*action)
        assert isinstance(action, FlowBase), f'Invalid action type {type(action)}'
        self.action = action

    def forward(self, *args, **kw):
        return self.action(*args, **kw)

    @property
    def submodules(self):
        if isinstance(self.action, FlowBase):
            submodule = []
            self.action.for_each(lambda x: isinstance(x, ModuleBase), lambda x: submodule.append(x))
            return submodule
        return super().submodules

    def __repr__(self):
        return lazyllm.make_repr('Module', 'Action', subs=[repr(self.action)],
                                 name=self._module_name, return_trace=self._return_trace)


lazyllm.ReprRule.add_rule('Module', 'Action', 'Flow')

def light_reduce(cls):
    def rebuild(mid): return cls()._set_mid(mid)

    def _impl(self):
        assert self._get_deploy_tasks.flag, f'{cls.__name__[1:-4]} shoule be deployed before pickling to another process'
        if os.getenv('LAZYLLM_ON_CLOUDPICKLE', False) == 'ON': return rebuild, (self._module_id,)
        return super(cls, self).__reduce__()
    setattr(cls, '__reduce__', _impl)
    return cls

@light_reduce
class _ServerModuleImpl(ModuleBase):
    def __init__(self, m=None, pre=None, post=None, launcher=None, *, father=None):
        super().__init__()
        self._m = ActionModule(m) if isinstance(m, FlowBase) else m
        self._pre_func, self._post_func = pre, post
        self._launcher = launcher if launcher else launchers.remote(sync=False)
        self._set_url_f = father._set_url if father else None

    @lazyllm.once_wrapper
    def _get_deploy_tasks(self):
        if self._m is None: return None
        return Pipeline(
            lazyllm.deploy.RelayServer(func=self._m, pre_func=self._pre_func,
                                       post_func=self._post_func, launcher=self._launcher),
            self._set_url_f)


class ServerModule(UrlModule):
    def __init__(self, m, pre=None, post=None, stream=False, return_trace=False, launcher=None):
        assert stream is False or return_trace is False, 'Module with stream output has no trace'
        assert (post is None) or (stream is False), 'Stream cannot be true when post-action exists'
        super().__init__(url=None, stream=stream, return_trace=return_trace)
        self._set_template(
            copy.deepcopy(lazyllm.deploy.RelayServer.message_format),
            lazyllm.deploy.RelayServer.keys_name_handle,
            copy.deepcopy(lazyllm.deploy.RelayServer.default_headers),
        )
        self._impl = _ServerModuleImpl(m, pre, post, launcher, father=self)

    _url_id = property(lambda self: self._impl._module_id)

    def __repr__(self):
        return lazyllm.make_repr('Module', 'Server', subs=[repr(self._impl._m)], name=self._module_name,
                                 stream=self._stream, return_trace=self._return_trace)

@light_reduce
class _TrainableModuleImpl(ModuleBase):
    builder_keys = ['trainset', 'train_method', 'finetune_method', 'deploy_method', 'mode']

    def __init__(self, base_model='', target_path='', stream=False, train=None, finetune=None, deploy=None):
        super().__init__()
        # Fake base_model and target_path for dummy
        self._base_model = ModelManager(lazyllm.config['model_source']).download(base_model)
        self._target_path = target_path
        self._train, self._finetune, self._deploy = train, finetune, deploy
        self._stream = stream
        self._father = []

    def _add_father(self, father):
        if father not in self._father: self._father.append(father)

    def _get_args(self, arg_cls, disable=[]):
        args = getattr(self, f'_{arg_cls}_args', dict())
        if len(set(args.keys()).intersection(set(disable))) > 0:
            raise ValueError(f'Key `{", ".join(disable)}` can not be set in '
                             '{arg_cls}_args, please pass them from Module.__init__()')
        return args

    def _get_train_tasks(self):
        trainset_getf = lambda: lazyllm.package(self._trainset, None) \
            if isinstance(self._trainset, str) else self._trainset  # noqa E731
        if self._mode == 'train':
            args = self._get_args('train', disable=['base_model', 'target_path'])
            train = self._train(base_model=self._base_model, target_path=self._target_path, **args)
        elif self._mode == 'finetune':
            args = self._get_args('finetune', disable=['base_model', 'target_path'])
            train = self._finetune(base_model=self._base_model, target_path=self._target_path, **args)
        else:
            raise RuntimeError('mode must be train or finetune')
        return Pipeline(trainset_getf, train)

    @lazyllm.once_wrapper
    def _get_deploy_tasks(self):
        if self._deploy is None: return None

        target_path = self._target_path
        if os.path.basename(self._target_path) != 'merge':
            merge_path = os.path.join(self._target_path, 'merge')
            if os.path.exists(merge_path): target_path = merge_path

        if self._deploy is lazyllm.deploy.AutoDeploy:
            deployer = self._deploy(base_model=self._base_model, stream=self._stream, **self._deploy_args)
        else:
            deployer = self._deploy(stream=self._stream, **self._deploy_args)
        template = UrlTemplate(copy.deepcopy(deployer.message_format), deployer.keys_name_handle,
                               copy.deepcopy(deployer.default_headers))
        stop_words = ModelManager.get_model_prompt_keys(self._base_model).get('stop_words')

        for f in self._father:
            f._set_template(template, stop_words=stop_words)
            if hasattr(deployer.__class__, 'extract_result'):
                f._extract_result_func = deployer.__class__.extract_result

        return Pipeline(lambda *a: lazyllm.package(target_path, self._base_model), deployer,
                        lambda url: [f._set_url(url) for f in self._father])

    def _deploy_setter_hook(self):
        self._deploy_args = self._get_args('deploy', disable=['target_path'])


class TrainableModule(UrlModule):
    builder_keys = _TrainableModuleImpl.builder_keys

    def __init__(self, base_model: Option = '', target_path='', *, stream=False, return_trace=False):
        super().__init__(url=None, stream=stream, return_trace=return_trace)
        self._impl = _TrainableModuleImpl(base_model, target_path, stream,
                                          None, lazyllm.finetune.auto, lazyllm.deploy.auto)
        self._impl._add_father(self)
        self.prompt()

    base_model = property(lambda self: self._impl._base_model)
    target_path = property(lambda self: self._impl._target_path)
    _url_id = property(lambda self: self._impl._module_id)

    @property
    def series(self):
        return re.sub(r'\d+$', '', ModelManager.get_model_name(self.base_model).split('-')[0].upper())

    @property
    def type(self):
        return ModelManager.get_model_type(self.base_model).upper()

    # modify default value to ''
    def prompt(self, prompt=''):
        if self.base_model != '' and prompt == '' and ModelManager.get_model_type(self.base_model) != 'llm':
            prompt = None
        prompt = super(__class__, self).prompt(prompt)._prompt
        self._tools = getattr(prompt, "_tools", None)
        keys = ModelManager.get_model_prompt_keys(self.base_model)
        if keys:
            prompt._set_model_configs(**keys)
            for key in ["tool_start_token", "tool_args_token", "tool_end_token"]:
                if key in keys: setattr(self, f"_{key}", keys[key])
        return self

<<<<<<< HEAD
=======
    def _loads_str(self, text: str) -> Union[str, Dict]:
        try:
            ret = json.loads(text)
            return self._loads_str(ret) if isinstance(ret, str) else ret
        except Exception:
            LOG.error(f"{text} is not a valid json string.")
            return text

>>>>>>> 595cbac4
    def _parse_arguments_with_args_token(self, output: str) -> tuple[str, dict]:
        items = output.split(self._tool_args_token)
        func_name = items[0].strip()
        if len(items) == 1:
            return func_name.split(self._tool_end_token)[0].strip() if getattr(self, "_tool_end_token", None)\
                else func_name, {}
<<<<<<< HEAD
        arguments = (items[1].split(self._tool_end_token)[0].strip() if getattr(self, "_tool_end_token", None)
                     else items[1].strip())
        return func_name, arguments
=======
        args = (items[1].split(self._tool_end_token)[0].strip() if getattr(self, "_tool_end_token", None)
                else items[1].strip())
        return func_name, self._loads_str(args) if isinstance(args, str) else args
>>>>>>> 595cbac4

    def _parse_arguments_without_args_token(self, output: str) -> tuple[str, dict]:
        items = output.split(self._tool_end_token)[0] if getattr(self, "_tool_end_token", None) else output
        func_name = ""
<<<<<<< HEAD
        arguments = {}
        try:
            items = json.loads(items.strip())
            func_name = items.get('name', '')
            arguments = items.get("parameters", items.get("arguments", {}))
        except Exception:
            LOG.error(f"tool calls info {items} parse error")

        return func_name, arguments

    def _parse_arguments_with_tools(self, output: Dict[str, Any], tools: List[str]) -> bool:
        func_name = ''
        arguments = {}
=======
        args = {}
        try:
            items = json.loads(items.strip())
            func_name = items.get('name', '')
            args = items.get("parameters", items.get("arguments", {}))
        except Exception:
            LOG.error(f"tool calls info {items} parse error")

        return func_name, self._loads_str(args) if isinstance(args, str) else args

    def _parse_arguments_with_tools(self, output: Dict[str, Any], tools: List[str]) -> bool:
        func_name = ''
        args = {}
>>>>>>> 595cbac4
        is_tc = False
        tc = {}
        if output.get('name', '') in tools:
            is_tc = True
            func_name = output.get('name', '')
<<<<<<< HEAD
            arguments = output.get("parameters", output.get("arguments", {}))
            tc = {'name': func_name, 'arguments': arguments}
=======
            args = output.get("parameters", output.get("arguments", {}))
            tc = {'name': func_name, 'arguments': self._loads_str(args) if isinstance(args, str) else args}
>>>>>>> 595cbac4
            return is_tc, tc
        return is_tc, tc

    def _parse_tool_start_token(self, output: str) -> tuple[str, List[Dict]]:
        tool_calls = []
        segs = output.split(self._tool_start_token)
        content = segs[0]
        for seg in segs[1:]:
            func_name, arguments = self._parse_arguments_with_args_token(seg.strip())\
                if getattr(self, "_tool_args_token", None)\
                else self._parse_arguments_without_args_token(seg.strip())
            if func_name:
                tool_calls.append({"name": func_name, "arguments": arguments})

        return content, tool_calls

    def _parse_tools(self, output: str) -> tuple[str, List[Dict]]:
        tool_calls = []
        tools = {tool['function']['name'] for tool in self._tools}
        lines = output.strip().split("\n")
        content = []
        is_tool_call = False
        for idx, line in enumerate(lines):
            if line.startswith("{") and idx > 0:
                func_name = lines[idx - 1].strip()
                if func_name in tools:
                    is_tool_call = True
                    if func_name == content[-1].strip():
                        content.pop()
                    arguments = "\n".join(lines[idx:]).strip()
                    tool_calls.append({'name': func_name, "arguments": arguments})
                    continue
            if "{" in line and 'name' in line:
                try:
                    items = json.loads(line.strip())
                    items = [items] if isinstance(items, dict) else items
                    if isinstance(items, list):
                        for item in items:
                            is_tool_call, tc = self._parse_arguments_with_tools(item, tools)
                            if is_tool_call:
                                tool_calls.append(tc)
                except Exception:
                    LOG.error(f"tool calls info {line} parse error")
            if not is_tool_call:
                content.append(line)
        content = "\n".join(content) if len(content) > 0 else ''
        return content, tool_calls

    def _extract_tool_calls(self, output: str) -> tuple[str, List[Dict]]:
        tool_calls = []
        content = ''
        if getattr(self, "_tool_start_token", None) and self._tool_start_token in output:
            content, tool_calls = self._parse_tool_start_token(output)
        elif self._tools:
            content, tool_calls = self._parse_tools(output)
        else:
            content = output

        return content, tool_calls

    def _build_response(self, content: str, tool_calls: List[Dict[str, str]]) -> str:
        tc = [{'id': str(uuid.uuid4().hex), 'type': 'function', 'function': tool_call} for tool_call in tool_calls]
        if content and tc:
            return globals["tool_delimiter"].join([content, json.dumps(tc, ensure_ascii=False)])
        elif not content and tc:
            return globals["tool_delimiter"] + json.dumps(tc, ensure_ascii=False)
        else:
            return content

    def _extract_and_format(self, output: str) -> str:
        """
        1.extract tool calls information;
            a. If 'tool_start_token' exists, the boundary of tool_calls can be found according to 'tool_start_token',
               and then the function name and arguments of tool_calls can be extracted according to 'tool_args_token'
               and 'tool_end_token'.
            b. If 'tool_start_token' does not exist, the text is segmented using '\n' according to the incoming tools
               information, and then processed according to the rules.
        """
        content, tool_calls = self._extract_tool_calls(output)
        return self._build_response(content, tool_calls)

    def __repr__(self):
        return lazyllm.make_repr('Module', 'Trainable', mode=self._impl._mode, basemodel=self.base_model,
                                 target=self.target_path, name=self._module_name,
                                 stream=self._stream, return_trace=self._return_trace)

    def __getattr__(self, key):
        if key in self.__class__.builder_keys:
            return functools.partial(getattr(self._impl, key), _return_value=self)
        raise AttributeError(f'{__class__} object has no attribute {key}')

    def share(self, prompt=None, format=None):
        new = copy.copy(self)
        new._set_mid()
        if prompt is not None: new.prompt(prompt)
        if format is not None: new.formatter(format)
        new._impl._add_father(new)
        return new

class Module(object):
    # modules(list of modules) -> ActionModule
    # action(lazyllm.flow) -> ActionModule
    # url(str) -> UrlModule
    # base_model(str) & target_path(str)-> TrainableModule
    def __new__(self, *args, **kw):
        if len(args) >= 1 and isinstance(args[0], Module):
            return ActionModule(*args)
        elif len(args) == 1 and isinstance(args[0], list) and isinstance(args[0][0], Module):
            return ActionModule(*args[0])
        elif len(args) == 0 and 'modules' in kw:
            return ActionModule(kw['modules'])
        elif len(args) == 1 and isinstance(args[0], FlowBase):
            return ActionModule(args[0])
        elif len(args) == 0 and 'action' in kw:
            return ActionModule(kw['modules'])
        elif len(args) == 1 and isinstance(args[0], str):
            return UrlModule(url=args[0])
        elif len(args) == 0 and 'url' in kw:
            return UrlModule(url=kw['url'])
        elif ...:
            return TrainableModule()

    @classmethod
    def action(cls, *args, **kw): return ActionModule(*args, **kw)
    @classmethod
    def url(cls, *args, **kw): return UrlModule(*args, **kw)
    @classmethod
    def trainable(cls, *args, **kw): return TrainableModule(*args, **kw)


class ModuleRegistryBase(ModuleBase, metaclass=lazyllm.LazyLLMRegisterMetaClass):
    __reg_overwrite__ = 'forward'


register = lazyllm.Register(ModuleRegistryBase, ['forward'])<|MERGE_RESOLUTION|>--- conflicted
+++ resolved
@@ -9,11 +9,7 @@
 import inspect
 import functools
 from concurrent.futures import ThreadPoolExecutor
-<<<<<<< HEAD
-from typing import Dict, List, Any
-=======
 from typing import Dict, List, Any, Union
->>>>>>> 595cbac4
 
 import lazyllm
 from lazyllm import FlatList, Option, launchers, LOG, package, kwargs, encode_request, decode_request, globals
@@ -520,8 +516,6 @@
                 if key in keys: setattr(self, f"_{key}", keys[key])
         return self
 
-<<<<<<< HEAD
-=======
     def _loads_str(self, text: str) -> Union[str, Dict]:
         try:
             ret = json.loads(text)
@@ -530,41 +524,19 @@
             LOG.error(f"{text} is not a valid json string.")
             return text
 
->>>>>>> 595cbac4
     def _parse_arguments_with_args_token(self, output: str) -> tuple[str, dict]:
         items = output.split(self._tool_args_token)
         func_name = items[0].strip()
         if len(items) == 1:
             return func_name.split(self._tool_end_token)[0].strip() if getattr(self, "_tool_end_token", None)\
                 else func_name, {}
-<<<<<<< HEAD
-        arguments = (items[1].split(self._tool_end_token)[0].strip() if getattr(self, "_tool_end_token", None)
-                     else items[1].strip())
-        return func_name, arguments
-=======
         args = (items[1].split(self._tool_end_token)[0].strip() if getattr(self, "_tool_end_token", None)
                 else items[1].strip())
         return func_name, self._loads_str(args) if isinstance(args, str) else args
->>>>>>> 595cbac4
 
     def _parse_arguments_without_args_token(self, output: str) -> tuple[str, dict]:
         items = output.split(self._tool_end_token)[0] if getattr(self, "_tool_end_token", None) else output
         func_name = ""
-<<<<<<< HEAD
-        arguments = {}
-        try:
-            items = json.loads(items.strip())
-            func_name = items.get('name', '')
-            arguments = items.get("parameters", items.get("arguments", {}))
-        except Exception:
-            LOG.error(f"tool calls info {items} parse error")
-
-        return func_name, arguments
-
-    def _parse_arguments_with_tools(self, output: Dict[str, Any], tools: List[str]) -> bool:
-        func_name = ''
-        arguments = {}
-=======
         args = {}
         try:
             items = json.loads(items.strip())
@@ -578,19 +550,13 @@
     def _parse_arguments_with_tools(self, output: Dict[str, Any], tools: List[str]) -> bool:
         func_name = ''
         args = {}
->>>>>>> 595cbac4
         is_tc = False
         tc = {}
         if output.get('name', '') in tools:
             is_tc = True
             func_name = output.get('name', '')
-<<<<<<< HEAD
-            arguments = output.get("parameters", output.get("arguments", {}))
-            tc = {'name': func_name, 'arguments': arguments}
-=======
             args = output.get("parameters", output.get("arguments", {}))
             tc = {'name': func_name, 'arguments': self._loads_str(args) if isinstance(args, str) else args}
->>>>>>> 595cbac4
             return is_tc, tc
         return is_tc, tc
 
