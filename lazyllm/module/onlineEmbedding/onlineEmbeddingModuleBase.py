--- conflicted
+++ resolved
@@ -32,16 +32,10 @@
             "Authorization": f"Bearer {self._api_key}"
         }
 
-<<<<<<< HEAD
     def forward(self, input: Union[List, str], **kwargs) -> List[float]:
         data = self._encapsulated_data(input, **kwargs)
-        with requests.post(self._embed_url, json=data, headers=self._headers) as r:
-=======
-    def forward(self, text: str, **kwargs) -> List[float]:
-        data = self._encapsulated_data(text, **kwargs)
         proxies = {'http': None, 'https': None} if self.NO_PROXY else None
         with requests.post(self._embed_url, json=data, headers=self._headers, proxies=proxies) as r:
->>>>>>> d670547c
             if r.status_code == 200:
                 return self._parse_response(r.json())
             else:
