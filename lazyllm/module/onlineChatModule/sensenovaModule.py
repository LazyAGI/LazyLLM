import json
import os
import requests
from typing import Tuple
import uuid
import lazyllm
from .onlineChatModuleBase import OnlineChatModuleBase
from .fileHandler import FileHandlerBase

class SenseNovaModule(OnlineChatModuleBase, FileHandlerBase):
    TRAINABLE_MODEL_LIST = ["nova-ptc-s-v2"]

    def __init__(self,
                 base_url="https://api.sensenova.cn/v1/llm",
                 model="SenseChat-5",
                 stream=True,
                 return_trace=False,
                 **kwargs):
        OnlineChatModuleBase.__init__(self,
                                      model_type=__class__.__name__,
                                      api_key=SenseNovaModule.encode_jwt_token(lazyllm.config['sensenova_ak'],
                                                                               lazyllm.config['sensenova_sk']),
                                      base_url=base_url,
                                      model_name=model,
                                      stream=stream,
                                      trainable_models=SenseNovaModule.TRAINABLE_MODEL_LIST,
                                      return_trace=return_trace,
                                      **kwargs)
        FileHandlerBase.__init__(self)
        self._deploy_paramters = None

    def _get_system_prompt(self):
        return "You are an AI assistant, developed by SenseTime and released in 2023."

    @staticmethod
    def encode_jwt_token(ak: str, sk: str) -> str:
        headers = {
            "alg": "HS256",
            "typ": "JWT"
        }
        import time
        payload = {
            "iss": ak,
            # Fill in the expected effective time, which represents the current time +24 hours
            "exp": int(time.time()) + 86400,
            # Fill in the desired effective time starting point, which represents the current time
            "nbf": int(time.time())
        }
        import jwt
        token = jwt.encode(payload, sk, headers=headers)
        return token

    def _set_chat_url(self):
        self._url = os.path.join(self._base_url, 'chat-completions')

    def _parse_response_stream(self, response: str) -> str:
        chunk = response.decode('utf-8')[5:]
        if "[DONE]" in chunk:
            return "[DONE]"
        else:
            try:
                chunk = json.loads(chunk)["data"]
                content = chunk['choices'][0]['delta']
                role = chunk['choices'][0].pop("role")
                chunk['choices'][0]['delta'] = {"content": content, "role": role}
                if "tool_calls" in chunk["choices"][0]:
                    tool_calls = chunk["choices"][0].pop("tool_calls")
                    chunk["choices"][0]["delta"]["tool_calls"] = tool_calls
                chunk["model"] = self._model_name
                return self._synthetic_output(chunk)
            except Exception as e:
                lazyllm.LOG.error(e)
                return ""

    def _parse_response_non_stream(self, response: str) -> str:
        try:
            resp = json.loads(response)['data']
<<<<<<< HEAD
            content = resp['choices'][0].get('message', '')
            msg = {"role": resp['choices'][0].pop("role"), "content": content}
            resp["choices"][0]["message"] = msg
            if "tool_calls" in resp["choices"][0]:
                tool_calls = resp["choices"][0].pop("tool_calls")
                resp["choices"][0]["message"]["tool_calls"] = tool_calls
            resp["model"] = self._model_name
            return self._synthetic_output(resp)
=======
            content = resp["choices"][0].get("message", "")
            msg = {"role": resp['choices'][0].pop("role"), "content": content}
            resp['choices'][0]['message'] = msg
            if 'tool_calls' in resp['choices'][0]:
                tool_calls = resp['choices'][0].pop("tool_calls")
                resp['choices'][0]['message']['tool_calls'] = tool_calls
            resp['model'] = self._model_name
            return resp["choices"][0]
>>>>>>> 0bbdbb1c
        except Exception as e:
            lazyllm.LOG.error(e)
            return ""

    def _convert_file_format(self, filepath: str) -> None:
        with open(filepath, 'r', encoding='utf-8') as fr:
            dataset = [json.loads(line) for line in fr]

        json_strs = []
        for ex in dataset:
            lineEx = []
            messages = ex.get("messages", [])
            for message in messages:
                role = message.get("role", "")
                content = message.get("content", "")
                if role in ["system", "knowledge", "user", "assistant"]:
                    lineEx.append({"role": role, "content": content})
            json_strs.append(json.dumps(lineEx, ensure_ascii=False))

        return "\n".join(json_strs)

    def _upload_train_file(self, train_file):
        headers = {
            "Authorization": "Bearer " + self._api_key
        }
        url = self._train_parameters.get("upload_url", "https://file.sensenova.cn/v1/files")
        self.get_finetune_data(train_file)
        file_object = {
            # The correct format should be to pass in a tuple in the format of:
            # (<fileName>, <fileObject>, <Content-Type>),
            # where fileObject refers to the specific value.

            "description": (None, "train_file", None),
            "scheme": (None, "FINE_TUNE_2", None),
            "file": (os.path.basename(train_file), self._dataHandler, "application/json")
        }

        train_file_id = None
        with requests.post(url, headers=headers, files=file_object) as r:
            if r.status_code != 200:
                raise requests.RequestException(r.text)

            train_file_id = r.json()["id"]
            # delete temporary training file
            self._dataHandler.close()
            lazyllm.LOG.info(f"train file id: {train_file_id}")

        def _create_finetuning_dataset(description, files):
            url = os.path.join(self._base_url, "fine-tune/datasets")
            headers = {
                "Content-Type": "application/json",
                "Authorization": f"Bearer {self._api_key}",
            }
            data = {
                "description": description,
                "files": files
            }
            with requests.post(url, headers=headers, json=data) as r:
                if r.status_code != 200:
                    raise requests.RequestException('\n'.join([c.decode('utf-8') for c in r.iter_content(None)]))

                dataset_id = r.json()["dataset"]["id"]
                status = r.json()["dataset"]["status"]
                import time
                url = url + f"/{dataset_id}"
                while status.lower() != "ready":
                    try:
                        time.sleep(10)
                        with requests.get(url, headers=headers) as r:
                            if r.status_code != 200:
                                raise requests.RequestException(r.text)

                            dataset_id = r.json()["dataset"]["id"]
                            status = r.json()["dataset"]["status"]
                    except Exception as e:
                        lazyllm.LOG.error(f"error: {e}")
                        raise ValueError(f"created datasets {dataset_id} failed")
                return dataset_id

        return _create_finetuning_dataset("fine-tuning dataset", [train_file_id])

    def _create_finetuning_job(self, train_model, train_file_id, **kw) -> Tuple[str, str]:
        url = os.path.join(self._base_url, "fine-tunes")
        headers = {
            "Content-Type": "application/json",
            "Authorization": f"Bearer {self._api_key}",
        }
        data = {
            "model": train_model,
            "training_file": train_file_id,
            "suffix": kw.get("suffix", "ft-" + str(uuid.uuid4().hex))
        }
        if "training_parameters" in kw.keys():
            data.update(kw["training_parameters"])

        with requests.post(url, headers=headers, json=data) as r:
            if r.status_code != 200:
                raise requests.RequestException(r.text)

            fine_tuning_job_id = r.json()["job"]["id"]
            status = r.json()["job"]["status"]
            return (fine_tuning_job_id, status)

    def _query_finetuning_job(self, fine_tuning_job_id) -> Tuple[str, str]:
        fine_tune_url = os.path.join(self._base_url, f"fine-tunes/{fine_tuning_job_id}")
        headers = {
            "Content-Type": "application/json",
            "Authorization": f"Bearer {self._api_key}"
        }
        with requests.get(fine_tune_url, headers=headers) as r:
            if r.status_code != 200:
                raise requests.RequestException('\n'.join([c.decode('utf-8') for c in r.iter_content(None)]))

            status = r.json()["job"]['status']
            fine_tuned_model = None
            if status.lower() == "succeeded":
                fine_tuned_model = r.json()["job"]["fine_tuned_model"]
            return (fine_tuned_model, status)

    def set_deploy_parameters(self, **kw):
        self._deploy_paramters = kw

    def _create_deployment(self) -> Tuple[str, str]:
        url = os.path.join(self._base_url, "fine-tune/servings")
        headers = {
            "Content-Type": "application/json",
            "Authorization": f"Bearer {self._api_key}",
        }
        data = {
            "model": self._model_name,
            "config": {
                "run_time": 0
            }
        }
        if self._deploy_paramters and len(self._deploy_paramters) > 0:
            data.update(self._deploy_paramters)

        with requests.post(url, headers=headers, json=data) as r:
            if r.status_code != 200:
                raise requests.RequestException('\n'.join([c.decode('utf-8') for c in r.iter_content(None)]))

            fine_tuning_job_id = r.json()["job"]["id"]
            status = r.json()["job"]["status"]
            return (fine_tuning_job_id, status)

    def _query_deployment(self, deployment_id) -> str:
        fine_tune_url = os.path.join(self._base_url, f"fine-tune/servings/{deployment_id}")
        headers = {
            "Content-Type": "application/json",
            "Authorization": f"Bearer {self._api_key}"
        }
        with requests.get(fine_tune_url, headers=headers) as r:
            if r.status_code != 200:
                raise requests.RequestException('\n'.join([c.decode('utf-8') for c in r.iter_content(None)]))

            status = r.json()["job"]['status']
            return status<|MERGE_RESOLUTION|>--- conflicted
+++ resolved
@@ -75,7 +75,6 @@
     def _parse_response_non_stream(self, response: str) -> str:
         try:
             resp = json.loads(response)['data']
-<<<<<<< HEAD
             content = resp['choices'][0].get('message', '')
             msg = {"role": resp['choices'][0].pop("role"), "content": content}
             resp["choices"][0]["message"] = msg
@@ -84,16 +83,6 @@
                 resp["choices"][0]["message"]["tool_calls"] = tool_calls
             resp["model"] = self._model_name
             return self._synthetic_output(resp)
-=======
-            content = resp["choices"][0].get("message", "")
-            msg = {"role": resp['choices'][0].pop("role"), "content": content}
-            resp['choices'][0]['message'] = msg
-            if 'tool_calls' in resp['choices'][0]:
-                tool_calls = resp['choices'][0].pop("tool_calls")
-                resp['choices'][0]['message']['tool_calls'] = tool_calls
-            resp['model'] = self._model_name
-            return resp["choices"][0]
->>>>>>> 0bbdbb1c
         except Exception as e:
             lazyllm.LOG.error(e)
             return ""
