import json
import os
import requests
<<<<<<< HEAD
from typing import Tuple
from urllib.parse import urljoin
=======
from typing import Tuple, List
>>>>>>> 044814fd
import lazyllm
from .onlineChatModuleBase import OnlineChatModuleBase
from .fileHandler import FileHandlerBase

class QwenModule(OnlineChatModuleBase, FileHandlerBase):
    """
    #TODO: The Qianwen model has been finetuned and deployed successfully,
           but it is not compatible with the OpenAI interface and can only
           be accessed through the Dashscope SDK.
    """
    TRAINABLE_MODEL_LIST = ["qwen-turbo", "qwen-7b-chat", "qwen-72b-chat"]

    def __init__(self,
                 base_url: str = "https://dashscope.aliyuncs.com",
                 model: str = "qwen-plus",
                 api_key: str = None,
                 stream: bool = True,
                 return_trace: bool = False,
                 **kwargs):
        OnlineChatModuleBase.__init__(self,
                                      model_series="QWEN",
                                      api_key=api_key or lazyllm.config['qwen_api_key'],
                                      base_url=base_url,
                                      model_name=model,
                                      stream=stream,
                                      trainable_models=QwenModule.TRAINABLE_MODEL_LIST,
                                      return_trace=return_trace,
                                      **kwargs)
        FileHandlerBase.__init__(self)
        self._deploy_paramters = dict()
        if stream:
            self._model_optional_params['incremental_output'] = True
        self.default_train_data = {
            "model": "qwen-turbo",
            "training_file_ids": None,
            "validation_file_ids": None,
            "training_type": "efficient_sft",  # sft or efficient_sft
            "hyper_parameters": {
                "n_epochs": 1,
                "batch_size": 16,
                "learning_rate": "1.6e-5",
                "split": 0.9,
                "warmup_ratio": 0.0,
                "eval_steps": 1,
                "lr_scheduler_type": "linear",
                "max_length": 2048,
                "lora_rank": 8,
                "lora_alpha": 32,
                "lora_dropout": 0.1,
            }
        }
        self.fine_tuning_job_id = None

    def _get_system_prompt(self):
        return ("You are a large-scale language model from Alibaba Cloud, "
                "your name is Tongyi Qianwen, and you are a useful assistant.")

    def _set_chat_url(self):
        self._url = urljoin(self._base_url, 'compatible-mode/v1/chat/completions')

    # def _set_chat_sft_url(self):
    #     self._url = os.path.join(self._base_url, )

    def _convert_file_format(self, filepath: str) -> None:
        with open(filepath, 'r', encoding='utf-8') as fr:
            dataset = [json.loads(line) for line in fr]

        json_strs = []
        for ex in dataset:
            lineEx = {"messages": []}
            messages = ex.get("messages", [])
            for message in messages:
                role = message.get("role", "")
                content = message.get("content", "")
                if role in ["system", "user", "assistant"]:
                    lineEx["messages"].append({"role": role, "content": content})
            json_strs.append(json.dumps(lineEx, ensure_ascii=False))

        return "\n".join(json_strs)

    def _upload_train_file(self, train_file):
        headers = {
            "Authorization": "Bearer " + self._api_key
        }

        url = urljoin(self._base_url, "api/v1/files")

        self.get_finetune_data(train_file)

        file_object = {
            # The correct format should be to pass in a tuple in the format of:
            # (<fileName>, <fileObject>, <Content-Type>),
            # where fileObject refers to the specific value.
            "files": (os.path.basename(train_file), self._dataHandler, "application/json"),
            "descriptions": (None, "training file", None)
        }

        with requests.post(url, headers=headers, files=file_object) as r:
            if r.status_code != 200:
                raise requests.RequestException('\n'.join([c.decode('utf-8') for c in r.iter_content(None)]))

            if "data" not in r.json().keys():
                raise ValueError("No data found in response")
            if "uploaded_files" not in r.json()["data"].keys():
                raise ValueError("No uploaded_files found in response")
            # delete temporary training file
            self._dataHandler.close()
            return r.json()['data']['uploaded_files'][0]["file_id"]

    def _update_kw(self, data, normal_config):
        current_train_data = self.default_train_data.copy()
        current_train_data.update(data)

        current_train_data["hyper_parameters"]["n_epochs"] = normal_config["num_epochs"]
        current_train_data["hyper_parameters"]["learning_rate"] = str(normal_config["learning_rate"])
        current_train_data["hyper_parameters"]["lr_scheduler_type"] = normal_config["lr_scheduler_type"]
        current_train_data["hyper_parameters"]["batch_size"] = normal_config["batch_size"]
        current_train_data["hyper_parameters"]["max_length"] = normal_config["cutoff_len"]
        current_train_data["hyper_parameters"]["lora_rank"] = normal_config["lora_r"]
        current_train_data["hyper_parameters"]["lora_alpha"] = normal_config["lora_alpha"]

        return current_train_data

    def _create_finetuning_job(self, train_model, train_file_id, **kw) -> Tuple[str, str]:
        url = urljoin(self._base_url, "api/v1/fine-tunes")
        headers = {
            "Content-Type": "application/json",
            "Authorization": f"Bearer {self._api_key}",
        }
        data = {
            "model": train_model,
            "training_file_ids": [train_file_id]
        }
        if "training_parameters" in kw.keys():
            data.update(kw["training_parameters"])
        elif 'finetuning_type' in kw:
            data = self._update_kw(data, kw)

        with requests.post(url, headers=headers, json=data) as r:
            if r.status_code != 200:
                raise requests.RequestException('\n'.join([c.decode('utf-8') for c in r.iter_content(None)]))

            fine_tuning_job_id = r.json()["output"]["job_id"]
            self.fine_tuning_job_id = fine_tuning_job_id
            status = r.json()["output"]["status"]
            return (fine_tuning_job_id, status)

<<<<<<< HEAD
    def _query_finetuning_job(self, fine_tuning_job_id) -> Tuple[str, str]:
        fine_tune_url = urljoin(self._base_url, f"api/v1/fine-tunes/{fine_tuning_job_id}")
=======
    def _cancel_finetuning_job(self, fine_tuning_job_id=None):
        if not fine_tuning_job_id and not self.fine_tuning_job_id:
            return 'Invalid'
        job_id = fine_tuning_job_id if fine_tuning_job_id else self.fine_tuning_job_id
        fine_tune_url = os.path.join(self._base_url, f"api/v1/fine-tunes/{job_id}/cancel")
        headers = {
            "Authorization": f"Bearer {self._api_key}",
            "Content-Type": "application/json"
        }
        with requests.post(fine_tune_url, headers=headers) as r:
            if r.status_code != 200:
                raise requests.RequestException('\n'.join([c.decode('utf-8') for c in r.iter_content(None)]))
        status = r.json()['output']['status']
        if status == 'success':
            return 'Cancelled'
        else:
            return f'JOB {job_id} status: {status}'

    def _query_finetuned_jobs(self):
        fine_tune_url = os.path.join(self._base_url, "api/v1/fine-tunes")
        headers = {
            "Authorization": f"Bearer {self._api_key}",
            "Content-Type": "application/json"
        }
        with requests.get(fine_tune_url, headers=headers) as r:
            if r.status_code != 200:
                raise requests.RequestException('\n'.join([c.decode('utf-8') for c in r.iter_content(None)]))
        return r.json()

    def _get_finetuned_model_names(self) -> Tuple[List[Tuple[str, str]], List[Tuple[str, str]]]:
        model_data = self._query_finetuned_jobs()
        res = list()
        if 'jobs' not in model_data['output']:
            return res
        for model in model_data['output']['jobs']:
            status = self._status_mapping(model['status'])
            if status == 'Done':
                model_id = model['finetuned_output']
            else:
                model_id = model['model'] + '-' + model['job_id']
            res.append([model['job_id'], model_id, status])
        return res

    def _status_mapping(self, status):
        if status == 'SUCCEEDED':
            return 'Done'
        elif status == 'FAILED':
            return 'Failed'
        elif status in ('CANCELING', 'CANCELED'):
            return 'Cancelled'
        elif status == 'RUNNING':
            return 'Running'
        else:  # PENDING, QUEUING
            return 'Pending'

    def _query_job_status(self, fine_tuning_job_id=None):
        if not fine_tuning_job_id and not self.fine_tuning_job_id:
            raise RuntimeError("No job ID specified. Please ensure that a valid 'fine_tuning_job_id' is "
                               "provided as an argument or started a training job.")
        job_id = fine_tuning_job_id if fine_tuning_job_id else self.fine_tuning_job_id
        _, status = self._query_finetuning_job(job_id)
        return self._status_mapping(status)

    def _get_log(self, fine_tuning_job_id=None):
        if not fine_tuning_job_id and not self.fine_tuning_job_id:
            raise RuntimeError("No job ID specified. Please ensure that a valid 'fine_tuning_job_id' is "
                               "provided as an argument or started a training job.")
        job_id = fine_tuning_job_id if fine_tuning_job_id else self.fine_tuning_job_id
        fine_tune_url = os.path.join(self._base_url, f"api/v1/fine-tunes/{job_id}/logs")
        headers = {
            "Authorization": f"Bearer {self._api_key}",
            "Content-Type": "application/json"
        }
        with requests.get(fine_tune_url, headers=headers) as r:
            if r.status_code != 200:
                raise requests.RequestException('\n'.join([c.decode('utf-8') for c in r.iter_content(None)]))
        return job_id, r.json()

    def _get_curr_job_model_id(self):
        if not self.fine_tuning_job_id:
            return None, None
        model_id, _ = self._query_finetuning_job(self.fine_tuning_job_id)
        return self.fine_tuning_job_id, model_id

    def _query_finetuning_job_info(self, fine_tuning_job_id):
        fine_tune_url = os.path.join(self._base_url, f"api/v1/fine-tunes/{fine_tuning_job_id}")
>>>>>>> 044814fd
        headers = {
            "Authorization": f"Bearer {self._api_key}",
            "Content-Type": "application/json"
        }
        with requests.get(fine_tune_url, headers=headers) as r:
            if r.status_code != 200:
                raise requests.RequestException('\n'.join([c.decode('utf-8') for c in r.iter_content(None)]))
        return r.json()['output']

    def _query_finetuning_job(self, fine_tuning_job_id) -> Tuple[str, str]:
        info = self._query_finetuning_job_info(fine_tuning_job_id)
        status = info['status']
        # QWen only status == 'SUCCEEDED' can have `finetuned_output`
        if 'finetuned_output' in info:
            fine_tuned_model = info["finetuned_output"]
        else:
            fine_tuned_model = info["model"] + '-' + info["job_id"]
        return (fine_tuned_model, status)

    def _query_finetuning_cost(self, fine_tuning_job_id):
        info = self._query_finetuning_job_info(fine_tuning_job_id)
        if 'usage' in info and info['usage']:
            return info['usage']
        else:
            return None

    def set_deploy_parameters(self, **kw):
        self._deploy_paramters = kw

    def _create_deployment(self) -> Tuple[str, str]:
        url = urljoin(self._base_url, "api/v1/deployments")
        headers = {
            "Content-Type": "application/json",
            "Authorization": f"Bearer {self._api_key}",
        }
        data = {
            "model_name": self._model_name,
            "capacity": self._deploy_paramters.get("capcity", 2)
        }
        if self._deploy_paramters and len(self._deploy_paramters) > 0:
            data.update(self._deploy_paramters)

        with requests.post(url, headers=headers, json=data) as r:
            if r.status_code != 200:
                raise requests.RequestException('\n'.join([c.decode('utf-8') for c in r.iter_content(None)]))

            deployment_id = r.json()["output"]["deployed_model"]
            status = r.json()["output"]["status"]
            return (deployment_id, status)

    def _query_deployment(self, deployment_id) -> str:
        fine_tune_url = urljoin(self._base_url, f"api/v1/deployments/{deployment_id}")
        headers = {
            "Content-Type": "application/json",
            "Authorization": f"Bearer {self._api_key}"
        }
        with requests.get(fine_tune_url, headers=headers) as r:
            if r.status_code != 200:
                raise requests.RequestException('\n'.join([c.decode('utf-8') for c in r.iter_content(None)]))

            status = r.json()["output"]['status']
            return status<|MERGE_RESOLUTION|>--- conflicted
+++ resolved
@@ -1,12 +1,8 @@
 import json
 import os
 import requests
-<<<<<<< HEAD
-from typing import Tuple
+from typing import Tuple, List
 from urllib.parse import urljoin
-=======
-from typing import Tuple, List
->>>>>>> 044814fd
 import lazyllm
 from .onlineChatModuleBase import OnlineChatModuleBase
 from .fileHandler import FileHandlerBase
@@ -65,7 +61,7 @@
                 "your name is Tongyi Qianwen, and you are a useful assistant.")
 
     def _set_chat_url(self):
-        self._url = urljoin(self._base_url, 'compatible-mode/v1/chat/completions')
+        self._url = os.path.join(self._base_url, 'compatible-mode/v1/chat/completions')
 
     # def _set_chat_sft_url(self):
     #     self._url = os.path.join(self._base_url, )
@@ -154,10 +150,6 @@
             status = r.json()["output"]["status"]
             return (fine_tuning_job_id, status)
 
-<<<<<<< HEAD
-    def _query_finetuning_job(self, fine_tuning_job_id) -> Tuple[str, str]:
-        fine_tune_url = urljoin(self._base_url, f"api/v1/fine-tunes/{fine_tuning_job_id}")
-=======
     def _cancel_finetuning_job(self, fine_tuning_job_id=None):
         if not fine_tuning_job_id and not self.fine_tuning_job_id:
             return 'Invalid'
@@ -244,7 +236,6 @@
 
     def _query_finetuning_job_info(self, fine_tuning_job_id):
         fine_tune_url = os.path.join(self._base_url, f"api/v1/fine-tunes/{fine_tuning_job_id}")
->>>>>>> 044814fd
         headers = {
             "Authorization": f"Bearer {self._api_key}",
             "Content-Type": "application/json"
