--- conflicted
+++ resolved
@@ -39,12 +39,9 @@
                  model_name: str,
                  stream: Union[bool, Dict[str, str]],
                  return_trace: bool = False,
-<<<<<<< HEAD
                  vlm_models: List[str] = None,
                  skip_auth: bool = False,
                  static_params: StaticParams = {},
-=======
->>>>>>> d670547c
                  **kwargs):
         super().__init__(return_trace=return_trace)
         self._model_series = model_series
