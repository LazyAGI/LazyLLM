--- conflicted
+++ resolved
@@ -1,8 +1,5 @@
-<<<<<<< HEAD
 import copy
-=======
 from itertools import groupby
->>>>>>> 6addbade
 import json
 import os
 import requests
