import re
import time
import requests
import pickle
import codecs
from typing import Callable, Dict, List, Union, Optional, Tuple
import copy
from dataclasses import dataclass

import lazyllm
from lazyllm import launchers, LOG, package, encode_request, globals, is_valid_url, LazyLLMLaunchersBase
from ..components.formatter import FormatterBase, EmptyFormatter, decode_query_with_filepaths
from ..components.formatter.formatterbase import LAZYLLM_QUERY_PREFIX, _lazyllm_get_file_list
from ..components.prompter import PrompterBase, ChatPrompter, EmptyPrompter
from ..flow import FlowBase, Pipeline
from ..client import get_redis, redis_client
from urllib.parse import urljoin
from .utils import light_reduce
from .module import ModuleBase, ActionModule


class LLMBase(ModuleBase):
    def __init__(self, stream: Union[bool, Dict[str, str]] = False, return_trace: bool = False,
                 init_prompt: bool = True):
        super().__init__(return_trace=return_trace)
        self._stream = stream
        if init_prompt: self.prompt()
        __class__.formatter(self)

    def _get_files(self, input, lazyllm_files):
        if isinstance(input, package):
            assert not lazyllm_files, 'Duplicate `files` argument provided by args and kwargs'
            input, lazyllm_files = input
        if isinstance(input, str) and input.startswith(LAZYLLM_QUERY_PREFIX):
            assert not lazyllm_files, 'Argument `files` is already provided by query'
            deinput = decode_query_with_filepaths(input)
            assert isinstance(deinput, dict), "decode_query_with_filepaths must return a dict."
            input, files = deinput['query'], deinput['files']
        else:
            files = _lazyllm_get_file_list(lazyllm_files) if lazyllm_files else []
        return input, files

    def prompt(self, prompt: Optional[str] = None, history: Optional[List[List[str]]] = None):
        if prompt is None:
            assert not history, 'history is not supported in EmptyPrompter'
            self._prompt = EmptyPrompter()
        elif isinstance(prompt, PrompterBase):
            assert not history, 'history is not supported in user defined prompter'
            self._prompt = prompt
        elif isinstance(prompt, (str, dict)):
            self._prompt = ChatPrompter(prompt, history=history)
        else:
            raise TypeError(f"{prompt} type is not supported.")
        return self

    def formatter(self, format: Optional[FormatterBase] = None):
        assert format is None or isinstance(format, FormatterBase) or callable(format), 'format must be None or Callable'
        self._formatter = format or EmptyFormatter()
        return self

    def share(self, prompt: Optional[Union[str, dict, PrompterBase]] = None, format: Optional[FormatterBase] = None,
              stream: Optional[Union[bool, Dict[str, str]]] = None, history: Optional[List[List[str]]] = None):
        new = copy.copy(self)
        new._hooks = set()
        new._set_mid()
        if prompt is not None: new.prompt(prompt, history=history)
        if format is not None: new.formatter(format)
        if stream is not None: new.stream = stream
        return new

    @property
    def stream(self):
        return self._stream

    @stream.setter
    def stream(self, v: Union[bool, Dict[str, str]]):
        self._stream = v

    def __or__(self, other):
        if not isinstance(other, FormatterBase):
            return NotImplemented
        return self.share(format=(other if isinstance(self._formatter, EmptyFormatter) else (self._formatter | other)))


class _UrlHelper(object):
    @dataclass
    class _Wrapper:
        url: Optional[str] = None

    def __init__(self, url):
        self._url_wrapper = url if isinstance(url, _UrlHelper._Wrapper) else _UrlHelper._Wrapper(url=url)

    _url_id = property(lambda self: self._module_id)

    @property
    def _url(self) -> str:
        if not self._url_wrapper.url:
            if redis_client:
                try:
                    while not self._url_wrapper.url:
                        self._url_wrapper.url = get_redis(self._url_id)
                        if self._url_wrapper.url: break
                        time.sleep(lazyllm.config["redis_recheck_delay"])
                except Exception as e:
                    LOG.error(f"Error accessing Redis: {e}")
                    raise
        return self._url_wrapper.url

    def _set_url(self, url):
        if redis_client:
            redis_client.set(self._url_id, url)
        LOG.debug(f'url: {url}')
        self._url_wrapper.url = url


class UrlModule(LLMBase, _UrlHelper):

    def __new__(cls, *args, **kw):
        if cls is not UrlModule:
            return super().__new__(cls)
        return ServerModule(*args, **kw)

    def __init__(self, *, url: Optional[str] = '', stream: Union[bool, Dict[str, str]] = False,
                 return_trace: bool = False, init_prompt: bool = True):
        super().__init__(stream=stream, return_trace=return_trace, init_prompt=init_prompt)
        _UrlHelper.__init__(self, url)

    def _estimate_token_usage(self, text):
        if not isinstance(text, str):
            return 0
        # extract english words, number and comma
        pattern = r"\b[a-zA-Z0-9]+\b|,"
        ascii_words = re.findall(pattern, text)
        ascii_ch_count = sum(len(ele) for ele in ascii_words)
        non_ascii_pattern = r"[^\x00-\x7F]"
        non_ascii_chars = re.findall(non_ascii_pattern, text)
        non_ascii_char_count = len(non_ascii_chars)
        return int(ascii_ch_count / 3.0 + non_ascii_char_count + 1)

    def _decode_line(self, line: bytes):
        try:
            return pickle.loads(codecs.decode(line, "base64"))
        except Exception:
            return line.decode('utf-8')

    def _extract_and_format(self, output: str) -> str:
        return output

<<<<<<< HEAD
    def formatter(self, format: FormatterBase = None):
        if isinstance(format, FormatterBase) or callable(format):
            self._formatter = format
        elif format is None:
            self._formatter = EmptyFormatter()
        else:
            raise TypeError("format must be a FormatterBase")
        return self

    def forward(self, *args, **kw):raise NotImplementedError
=======
    def forward(self, *args, **kw): raise NotImplementedError
>>>>>>> de0cb178

    def __call__(self, *args, **kw):
        assert self._url is not None, f'Please start {self.__class__} first'
        if len(args) > 1:
            return super(__class__, self).__call__(package(args), **kw)
        return super(__class__, self).__call__(*args, **kw)

    def __repr__(self):
        return lazyllm.make_repr('Module', 'Url', name=self._module_name, url=self._url,
                                 stream=self._stream, return_trace=self._return_trace)


@light_reduce
class _ServerModuleImpl(ModuleBase, _UrlHelper):
    def __init__(self, m=None, pre=None, post=None, launcher=None, port=None, pythonpath=None, url_wrapper=None):
        super().__init__()
        _UrlHelper.__init__(self, url=url_wrapper)
        self._m = ActionModule(m) if isinstance(m, FlowBase) else m
        self._pre_func, self._post_func = pre, post
        self._launcher = launcher.clone() if launcher else launchers.remote(sync=False)
        self._port = port
        self._pythonpath = pythonpath

    @lazyllm.once_wrapper
    def _get_deploy_tasks(self):
        if self._m is None: return None
        return Pipeline(
            lazyllm.deploy.RelayServer(func=self._m, pre_func=self._pre_func, port=self._port,
                                       pythonpath=self._pythonpath, post_func=self._post_func, launcher=self._launcher),
            self._set_url)

    def stop(self):
        self._launcher.cleanup()
        self._get_deploy_tasks.flag.reset()

    def __del__(self):
        self.stop()


class ServerModule(UrlModule):
    def __init__(self, m: Optional[Union[str, ModuleBase]] = None, pre: Optional[Callable] = None,
                 post: Optional[Callable] = None, stream: Union[bool, Dict] = False,
                 return_trace: bool = False, port: Optional[int] = None, pythonpath: Optional[str] = None,
                 launcher: Optional[LazyLLMLaunchersBase] = None, url: Optional[str] = None):
        assert stream is False or return_trace is False, 'Module with stream output has no trace'
        assert (post is None) or (stream is False), 'Stream cannot be true when post-action exists'
        if isinstance(m, str):
            assert url is None, 'url should be None when m is a url'
            url, m = m, None
        if url:
            assert is_valid_url(url), f'Invalid url: {url}'
            assert m is None, 'm should be None when url is provided'
        super().__init__(url=url, stream=stream, return_trace=return_trace)
        self._impl = _ServerModuleImpl(m, pre, post, launcher, port, pythonpath, self._url_wrapper)
        if url: self._impl._get_deploy_tasks.flag.set()

    _url_id = property(lambda self: self._impl._module_id)

    def wait(self):
        self._impl._launcher.wait()

    def stop(self):
        self._impl.stop()

    @property
    def status(self):
        return self._impl._launcher.status

    def _call(self, fname, *args, **kwargs):
        args, kwargs = lazyllm.dump_obj(args), lazyllm.dump_obj(kwargs)
        url = urljoin(self._url.rsplit("/", 1)[0], '_call')
        r = requests.post(url, json=(fname, args, kwargs), headers={'Content-Type': 'application/json'})
        return pickle.loads(codecs.decode(r.content, "base64"))

    def forward(self, __input: Union[Tuple[Union[str, Dict], str], str, Dict] = package(), **kw):
        headers = {
            'Content-Type': 'application/json',
            'Global-Parameters': encode_request(globals._pickle_data),
            'Session-ID': encode_request(globals._sid)
        }
        data = encode_request((__input, kw))

        # context bug with httpx, so we use requests
        with requests.post(self._url, json=data, stream=True, headers=headers,
                           proxies={'http': None, 'https': None}) as r:
            if r.status_code != 200:
                raise requests.RequestException('\n'.join([c.decode('utf-8') for c in r.iter_content(None)]))

            messages = ''
            with self.stream_output(self._stream):
                for line in r.iter_lines(delimiter=b"<|lazyllm_delimiter|>"):
                    line = self._decode_line(line)
                    if self._stream:
                        self._stream_output(str(line), getattr(self._stream, 'get', lambda x: None)('color'))
                    messages = (messages + str(line)) if self._stream else line

                temp_output = self._extract_and_format(messages)
                return self._formatter(temp_output)

    def __repr__(self):
        return lazyllm.make_repr('Module', 'Server', subs=[repr(self._impl._m)], name=self._module_name,
                                 stream=self._stream, return_trace=self._return_trace)<|MERGE_RESOLUTION|>--- conflicted
+++ resolved
@@ -146,20 +146,7 @@
     def _extract_and_format(self, output: str) -> str:
         return output
 
-<<<<<<< HEAD
-    def formatter(self, format: FormatterBase = None):
-        if isinstance(format, FormatterBase) or callable(format):
-            self._formatter = format
-        elif format is None:
-            self._formatter = EmptyFormatter()
-        else:
-            raise TypeError("format must be a FormatterBase")
-        return self
-
-    def forward(self, *args, **kw):raise NotImplementedError
-=======
     def forward(self, *args, **kw): raise NotImplementedError
->>>>>>> de0cb178
 
     def __call__(self, *args, **kw):
         assert self._url is not None, f'Please start {self.__class__} first'
