import copy
from itertools import groupby
import json
import os
import requests
import re
import random
from typing import Tuple, List, Dict, Union, Any, Optional, TypedDict
from urllib.parse import urljoin
import time
from operator import itemgetter as itemget

import lazyllm
from lazyllm import globals
from lazyllm.components.prompter import PrompterBase
from lazyllm.components.formatter import FormatterBase
from lazyllm.components.utils.file_operate import delete_old_files, image_to_base64
from ...servermodule import LLMBase
from ...module import Pipeline


class StaticParams(TypedDict, total=False):
    temperature: float
    top_p: float
    top_k: int
    max_tokens: int
    frequency_penalty: float  # Note some online api use "repetition_penalty"


class OnlineChatModuleBase(LLMBase):
    TRAINABLE_MODEL_LIST = []
    VLM_MODEL_LIST = []
    NO_PROXY = True

    def __init__(self, model_series: str, api_key: str, base_url: str, model_name: str,
                 stream: Union[bool, Dict[str, str]], return_trace: bool = False,
                 skip_auth: bool = False, static_params: StaticParams = {}, **kwargs):
        super().__init__(stream=stream, return_trace=return_trace)
        self._model_series = model_series
        if skip_auth and not api_key:
            raise ValueError("api_key is required")
        self._api_key = api_key
        self._base_url = base_url
        self._model_name = model_name
        self.trainable_models = self.TRAINABLE_MODEL_LIST
        self._set_headers()
        self._set_chat_url()
        self._is_trained = False
        self._model_optional_params = {}
        self._vlm_force_format_input_with_files = False
        self._static_params = static_params

    @property
    def series(self):
        return self._model_series

    @property
    def type(self):
        return "LLM"

    @property
    def static_params(self) -> StaticParams:
        return self._static_params

    @static_params.setter
    def static_params(self, value: StaticParams):
        if not isinstance(value, dict):
            raise TypeError("static_params must be a dict (TypedDict)")
        self._static_params = value

    def prompt(self, prompt: Optional[str] = None, history: Optional[List[List[str]]] = None):
        super().prompt('' if prompt is None else prompt, history=history)
        self._prompt._set_model_configs(system=self._get_system_prompt())
        return self

    def share(self, prompt: Optional[Union[str, dict, PrompterBase]] = None, format: Optional[FormatterBase] = None,
              stream: Optional[Union[bool, Dict[str, str]]] = None, history: Optional[List[List[str]]] = None,
              copy_static_params: bool = False):
        new = super().share(prompt, format, stream, history)
        if copy_static_params: new._static_params = copy.deepcopy(self._static_params)
        return new

    def _get_system_prompt(self):
        raise NotImplementedError("_get_system_prompt is not implemented.")

    def _set_headers(self):
        self._headers = {
            'Content-Type': 'application/json',
            **({'Authorization': 'Bearer ' + self._api_key} if self._api_key else {})
        }

    def _set_chat_url(self):
        self._url = urljoin(self._base_url, 'chat/completions')

    def _get_models_list(self):
        url = urljoin(self._base_url, 'models')
        headers = {'Authorization': 'Bearer ' + self._api_key} if self._api_key else None
        with requests.get(url, headers=headers) as r:
            if r.status_code != 200:
                raise requests.RequestException('\n'.join([c.decode('utf-8') for c in r.iter_content(None)]))

            res_json = r.json()
            return res_json

    def _convert_msg_format(self, msg: Dict[str, Any]):
        return msg

    def _str_to_json(self, msg: str, stream_output: bool):
        if isinstance(msg, bytes):
            pattern = re.compile(r"^data:\s*")
            msg = re.sub(pattern, "", msg.decode('utf-8'))
        try:
            message = self._convert_msg_format(json.loads(msg))
            if not stream_output: return message
            color = stream_output.get('color') if isinstance(stream_output, dict) else None
            for item in message.get("choices", []):
                delta = item.get('message', item.get('delta', {}))
                if (reasoning_content := delta.get("reasoning_content", '')):
                    self._stream_output(reasoning_content, color, cls='think')
                elif (content := delta.get("content", '')) and not delta.get('tool_calls'):
                    self._stream_output(content, color)
            lazyllm.LOG.debug(f"message: {message}")
            return message
        except Exception:
            return ""

    def _extract_and_format(self, data, template):  # noqa: C901
        # finding placeholders in template and removing rules
        placeholders = re.findall(r"{(.*?)(?:\|(.*?))?}", template)
        delimiters = re.findall(r"<\|.*?\|>", template)
        # extract and format the fields corresponding to the placeholders
        extracted_data = {}
        pkeys = []
        for placeholder, remove_fields in placeholders:
            placeholder_key = placeholder + "|" + remove_fields if remove_fields else placeholder
            pkeys.append(placeholder_key)
            if 'tool_calls' in placeholder:
                # handling remove_fields
                remove_fields = remove_fields.split(',') if remove_fields else []

                # extract the tool_calls field
                keys = placeholder.split('.')
                value = data
                try:
                    for key in (int(key) if key.isdigit() else key for key in keys):
                        value = value[key]

                    if isinstance(value, list):
                        for item in value:
                            [item.pop(field) for field in remove_fields if field in item]
                    # value = json.dumps(value).replace('\n', '').replace(' ', '')
                    value = value if isinstance(value, str) else json.dumps(value, ensure_ascii=False)
                    extracted_data[placeholder_key] = value
                except (KeyError, IndexError, TypeError):
                    extracted_data[placeholder_key] = ""
            else:
                # extracting additional fields
                keys = placeholder.split('.')
                value = data
                try:
                    for key in (int(key) if key.isdigit() else key for key in keys):
                        value = value[key]
                    # convert the extracted value into a JSON string
                    value = value if isinstance(value, str) else json.dumps(value, ensure_ascii=False)
                    extracted_data[placeholder_key] = value
                except (KeyError, IndexError, TypeError):
                    extracted_data[placeholder_key] = ""

        # populate the template with the extracted data
        assert len(extracted_data) == len(delimiters) + 1, \
               "The delimiters and the number of extracted fields are inconsistent."
        result = extracted_data.get(pkeys[0])
        result += ''.join(delimiters[idx] + extracted_data[key]
                          for idx, key in enumerate(pkeys[1:]) if extracted_data.get(key))
        lazyllm.LOG.debug(f"result: {result}")
        return result

    def _extract_specified_key_fields(self, response: Dict[str, Any]):
        key = "{content}" + globals['tool_delimiter'] + "{tool_calls|index}"

        if not ("choices" in response and isinstance(response["choices"], list)):
            raise ValueError(f"The response {response} does not contain a 'choices' field.")
        outputs = response['choices'][0].get("message") or response['choices'][0].get("delta", {})
        if 'reasoning_content' in outputs and outputs["reasoning_content"] and 'content' in outputs:
            outputs['content'] = r'<think>' + outputs.pop('reasoning_content') + r'</think>' + outputs['content']
        return self._extract_and_format(outputs, key)

    def _merge_stream_result(self, src: List[Union[str, int, list, dict]], force_join: bool = False):
        src = [ele for ele in src if ele is not None]
        if not src: return None
        elif len(src) == 1: return src[0]
        assert len(set(map(type, src))) == 1, f"The elements in the list: {src} are of inconsistent types"

        if isinstance(src[0], str):
            src = [ele for ele in src if ele]
            if not src: return ''
            if force_join or not all(src[0] == ele for ele in src): return ''.join(src)
        elif isinstance(src[0], list):
            assert len(set(map(len, src))) == 1, f"The lists of elements: {src} have different lengths."
            ret = list(map(self._merge_stream_result, zip(*src)))
            return ret[0] if isinstance(ret[0], list) else ret
        elif isinstance(src[0], dict):  # list of dicts
            if 'index' in src[-1]:
                grouped = [list(g) for _, g in groupby(sorted(src, key=itemget('index')), key=itemget("index"))]
                if len(grouped) > 1: return [self._merge_stream_result(src) for src in grouped]
            return {k: self._merge_stream_result([d.get(k) for d in src], k == 'content') for k in set().union(*src)}
        return src[-1]

    def forward(self, __input: Union[Dict, str] = None, *, llm_chat_history: List[List[str]] = None,
                tools: List[Dict[str, Any]] = None, stream_output: bool = False, lazyllm_files=None, **kw):
        """LLM inference interface"""
        stream_output = stream_output or self._stream
<<<<<<< HEAD
        __input, files = self._get_files(__input, lazyllm_files)
        params = {"input": __input,
                  "history": llm_chat_history,
                  'return_dict': True}
        if tools:
            params["tools"] = tools
=======
        if lazyllm_files:
            __input = encode_query_with_filepaths(__input, lazyllm_files)
        params = {'input': __input, 'history': llm_chat_history, 'return_dict': True}
        if tools: params["tools"] = tools
>>>>>>> 99e113fc
        data = self._prompt.generate_prompt(**params)
        data.update(self._static_params, **dict(model=self._model_name, stream=bool(stream_output)))

        if len(kw) > 0: data.update(kw)
        if len(self._model_optional_params) > 0: data.update(self._model_optional_params)

        if files or (self._vlm_force_format_input_with_files and data["model"] in self.VLM_MODEL_LIST):
            data["messages"][-1]["content"] = self._format_input_with_files(data["messages"][-1]["content"], files)

        proxies = {'http': None, 'https': None} if self.NO_PROXY else None
        with requests.post(self._url, json=data, headers=self._headers, stream=stream_output, proxies=proxies) as r:
            if r.status_code != 200:  # request error
                raise requests.RequestException('\n'.join([c.decode('utf-8') for c in r.iter_content(None)])) \
                    if stream_output else requests.RequestException(r.text)

            with self.stream_output(stream_output):
                msg_json = list(filter(lambda x: x, ([self._str_to_json(line, stream_output) for line in r.iter_lines()
                                if len(line)] if stream_output else [self._str_to_json(r.text, stream_output)]),))

            usage = {"prompt_tokens": -1, "completion_tokens": -1}
            if len(msg_json) > 0 and "usage" in msg_json[-1] and isinstance(msg_json[-1]["usage"], dict):
                for k in usage:
                    usage[k] = msg_json[-1]["usage"].get(k, usage[k])
            self._record_usage(usage)
            extractor = self._extract_specified_key_fields(self._merge_stream_result(msg_json))
            return self._formatter(extractor) if extractor else ""

    def _record_usage(self, usage: dict):
        globals["usage"][self._module_id] = usage
        par_muduleid = self._used_by_moduleid
        if par_muduleid is None:
            return
        if par_muduleid not in globals["usage"]:
            globals["usage"][par_muduleid] = usage
            return
        existing_usage = globals["usage"][par_muduleid]
        if existing_usage["prompt_tokens"] == -1 or usage["prompt_tokens"] == -1:
            globals["usage"][par_muduleid] = {"prompt_tokens": -1, "completion_tokens": -1}
        else:
            for k in globals["usage"][par_muduleid]:
                globals["usage"][par_muduleid][k] += usage[k]

    def _upload_train_file(self, train_file) -> str:
        raise NotImplementedError(f"{self._model_series} not implemented _upload_train_file method in subclass")

    def _create_finetuning_job(self, train_model, train_file_id, **kw) -> Tuple[str, str]:
        raise NotImplementedError(f"{self._model_series} not implemented _create_finetuning_job method in subclass")

    def _query_finetuning_job(self, fine_tuning_job_id) -> Tuple[str, str]:
        raise NotImplementedError(f"{self._model_series} not implemented _query_finetuning_job method in subclass")

    def _query_finetuned_jobs(self) -> dict:
        raise NotImplementedError(f"{self._model_series} not implemented _query_finetuned_jobs method in subclass")

    def _get_finetuned_model_names(self) -> Tuple[List[str], List[str]]:
        raise NotImplementedError(f"{self._model_series} not implemented _get_finetuned_model_names method in subclass")

    def set_train_tasks(self, train_file, **kw):
        self._train_file = train_file
        self._train_parameters = kw

    def set_specific_finetuned_model(self, model_id):
        valid_jobs, _ = self._get_finetuned_model_names()
        valid_model_id = [model for _, model in valid_jobs]
        if model_id in valid_model_id:
            self._model_name = model_id
            self._is_trained = True
        else:
            raise ValueError(f"Cannot find modle({model_id}), in fintuned model list: {valid_model_id}")

    def _get_temp_save_dir_path(self):
        save_dir = os.path.join(lazyllm.config['temp_dir'], 'online_model_sft_log')
        if not os.path.exists(save_dir):
            os.system(f'mkdir -p {save_dir}')
        else:
            delete_old_files(save_dir)
        return save_dir

    def _validate_api_key(self):
        try:
            self._query_finetuned_jobs()
            return True
        except Exception:
            return False

    def _get_train_tasks(self):
        if not self._model_name or not self._train_file:
            raise ValueError("train_model and train_file is required")
        if self._model_name not in self.trainable_models:
            lazyllm.LOG.log_once(f"The current model {self._model_name} is not in the trainable \
                                  model list {self.trainable_models}. The deadline for this list is June 1, 2024. \
                                  This model may not be trainable. If your model is a new model, \
                                  you can ignore this warning.")

        def _create_for_finetuning_job():
            """
            create for finetuning job to finish
            """
            file_id = self._upload_train_file(train_file=self._train_file)
            lazyllm.LOG.info(f"{os.path.basename(self._train_file)} upload success! file id is {file_id}")
            (fine_tuning_job_id, status) = self._create_finetuning_job(self._model_name,
                                                                       file_id,
                                                                       **self._train_parameters)
            lazyllm.LOG.info(f"fine tuning job {fine_tuning_job_id} created, status: {status}")

            if status.lower() == "failed":
                raise ValueError(f"Fine tuning job {fine_tuning_job_id} failed")
            while status.lower() != "succeeded":
                try:
                    # wait 10 seconds before querying again
                    time.sleep(random.randint(60, 120))
                    (fine_tuned_model, status) = self._query_finetuning_job(fine_tuning_job_id)
                    lazyllm.LOG.info(f"fine tuning job {fine_tuning_job_id} status: {status}")
                    if status.lower() == "failed":
                        raise ValueError(f"Finetuning job {fine_tuning_job_id} failed")
                except ValueError:
                    raise ValueError(f"Finetuning job {fine_tuning_job_id} failed")

            lazyllm.LOG.info(f"fine tuned model: {fine_tuned_model} finished")
            self._model_name = fine_tuned_model
            self._is_trained = True

        return Pipeline(_create_for_finetuning_job)

    def _create_deployment(self) -> Tuple[str, str]:
        raise NotImplementedError(f"{self._model_series} not implemented _create_deployment method in subclass")

    def _query_deployment(self, deployment_id) -> str:
        raise NotImplementedError(f"{self._model_series} not implemented _query_deployment method in subclass")

    def _get_deploy_tasks(self):
        if not self._is_trained: return None

        def _start_for_deployment():
            (deployment_id, status) = self._create_deployment()
            lazyllm.LOG.info(f"deployment {deployment_id} created, status: {status}")

            if status.lower() == "failed":
                raise ValueError(f"Deployment task {deployment_id} failed")
            status = self._query_deployment(deployment_id)
            while status.lower() != "running":
                # wait 10 seconds before querying again
                time.sleep(10)
                status = self._query_deployment(deployment_id)
                lazyllm.LOG.info(f"deployment {deployment_id} status: {status}")
                if status.lower() == "failed":
                    raise ValueError(f"Deployment task {deployment_id} failed")
            lazyllm.LOG.info(f"deployment {deployment_id} finished")
        return Pipeline(_start_for_deployment)

    def _format_vl_chat_query(self, query: str):
        return [{"type": "text", "text": query}]

    def _format_vl_chat_image_url(self, image_url: str, mime: str) -> List[Dict[str, str]]:
        return [{"type": "image_url", "image_url": {"url": image_url}}]

    # for online vlm
    def _format_input_with_files(self, query: str, query_files: list[str]) -> List[Dict[str, str]]:
        if not query_files:
            return self._format_vl_chat_query(query)
        output = [{"type": "text", "text": query}]
        assert isinstance(query_files, list), "query_files must be a list."
        for file in query_files:
            mime = None
            if not file.startswith("http"):
                file, mime = image_to_base64(file)
            output.extend(self._format_vl_chat_image_url(file, mime))
        return output

    def __repr__(self):
        return lazyllm.make_repr('Module', 'OnlineChat', name=self._module_name, url=self._base_url,
                                 stream=bool(self._stream), return_trace=self._return_trace)<|MERGE_RESOLUTION|>--- conflicted
+++ resolved
@@ -210,19 +210,9 @@
                 tools: List[Dict[str, Any]] = None, stream_output: bool = False, lazyllm_files=None, **kw):
         """LLM inference interface"""
         stream_output = stream_output or self._stream
-<<<<<<< HEAD
         __input, files = self._get_files(__input, lazyllm_files)
-        params = {"input": __input,
-                  "history": llm_chat_history,
-                  'return_dict': True}
-        if tools:
-            params["tools"] = tools
-=======
-        if lazyllm_files:
-            __input = encode_query_with_filepaths(__input, lazyllm_files)
         params = {'input': __input, 'history': llm_chat_history, 'return_dict': True}
         if tools: params["tools"] = tools
->>>>>>> 99e113fc
         data = self._prompt.generate_prompt(**params)
         data.update(self._static_params, **dict(model=self._model_name, stream=bool(stream_output)))
 
