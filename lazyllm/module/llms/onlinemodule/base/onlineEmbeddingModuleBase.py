from typing import Dict, List, Union
import requests
<<<<<<< HEAD
from concurrent.futures import ThreadPoolExecutor, as_completed, wait
from ....module import ModuleBase
from lazyllm import LOG
=======
from .utils import OnlineModuleBase

>>>>>>> 71ec27cb

class OnlineEmbeddingModuleBase(OnlineModuleBase):
    NO_PROXY = True

    def __init__(self,
                 model_series: str,
                 embed_url: str,
                 api_key: str,
                 embed_model_name: str,
                 return_trace: bool = False,
                 batch_size: int = 10,
                 num_worker: int = 1,
                 timeout: int = 10):
        super().__init__(return_trace=return_trace)
        self._model_series = model_series
        self._embed_url = embed_url
        self._api_key = api_key
        self._embed_model_name = embed_model_name
        self._set_headers()
        self._batch_size = batch_size
        self._num_worker = num_worker
        self._timeout = timeout

    @property
    def series(self):
        return self._model_series

    @property
    def type(self):
        return 'EMBED'

    def _set_headers(self) -> Dict[str, str]:
        self._headers = {
            'Content-Type': 'application/json',
            'Authorization': f'Bearer {self._api_key}'
        }

    def forward(self, input: Union[List, str], **kwargs) -> Union[List[float], List[List[float]]]:
        data = self._encapsulated_data(input, **kwargs)
        proxies = {'http': None, 'https': None} if self.NO_PROXY else None
<<<<<<< HEAD
        if isinstance(data, list):
            return self.run_embed_batch(input, data, proxies, **kwargs)
        else:
            with requests.post(self._embed_url, json=data, headers=self._headers, proxies=proxies,
                               timeout=self._timeout) as r:
                if r.status_code == 200:
                    return self._parse_response(r.json(), input)
                else:
                    raise requests.RequestException('\n'.join([c.decode('utf-8') for c in r.iter_content(None)]))

    def _encapsulated_data(self, input: Union[List, str], **kwargs):
        if isinstance(input, str):
            json_data = {
                "input": [input],
                "model": self._embed_model_name
            }
            if len(kwargs) > 0:
                json_data.update(kwargs)
            return json_data
        else:
            text_batch = [input[i: i + self._batch_size] for i in range(0, len(input), self._batch_size)]
            json_data = [{"input": texts, "model": self._embed_model_name} for texts in text_batch]
            if len(kwargs) > 0:
                for i in range(len(json_data)):
                    json_data[i].update(kwargs)
            return json_data
=======
        with requests.post(self._embed_url, json=data, headers=self._headers, proxies=proxies) as r:
            if r.status_code == 200:
                return self._parse_response(r.json())
            else:
                raise requests.RequestException('\n'.join([c.decode('utf-8') for c in r.iter_content(None)]))

    def _encapsulated_data(self, input: Union[List, str], **kwargs) -> Dict[str, str]:
        json_data = {
            'input': input,
            'model': self._embed_model_name
        }
        if len(kwargs) > 0:
            json_data.update(kwargs)
>>>>>>> 71ec27cb

    def _parse_response(self, response: Dict, input: Union[List, str]) -> Union[List[List[float]], List[float]]:
        data = response.get('data', [])
        if not data:
            raise Exception('no data received')
        if isinstance(input, str):
            return data[0].get('embedding', [])
        else:
            return [res.get('embedding', []) for res in data]

    def run_embed_batch(self, input: List, data: List, proxies, **kwargs):
        ret = [[] for _ in range(len(input))]
        flag = False
        if self._num_worker == 1:
            with requests.Session() as session:
                while not flag:
                    for i in range(len(data)):
                        r = session.post(self._embed_url, json=data[i], headers=self._headers,
                                         proxies=proxies, timeout=self._timeout)
                        if r.status_code == 200:
                            vec = self._parse_response(r.json(), input)
                            start = i * self._batch_size
                            ret[start: start + len(vec)] = vec
                            if i == len(data) - 1:
                                flag = True
                        else:
                            error_msg = '\n'.join([c.decode('utf-8') for c in r.iter_content(None)])
                            if self._batch_size == 1 or r.status_code in [401, 429]:
                                raise requests.RequestException(error_msg)
                            else:
                                msg = f"Online embedding:{self._embed_model_name} post failed, adjust batch_size: "
                                msg = msg + f" from {self._batch_size} to {max(self._batch_size // 2, 1)}"
                                LOG.warning(msg)
                                self._batch_size = max(self._batch_size // 2, 1)
                                data = self._encapsulated_data(input, **kwargs)
                                break
        else:
            with ThreadPoolExecutor(max_workers=self._num_worker) as executor:
                while not flag:
                    futures = [executor.submit(requests.post, self._embed_url, json=t, headers=self._headers,
                                               proxies=proxies, timeout=self._timeout) for t in data]
                    fut_to_index = {fut: idx for idx, fut in enumerate(futures)}
                    for fut in as_completed(futures):
                        r = fut.result()
                        i = fut_to_index.pop(fut)
                        if r.status_code == 200:
                            vec = self._parse_response(r.json(), input)
                            start = i * self._batch_size
                            ret[start: start + len(vec)] = vec
                            if len(fut_to_index) == 0:
                                flag = True
                        else:
                            wait(futures)
                            error_msg = '\n'.join([c.decode('utf-8') for c in r.iter_content(None)])
                            if self._batch_size == 1 or r.status_code in [401, 429]:
                                raise requests.RequestException(error_msg)
                            else:
                                msg = f"Online embedding:{self._embed_model_name} post failed, adjust batch_size: "
                                msg = msg + f" from {self._batch_size} to {max(self._batch_size // 2, 1)}"
                                LOG.warning(msg)
                                self._batch_size = max(self._batch_size // 2, 1)
                                data = self._encapsulated_data(input, **kwargs)
                                break
        return ret<|MERGE_RESOLUTION|>--- conflicted
+++ resolved
@@ -1,13 +1,9 @@
 from typing import Dict, List, Union
 import requests
-<<<<<<< HEAD
 from concurrent.futures import ThreadPoolExecutor, as_completed, wait
-from ....module import ModuleBase
 from lazyllm import LOG
-=======
 from .utils import OnlineModuleBase
 
->>>>>>> 71ec27cb
 
 class OnlineEmbeddingModuleBase(OnlineModuleBase):
     NO_PROXY = True
@@ -48,7 +44,6 @@
     def forward(self, input: Union[List, str], **kwargs) -> Union[List[float], List[List[float]]]:
         data = self._encapsulated_data(input, **kwargs)
         proxies = {'http': None, 'https': None} if self.NO_PROXY else None
-<<<<<<< HEAD
         if isinstance(data, list):
             return self.run_embed_batch(input, data, proxies, **kwargs)
         else:
@@ -62,34 +57,19 @@
     def _encapsulated_data(self, input: Union[List, str], **kwargs):
         if isinstance(input, str):
             json_data = {
-                "input": [input],
-                "model": self._embed_model_name
+                'input': [input],
+                'model': self._embed_model_name
             }
             if len(kwargs) > 0:
                 json_data.update(kwargs)
             return json_data
         else:
             text_batch = [input[i: i + self._batch_size] for i in range(0, len(input), self._batch_size)]
-            json_data = [{"input": texts, "model": self._embed_model_name} for texts in text_batch]
+            json_data = [{'input': texts, 'model': self._embed_model_name} for texts in text_batch]
             if len(kwargs) > 0:
                 for i in range(len(json_data)):
                     json_data[i].update(kwargs)
             return json_data
-=======
-        with requests.post(self._embed_url, json=data, headers=self._headers, proxies=proxies) as r:
-            if r.status_code == 200:
-                return self._parse_response(r.json())
-            else:
-                raise requests.RequestException('\n'.join([c.decode('utf-8') for c in r.iter_content(None)]))
-
-    def _encapsulated_data(self, input: Union[List, str], **kwargs) -> Dict[str, str]:
-        json_data = {
-            'input': input,
-            'model': self._embed_model_name
-        }
-        if len(kwargs) > 0:
-            json_data.update(kwargs)
->>>>>>> 71ec27cb
 
     def _parse_response(self, response: Dict, input: Union[List, str]) -> Union[List[List[float]], List[float]]:
         data = response.get('data', [])
@@ -120,8 +100,8 @@
                             if self._batch_size == 1 or r.status_code in [401, 429]:
                                 raise requests.RequestException(error_msg)
                             else:
-                                msg = f"Online embedding:{self._embed_model_name} post failed, adjust batch_size: "
-                                msg = msg + f" from {self._batch_size} to {max(self._batch_size // 2, 1)}"
+                                msg = f'Online embedding:{self._embed_model_name} post failed, adjust batch_size: '
+                                msg = msg + f' from {self._batch_size} to {max(self._batch_size // 2, 1)}'
                                 LOG.warning(msg)
                                 self._batch_size = max(self._batch_size // 2, 1)
                                 data = self._encapsulated_data(input, **kwargs)
@@ -147,8 +127,8 @@
                             if self._batch_size == 1 or r.status_code in [401, 429]:
                                 raise requests.RequestException(error_msg)
                             else:
-                                msg = f"Online embedding:{self._embed_model_name} post failed, adjust batch_size: "
-                                msg = msg + f" from {self._batch_size} to {max(self._batch_size // 2, 1)}"
+                                msg = f'Online embedding:{self._embed_model_name} post failed, adjust batch_size: '
+                                msg = msg + f' from {self._batch_size} to {max(self._batch_size // 2, 1)}'
                                 LOG.warning(msg)
                                 self._batch_size = max(self._batch_size // 2, 1)
                                 data = self._encapsulated_data(input, **kwargs)
