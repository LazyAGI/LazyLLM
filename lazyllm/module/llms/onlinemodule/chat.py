--- conflicted
+++ resolved
@@ -11,11 +11,8 @@
 from .supplier.deepseek import DeepSeekModule
 from .supplier.siliconflow import SiliconFlowModule
 from .supplier.minimax import MinimaxModule
-<<<<<<< HEAD
 from .supplier.aiping import AipingModule
-=======
 from .supplier.ppio import PPIOModule
->>>>>>> 7a6cb138
 
 class _ChatModuleMeta(type):
 
@@ -35,11 +32,8 @@
               'deepseek': DeepSeekModule,
               'siliconflow': SiliconFlowModule,
               'minimax': MinimaxModule,
-<<<<<<< HEAD
               'aiping': AipingModule}
-=======
               'ppio': PPIOModule}
->>>>>>> 7a6cb138
 
     @staticmethod
     def _encapsulate_parameters(base_url: str, model: str, stream: bool, return_trace: bool, **kwargs) -> Dict[str, Any]:
