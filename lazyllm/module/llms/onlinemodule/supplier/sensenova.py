import json
import time
import os
import requests
from typing import Tuple, Dict, List, Union
from urllib.parse import urljoin
import uuid

import lazyllm
from lazyllm.thirdparty import jwt
from ..base import OnlineChatModuleBase, OnlineEmbeddingModuleBase
from ..fileHandler import FileHandlerBase


class _SenseNovaBase(object):

    def _get_api_key(self, api_key: str, secret_key: str):
        if not api_key and not secret_key:
            api_key, secret_key = lazyllm.config['sensenova_api_key'], lazyllm.config['sensenova_secret_key']
        if secret_key and secret_key.startswith('sk-'): api_key, secret_key = secret_key, None
        if not api_key: raise ValueError('api_key is required for sensecore')
        if not api_key.startswith('sk-'):
            if ':' in api_key: api_key, secret_key = api_key.split(':', 1)
            assert secret_key, 'secret_key should be provided with sensecore api_key'
            api_key = SenseNovaModule.encode_jwt_token(api_key, secret_key)
        return api_key

    @staticmethod
    def encode_jwt_token(ak: str, sk: str) -> str:
        headers = {'alg': 'HS256', 'typ': 'JWT'}
        payload = {
            'iss': ak,
            # Fill in the expected effective time, which represents the current time +24 hours
            'exp': int(time.time()) + 86400,
            # Fill in the desired effective time starting point, which represents the current time
            'nbf': int(time.time())
        }
        token = jwt.encode(payload, sk, headers=headers)
        return token

class SenseNovaModule(OnlineChatModuleBase, FileHandlerBase, _SenseNovaBase):
    TRAINABLE_MODEL_LIST = ['nova-ptc-s-v2']
    VLM_MODEL_LIST = ['SenseNova-V6-Turbo', 'SenseChat-Vision', 'SenseNova-V6-Pro', 'SenseNova-V6-Reasoner',
                      'SenseNova-V6-5-Pro', 'SenseNova-V6-5-Turbo']

    def __init__(self, base_url: str = 'https://api.sensenova.cn/compatible-mode/v1/', model: str = 'SenseChat-5',
                 api_key: str = None, secret_key: str = None, stream: bool = True,
                 return_trace: bool = False, **kwargs):
        api_key = self._get_api_key(api_key, secret_key)
        OnlineChatModuleBase.__init__(self, model_series='SENSENOVA', api_key=api_key, base_url=base_url,
                                      model_name=model, stream=stream, return_trace=return_trace, **kwargs)
        FileHandlerBase.__init__(self)
        self._deploy_paramters = None
        self._vlm_force_format_input_with_files = True

    def _get_system_prompt(self):
        return 'You are an AI assistant, developed by SenseTime.'

    def _set_chat_url(self):
        self._url = urljoin(self._base_url, 'chat/completions')

    def _convert_file_format(self, filepath: str) -> None:
        with open(filepath, 'r', encoding='utf-8') as fr:
            dataset = [json.loads(line) for line in fr]

        json_strs = []
        for ex in dataset:
            lineEx = []
            messages = ex.get('messages', [])
            for message in messages:
                role = message.get('role', '')
                content = message.get('content', '')
                if role in ['system', 'knowledge', 'user', 'assistant']:
                    lineEx.append({'role': role, 'content': content})
            json_strs.append(json.dumps(lineEx, ensure_ascii=False))

        return '\n'.join(json_strs)

    def _upload_train_file(self, train_file):
        headers = {
            'Authorization': 'Bearer ' + self._api_key
        }
        url = self._train_parameters.get('upload_url', 'https://file.sensenova.cn/v1/files')
        self.get_finetune_data(train_file)
        file_object = {
            # The correct format should be to pass in a tuple in the format of:
            # (<fileName>, <fileObject>, <Content-Type>),
            # where fileObject refers to the specific value.

            'description': (None, 'train_file', None),
            'scheme': (None, 'FINE_TUNE_2', None),
            'file': (os.path.basename(train_file), self._dataHandler, 'application/json')
        }

        train_file_id = None
        with requests.post(url, headers=headers, files=file_object) as r:
            if r.status_code != 200:
                raise requests.RequestException(r.text)

            train_file_id = r.json()['id']
            # delete temporary training file
            self._dataHandler.close()
            lazyllm.LOG.info(f'train file id: {train_file_id}')

        def _create_finetuning_dataset(description, files):
            url = urljoin(self._base_url, 'fine-tune/datasets')
            headers = {
                'Content-Type': 'application/json',
                'Authorization': f'Bearer {self._api_key}',
            }
            data = {
                'description': description,
                'files': files
            }
            with requests.post(url, headers=headers, json=data) as r:
                if r.status_code != 200:
                    raise requests.RequestException('\n'.join([c.decode('utf-8') for c in r.iter_content(None)]))

                dataset_id = r.json()['dataset']['id']
                status = r.json()['dataset']['status']
                url = url + f'/{dataset_id}'
                while status.lower() != 'ready':
                    try:
                        time.sleep(10)
                        with requests.get(url, headers=headers) as r:
                            if r.status_code != 200:
                                raise requests.RequestException(r.text)

                            dataset_id = r.json()['dataset']['id']
                            status = r.json()['dataset']['status']
                    except Exception as e:
                        lazyllm.LOG.error(f'error: {e}')
                        raise ValueError(f'created datasets {dataset_id} failed')
                return dataset_id

        return _create_finetuning_dataset('fine-tuning dataset', [train_file_id])

    def _create_finetuning_job(self, train_model, train_file_id, **kw) -> Tuple[str, str]:
        url = urljoin(self._base_url, 'fine-tunes')
        headers = {
            'Content-Type': 'application/json',
            'Authorization': f'Bearer {self._api_key}',
        }
        data = {
            'model': train_model,
            'training_file': train_file_id,
            'suffix': kw.get('suffix', 'ft-' + str(uuid.uuid4().hex))
        }
        if 'training_parameters' in kw.keys():
            data.update(kw['training_parameters'])

        with requests.post(url, headers=headers, json=data) as r:
            if r.status_code != 200:
                raise requests.RequestException(r.text)

            fine_tuning_job_id = r.json()['job']['id']
            status = r.json()['job']['status']
            return (fine_tuning_job_id, status)

    def _validate_api_key(self):
        fine_tune_url = urljoin('https://api.sensenova.cn/v1/llm/', 'models')
        headers = {
            'Authorization': f'Bearer {self._api_key}',
            'Content-Type': 'application/json'
        }
        response = requests.get(fine_tune_url, headers=headers)
        if response.status_code == 200:
            return True
        return False

    def _query_finetuning_job(self, fine_tuning_job_id) -> Tuple[str, str]:
        fine_tune_url = urljoin(self._base_url, f'fine-tunes/{fine_tuning_job_id}')
        headers = {
            'Content-Type': 'application/json',
            'Authorization': f'Bearer {self._api_key}'
        }
        with requests.get(fine_tune_url, headers=headers) as r:
            if r.status_code != 200:
                raise requests.RequestException('\n'.join([c.decode('utf-8') for c in r.iter_content(None)]))

            status = r.json()['job']['status']
            fine_tuned_model = None
            if status.lower() == 'succeeded':
                fine_tuned_model = r.json()['job']['fine_tuned_model']
            return (fine_tuned_model, status)

    def set_deploy_parameters(self, **kw):
        self._deploy_paramters = kw

    def _create_deployment(self) -> Tuple[str, str]:
        url = urljoin(self._base_url, 'fine-tune/servings')
        headers = {
            'Content-Type': 'application/json',
            'Authorization': f'Bearer {self._api_key}',
        }
        data = {
            'model': self._model_name,
            'config': {
                'run_time': 0
            }
        }
        if self._deploy_paramters and len(self._deploy_paramters) > 0:
            data.update(self._deploy_paramters)

        with requests.post(url, headers=headers, json=data) as r:
            if r.status_code != 200:
                raise requests.RequestException('\n'.join([c.decode('utf-8') for c in r.iter_content(None)]))

            fine_tuning_job_id = r.json()['job']['id']
            status = r.json()['job']['status']
            return (fine_tuning_job_id, status)

    def _query_deployment(self, deployment_id) -> str:
        fine_tune_url = urljoin(self._base_url, f'fine-tune/servings/{deployment_id}')
        headers = {
            'Content-Type': 'application/json',
            'Authorization': f'Bearer {self._api_key}'
        }
        with requests.get(fine_tune_url, headers=headers) as r:
            if r.status_code != 200:
                raise requests.RequestException('\n'.join([c.decode('utf-8') for c in r.iter_content(None)]))

            status = r.json()['job']['status']
            return status

    def _format_vl_chat_image_url(self, image_url, mime):
        if image_url.startswith('http'):
            return [{'type': 'image_url', 'image_url': image_url}]
        else:
            return [{'type': 'image_base64', 'image_base64': image_url}]


class SenseNovaEmbedding(OnlineEmbeddingModuleBase, _SenseNovaBase):

    def __init__(self,
                 embed_url: str = 'https://api.sensenova.cn/v1/llm/embeddings',
                 embed_model_name: str = 'nova-embedding-stable',
                 api_key: str = None,
                 secret_key: str = None,
                 batch_size: int = 16,
                 **kw):
        api_key = self._get_api_key(api_key, secret_key)
<<<<<<< HEAD
        super().__init__("SENSENOVA", embed_url, api_key, embed_model_name,
                         batch_size=batch_size, **kw)
=======
        super().__init__('SENSENOVA', embed_url, api_key, embed_model_name, **kw)
>>>>>>> 6755ffb2

    def _parse_response(self, response: Dict, input: Union[List, str]) -> Union[List[List[float]], List[float]]:
        embeddings = response.get('embeddings', [])
        if not embeddings:
            return []
        if isinstance(input, str):
            return embeddings[0].get('embedding', [])
        else:
            return [res.get('embedding', []) for res in embeddings]<|MERGE_RESOLUTION|>--- conflicted
+++ resolved
@@ -240,12 +240,8 @@
                  batch_size: int = 16,
                  **kw):
         api_key = self._get_api_key(api_key, secret_key)
-<<<<<<< HEAD
-        super().__init__("SENSENOVA", embed_url, api_key, embed_model_name,
+        super().__init__('SENSENOVA', embed_url, api_key, embed_model_name,
                          batch_size=batch_size, **kw)
-=======
-        super().__init__('SENSENOVA', embed_url, api_key, embed_model_name, **kw)
->>>>>>> 6755ffb2
 
     def _parse_response(self, response: Dict, input: Union[List, str]) -> Union[List[List[float]], List[float]]:
         embeddings = response.get('embeddings', [])
