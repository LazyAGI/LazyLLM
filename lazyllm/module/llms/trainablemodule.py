--- conflicted
+++ resolved
@@ -278,23 +278,14 @@
     builder_keys = _TrainableModuleImpl.builder_keys
 
     def __init__(self, base_model: Option = '', target_path='', *, stream: Union[bool, Dict[str, str]] = False,
-<<<<<<< HEAD
-                 return_trace: bool = False, trust_remote_code: bool = True, type: Optional[Union[str, LLMType]] = None,
-                 source: Optional[str] = None):
-=======
                  return_trace: bool = False, trust_remote_code: bool = True,
                  type: Optional[Union[str, LLMType]] = None, source: Optional[str] = None,
                  use_model_map: bool = True):
->>>>>>> a9451c8d
         super().__init__(url=None, stream=stream, return_trace=return_trace, init_prompt=False)
         self._template = _UrlTemplateStruct()
         self._impl = _TrainableModuleImpl(base_model, target_path, stream, None, lazyllm.finetune.auto,
                                           lazyllm.deploy.auto, self._template, self._url_wrapper,
-<<<<<<< HEAD
-                                          trust_remote_code, type, source)
-=======
                                           trust_remote_code, type, source=source, use_model_map=use_model_map)
->>>>>>> a9451c8d
         self._stream = stream
         self.prompt()
         if config['cache_local_module']:
