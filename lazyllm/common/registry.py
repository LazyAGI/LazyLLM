import builtins
import functools
import lazyllm
import re
from .bind import _MetaBind
from ..configs import config
<<<<<<< HEAD
from itertools import product
=======
from typing import Optional
>>>>>>> ac3ea84e

# Special Dict for lazy programmer. Suppose we have a LazyDict as follows：
#    >>> ld = LazyDict(name='ld', ALd=int)
# 1. Use dot instead of ['str']
#    >>> ld.ALd
# 2. Support lowercase first character to make the sentence more like a function
#    >>> ld.aLd
# 3. Supports direct calls to dict when there is only one element
#    >>> ld()
# 4. Support dynamic default key
#    >>> ld.set_default('ALd')
#    >>> ld.default
# 5. allowed to omit the group name if the group name appears in the name
#    >>> ld.a
class LazyDict(dict):
    def __init__(self, name='', base=None, *args, **kw):
        super(__class__, self).__init__(*args, **kw)
        self._default: Optional[str] = None
        self.name = name.capitalize()
        self.base = base

    def __setitem__(self, key, value):
        key = key.lower()
        assert key != 'default', 'LazyDict do not support key: default'
        if '.' in key:
            grp, key = key.rsplit('.', 1)
            return self[grp].__setitem__(key, value)
        return super().__setitem__(key, value)

    def __getitem__(self, key):
        key = key.lower()
        if '.' in key:
            grp, key = key.split('.', 1)
            return self[grp][key]
        return super().__getitem__(key)
    
    def generate_keys(self, key: str):
        key_variants = [key, key.upper(), key[0].upper() + key[1:], key.capitalize()]
        name_variants = ["", self.name, self.name.lower()]
        return [k + n for k, n in product(key_variants, name_variants)]

    # default -> self.default
    # key -> Key, keyName, KeyName
    # if self.name ends with 's' or 'es', ignor it
<<<<<<< HEAD
    def _match(self, key):
        key = self._default if key == 'default' else key
        keys = self.generate_keys(key)
        if key.endswith(self.name.lower()):
            keys += self.generate_keys(key[:-len(self.name)])
=======
    def _match(self, key: str):
        key = key.lower()
        if key == 'default':
            assert self._default or len(self) > 0, 'No default key set'
            key = self._default or list(self.keys())[0]
        keys = [key, f'{key}{self.name}', f'{key}{self.name.lower()}']
>>>>>>> ac3ea84e
        if self.name.endswith('s'):
            n = 2 if self.name.endswith('es') else 1
            keys.extend([f'{key}{self.name[:-n]}', f'{key}{self.name[:-n].lower()}'])

        for k in set(keys):
            if k in self.keys():
                return k
        raise AttributeError(f'Attr {key} not found in `{self.name}: {self}`, conditates: {keys}')

    def __getattr__(self, key):
        return self[self._match(key)]

    def remove(self, key):
        super(__class__, self).pop(self._match(key))

    def __call__(self, *args, **kwargs):
        assert self._default is not None or len(self.keys()) == 1
        return (self.default if self._default else self[list(self.keys())[0]])(*args, **kwargs)

    def set_default(self, key: str):
        assert isinstance(key, str), 'default key must be str'
        self._default = key.lower()


group_template = '''\
class LazyLLM{name}Base(LazyLLMRegisterMetaClass.all_clses[\'{base}\'.lower()].base):
    pass
'''

config.add('use_builtin', bool, False, 'USE_BUILTIN')

class LazyLLMRegisterMetaClass(_MetaBind):
    all_clses = LazyDict()

    def __new__(metas, name, bases, attrs):
        new_cls = type.__new__(metas, name, bases, attrs)
        if name.startswith('LazyLLM') and name.endswith('Base'):
            ori = re.match('(LazyLLM)(.*)(Base)', name.split('.')[-1])[2]
            group = ori.lower()
            new_cls._lazy_llm_group = f'{getattr(new_cls, "_lazy_llm_group", "")}.{group}'.strip('.')
            ld = LazyDict(group, new_cls)
            if new_cls._lazy_llm_group == group:
                for m in (builtins, lazyllm) if config['use_builtin'] else (lazyllm,):
                    assert not (hasattr(m, group) and hasattr(m, ori)), f'group name \'{ori}\' cannot be used'
                for m in (builtins, lazyllm) if config['use_builtin'] else (lazyllm,):
                    setattr(m, group, ld)
                    setattr(m, ori, ld)
            LazyLLMRegisterMetaClass.all_clses[new_cls._lazy_llm_group] = ld
        elif hasattr(new_cls, '_lazy_llm_group'):
            group = LazyLLMRegisterMetaClass.all_clses[new_cls._lazy_llm_group]
            assert new_cls.__name__ not in group, (
                f'duplicate class \'{name}\' in group {new_cls._lazy_llm_group}')
            group[new_cls.__name__] = new_cls
        return new_cls


def _get_base_cls_from_registry(cls_str, *, registry=LazyLLMRegisterMetaClass.all_clses):
    if cls_str == '':
        return registry.base
    group, cls_str = cls_str.split('.', 1) if '.' in cls_str else (cls_str, '')
    if not (registry is LazyLLMRegisterMetaClass.all_clses or group in registry):
        exec(group_template.format(name=group.capitalize(), base=registry.base._lazy_llm_group))
    return _get_base_cls_from_registry(cls_str, registry=registry[group])


reg_template = '''\
class {name}(LazyLLMRegisterMetaClass.all_clses[\'{base}\'.lower()].base):
    pass
'''

def bind_to_instance(func):
    @functools.wraps(func)
    def wrapper(instance, *args, **kwargs):
        return func(*args, **kwargs)
    return wrapper

class Register(object):
    def __init__(self, base, fnames, template: str = reg_template, default_group: Optional[str] = None):
        self.basecls = base
        self.fnames = [fnames] if isinstance(fnames, str) else fnames
        self.template = template
        self._default_group = default_group
        assert len(self.fnames) > 0, 'At least one function should be given for overwrite.'

    def _wrap(self, cls, *, rewrite_func=None):
        cls = cls.__name__ if isinstance(cls, type) else cls
        cls = re.match('(LazyLLM)(.*)(Base)', cls.split('.')[-1])[2] \
            if (cls.startswith('LazyLLM') and cls.endswith('Base')) else cls
        base = _get_base_cls_from_registry(cls.lower())
        assert issubclass(base, self.basecls)
        if rewrite_func is None:
            rewrite_func = base.__reg_overwrite__ if getattr(base, '__reg_overwrite__', None) else self.fnames[0]
        assert rewrite_func in self.fnames, f'Invalid function "{rewrite_func}" provived for rewrite.'

        def impl(func, func_name=None):
            if func_name:
                func_for_wrapper = func  # avoid calling recursively

                @functools.wraps(func)
                def wrapper_func(*args, **kwargs):
                    return func_for_wrapper(*args, **kwargs)

                wrapper_func.__name__ = func_name
                func = wrapper_func
            else:
                func_name = func.__name__
            exec(self.template.format(
                name=func_name + cls.split('.')[-1].capitalize(), base=cls))
            # 'func' cannot be recognized by exec, so we use 'setattr' instead
            f = LazyLLMRegisterMetaClass.all_clses[cls.lower()].__getattr__(func_name)
            f.__name__ = func_name
            setattr(f, rewrite_func, bind_to_instance(func))
            return func
        return impl

    def __call__(self, f, *, rewrite_func=None):
        if not isinstance(f, (str, type)):
            assert self._default_group, 'default_group is not set, please set it by your register decorator'
            return self._wrap(self._default_group)(f)
        return self._wrap(f, rewrite_func=rewrite_func)

    def __getattr__(self, name):
        if name not in self.fnames:
            raise AttributeError(f'class {self.__class__} has no attribute {name}')

        def impl(cls):
            return self(cls, rewrite_func=name)
        return impl

    def new_group(self, group_name):
        exec('class LazyLLM{name}Base(self.basecls):\n    pass\n'.format(name=group_name))<|MERGE_RESOLUTION|>--- conflicted
+++ resolved
@@ -4,11 +4,7 @@
 import re
 from .bind import _MetaBind
 from ..configs import config
-<<<<<<< HEAD
-from itertools import product
-=======
 from typing import Optional
->>>>>>> ac3ea84e
 
 # Special Dict for lazy programmer. Suppose we have a LazyDict as follows：
 #    >>> ld = LazyDict(name='ld', ALd=int)
@@ -44,29 +40,16 @@
             grp, key = key.split('.', 1)
             return self[grp][key]
         return super().__getitem__(key)
-    
-    def generate_keys(self, key: str):
-        key_variants = [key, key.upper(), key[0].upper() + key[1:], key.capitalize()]
-        name_variants = ["", self.name, self.name.lower()]
-        return [k + n for k, n in product(key_variants, name_variants)]
 
     # default -> self.default
     # key -> Key, keyName, KeyName
     # if self.name ends with 's' or 'es', ignor it
-<<<<<<< HEAD
-    def _match(self, key):
-        key = self._default if key == 'default' else key
-        keys = self.generate_keys(key)
-        if key.endswith(self.name.lower()):
-            keys += self.generate_keys(key[:-len(self.name)])
-=======
     def _match(self, key: str):
         key = key.lower()
         if key == 'default':
             assert self._default or len(self) > 0, 'No default key set'
             key = self._default or list(self.keys())[0]
         keys = [key, f'{key}{self.name}', f'{key}{self.name.lower()}']
->>>>>>> ac3ea84e
         if self.name.endswith('s'):
             n = 2 if self.name.endswith('es') else 1
             keys.extend([f'{key}{self.name[:-n]}', f'{key}{self.name[:-n].lower()}'])
