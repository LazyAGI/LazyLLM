from abc import ABCMeta
import re
import os
import builtins
import typing
from typing import Any, Callable, Optional, List, Dict
from contextlib import contextmanager
import copy
import threading
import types
import json
from ..configs import config
from urllib.parse import urlparse

try:
    from typing import final
except ImportError:
    _F = typing.TypeVar('_F', bound=Callable[..., Any])
    def final(f: _F) -> _F: return f

try:
    from typing import override
except ImportError:
    def override(func: Callable):
        return func


class FlatList(list):
    def absorb(self, item):
        if isinstance(item, list):
            self.extend(item)
        elif item is not None:
            self.append(item)


class ArgsDict(dict):
    def __init__(self, *args, with_line=True, **kwargs):
        super(ArgsDict, self).__init__(*args, **kwargs)
        self._with_line = with_line

    def check_and_update(self, kw):
        if not kw.pop('skip_check', config['deploy_skip_check_kw']):
            assert set(kw.keys()).issubset(set(self)), f'unexpected keys: {set(kw.keys()) - set(self)}'
        self.update(kw)

    def parse_kwargs(self):
<<<<<<< HEAD
        string = []
        for k, v in self.items():
            if type(v) is dict:
                v = json.dumps(v).replace('\"', '\\\"')
            string.append(f'--{k}={v}' if type(v) is not str else f'--{k}=\"{v}\"')
        string = ' '.join(string)
=======
        if self._with_line:
            string = ' '.join(f'--{k}={v}' if type(v) is not str else f'--{k}=\"{v}\"' for k, v in self.items())
        else:
            string = ' '.join(f'{k}={v}' if type(v) is not str else f'{k}=\"{v}\"' for k, v in self.items())
>>>>>>> 225724c5
        return string

class CaseInsensitiveDict(dict):
    def __init__(self, *args, **kwargs):
        super().__init__()
        for key, value in dict(*args, **kwargs).items():
            assert isinstance(key, str)
            self[key] = value

    def __getitem__(self, key):
        assert isinstance(key, str)
        return super().__getitem__(key.lower())

    def __setitem__(self, key, value):
        assert isinstance(key, str)
        super().__setitem__(key.lower(), value)

    def __contains__(self, key):
        assert isinstance(key, str)
        return super().__contains__(key.lower())

# pack return value of modules used in pipeline / parallel.
# will unpack when passing it to the next item.
class package(tuple):
    def __new__(cls, *args):
        if len(args) == 1 and isinstance(args[0], (tuple, list, types.GeneratorType)):
            return super(__class__, cls).__new__(cls, args[0])
        else:
            return super(__class__, cls).__new__(cls, args)

    def __getitem__(self, key):
        if isinstance(key, slice):
            return package(super(__class__, self).__getitem__(key))
        return super(__class__, self).__getitem__(key)

    def __add__(self, __other):
        return package(super().__add__(__other))


class kwargs(dict):
    pass


class arguments(object):
    class _None: pass

    def __init__(self, args=_None, kw=_None) -> None:
        self.args = package() if args is arguments._None else args
        if not isinstance(self.args, package): self.args = package((self.args,))
        self.kw = kwargs() if kw is arguments._None else copy.copy(kw)

    def append(self, x):
        args, kw = package(), kwargs()
        if isinstance(x, package):
            args = x
        elif isinstance(x, kwargs):
            kw = x
        elif isinstance(x, arguments):
            args, kw = x.args, x.kw
        else:
            args = package((x,))
        if args: self.args += args
        if kw:
            dup_keys = set(self.kw.keys()).intersection(set(kw.keys()))
            assert len(dup_keys) == 0, f'Duplicated keys: {dup_keys}'
            self.kw.update(kw)
        return self


builtins.package = package


class LazyLLMCMD(object):
    def __init__(self, cmd, *, return_value=None, checkf=(lambda *a: True), no_displays=None):
        if isinstance(cmd, (tuple, list)):
            cmd = ' && '.join(cmd)
        assert isinstance(cmd, str) or callable(cmd), 'cmd must be func or (list of) bash command str.'
        self.cmd = cmd
        self.return_value = return_value
        self.checkf = checkf
        self.no_displays = no_displays

    def __hash__(self):
        return hash(self.cmd)

    def __str__(self):
        assert not callable(self.cmd), f'Cannot convert cmd function {self.cmd} to str'
        cmd = re.sub(r'\b(LAZYLLM_[A-Z0-9_]*?_(?:API|SECRET)_KEY)=\S+', r'\1=xxxxxx', self.cmd)
        if self.no_displays:
            for item in self.no_displays:
                pattern = r'(-{1,2}' + re.escape(item) + r')(\s|=|)(\S+|)'
                cmd = re.sub(pattern, '', cmd)
            return cmd
        else:
            return cmd

    def with_cmd(self, cmd):
        # Attention: Cannot use copy.deepcopy because of class method.
        new_instance = LazyLLMCMD(cmd, return_value=self.return_value,
                                  checkf=self.checkf, no_displays=self.no_displays)
        return new_instance

    def get_args(self, key):
        assert not callable(self.cmd), f'Cannot get args from function {self.cmd}'
        pattern = r'*(-{1,2}' + re.escape(key) + r')(\s|=|)(\S+|)*'
        return re.match(pattern, self.cmd)[3]

class TimeoutException(Exception):
    pass

@contextmanager
def timeout(duration, *, msg=''):
    def raise_timeout_exception():
        event.set()

    event = threading.Event()
    timer = threading.Timer(duration, raise_timeout_exception)
    timer.start()

    try:
        yield
    finally:
        if not event.is_set():
            timer.cancel()
        else:
            raise TimeoutException(f'{msg}, block timed out after {duration} s')


class ReadOnlyWrapper(object):
    def __init__(self, obj=None):
        self.obj = obj

    def set(self, obj):
        self.obj = obj

    def __getattr__(self, key):
        # key will be 'obj' in copy.deepcopy
        if key != 'obj' and self.obj is not None:
            return getattr(self.obj, key)
        return super(__class__, self).__getattr__(key)

    # TODO: modify it
    def __repr__(self):
        r = self.obj.__repr__()
        return (f'{r[:-1]}' if r.endswith('>') else f'<{r}') + '(Readonly)>'

    def __deepcopy__(self, memo):
        # drop obj
        return ReadOnlyWrapper()

    def isNone(self):
        return self.obj is None


class Identity():
    def __init__(self, *args, **kw):
        pass

    def __call__(self, *inputs):
        if len(inputs) == 1:
            return inputs[0]
        return package(*inputs)

    def __repr__(self):
        return make_repr('Module', 'Identity')


class ResultCollector(object):
    class Impl(object):
        def __init__(self, name, value): self._name, self._value = name, value

        def __call__(self, *args, **kw):
            assert (len(args) == 0) ^ (len(kw) == 0), f'args({len(args)}), kwargs({len(kw)})'
            assert self._name is not None
            if len(args) > 0:
                self._value[self._name] = args[0] if len(args) == 1 else package(*args)
                return self._value[self._name]
            else:
                self._value[self._name] = kw
                return kwargs(kw)

    def __init__(self): self._value = dict()
    def __call__(self, name): return ResultCollector.Impl(name, self._value)
    def __getitem__(self, name): return self._value[name]
    def __repr__(self): return repr(self._value)
    def keys(self): return self._value.keys()
    def items(self): return self._value.items()


class ReprRule(object):
    rules = {}

    @classmethod
    def add_rule(cls, cate, type, subcate, subtype=None):
        if subtype:
            cls.rules[f'{cate}:{type}'] = f'<{subcate} type={subtype}'
        else:
            cls.rules[f'{cate}:{type}'] = f'<{subcate}'

    @classmethod
    def check_combine(cls, cate, type, subs):
        return f'{cate}:{type}' in cls.rules and subs.startswith(cls.rules[f'{cate}:{type}'])


def rreplace(s, old, new, count):
    return (s[::-1].replace(old[::-1], new[::-1], count))[::-1]

def make_repr(category: str, type: str, *, name: Optional[str] = None,
              subs: Optional[List[str]] = None, attrs: Optional[Dict[str, Any]] = None, **kw):
    subs, attrs = subs or [], attrs or {}
    if len(kw) > 0:
        assert len(attrs) == 0, 'Cannot provide attrs and kwargs at the same time'
        attrs = kw

    if not config['repr_show_child']: subs = []

    if isinstance(type, builtins.type): type = type.__name__
    name = f' name={name}' if name else ''
    attrs = ' ' + ' '.join([f'{k}={v}' for k, v in attrs.items()]) if attrs else ''
    repr = f'<{category} type={type}{name}{attrs}>'

    if len(subs) == 1 and ReprRule.check_combine(category, type, subs[0]):
        if config['repr_ml']:
            sub_cate = re.split('>| ', subs[0][1:])[0]
            subs = rreplace(subs[0], f'</{sub_cate}>', f'</{category}>', 1)
        else:
            subs = subs[0]
        return repr[:-1] + f' sub-category={subs[1:]}'

    # ident
    sub_repr = []
    for idx, value in enumerate(subs):
        for i, v in enumerate(value.strip().split('\n')):
            if not config['repr_ml']:
                if idx != len(subs) - 1:
                    sub_repr.append(f' |- {v}' if i == 0 else f' |  {v}')
                else:
                    sub_repr.append(f' └- {v}' if i == 0 else f'    {v}')
            else:
                sub_repr.append(f'    {v}')
    if len(sub_repr) > 0: repr += ('\n' + '\n'.join(sub_repr) + '\n')
    if config['repr_ml']: repr += f'</{category}>'
    return repr


# if key is already in repr, then modify its value.
# if ket is not in repr, add key to repr with value.
# if value is None, remove key from repr.
def modify_repr(repr, key, value):
    # TODO: impl this function
    return repr


class once_flag(object):
    def __init__(self, reset_on_pickle=False):
        self._flag = False
        self._exc = None
        self._reset_on_pickle = reset_on_pickle
        self._lock = threading.RLock()
        self._ignore_reset = False

    def set(self, flag=True, ignore_reset=False):
        with self._lock:
            self._flag = flag
            self._ignore_reset = ignore_reset

    def set_exception(self, exc):
        self._exc = exc

    def reset(self):
        if not self._ignore_reset:
            self.set(False)

    def __bool__(self):
        return self._flag

    @classmethod
    def rebuild(cls, flag, reset_on_pickle):
        r = cls(reset_on_pickle)
        if not reset_on_pickle: r._flag = flag
        return r

    def __reduce__(self):
        return once_flag.rebuild, (self._flag, self._reset_on_pickle)

def call_once(flag: once_flag, func: Callable, *args, **kw):
    with flag._lock:
        if not flag:
            try:
                return func(*args, **kw)
            except Exception as e:
                flag.set_exception(e)
            finally:
                flag.set()
        if flag._exc:
            raise flag._exc
    return None

def once_wrapper(reset_on_pickle):
    flag = reset_on_pickle if isinstance(reset_on_pickle, bool) else False

    class Wrapper:
        class Impl:
            def __init__(self, func, instance):
                self._func, self._instance = func, instance
                flag_name = f'_lazyllm_{func.__name__}_once_flag'
                if instance and not hasattr(instance, flag_name): setattr(instance, flag_name, once_flag(flag))

            def __call__(self, *args, **kw):
                assert self._instance is not None, f'{self._func} can only be used as instance method'
                return call_once(self.flag, self._func, self._instance, *args, **kw)

            __doc__ = property(lambda self: self._func.__doc__)
            def __repr__(self): return repr(self._func)

            @__doc__.setter
            def __doc__(self, value): self._func.__doc__ = value

            @property
            def flag(self) -> once_flag:
                return getattr(self._instance, f'_lazyllm_{self._func.__name__}_once_flag')

        def __init__(self, func):
            self.__func__ = func

        def __get__(self, instance, _):
            return Wrapper.Impl(self.__func__, instance)

    return Wrapper if isinstance(reset_on_pickle, bool) else Wrapper(reset_on_pickle)


class DynamicDescriptor:
    class Impl:
        def __init__(self, func, instance, owner):
            self._func, self._instance, self._owner = func, instance, owner

        def __call__(self, *args, **kw):
            return self._func(self._instance, *args, **kw) if self._instance else self._func(self._owner, *args, **kw)

        def __repr__(self): return repr(self._func)
        __doc__ = property(lambda self: self._func.__doc__)

        @__doc__.setter
        def __doc__(self, value): self._func.__doc__ = value

    def __init__(self, func):
        self.__func__ = func

    def __get__(self, instance, owner):
        return DynamicDescriptor.Impl(self.__func__, instance, owner)


def singleton(cls):
    instances = {}

    def get_instance(*args, **kwargs):
        if cls not in instances: instances[cls] = cls(*args, **kwargs)
        return instances[cls]
    return get_instance

def reset_on_pickle(*fields):
    def decorator(cls):
        original_getstate = cls.__getstate__ if hasattr(cls, '__getstate__') else lambda self: self.__dict__
        original_setstate = (cls.__setstate__ if hasattr(cls, '__setstate__') else
                             lambda self, state: self.__dict__.update(state))

        def __getstate__(self):
            state = original_getstate(self).copy()
            for field, *_ in fields:
                state[field] = None
            return state

        def __setstate__(self, state):
            original_setstate(self, state)
            for field in fields:
                field, field_type = field if isinstance(field, (tuple, list)) else (field, None)
                if field in state and state[field] is None and field_type is not None:
                    setattr(self, field, field_type() if field_type else None)

        cls.__getstate__ = __getstate__
        cls.__setstate__ = __setstate__
        return cls
    return decorator

class EnvVarContextManager:
    def __init__(self, env_vars_dict):
        self.env_vars_dict = {var: value for var, value in env_vars_dict.items() if value is not None}
        self.original_values = {}

    def __enter__(self):
        for var, value in self.env_vars_dict.items():
            if var in os.environ:
                self.original_values[var] = os.environ[var]
            os.environ[var] = value
        return self

    def __exit__(self, exc_type, exc_value, traceback):
        for var in self.env_vars_dict:
            if var in self.original_values:
                os.environ[var] = self.original_values[var]
            else:
                del os.environ[var]

def is_valid_url(url):
    try:
        result = urlparse(url)
        return all([result.scheme, result.netloc])
    except ValueError:
        return False

def is_valid_path(path):
    return os.path.isfile(path)

class Finalizer(object):
    def __init__(self, func1: Callable, func2: Optional[Callable] = None, *, condition: Callable = lambda: True):
        if func2:
            func1()
            func1 = func2
        self._func = func1
        self._condition = condition

    def __enter__(self):
        return self

    def __exit__(self, exc_type, exc_value, traceback):
        self.__del__()

    def __del__(self):
        if self._func:
            if self._condition(): self._func()
            self._func = None

class SingletonMeta(type):
    _instances = {}
    _lock = threading.RLock()

    def __call__(cls, *args, **kwargs):
        if cls not in cls._instances:
            with cls._lock:
                if cls not in cls._instances:
                    cls._instances[cls] = super().__call__(*args, **kwargs)
        return cls._instances[cls]


class SingletonABCMeta(SingletonMeta, ABCMeta): pass<|MERGE_RESOLUTION|>--- conflicted
+++ resolved
@@ -44,19 +44,15 @@
         self.update(kw)
 
     def parse_kwargs(self):
-<<<<<<< HEAD
         string = []
         for k, v in self.items():
             if type(v) is dict:
                 v = json.dumps(v).replace('\"', '\\\"')
-            string.append(f'--{k}={v}' if type(v) is not str else f'--{k}=\"{v}\"')
+            if self._with_line:
+                string.append(f'--{k}={v}' if type(v) is not str else f'--{k}=\"{v}\"')
+            else:
+                string.append(f'{k}={v}' if type(v) is not str else f'{k}=\"{v}\"')
         string = ' '.join(string)
-=======
-        if self._with_line:
-            string = ' '.join(f'--{k}={v}' if type(v) is not str else f'--{k}=\"{v}\"' for k, v in self.items())
-        else:
-            string = ' '.join(f'{k}={v}' if type(v) is not str else f'{k}=\"{v}\"' for k, v in self.items())
->>>>>>> 225724c5
         return string
 
 class CaseInsensitiveDict(dict):
