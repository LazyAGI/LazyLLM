--- conflicted
+++ resolved
@@ -116,21 +116,15 @@
         return input if input in self._intent_list else self._intent_list[0]
 
     def forward(self, input: str, llm_chat_history: List[Dict[str, Any]] = None):
-<<<<<<< HEAD
-        if llm_chat_history is not None and self._llm._module_id not in globals["chat_history"]:
-            globals["chat_history"][self._llm._module_id] = llm_chat_history
+        if llm_chat_history is not None and self._llm._module_id not in globals['chat_history']:
+            globals['chat_history'][self._llm._module_id] = llm_chat_history
         query = input
         if self._llm.type == LLMType.LLM and input.startswith(LAZYLLM_QUERY_PREFIX):
-            query = formatter.file(formatter='decode')(input).get("query")
+            query = formatter.file(formatter='decode')(input).get('query')
         if hasattr(self, '_sw'):
             return self._impl(query, input)
         else:
             return self._impl(query)
-=======
-        if llm_chat_history is not None and self._llm._module_id not in globals['chat_history']:
-            globals['chat_history'][self._llm._module_id] = llm_chat_history
-        return self._impl(input)
->>>>>>> 978c5ec3
 
     def __enter__(self):
         assert not self._intent_list, 'Intent list is already set'
