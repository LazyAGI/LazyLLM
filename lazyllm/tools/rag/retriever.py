from lazyllm import ModuleBase, pipeline
from .store import DocNode
from .document import Document, DocImpl
from typing import List, Optional, Union

class _PostProcess(object):
    def __init__(self, target: Optional[str] = None,
                 output_format: Optional[str] = None,
                 join: Union[bool, str] = False) -> None:
        self._target = target
        assert output_format in (None, 'content', 'dict'), 'output_format should be None, \'content\', or \'dict\''
        self._output_format = output_format
        if join is True: join = ''
        assert join is False or (isinstance(join, str) and output_format == 'content'), (
            'Only content output can be joined')
        self._join = join

    def _post_process(self, nodes):
        if self._target:
            # TODO(wangzhihong): search relationship and add find_child
            nodes = self._doc.find_parent(self._target)(nodes)
        if self._output_format == 'content':
            nodes = [node.get_content() for node in nodes]
            if isinstance(self._join, str): nodes = self._join.join(nodes)
        elif self._output_format == 'dict':
            nodes = [node.to_dict() for node in nodes]
        return nodes

class Retriever(ModuleBase, _PostProcess):
    __enable_request__ = False

    def __init__(
        self,
        doc: object,
        group_name: str,
        similarity: str = "dummy",
        similarity_cut_off: float = float("-inf"),
        index: str = "default",
        topk: int = 6,
        embed_keys: Optional[List[str]] = None,
        target: Optional[str] = None,
        output_format: Optional[str] = None,
        join: Union[bool, str] = False,
        **kwargs,
    ):
        super().__init__()

        self._docs = [doc] if isinstance(doc, Document) else doc
        for doc in self._docs:
            assert isinstance(doc, Document), 'Only Document or List[Document] are supported'
            self._submodules.append(doc)

        self._group_name = group_name
        self._similarity = similarity  # similarity function str
        self._similarity_cut_off = similarity_cut_off
        self._index = index
        self._topk = topk
        self._similarity_kw = kwargs  # kw parameters
        self._embed_keys = embed_keys
        _PostProcess.__init__(self, target, output_format, join)

    def _get_post_process_tasks(self):
        return pipeline(lambda *a: self('Test Query'))

    def forward(self, query: str) -> Union[List[DocNode], str]:
<<<<<<< HEAD
        nodes = self._doc.forward(
            func_name="retrieve",
            query=query,
            group_name=self._group_name,
            similarity=self._similarity,
            similarity_cut_off=self._similarity_cut_off,
            index=self._index,
            topk=self._topk,
            similarity_kws=self._similarity_kw,
            embed_keys=self._embed_keys,
        )
=======
        nodes = []
        for doc in self._docs:
            if self._group_name not in doc._impl._impl.node_groups and \
                    self._group_name not in DocImpl._builtin_node_groups and \
                    self._group_name not in DocImpl._global_node_groups:
                if len(self._docs) > 1: continue
                raise RuntimeError(f'Group {self._group_name} not found in document {doc}')
            nodes.extend(doc.forward(func_name="retrieve", query=query, group_name=self._group_name,
                                     similarity=self._similarity, similarity_cut_off=self._similarity_cut_off,
                                     index=self._index, topk=self._topk, similarity_kws=self._similarity_kw))
>>>>>>> 7b893945
        return self._post_process(nodes)<|MERGE_RESOLUTION|>--- conflicted
+++ resolved
@@ -63,19 +63,6 @@
         return pipeline(lambda *a: self('Test Query'))
 
     def forward(self, query: str) -> Union[List[DocNode], str]:
-<<<<<<< HEAD
-        nodes = self._doc.forward(
-            func_name="retrieve",
-            query=query,
-            group_name=self._group_name,
-            similarity=self._similarity,
-            similarity_cut_off=self._similarity_cut_off,
-            index=self._index,
-            topk=self._topk,
-            similarity_kws=self._similarity_kw,
-            embed_keys=self._embed_keys,
-        )
-=======
         nodes = []
         for doc in self._docs:
             if self._group_name not in doc._impl._impl.node_groups and \
@@ -85,6 +72,6 @@
                 raise RuntimeError(f'Group {self._group_name} not found in document {doc}')
             nodes.extend(doc.forward(func_name="retrieve", query=query, group_name=self._group_name,
                                      similarity=self._similarity, similarity_cut_off=self._similarity_cut_off,
-                                     index=self._index, topk=self._topk, similarity_kws=self._similarity_kw))
->>>>>>> 7b893945
+                                     index=self._index, topk=self._topk, similarity_kws=self._similarity_kw,
+                                     embed_keys=self._embed_keys))
         return self._post_process(nodes)