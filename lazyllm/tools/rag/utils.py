--- conflicted
+++ resolved
@@ -364,16 +364,11 @@
             conn.commit()
 
     def release(self):
-<<<<<<< HEAD
-        self._conn.close()
-        os.remove(self._db_path)
-=======
         with self._db_lock, sqlite3.connect(self._db_path, check_same_thread=self._check_same_thread) as conn:
             conn.execute('delete from documents')
             conn.execute('delete from document_groups')
             conn.execute('delete from kb_group_documents')
             conn.commit()
->>>>>>> c2bb6ffe
 
     def __reduce__(self):
         return (__class__, (self._path, self._name))
