--- conflicted
+++ resolved
@@ -125,11 +125,8 @@
                 embed_dims[k] = len(embedding)
                 embed_datatypes[k] = DataType.FLOAT_VECTOR
 
-<<<<<<< HEAD
         store_conf = self.store
-=======
         self.store.pop('metadata_store', None)
->>>>>>> c33f11ee
         self.store = _DocumentStore(algo_name=self._algo_name, store=self.store,
                                     group_embed_keys=self._activated_embeddings, embed=self.embed,
                                     embed_dims=embed_dims, embed_datatypes=embed_datatypes,
