import json
import ast
from collections import defaultdict
from functools import wraps
from pathlib import Path
from typing import Callable, Dict, List, Optional, Set, Union, Tuple, Any
from lazyllm import LOG, once_wrapper, ServerModule, FastapiApp as app, ThreadPoolExecutor
from .transform import (NodeTransform, FuncNodeTransform, SentenceSplitter, LLMParser,
                        AdaptiveTransform, make_transform, TransformArgs, TransformArgs as TArgs)
from .index_base import IndexBase
from .store_base import StoreBase, LAZY_ROOT_NAME, LAZY_IMAGE_GROUP
from .readers import ReaderBase
from .store import MapStore
from .chroma_store import ChromadbStore
from .milvus_store import MilvusStore
from .smart_embedding_index import SmartEmbeddingIndex
from .doc_node import DocNode
from .data_loaders import DirectoryReader
from .utils import DocListManager, gen_docid, is_sparse, BaseResponse
from .global_metadata import GlobalMetadataDesc, RAG_DOC_ID, RAG_DOC_PATH
from .data_type import DataType
import queue
from dataclasses import dataclass
import threading
import time
import requests

_transmap = dict(function=FuncNodeTransform, sentencesplitter=SentenceSplitter, llm=LLMParser)

def embed_wrapper(func: Optional[Callable[..., Any]]) -> Optional[Callable[..., List[float]]]:
    if not func:
        return None

    @wraps(func)
    def wrapper(*args, **kwargs) -> List[float]:
        result = func(*args, **kwargs)
        if isinstance(result, str):
            try:
                # Use json.loads as it's generally more robust for list-like strings
                return json.loads(result)
            except json.JSONDecodeError:
                # Fallback or raise error if json.loads also fails
                # For example, if ast.literal_eval was truly necessary for some non-JSON compatible Python literal
                try:
                    LOG.warning("json.loads failed, attempting ast.literal_eval as a "
                                "fallback (might hit recursion limit).")
                    return ast.literal_eval(result)
                except Exception as e:
                    LOG.error(f"Both json.loads and ast.literal_eval failed. Error: {e}")
                    raise  # Re-raise the original or a new error
        elif isinstance(result, list):  # Explicitly check if it's already a list
            return result
        else:
            # Handle unexpected types by raising an error
            error_message = f"Expected List[float] or str (convertible to List[float]), but got {type(result)}"
            LOG.error(f"{error_message}")
            raise TypeError(error_message)

    return wrapper

class StorePlaceholder:
    pass

class EmbedPlaceholder:
    pass


class BuiltinGroups(object):
    @dataclass
    class Struct:
        name: str
        args: TransformArgs
        parent: str = LAZY_ROOT_NAME
        trans_node: bool = None

        def __str__(self): return self.name

    CoarseChunk = Struct('CoarseChunk', TArgs(f=SentenceSplitter, kwargs=dict(chunk_size=1024, chunk_overlap=100)))
    MediumChunk = Struct('MediumChunk', TArgs(f=SentenceSplitter, kwargs=dict(chunk_size=256, chunk_overlap=25)))
    FineChunk = Struct('FineChunk', TArgs(f=SentenceSplitter, kwargs=dict(chunk_size=128, chunk_overlap=12)))
    ImgDesc = Struct('ImgDesc', lambda x: x._content, LAZY_IMAGE_GROUP, True)


class _Processor:
    def __init__(self, store: StoreBase, reader: ReaderBase, node_groups: Dict[str, Dict], server: bool = False):
        self._store, self._reader, self._node_groups = store, reader, node_groups
<<<<<<< HEAD
        if server:
            self._task_queue = queue.Queue()
            self._executor = ThreadPoolExecutor(max_workers=1)
            self._tasks = {}

    @app.post('/doc/add')
    async def async_add_doc(self, task_id: str, input_files: List[str], ids: Optional[List[str]] = None,
                            metadatas: Optional[List[Dict[str, Any]]] = None, feedback_url: Optional[str] = None):
        self._task_queue.put(('add', task_id, input_files, ids, metadatas, feedback_url))
        return BaseResponse(code=200, msg='task submit successfully', data=None)

    @app.delete('/doc/delete')
    async def async_delete_doc(self, task_id: str, input_files: List[str], feedback_url: Optional[str] = None) -> None:
        self._task_queue.put(('delete', task_id, input_files, None, None, feedback_url))
        return BaseResponse(code=200, msg='task submit successfully', data=None)

    @app.post('/doc/cancel')
    async def cancel_task(self, task_id: str):
        future = self._tasks.pop(task_id, None)
        if future and not future.done():
            future.cancel()
            return BaseResponse(code=200, msg=f'task {task_id} cancelled successfully', data=None)
        return BaseResponse(code=200, msg=f'task {task_id} cancelled failed', data=None)

    def _send_status_message(self, success: bool, task_id: str, url: str):
        headers = {"Content-Type": "application/json"}
        requests.post(url, json=dict(task_id=task_id, success=success), headers=headers)

    def _worker(self):
        while True:
            try:
                task_type, task_id, input_files, ids, metadatas, feedback_url = self._task_queue.get(timeout=1)
                if task_type == 'add':
                    future = self._executor.submit(self.add_doc, input_files=input_files, ids=ids, metadatas=metadatas)
                    self._tasks[task_id] = (future, feedback_url)
                elif task_type == 'delete':
                    future = self._executor.submit(self.delete_doc, input_files=input_files)
                    self._tasks[task_id] = (future, feedback_url)
            except queue.Empty:
                for task_id, (future, input_files, feedback_url) in self._tasks.items():
                    if future.done():
                        future, feedback_url = self._tasks.pop(task_id)
                        self._send_status_message(not future.exception(), task_id, feedback_url)
                time.sleep(5)
=======
>>>>>>> 1289fd08

    def add_doc(self, input_files: List[str], ids: Optional[List[str]] = None,
                metadatas: Optional[List[Dict[str, Any]]] = None):
        if not input_files: return
        if not ids: ids = [gen_docid(path) for path in input_files]
        if not metadatas:
            metadatas = [{RAG_DOC_ID: id, RAG_DOC_PATH: path} for id, path in zip(ids, input_files)]
        else:
            for path, id, metadata in zip(input_files, ids, metadatas):
                metadata.update({RAG_DOC_ID: id, RAG_DOC_PATH: path})
        root_nodes, image_nodes = self._reader.load_data(input_files, metadatas, split_image_nodes=True)

        self._store.update_nodes(root_nodes)
        self._create_nodes_recursive(root_nodes, LAZY_ROOT_NAME)

        if image_nodes:
            self._store.update_nodes(image_nodes)
            self._create_nodes_recursive(image_nodes, LAZY_IMAGE_GROUP)

    def _create_nodes_recursive(self, p_nodes: List[DocNode], p_name: str):
        for group_name in self._store.activated_groups():
            group = self._node_groups.get(group_name)
            if group is None:
                raise ValueError(f"Node group '{group_name}' does not exist. Please check the group name "
                                 "or add a new one through `create_node_group`.")

            if group['parent'] == p_name:
                nodes = self._create_nodes_impl(p_nodes, group_name)
                if nodes: self._create_nodes_recursive(nodes, group_name)

    def _create_nodes_impl(self, p_nodes, group_name):
        t = self._node_groups[group_name]['transform']
        transform = AdaptiveTransform(t) if isinstance(t, list) or t.pattern else make_transform(t)
        nodes = transform.batch_forward(p_nodes, group_name)
        self._store.update_nodes(nodes)
        return nodes

    def _get_or_create_nodes(self, group_name, ids: Optional[List[str]] = None):
        nodes = self._store.get_nodes(group_name, ids) if self._store.is_group_active(group_name) else []
        if not nodes and group_name not in (LAZY_IMAGE_GROUP, LAZY_ROOT_NAME):
            p_nodes = self._get_or_create_nodes(self._node_groups[group_name]['parent'], ids)
            nodes = self._create_nodes_impl(p_nodes, group_name)
        return nodes

    def reparse(self, group_name: str, ids: Optional[List[str]] = None):
        self._get_or_create_nodes(group_name, ids)

    def delete_doc(self, input_files: List[str]) -> None:
        root_nodes = self._store.get_index(type='file_node_map').query(input_files)
        LOG.info(f"delete_files: removing documents {input_files} and nodes {root_nodes}")
        if len(root_nodes) == 0: return

        uids_to_delete = defaultdict(list)
        uids_to_delete[LAZY_ROOT_NAME] = [node._uid for node in root_nodes]

        # Gather all nodes to be deleted including their children
        def gather_children(node: DocNode):
            for children_group, children_list in node.children.items():
                for child in children_list:
                    uids_to_delete[children_group].append(child._uid)
                    gather_children(child)

        for node in root_nodes:
            gather_children(node)

        # Delete nodes in all groups
        for group, node_uids in uids_to_delete.items():
            self._store.remove_nodes(group, node_uids)
            LOG.debug(f"Removed nodes from group {group} for node IDs: {node_uids}")


class DocumentProcessor():

    class Impl():
        def __init__(self, server: bool):
            self._processors = dict()
            if server:
                self._task_queue = queue.Queue()
                self._executor = ThreadPoolExecutor(max_workers=1)
                self._tasks = {}
                self._worker_thread = threading.Thread(target=self._worker, daemon=True)

        def register_algorithm(self, name: str, store: StoreBase, reader: ReaderBase,
                               node_groups: Dict[str, Dict], force_refresh: bool = False):
            if name in self._processors and not force_refresh:
                raise KeyError(f'Duplicated algo key {name} for processor!')
            self._processors[name] = _Processor(store, reader, node_groups)

        @app.post('/add_docs')
        async def async_add_doc(self, task_id: str, algoid: str, input_files: List[str], ids: Optional[List[str]] = None,
                                metadatas: Optional[List[Dict[str, Any]]] = None, feedback_url: Optional[str] = None):
            self._task_queue.put(('add', algoid, task_id, input_files, ids, metadatas, feedback_url))
            return BaseResponse(code=200, msg='task submit successfully', data=None)

        @app.delete('/delete_docs')
        async def async_delete_doc(self, task_id: str, algoid: str, input_files: List[str],
                                   feedback_url: Optional[str] = None) -> None:
            self._task_queue.put(('delete', algoid, task_id, input_files, None, None, feedback_url))
            return BaseResponse(code=200, msg='task submit successfully', data=None)

        @app.post('/cancel')
        async def cancel_task(self, task_id: str):
            future = self._tasks.pop(task_id, None)
            if future and not future.done():
                future.cancel()
                return BaseResponse(code=200, msg=f'task {task_id} cancelled successfully', data=None)
            return BaseResponse(code=200, msg=f'task {task_id} cancelled failed', data=None)

        def _send_status_message(self, success: bool, task_id: str, url: str):
            headers = {"Content-Type": "application/json"}
            requests.post(url, json=dict(task_id=task_id, success=success), headers=headers)

        def _worker(self):
            while True:
                try:
                    algoid, task_type, task_id, input_files, ids, metadatas, url = self._task_queue.get(timeout=1)
                    if task_type == 'add':
                        future = self._executor.submit(self._processors[algoid].add_doc, input_files=input_files,
                                                       ids=ids, metadatas=metadatas)
                        self._tasks[task_id] = (future, url)
                    elif task_type == 'delete':
                        future = self._executor.submit(self._processors[algoid].delete_doc, input_files=input_files)
                        self._tasks[task_id] = (future, url)
                except queue.Empty:
                    for task_id, (future, input_files, url) in self._tasks.items():
                        if future.done():
                            future, url = self._tasks.pop(task_id)
                            self._send_status_message(not future.exception(), task_id, url)
                    time.sleep(5)

    def __init__(self, server: bool = True):
        self._impl = DocumentProcessor.Impl(server=server)
        if server: self._impl = ServerModule(self._impl)

    def register_algorithm(self, name: str, store: StoreBase, reader: ReaderBase,
                           node_groups: Dict[str, Dict], force_refresh: bool = False):
        if isinstance(self._impl, ServerModule):
            self._impl._call('register_algorithm', name, store, reader, node_groups, force_refresh)
        else:
            self._impl.register_algorithm(name, store, reader, node_groups, force_refresh)

class DocImpl:
    _builtin_node_groups: Dict[str, Dict] = {}
    _global_node_groups: Dict[str, Dict] = {}
    _registered_file_reader: Dict[str, Callable] = {}

    def __init__(self, embed: Dict[str, Callable], dlm: Optional[DocListManager] = None,
                 doc_files: Optional[str] = None, kb_group_name: Optional[str] = None,
                 global_metadata_desc: Dict[str, GlobalMetadataDesc] = None, store_conf: Optional[Dict] = None,
                 processor: Optional[DocumentProcessor] = None, algo_name: Optional[str] = None):
        super().__init__()
        self._local_file_reader: Dict[str, Callable] = {}
        self._kb_group_name = kb_group_name or DocListManager.DEFAULT_GROUP_NAME
        self._dlm, self._doc_files = dlm, doc_files
        self._reader = DirectoryReader(None, self._local_file_reader, DocImpl._registered_file_reader)
        self.node_groups: Dict[str, Dict] = {LAZY_ROOT_NAME: dict(parent=None), LAZY_IMAGE_GROUP: dict(parent=None)}
        self.embed = {k: embed_wrapper(e) for k, e in embed.items()}
        self._global_metadata_desc = global_metadata_desc
        self.store = store_conf  # NOTE: will be initialized in _lazy_init()
        self._activated_groups = set([LAZY_ROOT_NAME, LAZY_IMAGE_GROUP])
        # activated_embeddings maintains all node_groups and active embeddings
        self._activated_embeddings = {LAZY_ROOT_NAME: [], LAZY_IMAGE_GROUP: []}  # {group_name: [embed1, embed2, ...]}
        self._index_pending_registrations = []
        self._processor = processor
        self._algo_name = algo_name

    def _init_node_groups(self):
        node_groups = DocImpl._builtin_node_groups.copy()
        node_groups.update(DocImpl._global_node_groups)
        node_groups.update(self.node_groups)
        self.node_groups = node_groups

        for group in node_groups: self._activated_embeddings.setdefault(group, set())
        self._activated_groups = set([g for g in self._activated_groups if g in node_groups])

        # use list to avoid `dictionary changed size during iteration` error
        for group in list(self._activated_groups):
            while True:
                parent_group = self.node_groups[group]['parent']
                if not parent_group or parent_group in self._activated_groups: break
                self._activated_groups.add(group := parent_group)

    def _init_store(self):
        embed_dims, embed_datatypes = {}, {}
        for k, e in self.embed.items():
            embedding = e('a')
            if is_sparse(embedding):
                embed_datatypes[k] = DataType.SPARSE_FLOAT_VECTOR
            else:
                embed_dims[k] = len(embedding)
                embed_datatypes[k] = DataType.FLOAT_VECTOR

        if self.store is None: self.store = {'type': 'map'}
        if isinstance(self.store, Dict):
            self.store = self._create_store(store_conf=self.store, embed_dims=embed_dims,
                                            embed_datatypes=embed_datatypes)
        elif not isinstance(self.store, StoreBase):
            raise ValueError(f'store type [{type(self.store)}] is not a dict.')

    @once_wrapper(reset_on_pickle=True)
    def _lazy_init(self) -> None:
        self._init_node_groups()
        self._init_store()
        cloud = not (self._dlm or self._doc_files)

        self._resolve_index_pending_registrations()
        if self._processor:
            assert cloud and isinstance(self._processor, DocumentProcessor)
            self._processor.register_algorithm(self._algo_name, self.store, self._reader, self.node_groups)
        else:
            self._processor = _Processor(self.store, self._reader, self.node_groups)

        # init files when `cloud` is False
        if not cloud and not self.store.is_group_active(LAZY_ROOT_NAME):
            ids, pathes, metadatas = self._delete_nonexistent_docs_on_startup(*self._list_files())
            self._processor.add_doc(pathes, ids, metadatas)
            if pathes and self._dlm:
                self._dlm.update_kb_group(cond_file_ids=ids, cond_group=self._kb_group_name,
                                          new_status=DocListManager.Status.success)

        if self._dlm:
            self._init_monitor_event = threading.Event()
            self._daemon = threading.Thread(target=self.worker)
            self._daemon.daemon = True
            self._daemon.start()
            self._init_monitor_event.wait()

    def _delete_nonexistent_docs_on_startup(self, ids, paths, metadatas):
        if not self._dlm: return ids, paths, metadatas
        path_existing = [Path(path).exists() for path in paths]
        paths_need_delete = [paths[idx] for idx, exist in enumerate(path_existing) if not exist]
        rt_metadatas = [meta for meta, exist in zip(metadatas, path_existing) if exist] if metadatas else None
        rt_ids = [ids[idx] for idx, exist in enumerate(path_existing) if exist] if ids else None
        rt_paths = [path for path, exist in zip(paths, path_existing) if exist]

        if ids:
            ids_need_delete = [ids[idx] for idx, exist in enumerate(path_existing) if not exist]
        else:
            ids_need_delete = [gen_docid(path) for path in paths_need_delete]
        if ids_need_delete:
            if self._dlm is None:
                # if not using dlm, delete store directly;
                self._delete_doc_from_store(paths_need_delete)
            else:
                LOG.warning(f"Found {len(paths_need_delete)} docs that are not in store: {paths_need_delete}")
                self._dlm.delete_files(ids_need_delete)
        return rt_ids, rt_paths, rt_metadatas

    def _resolve_index_pending_registrations(self):
        for index_type, index_cls, index_args, index_kwargs in self._index_pending_registrations:
            args = [self._resolve_index_placeholder(arg) for arg in index_args]
            kwargs = {k: self._resolve_index_placeholder(v) for k, v in index_kwargs.items()}
            self.store.register_index(index_type, index_cls(*args, **kwargs))
        self._index_pending_registrations.clear()

    def _create_store(self, store_conf: Optional[Dict], embed_dims: Optional[Dict[str, int]] = None,
                      embed_datatypes: Optional[Dict[str, DataType]] = None) -> StoreBase:
        # TODO (chenjiahao): add self._kb_group_name to Store()
        store_type = store_conf.get('type')
        if not store_type:
            raise ValueError('store type is not specified.')

        kwargs = store_conf.get('kwargs', {})
        if not isinstance(kwargs, Dict):
            raise ValueError('`kwargs` in store conf is not a dict.')

        if store_type == "map":
            store = MapStore(node_groups=list(self._activated_embeddings.keys()), embed=self.embed, **kwargs)
        elif store_type == "chroma":
            store = ChromadbStore(group_embed_keys=self._activated_embeddings, embed=self.embed,
                                  embed_dims=embed_dims, **kwargs)
        elif store_type == "milvus":
            store = MilvusStore(group_embed_keys=self._activated_embeddings, embed=self.embed,
                                embed_dims=embed_dims, embed_datatypes=embed_datatypes,
                                global_metadata_desc=self._global_metadata_desc, **kwargs)
        else:
            raise NotImplementedError(
                f"Not implemented store type for {store_type}"
            )
        store.activate_group(self._activated_groups)

        indices_conf = store_conf.get('indices', {})
        if not isinstance(indices_conf, Dict):
            raise ValueError(f"`indices`'s type [{type(indices_conf)}] is not a dict")

        for index_type, conf in indices_conf.items():
            if index_type == 'smart_embedding_index':
                backend_type = conf.get('backend')
                if not backend_type:
                    raise ValueError('`backend` is not specified in `smart_embedding_index`.')
                kwargs = conf.get('kwargs', {})
                index = SmartEmbeddingIndex(backend_type=backend_type,
                                            group_embed_keys=self._activated_embeddings,
                                            embed=self.embed,
                                            embed_dims=embed_dims,
                                            embed_datatypes=embed_datatypes,
                                            global_metadata_desc=self._global_metadata_desc,
                                            **kwargs)
            else:
                raise ValueError(f'unsupported index type [{index_type}]')

            store.register_index(type=index_type, index=index)

        return store

    @staticmethod
    def _create_node_group_impl(cls, group_name, name, transform: Union[str, Callable] = None,
                                parent: str = LAZY_ROOT_NAME, *, trans_node: bool = None,
                                num_workers: int = 0, **kwargs):
        group_name, parent = str(group_name), str(parent)
        groups = getattr(cls, group_name)

        def get_trans(t): return TransformArgs.from_dict(t) if isinstance(t, dict) else t

        if isinstance(transform, (TransformArgs, tuple, list, dict)):
            err_msg = '{} should be set in transform when transform is Dict, TransformArgs or List[TransformArgs]'
            assert trans_node is None, err_msg.format('trans_node')
            assert num_workers == 0, err_msg.format('num_workers')
            assert not kwargs, err_msg.format('kwargs')
            transforms = ([get_trans(t) for t in transform] if isinstance(transform, (list, tuple)) else
                          get_trans(transform))
        else:
            transforms = TransformArgs(f=transform, trans_node=trans_node,
                                       num_workers=num_workers, kwargs=kwargs)

        if name in groups:
            LOG.warning(f"Duplicate group name: {name}")
        for t in (transforms if isinstance(transform, list) else [transforms]):
            if isinstance(t.f, str):
                t.f = _transmap[t.f.lower()]
            if isinstance(t.f, type):
                assert t.trans_node is None, '`trans_node` is allowed only when transform is callable'
                if not issubclass(t.f, NodeTransform): LOG.warning(
                    'Please note! You are trying to use a completely custom transform class. The relationship '
                    'between nodes may become unreliable, `Document.get_parent/get_child` functions and the '
                    'target parameter of Retriever may have strange anomalies. Please use it at your own risk.')
            else:
                assert callable(t.f), f"transform should be callable, but get {t.f}"
        groups[name] = dict(transform=transforms, parent=parent)

    @classmethod
    def _create_builtin_node_group(cls, name, transform: Union[str, Callable] = None, parent: str = LAZY_ROOT_NAME,
                                   *, trans_node: bool = None, num_workers: int = 0, **kwargs) -> None:
        DocImpl._create_node_group_impl(cls, '_builtin_node_groups', name=name, transform=transform, parent=parent,
                                        trans_node=trans_node, num_workers=num_workers, **kwargs)

    @classmethod
    def create_global_node_group(cls, name, transform: Union[str, Callable] = None, parent: str = LAZY_ROOT_NAME,
                                 *, trans_node: bool = None, num_workers: int = 0, **kwargs) -> None:
        DocImpl._create_node_group_impl(cls, '_global_node_groups', name=name, transform=transform, parent=parent,
                                        trans_node=trans_node, num_workers=num_workers, **kwargs)

    def create_node_group(self, name, transform: Union[str, Callable] = None, parent: str = LAZY_ROOT_NAME,
                          *, trans_node: bool = None, num_workers: int = 0, **kwargs) -> None:
        assert not self._lazy_init.flag, 'Cannot add node group after document started'
        DocImpl._create_node_group_impl(self, 'node_groups', name=name, transform=transform, parent=parent,
                                        trans_node=trans_node, num_workers=num_workers, **kwargs)

    @classmethod
    def register_global_reader(cls, pattern: str, func: Optional[Callable] = None):
        if func is not None:
            cls._registered_file_reader[pattern] = func
            return None

        def decorator(klass):
            if callable(klass): cls._registered_file_reader[pattern] = klass
            else: raise TypeError(f"The registered object {klass} is not a callable object.")
            return klass
        return decorator

    def _resolve_index_placeholder(self, value):
        if isinstance(value, StorePlaceholder): return self.store
        elif isinstance(value, EmbedPlaceholder): return self.embed
        return value

    def register_index(self, index_type: str, index_cls: IndexBase, *args, **kwargs) -> None:
        if bool(self._lazy_init.flag):
            args = [self._resolve_index_placeholder(arg) for arg in args]
            kwargs = {k: self._resolve_index_placeholder(v) for k, v in kwargs.items()}
            self.store.register_index(index_type, index_cls(*args, **kwargs))
        else:
            self._index_pending_registrations.append((index_type, index_cls, args, kwargs))

    def add_reader(self, pattern: str, func: Optional[Callable] = None):
        assert callable(func), 'func for reader should be callable'
        self._local_file_reader[pattern] = func

    def worker(self):
        is_first_run = True
        while True:
            # Apply meta changes
            rows = self._dlm.fetch_docs_changed_meta(self._kb_group_name)
            for row in rows:
                new_meta_dict = json.loads(row[1]) if row[1] else {}
                self.store.update_doc_meta(row[0], new_meta_dict)

            # Step 1: do doc-parsing, highest priority
            docs = self._dlm.get_docs_need_reparse(group=self._kb_group_name)
            if docs:
                filepaths = [doc.path for doc in docs]
                ids = [doc.doc_id for doc in docs]
                metadatas = [json.loads(doc.meta) if doc.meta else None for doc in docs]
                # update status and need_reparse
                self._dlm.update_kb_group(cond_file_ids=ids, cond_group=self._kb_group_name,
                                          new_status=DocListManager.Status.working, new_need_reparse=False)
                self._delete_doc_from_store(filepaths)
                self._add_doc_to_store(input_files=filepaths, ids=ids, metadatas=metadatas)
                self._dlm.update_kb_group(cond_file_ids=ids, cond_group=self._kb_group_name,
                                          new_status=DocListManager.Status.success)

            # Step 2: After doc is deleted from related kb_group, delete doc from db
            if self._kb_group_name == DocListManager.DEFAULT_GROUP_NAME:
                self._dlm.delete_unreferenced_doc()

            # Step 3: do doc-deleting
            ids, files, metadatas = self._list_files(status=DocListManager.Status.deleting)
            if files:
                self._delete_doc_from_store(files)
                self._dlm.delete_files_from_kb_group(ids, self._kb_group_name)

            # Step 4: do doc-adding
            ids, files, metadatas = self._list_files(status=DocListManager.Status.waiting,
                                                     upload_status=DocListManager.Status.success)
            if files:
                self._dlm.update_kb_group(cond_file_ids=ids, cond_group=self._kb_group_name,
                                          new_status=DocListManager.Status.working)
                self._add_doc_to_store(input_files=files, ids=ids, metadatas=metadatas)
                # change working to success while leaving other status unchanged
                self._dlm.update_kb_group(cond_file_ids=ids, cond_group=self._kb_group_name,
                                          cond_status_list=[DocListManager.Status.working],
                                          new_status=DocListManager.Status.success)
            if is_first_run:
                self._init_monitor_event.set()
            is_first_run = False
            time.sleep(10)

    def _list_files(
            self, status: Union[str, List[str]] = DocListManager.Status.all,
            upload_status: Union[str, List[str]] = DocListManager.Status.all
    ) -> Tuple[List[str], List[str], List[Dict]]:
        if self._doc_files: return None, self._doc_files, None
        if not self._dlm: return [], [], []
        ids, paths, metadatas = [], [], []
        for row in self._dlm.list_kb_group_files(group=self._kb_group_name, status=status,
                                                 upload_status=upload_status, details=True):
            ids.append(row[0])
            paths.append(row[1])
            metadatas.append(json.loads(row[3]) if row[3] else {})
        return ids, paths, metadatas

    def _add_doc_to_store(self, input_files: List[str], ids: Optional[List[str]] = None,
                          metadatas: Optional[List[Dict[str, Any]]] = None):
        if not input_files: return
        self._processor.add_doc(input_files, ids, metadatas)

    def _delete_doc_from_store(self, input_files: List[str]) -> None:
        return self._processor.delete_doc(input_files)

    def activate_group(self, group_name: str, embed_keys: List[str]):
        group_name = str(group_name)
        if not self._dlm and not self._doc_files:
            assert not self._lazy_init.flag, 'Cannot activate embedding keys when Document is inited'
        self._activated_groups.add(group_name)
        if embed_keys: self._activated_embeddings.setdefault(str(group_name), set()).update(embed_keys)
        if self._lazy_init.flag:
            if group_name not in self.node_groups: return
            assert not embed_keys, 'Cannot add new embed_keys for node_group when Document is inited'
            self.store.activate_group(parent := group_name)
            while True:
                parent = self.node_groups[parent]['parent']
                if parent in self._activated_groups: break
                self.store.activate_group(parent)
            self._processor.reparse(group_name)

    def active_node_groups(self):
        return {k: v for k, v in self._activated_embeddings.items() if k in self._activated_groups}

    def retrieve(self, query: str, group_name: str, similarity: str, similarity_cut_off: Union[float, Dict[str, float]],
                 index: str, topk: int, similarity_kws: dict, embed_keys: Optional[List[str]] = None,
                 filters: Optional[Dict[str, Union[str, int, List, Set]]] = None) -> List[DocNode]:
        self._lazy_init()
        if index is None or index == 'default':
            return self.store.query(query=query, group_name=group_name, similarity_name=similarity,
                                    similarity_cut_off=similarity_cut_off, topk=topk,
                                    embed_keys=embed_keys, filters=filters, **similarity_kws)

        index_instance = self.store.get_index(type=index)
        if not index_instance:
            raise NotImplementedError(f"index type '{index}' is not supported currently.")

        try:
            return index_instance.query(query=query, group_name=group_name, similarity_name=similarity,
                                        similarity_cut_off=similarity_cut_off, topk=topk,
                                        embed_keys=embed_keys, filters=filters, **similarity_kws)
        except Exception as e:
            raise RuntimeError(f'index type `{index}` of store `{type(self.store)}` query failed: {e}')

    def find(self, nodes: List[DocNode], group: str) -> List[DocNode]:
        if len(nodes) == 0: return nodes
        self._lazy_init()

        def get_depth(name):
            cnt = 0
            while name != LAZY_ROOT_NAME:
                cnt += 1
                name = self.node_groups[name]['parent']
            return cnt

        # 1. find lowest common ancestor
        left, right = nodes[0]._group, group
        curr_depth, target_depth = get_depth(left), get_depth(right)
        if curr_depth > target_depth:
            for i in range(curr_depth - target_depth): left = self.node_groups[left]['parent']
        elif curr_depth < target_depth:
            for i in range(target_depth - curr_depth): right = self.node_groups[right]['parent']
        while (left != right):
            left = self.node_groups[left]['parent']
            right = self.node_groups[right]['parent']
        ancestor = left

        # 2. if ancestor != current group, go to ancestor; then if ancestor != target group, go to target group
        if nodes and nodes[0]._group != ancestor:
            nodes = DocImpl.find_parent(nodes, ancestor)
        if nodes and nodes[0]._group != group:
            nodes = DocImpl.find_children(nodes, group)
        return nodes

    @staticmethod
    def find_parent(nodes: List[DocNode], group: str) -> List[DocNode]:
        def recurse_parents(node: DocNode, visited: Set[DocNode]) -> None:
            if node.parent:
                if node.parent._group == group:
                    visited.add(node.parent)
                else:
                    recurse_parents(node.parent, visited)

        result = set()
        for node in nodes:
            recurse_parents(node, result)
        if not result:
            LOG.warning(
                f"We can not find any nodes for group `{group}`, please check your input"
            )
        LOG.debug(f"Found parent node for {group}: {result}")
        return list(result)

    @staticmethod
    def find_children(nodes: List[DocNode], group: str) -> List[DocNode]:
        def recurse_children(node: DocNode, visited: Set[DocNode]) -> bool:
            if group in node.children:
                visited.update(node.children[group])
                return True

            found_in_any_child = False

            for children_list in node.children.values():
                for child in children_list:
                    if recurse_children(child, visited):
                        found_in_any_child = True
                    else:
                        break

            return found_in_any_child

        result = set()

        for node in nodes:
            if group in node.children:
                result.update(node.children[group])
            else:
                if not recurse_children(node, result):
                    LOG.warning(
                        f"Node {node} and its children do not contain any nodes with the group `{group}`. "
                        "Skipping further search in this branch."
                    )
                    break

        if not result:
            LOG.warning(
                f"We cannot find any nodes for group `{group}`, please check your input."
            )

        LOG.debug(f"Found children nodes for {group}: {result}")
        return list(result)

    def clear_cache(self, group_names: Optional[List[str]] = None):
        self.store.clear_cache(group_names)

    def __call__(self, func_name: str, *args, **kwargs):
        return getattr(self, func_name)(*args, **kwargs)


for k, v in BuiltinGroups.__dict__.items():
    if not k.startswith('_') and isinstance(v, BuiltinGroups.Struct):
        assert k == v.name, 'builtin group name mismatch'
        DocImpl._create_builtin_node_group(name=k, transform=v.args, parent=v.parent, trans_node=v.trans_node)<|MERGE_RESOLUTION|>--- conflicted
+++ resolved
@@ -84,7 +84,6 @@
 class _Processor:
     def __init__(self, store: StoreBase, reader: ReaderBase, node_groups: Dict[str, Dict], server: bool = False):
         self._store, self._reader, self._node_groups = store, reader, node_groups
-<<<<<<< HEAD
         if server:
             self._task_queue = queue.Queue()
             self._executor = ThreadPoolExecutor(max_workers=1)
@@ -129,8 +128,6 @@
                         future, feedback_url = self._tasks.pop(task_id)
                         self._send_status_message(not future.exception(), task_id, feedback_url)
                 time.sleep(5)
-=======
->>>>>>> 1289fd08
 
     def add_doc(self, input_files: List[str], ids: Optional[List[str]] = None,
                 metadatas: Optional[List[Dict[str, Any]]] = None):
