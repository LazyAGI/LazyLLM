--- conflicted
+++ resolved
@@ -24,26 +24,15 @@
 
 
 class DocImpl:
-<<<<<<< HEAD
+    _builtin_node_groups = {}
+    _global_node_groups = {}
+
     def __init__(self, embed: Dict[str, Callable], doc_files=Optional[List[str]],
                  local_readers: Optional[Dict] = None, global_readers: Optional[Dict] = None, **kwargs):
         super().__init__()
         self.directory_reader = DirectoryReader(doc_files, local_readers=local_readers, global_readers=global_readers)
         self.node_groups: Dict[str, Dict] = {LAZY_ROOT_NAME: {}}
-        self._create_node_group_default()
         self.embed = {k: embed_wrapper(e) for k, e in embed.items()}
-        self.init_flag = once_flag()
-=======
-    _builtin_node_groups = {}
-    _global_node_groups = {}
-
-    def __init__(self, embed, doc_files=Optional[List[str]], local_readers: Optional[Dict] = None,
-                 global_readers: Optional[Dict] = None, **kwargs):
-        super().__init__()
-        self.directory_reader = DirectoryReader(doc_files, local_readers=local_readers, global_readers=global_readers)
-        self.node_groups: Dict[str, Dict] = {LAZY_ROOT_NAME: {}}
-        self.embed = embed_wrapper(embed)
->>>>>>> 7b893945
         self.store = None
 
     @once_wrapper(reset_on_pickle=True)
@@ -182,24 +171,9 @@
         self._dynamic_create_nodes(group_name, store)
         return store.traverse_nodes(group_name)
 
-<<<<<<< HEAD
-    def retrieve(
-        self,
-        query: str,
-        group_name: str,
-        similarity: str,
-        similarity_cut_off: float,
-        index: str,
-        topk: int,
-        similarity_kws: dict,
-        embed_keys: Optional[List[str]] = None,
-    ) -> List[DocNode]:
-        call_once(self.init_flag, self._lazy_init)
-=======
     def retrieve(self, query: str, group_name: str, similarity: str, similarity_cut_off: float,
-                 index: str, topk: int, similarity_kws: dict) -> List[DocNode]:
+                 index: str, topk: int, similarity_kws: dict, embed_keys: Optional[List[str]] = None) -> List[DocNode]:
         self._lazy_init()
->>>>>>> 7b893945
         if index:
             assert index == "default", "we only support default index currently"
         nodes = self._get_nodes(group_name)
