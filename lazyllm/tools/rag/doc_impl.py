--- conflicted
+++ resolved
@@ -108,39 +108,13 @@
                 if self._dlm:
                     self._dlm.update_kb_group(cond_file_ids=ids, cond_group=self._kb_group_name,
                                               new_status=DocListManager.Status.success)
-<<<<<<< HEAD
-
-=======
                 LOG.debug(f"building {LAZY_ROOT_NAME} nodes: {root_nodes}")
->>>>>>> baf936a1
         if self._dlm:
             self._init_monitor_event = threading.Event()
             self._daemon = threading.Thread(target=self.worker)
             self._daemon.daemon = True
             self._daemon.start()
             self._init_monitor_event.wait()
-
-    def _delete_nonexistent_docs_on_startup(self, ids, paths, metadatas):
-        path_existing = [Path(path).exists() for path in paths]
-        paths_need_delete = [paths[idx] for idx, exist in enumerate(path_existing) if not exist]
-        rt_metadatas = [meta for meta, exist in zip(metadatas, path_existing) if exist] if metadatas else None
-        rt_ids = [ids[idx] for idx, exist in enumerate(path_existing) if exist] if ids else None
-        rt_paths = [path for path, exist in zip(paths, path_existing) if exist]
-
-        if ids:
-            ids_need_delete = [ids[idx] for idx, exist in enumerate(path_existing) if not exist]
-        else:
-            ids_need_delete = [gen_docid(path) for path in paths_need_delete]
-        if ids_need_delete:
-            if self._dlm is None:
-                # if not using dlm, delete store directly;
-                self._delete_doc_from_store(paths_need_delete)
-            else:
-                LOG.warning(f"Found {len(paths_need_delete)} docs that are not in store: {paths_need_delete}")
-                # else dlm must turn on path monitoring to detect deleted files
-                assert (self._dlm.enable_path_monitoring is True
-                        ), 'DocListManager must turn on path monitoring or only use DocManager to delete files'
-        return rt_ids, rt_paths, rt_metadatas
 
     def _delete_nonexistent_docs_on_startup(self, ids, paths, metadatas):
         path_existing = [Path(path).exists() for path in paths]
@@ -345,12 +319,9 @@
                 self._dlm.update_kb_group(cond_file_ids=ids, cond_group=self._kb_group_name,
                                           cond_status_list=[DocListManager.Status.working],
                                           new_status=DocListManager.Status.success)
-<<<<<<< HEAD
             if is_first_run:
                 self._init_monitor_event.set()
             is_first_run = False
-=======
->>>>>>> baf936a1
             time.sleep(10)
 
     def _list_files(
