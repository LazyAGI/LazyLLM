import json
import ast
from collections import defaultdict
from functools import wraps
from typing import Callable, Dict, List, Optional, Set, Union, Tuple, Any
from lazyllm import LOG, once_wrapper
from .transform import (NodeTransform, FuncNodeTransform, SentenceSplitter, LLMParser,
                        AdaptiveTransform, make_transform, TransformArgs)
<<<<<<< HEAD
from .store_base import StoreBase, LAZY_ROOT_NAME, LAZY_IMAGE_GROUP
=======
from .index_base import IndexBase
from .store_base import StoreBase, LAZY_ROOT_NAME
>>>>>>> 380ed25d
from .map_store import MapStore
from .chroma_store import ChromadbStore
from .milvus_store import MilvusStore
from .smart_embedding_index import SmartEmbeddingIndex
from .doc_node import DocNode
from .data_loaders import DirectoryReader
from .utils import DocListManager, gen_docid, is_sparse
from .global_metadata import GlobalMetadataDesc, RAG_DOC_ID, RAG_DOC_PATH
from .data_type import DataType
import threading
import time

_transmap = dict(function=FuncNodeTransform, sentencesplitter=SentenceSplitter, llm=LLMParser)

def embed_wrapper(func):
    if not func:
        return None

    @wraps(func)
    def wrapper(*args, **kwargs) -> List[float]:
        result = func(*args, **kwargs)
        return ast.literal_eval(result) if isinstance(result, str) else result

    return wrapper

class StorePlaceholder:
    pass

class EmbedPlaceholder:
    pass

class DocImpl:
    _builtin_node_groups: Dict[str, Dict] = {}
    _global_node_groups: Dict[str, Dict] = {}
    _registered_file_reader: Dict[str, Callable] = {}

    def __init__(self, embed: Dict[str, Callable], dlm: Optional[DocListManager] = None,
                 doc_files: Optional[str] = None, kb_group_name: Optional[str] = None,
                 global_metadata_desc: Dict[str, GlobalMetadataDesc] = None,
                 store_conf: Optional[Dict] = None):
        super().__init__()
        assert (dlm is None) ^ (doc_files is None), 'Only one of dataset_path or doc_files should be provided'
        self._local_file_reader: Dict[str, Callable] = {}
        self._kb_group_name = kb_group_name or DocListManager.DEFAULT_GROUP_NAME
        self._dlm, self._doc_files = dlm, doc_files
        self._reader = DirectoryReader(None, self._local_file_reader, DocImpl._registered_file_reader)
        self.node_groups: Dict[str, Dict] = {LAZY_ROOT_NAME: {}, LAZY_IMAGE_GROUP: {}}
        self.embed = {k: embed_wrapper(e) for k, e in embed.items()}
        self._global_metadata_desc = global_metadata_desc
        self.store = store_conf  # NOTE: will be initialized in _lazy_init()
        self._activated_embeddings = {}
        self.index_pending_registrations = []

    @once_wrapper(reset_on_pickle=True)
    def _lazy_init(self) -> None:
        node_groups = DocImpl._builtin_node_groups.copy()
        node_groups.update(DocImpl._global_node_groups)
        node_groups.update(self.node_groups)
        self.node_groups = node_groups

        # set empty embed keys for groups that are not visited by Retriever
        for group in node_groups.keys():
            self._activated_embeddings.setdefault(group, set())

        embed_dims = {}
        embed_datatypes = {}
        for k, e in self.embed.items():
            embedding = e('a')
            if is_sparse(embedding):
                embed_datatypes[k] = DataType.SPARSE_FLOAT_VECTOR
            else:
                embed_dims[k] = len(embedding)
                embed_datatypes[k] = DataType.FLOAT_VECTOR

        if self.store is None:
            self.store = {
                'type': 'map',
            }

        if isinstance(self.store, Dict):
            self.store = self._create_store(store_conf=self.store, embed_dims=embed_dims,
                                            embed_datatypes=embed_datatypes)
        else:
            raise ValueError(f'store type [{type(self.store)}] is not a dict.')
        self._resolve_index_pending_registrations()

        if not self.store.is_group_active(LAZY_ROOT_NAME):
            ids, paths, metadatas = self._list_files()
            if paths:
                if not metadatas: metadatas = [{}] * len(paths)
                for idx, meta in enumerate(metadatas):
                    meta[RAG_DOC_ID] = ids[idx] if ids else gen_docid(paths[idx])
                    meta[RAG_DOC_PATH] = paths[idx]
                root_nodes = self._reader.load_data(paths, metadatas)
                self.store.update_nodes(root_nodes)
                if self._dlm:
                    self._dlm.update_kb_group(cond_file_ids=ids, cond_group=self._kb_group_name,
                                              new_status=DocListManager.Status.success)
                LOG.debug(f"building {LAZY_ROOT_NAME} nodes: {root_nodes}")

        if self._dlm:
            self._daemon = threading.Thread(target=self.worker)
            self._daemon.daemon = True
            self._daemon.start()

    def _resolve_index_pending_registrations(self):
        for index_type, index_cls, index_args, index_kwargs in self.index_pending_registrations:
            args = [self._resolve_index_placeholder(arg) for arg in index_args]
            kwargs = {k: self._resolve_index_placeholder(v) for k, v in index_kwargs.items()}
            self.store.register_index(index_type, index_cls(*args, **kwargs))
        self.index_pending_registrations.clear()

    def _create_store(self, store_conf: Optional[Dict], embed_dims: Optional[Dict[str, int]] = None,
                      embed_datatypes: Optional[Dict[str, DataType]] = None) -> StoreBase:
        store_type = store_conf.get('type')
        if not store_type:
            raise ValueError('store type is not specified.')

        kwargs = store_conf.get('kwargs', {})
        if not isinstance(kwargs, Dict):
            raise ValueError('`kwargs` in store conf is not a dict.')

        if store_type == "map":
            store = MapStore(node_groups=list(self._activated_embeddings.keys()), embed=self.embed, **kwargs)
        elif store_type == "chroma":
            store = ChromadbStore(group_embed_keys=self._activated_embeddings, embed=self.embed,
                                  embed_dims=embed_dims, **kwargs)
        elif store_type == "milvus":
            store = MilvusStore(group_embed_keys=self._activated_embeddings, embed=self.embed,
                                embed_dims=embed_dims, embed_datatypes=embed_datatypes,
                                global_metadata_desc=self._global_metadata_desc, **kwargs)
        else:
            raise NotImplementedError(
                f"Not implemented store type for {store_type}"
            )

        indices_conf = store_conf.get('indices', {})
        if not isinstance(indices_conf, Dict):
            raise ValueError(f"`indices`'s type [{type(indices_conf)}] is not a dict")

        for index_type, conf in indices_conf.items():
            if index_type == 'smart_embedding_index':
                backend_type = conf.get('backend')
                if not backend_type:
                    raise ValueError('`backend` is not specified in `smart_embedding_index`.')
                kwargs = conf.get('kwargs', {})
                index = SmartEmbeddingIndex(backend_type=backend_type,
                                            group_embed_keys=self._activated_embeddings,
                                            embed=self.embed,
                                            embed_dims=embed_dims,
                                            embed_datatypes=embed_datatypes,
                                            global_metadata_desc=self._global_metadata_desc,
                                            **kwargs)
            else:
                raise ValueError(f'unsupported index type [{index_type}]')

            store.register_index(type=index_type, index=index)

        return store

    @staticmethod
    def _create_node_group_impl(cls, group_name, name, transform: Union[str, Callable] = None,
                                parent: str = LAZY_ROOT_NAME, *, trans_node: bool = None,
                                num_workers: int = 0, **kwargs):
        groups = getattr(cls, group_name)

        def get_trans(t): return TransformArgs.from_dict(t) if isinstance(t, dict) else t

        if isinstance(transform, (TransformArgs, tuple, list, dict)):
            err_msg = '{} should be set in transform when transform is Dict, TransformArgs or List[TransformArgs]'
            assert trans_node is None, err_msg.format('trans_node')
            assert num_workers == 0, err_msg.format('num_workers')
            assert not kwargs, err_msg.format('kwargs')
            transforms = ([get_trans(t) for t in transform] if isinstance(transform, (list, tuple)) else
                          get_trans(transform))
        else:
            transforms = TransformArgs(f=transform, trans_node=trans_node,
                                       num_workers=num_workers, kwargs=kwargs)

        if name in groups:
            LOG.warning(f"Duplicate group name: {name}")
        for t in (transforms if isinstance(transform, list) else [transforms]):
            if isinstance(t.f, str):
                t.f = _transmap[t.f.lower()]
            if isinstance(t.f, type):
                assert t.trans_node is None, '`trans_node` is allowed only when transform is callable'
                if not issubclass(t.f, NodeTransform): LOG.warning(
                    'Please note! You are trying to use a completely custom transform class. The relationship '
                    'between nodes may become unreliable, `Document.get_parent/get_child` functions and the '
                    'target parameter of Retriever may have strange anomalies. Please use it at your own risk.')
            else:
                assert callable(t.f), f"transform should be callable, but get {t.f}"
        groups[name] = dict(transform=transforms, parent=parent)

    @classmethod
    def _create_builtin_node_group(cls, name, transform: Union[str, Callable] = None, parent: str = LAZY_ROOT_NAME,
                                   *, trans_node: bool = None, num_workers: int = 0, **kwargs) -> None:
        DocImpl._create_node_group_impl(cls, '_builtin_node_groups', name=name, transform=transform, parent=parent,
                                        trans_node=trans_node, num_workers=num_workers, **kwargs)

    @classmethod
    def create_global_node_group(cls, name, transform: Union[str, Callable] = None, parent: str = LAZY_ROOT_NAME,
                                 *, trans_node: bool = None, num_workers: int = 0, **kwargs) -> None:
        DocImpl._create_node_group_impl(cls, '_global_node_groups', name=name, transform=transform, parent=parent,
                                        trans_node=trans_node, num_workers=num_workers, **kwargs)

    def create_node_group(self, name, transform: Union[str, Callable] = None, parent: str = LAZY_ROOT_NAME,
                          *, trans_node: bool = None, num_workers: int = 0, **kwargs) -> None:
        assert not self._lazy_init.flag, 'Cannot add node group after document started'
        DocImpl._create_node_group_impl(self, 'node_groups', name=name, transform=transform, parent=parent,
                                        trans_node=trans_node, num_workers=num_workers, **kwargs)

    @classmethod
    def register_global_reader(cls, pattern: str, func: Optional[Callable] = None):
        if func is not None:
            cls._registered_file_reader[pattern] = func
            return None

        def decorator(klass):
            if callable(klass): cls._registered_file_reader[pattern] = klass
            else: raise TypeError(f"The registered object {klass} is not a callable object.")
            return klass
        return decorator

    def _resolve_index_placeholder(self, value):
        if isinstance(value, StorePlaceholder): return self.store
        elif isinstance(value, EmbedPlaceholder): return self.embed
        return value

    def register_index(self, index_type: str, index_cls: IndexBase, *args, **kwargs) -> None:
        if bool(self._lazy_init.flag):
            args = [self._resolve_index_placeholder(arg) for arg in args]
            kwargs = {k: self._resolve_index_placeholder(v) for k, v in kwargs.items()}
            self.store.register_index(index_type, index_cls(*args, **kwargs))
        else:
            self.index_pending_registrations.append((index_type, index_cls, args, kwargs))

    def add_reader(self, pattern: str, func: Optional[Callable] = None):
        assert callable(func), 'func for reader should be callable'
        self._local_file_reader[pattern] = func

    def worker(self):
        while True:
            # Apply meta changes
            rows = self._dlm.fetch_docs_changed_meta(self._kb_group_name)
            if rows:
                for row in rows:
                    new_meta_dict = json.loads(row[1]) if row[1] else {}
                    self.store.update_doc_meta(row[0], new_meta_dict)

            docs = self._dlm.get_docs_need_reparse(group=self._kb_group_name)
            if docs:
                filepaths = [doc.path for doc in docs]
                ids = [doc.doc_id for doc in docs]
                metadatas = [doc.metadata for doc in docs]
                # update status and need_reparse
                self._dlm.update_kb_group(cond_file_ids=ids, cond_group=self._kb_group_name,
                                          new_status=DocListManager.Status.working, new_need_reparse=False)
                self._delete_files(filepaths)
                self._add_files(input_files=filepaths, ids=ids, metadatas=metadatas)
                self._dlm.update_kb_group(cond_file_ids=ids, cond_group=self._kb_group_name,
                                          new_status=DocListManager.Status.success)

            ids, files, metadatas = self._list_files(status=DocListManager.Status.deleting)
            if files:
                self._delete_files(files)
                self._dlm.delete_files_from_kb_group(ids, self._kb_group_name)
                continue

            if self._kb_group_name == DocListManager.DEFAULT_GROUP_NAME:
                self._dlm.init_tables()
                self._dlm.delete_obsolete_files()

            ids, files, metadatas = self._list_files(status=DocListManager.Status.waiting,
                                                     upload_status=DocListManager.Status.success)
            if files:
                self._dlm.update_kb_group(cond_file_ids=ids, cond_group=self._kb_group_name,
                                          new_status=DocListManager.Status.working)
                self._add_files(input_files=files, ids=ids, metadatas=metadatas)
                # change working to success while leaving other status unchanged
                self._dlm.update_kb_group(cond_file_ids=ids, cond_group=self._kb_group_name,
                                          cond_status_list=[DocListManager.Status.working],
                                          new_status=DocListManager.Status.success)
                continue
            time.sleep(10)

    def _list_files(
            self, status: Union[str, List[str]] = DocListManager.Status.all,
            upload_status: Union[str, List[str]] = DocListManager.Status.all
    ) -> Tuple[List[str], List[str], List[Dict]]:
        if self._doc_files: return None, self._doc_files, None
        ids, paths, metadatas = [], [], []
        for row in self._dlm.list_kb_group_files(group=self._kb_group_name, status=status,
                                                 upload_status=upload_status, details=True):
            ids.append(row[0])
            paths.append(row[1])
            metadatas.append(json.loads(row[3]) if row[3] else {})
        return ids, paths, metadatas

    def _add_files(self, input_files: List[str], ids: Optional[List[str]] = None,
                   metadatas: Optional[List[Dict[str, Any]]] = None):
        if not input_files:
            return
        root_nodes = self._reader.load_data(input_files)
        for idx, node in enumerate(root_nodes):
            node.global_metadata = metadatas[idx].copy() if metadatas else {}
            node.global_metadata[RAG_DOC_ID] = ids[idx] if ids else gen_docid(input_files[idx])
            node.global_metadata[RAG_DOC_PATH] = input_files[idx]
        temp_store = self._create_store({"type": "map"})
        temp_store.update_nodes(root_nodes)
        all_groups = self.store.all_groups()
        LOG.info(f"add_files: Trying to merge store with {all_groups}")
        for group in all_groups:
            if group != LAZY_ROOT_NAME and not self.store.is_group_active(group):
                continue
            # Duplicate group will be discarded automatically
            nodes = self._get_nodes(group, temp_store)
            self.store.update_nodes(nodes)
            LOG.debug(f"Merge {group} with {nodes}")

    def _delete_files(self, input_files: List[str]) -> None:
        docs = self.store.get_index(type='file_node_map').query(input_files)
        LOG.info(f"delete_files: removing documents {input_files} and nodes {docs}")
        if len(docs) == 0:
            return
        self._delete_nodes_recursively(docs)

    def _delete_nodes_recursively(self, root_nodes: List[DocNode]) -> None:
        uids_to_delete = defaultdict(list)
        uids_to_delete[LAZY_ROOT_NAME] = [node._uid for node in root_nodes]

        # Gather all nodes to be deleted including their children
        def gather_children(node: DocNode):
            for children_group, children_list in node.children.items():
                for child in children_list:
                    uids_to_delete[children_group].append(child._uid)
                    gather_children(child)

        for node in root_nodes:
            gather_children(node)

        # Delete nodes in all groups
        for group, node_uids in uids_to_delete.items():
            self.store.remove_nodes(group, node_uids)
            LOG.debug(f"Removed nodes from group {group} for node IDs: {node_uids}")

    def _dynamic_create_nodes(self, group_name: str, store: StoreBase) -> None:
        if group_name == LAZY_ROOT_NAME or store.is_group_active(group_name):
            return
        node_group = self.node_groups.get(group_name)
        if node_group is None:
            raise ValueError(f"Node group '{group_name}' does not exist. Please check the group name "
                             "or add a new one through `create_node_group`.")
        t = node_group['transform']
        transform = AdaptiveTransform(t) if isinstance(t, list) or t.pattern else make_transform(t)
        parent_nodes = self._get_nodes(node_group["parent"], store)
        nodes = transform.batch_forward(parent_nodes, group_name)
        store.update_nodes(nodes)
        LOG.debug(f"building {group_name} nodes: {nodes}")

    def _get_nodes(self, group_name: str, store: Optional[StoreBase] = None) -> List[DocNode]:
        store = store or self.store
        self._dynamic_create_nodes(group_name, store)
        return store.get_nodes(group_name)

    def retrieve(self, query: str, group_name: str, similarity: str, similarity_cut_off: Union[float, Dict[str, float]],
                 index: str, topk: int, similarity_kws: dict, embed_keys: Optional[List[str]] = None,
                 filters: Optional[Dict[str, Union[str, int, List, Set]]] = None) -> List[DocNode]:
        self._lazy_init()

        self._dynamic_create_nodes(group_name, self.store)

        if index is None or index == 'default':
            return self.store.query(query=query, group_name=group_name, similarity_name=similarity,
                                    similarity_cut_off=similarity_cut_off, topk=topk,
                                    embed_keys=embed_keys, filters=filters, **similarity_kws)

        index_instance = self.store.get_index(type=index)
        if not index_instance:
            raise NotImplementedError(f"index type '{index}' is not supported currently.")

        try:
            return index_instance.query(query=query, group_name=group_name, similarity_name=similarity,
                                        similarity_cut_off=similarity_cut_off, topk=topk,
                                        embed_keys=embed_keys, filters=filters, **similarity_kws)
        except Exception as e:
            raise RuntimeError(f'index type `{index}` of store `{type(self.store)}` query failed: {e}')

    @staticmethod
    def find_parent(nodes: List[DocNode], group: str) -> List[DocNode]:
        def recurse_parents(node: DocNode, visited: Set[DocNode]) -> None:
            if node.parent:
                if node.parent._group == group:
                    visited.add(node.parent)
                recurse_parents(node.parent, visited)

        result = set()
        for node in nodes:
            recurse_parents(node, result)
        if not result:
            LOG.warning(
                f"We can not find any nodes for group `{group}`, please check your input"
            )
        LOG.debug(f"Found parent node for {group}: {result}")
        return list(result)

    @staticmethod
    def find_children(nodes: List[DocNode], group: str) -> List[DocNode]:
        def recurse_children(node: DocNode, visited: Set[DocNode]) -> bool:
            if group in node.children:
                visited.update(node.children[group])
                return True

            found_in_any_child = False

            for children_list in node.children.values():
                for child in children_list:
                    if recurse_children(child, visited):
                        found_in_any_child = True
                    else:
                        break

            return found_in_any_child

        result = set()

        for node in nodes:
            if group in node.children:
                result.update(node.children[group])
            else:
                LOG.log_once(
                    f"Fetching children that are not in direct relationship might be slower. "
                    f"We recommend first fetching through direct children {list(node.children.keys())}, "
                    f"then using `find_children()` again for deeper levels.",
                    level="warning",
                )
                # Note: the input nodes are the same type
                if not recurse_children(node, result):
                    LOG.warning(
                        f"Node {node} and its children do not contain any nodes with the group `{group}`. "
                        "Skipping further search in this branch."
                    )
                    break

        if not result:
            LOG.warning(
                f"We cannot find any nodes for group `{group}`, please check your input."
            )

        LOG.debug(f"Found children nodes for {group}: {result}")
        return list(result)

    def __call__(self, func_name: str, *args, **kwargs):
        return getattr(self, func_name)(*args, **kwargs)


DocImpl._create_builtin_node_group(name="CoarseChunk", transform=SentenceSplitter, chunk_size=1024, chunk_overlap=100)
DocImpl._create_builtin_node_group(name="MediumChunk", transform=SentenceSplitter, chunk_size=256, chunk_overlap=25)
DocImpl._create_builtin_node_group(name="FineChunk", transform=SentenceSplitter, chunk_size=128, chunk_overlap=12)<|MERGE_RESOLUTION|>--- conflicted
+++ resolved
@@ -6,12 +6,8 @@
 from lazyllm import LOG, once_wrapper
 from .transform import (NodeTransform, FuncNodeTransform, SentenceSplitter, LLMParser,
                         AdaptiveTransform, make_transform, TransformArgs)
-<<<<<<< HEAD
-from .store_base import StoreBase, LAZY_ROOT_NAME, LAZY_IMAGE_GROUP
-=======
 from .index_base import IndexBase
 from .store_base import StoreBase, LAZY_ROOT_NAME
->>>>>>> 380ed25d
 from .map_store import MapStore
 from .chroma_store import ChromadbStore
 from .milvus_store import MilvusStore
