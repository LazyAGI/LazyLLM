--- conflicted
+++ resolved
@@ -99,16 +99,10 @@
 
     def __init__(self, embed: Dict[str, Callable], dlm: Optional[DocListManager] = None,
                  doc_files: Optional[str] = None, kb_group_name: Optional[str] = None,
-<<<<<<< HEAD
                  global_metadata_desc: Dict[str, GlobalMetadataDesc] = None,
                  store: Optional[Union[Dict, LazyLLMStoreBase]] = None,
                  processor: Optional[DocumentProcessor] = None, algo_name: Optional[str] = None,
-                 algo_desc: str = "default algorithm"):
-=======
-                 global_metadata_desc: Dict[str, GlobalMetadataDesc] = None, store_conf: Optional[Dict] = None,
-                 processor: Optional[DocumentProcessor] = None, algo_name: Optional[str] = None,
                  display_name: Optional[str] = None, description: Optional[str] = None):
->>>>>>> c6a0c46b
         super().__init__()
         self._local_file_reader: Dict[str, Callable] = {}
         self._kb_group_name = kb_group_name or DocListManager.DEFAULT_GROUP_NAME
@@ -126,14 +120,9 @@
         self._activated_embeddings = {LAZY_ROOT_NAME: set(), LAZY_IMAGE_GROUP: set()}  # {group_name: {em1, em2, ...}}
         self._index_pending_registrations = []
         self._processor = processor
-<<<<<<< HEAD
-        self._algo_name = algo_name or "__default__"
-        self._algo_desc = algo_desc
-=======
         self._algo_name = algo_name
         self._display_name = display_name
         self._description = description
->>>>>>> c6a0c46b
 
     def _init_node_groups(self):
         node_groups = DocImpl._builtin_node_groups.copy()
@@ -186,17 +175,11 @@
         if self._processor:
             assert cloud and isinstance(self._processor, DocumentProcessor)
             self._processor.register_algorithm(self._algo_name, self.store, self._reader, self.node_groups,
-<<<<<<< HEAD
-                                               self._algo_desc)
-        else:
-            self._processor = _Processor(self.store, self._reader, self.node_groups, self._algo_desc)
-=======
                                                self._display_name, self._description)
         else:
             self._processor = _Processor(self.store, self._reader, self.node_groups, self._display_name,
                                          self._description)
 
->>>>>>> c6a0c46b
         # init files when `cloud` is False
         if not cloud and self.store.is_group_empty(LAZY_ROOT_NAME):
             ids, pathes, metadatas = self._list_files(upload_status=DocListManager.Status.success)
