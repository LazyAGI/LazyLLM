import os

from typing import Callable, Optional, Dict, Union, List
import lazyllm
from lazyllm import ModuleBase, ServerModule, DynamicDescriptor
from lazyllm.launcher import LazyLLMLaunchersBase as Launcher

from .doc_manager import DocManager
from .doc_impl import DocImpl
from .doc_node import DocNode
from .store import LAZY_ROOT_NAME, EMBED_DEFAULT_KEY
from .store_base import StoreBase
from .utils import DocListManager
import copy
import functools


class CallableDict(dict):
    def __call__(self, cls, *args, **kw):
        return self[cls](*args, **kw)

class Document(ModuleBase):
    class _Impl(ModuleBase):
        def __init__(self, dataset_path: str, embed: Optional[Union[Callable, Dict[str, Callable]]] = None,
                     manager: bool = False, server: bool = False, name: Optional[str] = None,
                     launcher: Launcher = None, store: StoreBase = None):
            super().__init__()
            if not os.path.exists(dataset_path):
                defatult_path = os.path.join(lazyllm.config["data_path"], dataset_path)
                if os.path.exists(defatult_path):
                    dataset_path = defatult_path
            self._launcher: Launcher = launcher if launcher else lazyllm.launchers.remote(sync=False)
            self._dataset_path = dataset_path
            self._embed = embed if isinstance(embed, dict) else {EMBED_DEFAULT_KEY: embed} if embed else {}
            self.name = name
            for embed in self._embed.values():
                if isinstance(embed, ModuleBase):
                    self._submodules.append(embed)
            self._dlm = DocListManager(dataset_path, name).init_tables()
            self._kbs = CallableDict({DocListManager.DEDAULT_GROUP_NAME:
                                      DocImpl(embed=self._embed, dlm=self._dlm, store=store)})
            if manager: self._manager = ServerModule(DocManager(self._dlm))
            if server: self._kbs = ServerModule(self._kbs)

<<<<<<< HEAD
        def add_kb_group(self, name, store: StoreBase):
            self._kbs[name] = DocImpl(dlm=self._dlm, embed=self._embed, kb_group_name=name, store=store)
=======
        def add_kb_group(self, name):
            if isinstance(self._kbs, ServerModule):
                self._kbs._impl._m[name] = DocImpl(dlm=self._dlm, embed=self._embed, kb_group_name=name)
            else:
                self._kbs[name] = DocImpl(dlm=self._dlm, embed=self._embed, kb_group_name=name)
>>>>>>> 92d243ce
            self._dlm.add_kb_group(name)

        def get_doc_by_kb_group(self, name):
            return self._kbs._impl._m[name] if isinstance(self._kbs, ServerModule) else self._kbs[name]

        def stop(self): self._launcher.cleanup()

        def __call__(self, *args, **kw):
            return self._kbs(*args, **kw)

    def __init__(self, dataset_path: str, embed: Optional[Union[Callable, Dict[str, Callable]]] = None,
                 create_ui: bool = False, manager: bool = False, server: bool = False,
                 name: Optional[str] = None, launcher=None, store: StoreBase = None):
        super().__init__()
        if create_ui:
            lazyllm.LOG.warning('`create_ui` for Document is deprecated, use `manager` instead')
        self._impls = Document._Impl(dataset_path, embed, create_ui or manager, server, name, launcher, store)
        self._curr_group = DocListManager.DEDAULT_GROUP_NAME

    def create_kb_group(self, name: str, store: StoreBase) -> "Document":
        self._impls.add_kb_group(name, store)
        doc = copy.copy(self)
        doc._curr_group = name
        return doc

    @property
    def _impl(self): return self._impls.get_doc_by_kb_group(self._curr_group)

    @property
    def manager(self): return getattr(self._impls, '_manager', None)

    @DynamicDescriptor
    def create_node_group(self, name: str = None, *, transform: Callable, parent: str = LAZY_ROOT_NAME,
                          trans_node: bool = None, num_workers: int = 0, **kwargs) -> None:
        if isinstance(self, type):
            DocImpl.create_global_node_group(name, transform=transform, parent=parent, trans_node=trans_node,
                                             num_workers=num_workers, **kwargs)
        else:
            self._impl.create_node_group(name, transform=transform, parent=parent, trans_node=trans_node,
                                         num_workers=num_workers, **kwargs)

    @DynamicDescriptor
    def add_reader(self, pattern: str, func: Optional[Callable] = None):
        if isinstance(self, type):
            return DocImpl.register_global_reader(pattern=pattern, func=func)
        else:
            self._impl.add_reader(pattern, func)

    @classmethod
    def register_global_reader(cls, pattern: str, func: Optional[Callable] = None):
        return cls.add_reader(pattern, func)

    def _forward(self, func_name: str, *args, **kw):
        return self._impls(self._curr_group, func_name, *args, **kw)

    def find_parent(self, target) -> Callable:
        # TODO: Currently, when a DocNode is returned from the server, it will carry all parent nodes and child nodes.
        # So the query of parent and child nodes can be performed locally, and there is no need to search the
        # document service through the server for the time being. When this item is optimized, the code will become:
        # return functools.partial(self._forward, 'find_parent', group=target)
        return functools.partial(Document.find_parent, group=target)

    def find_children(self, target) -> Callable:
        # TODO: Currently, when a DocNode is returned from the server, it will carry all parent nodes and child nodes.
        # So the query of parent and child nodes can be performed locally, and there is no need to search the
        # document service through the server for the time being. When this item is optimized, the code will become:
        # return functools.partial(self._forward, 'find_children', group=target)
        return functools.partial(Document.find_children, group=target)

    def forward(self, *args, **kw) -> List[DocNode]:
        return self._forward('retrieve', *args, **kw)

    def __repr__(self):
        return lazyllm.make_repr("Module", "Document", manager=hasattr(self._impl, '_manager'),
                                 server=isinstance(self._impls._kbs, ServerModule))<|MERGE_RESOLUTION|>--- conflicted
+++ resolved
@@ -42,16 +42,11 @@
             if manager: self._manager = ServerModule(DocManager(self._dlm))
             if server: self._kbs = ServerModule(self._kbs)
 
-<<<<<<< HEAD
         def add_kb_group(self, name, store: StoreBase):
-            self._kbs[name] = DocImpl(dlm=self._dlm, embed=self._embed, kb_group_name=name, store=store)
-=======
-        def add_kb_group(self, name):
             if isinstance(self._kbs, ServerModule):
-                self._kbs._impl._m[name] = DocImpl(dlm=self._dlm, embed=self._embed, kb_group_name=name)
+                self._kbs._impl._m[name] = DocImpl(dlm=self._dlm, embed=self._embed, kb_group_name=name, store=store)
             else:
-                self._kbs[name] = DocImpl(dlm=self._dlm, embed=self._embed, kb_group_name=name)
->>>>>>> 92d243ce
+                self._kbs[name] = DocImpl(dlm=self._dlm, embed=self._embed, kb_group_name=name, store=store)
             self._dlm.add_kb_group(name)
 
         def get_doc_by_kb_group(self, name):
