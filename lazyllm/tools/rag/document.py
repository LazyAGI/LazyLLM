--- conflicted
+++ resolved
@@ -60,12 +60,8 @@
                 dataset_path, name, enable_path_monitoring=False if manager else True)
             self._kbs = CallableDict({name: DocImpl(
                 embed=self._embed, dlm=self._dlm, doc_files=doc_files, global_metadata_desc=doc_fields,
-<<<<<<< HEAD
-                store=store_conf, processor=processor, algo_name=name)})
-=======
-                store_conf=store_conf, processor=processor, algo_name=name, display_name=display_name,
+                store=store_conf, processor=processor, algo_name=name, display_name=display_name,
                 description=description)})
->>>>>>> c6a0c46b
 
             if manager: self._manager = ServerModule(DocManager(self._dlm), launcher=self._launcher)
             if manager == 'ui': self._docweb = DocWebModule(doc_server=self._manager)
@@ -130,12 +126,8 @@
                  create_ui: bool = False, manager: Union[bool, str, "Document._Manager", DocumentProcessor] = False,
                  server: Union[bool, int] = False, name: Optional[str] = None, launcher: Optional[Launcher] = None,
                  doc_files: Optional[List[str]] = None, doc_fields: Dict[str, DocField] = None,
-<<<<<<< HEAD
-                 store_conf: Optional[Dict] = None, description: str = "default algorithm"):
-=======
                  store_conf: Optional[Dict] = None, display_name: Optional[str] = "",
                  description: Optional[str] = "algorithm description"):
->>>>>>> c6a0c46b
         super().__init__()
         if create_ui:
             lazyllm.LOG.warning('`create_ui` for Document is deprecated, use `manager` instead')
