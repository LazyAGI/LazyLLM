--- conflicted
+++ resolved
@@ -30,13 +30,8 @@
                 if isinstance(embed, ModuleBase):
                     self._submodules.append(embed)
             self._dlm = DocListManager(dataset_path, name).init_tables()
-<<<<<<< HEAD
             self._kbs = {DocListManager.DEDAULT_GROUP_NAME: DocImpl(embed=self._embed, dlm=self._dlm, store=store)}
-            if manager: self._manager = DocManager(self._dlm)
-=======
-            self._kbs = {DocListManager.DEDAULT_GROUP_NAME: DocImpl(embed=self._embed, dlm=self._dlm)}
             if manager: self._manager = ServerModule(DocManager(self._dlm))
->>>>>>> 549db384
             if server: self._doc = ServerModule(self._doc)
 
         def add_kb_group(self, name, store: StoreBase):
