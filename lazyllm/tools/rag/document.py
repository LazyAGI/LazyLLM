--- conflicted
+++ resolved
@@ -20,13 +20,8 @@
 class Document(ModuleBase):
     class _Impl(ModuleBase):
         def __init__(self, dataset_path: str, embed: Optional[Union[Callable, Dict[str, Callable]]] = None,
-<<<<<<< HEAD
-                     manager: bool = False, server: bool = False, name: Optional[str] = None, launcher=None,
-                     store: StoreBase = None):
-=======
                      manager: bool = False, server: bool = False, name: Optional[str] = None,
-                     launcher: Launcher = None):
->>>>>>> 589f53d5
+                     launcher: Launcher = None, store: StoreBase = None):
             super().__init__()
             if not os.path.exists(dataset_path):
                 defatult_path = os.path.join(lazyllm.config["data_path"], dataset_path)
@@ -40,11 +35,7 @@
                 if isinstance(embed, ModuleBase):
                     self._submodules.append(embed)
             self._dlm = DocListManager(dataset_path, name).init_tables()
-<<<<<<< HEAD
-            self._kbs = {DocListManager.DEDAULT_GROUP_NAME: DocImpl(embed=self._embed, dlm=self._dlm, store=store)}
-=======
-            self._kbs = CallableDict({DocListManager.DEDAULT_GROUP_NAME: DocImpl(embed=self._embed, dlm=self._dlm)})
->>>>>>> 589f53d5
+            self._kbs = CallableDict({DocListManager.DEDAULT_GROUP_NAME: DocImpl(embed=self._embed, dlm=self._dlm, store=store)})
             if manager: self._manager = ServerModule(DocManager(self._dlm))
             if server: self._kbs = ServerModule(self._kbs)
 
