import atexit
import os
import json
import base64
import signal
import socket
import sys
import requests
import traceback
import multiprocessing
import gradio as gr
from PIL import Image
from io import BytesIO
from types import GeneratorType
import numpy as np

import lazyllm
from lazyllm import LOG, globals
from lazyllm.flow import Pipeline
from ...module.module import ModuleBase


css = """
#logging {background-color: #FFCCCB}

#module {
  font-family: 'Courier New', Courier, monospace;
  font-size: 16px;
  white-space: pre !important;
}
"""

class WebModule(ModuleBase):
    class Mode:
        Dynamic = 0
        Refresh = 1
        Appendix = 2

    def __init__(self, m, *, components=dict(), title='对话演示终端', port=range(20500, 20799),
                 history=[], text_mode=None, trace_mode=None, audio=False) -> None:
        super().__init__()
        self.m = lazyllm.ActionModule(m) if isinstance(m, lazyllm.FlowBase) else m
        self.title = title
        self.port = port
        components = sum([[([k._module_id, k._module_name] + list(v)) for v in vs]
                         for k, vs in components.items()], [])
        self.ckeys = [[c[0], c[2]] for c in components]
        self.history = [h._module_id for h in history]
        self.trace_mode = trace_mode if trace_mode else WebModule.Mode.Refresh
        self.text_mode = text_mode if text_mode else WebModule.Mode.Dynamic
        self.cach_path = self._set_up_caching()
        self.audio = audio
        self.demo = self.init_web(components)
        self.url = None
        signal.signal(signal.SIGINT, self._signal_handler)
        signal.signal(signal.SIGTERM, self._signal_handler)

    def _signal_handler(self, signum, frame):
        LOG.info(f"Signal {signum} received, terminating subprocess.")
        atexit._run_exitfuncs()
        sys.exit(0)

    def _set_up_caching(self):
        if 'GRADIO_TEMP_DIR' in os.environ:
            cach_path = os.environ['GRADIO_TEMP_DIR']
        else:
            cach_path = os.path.join(os.getcwd(), '.temp')
            os.environ['GRADIO_TEMP_DIR'] = cach_path
        if not os.path.exists(cach_path):
            os.makedirs(cach_path)
        return cach_path

    def init_web(self, component_descs):
        with gr.Blocks(css=css, title=self.title) as demo:
            sess_data = gr.State(value={
                'sess_titles': [''],
                'sess_logs': {},
                'sess_history': {},
                'sess_num': 1,
                'curr_sess': '',
                'frozen_query': '',
            })
            with gr.Row():
                with gr.Column(scale=3):
                    with gr.Row():
                        gr.Textbox(elem_id='module', interactive=False, show_label=True,
                                   label="模型结构", value=repr(self.m))
                    with gr.Row():
                        chat_use_context = gr.Checkbox(interactive=True, value=False, label="使用上下文")
                    with gr.Row():
                        stream_output = gr.Checkbox(interactive=True, value=True, label="流式输出")
                        text_mode = gr.Checkbox(interactive=(self.text_mode == WebModule.Mode.Dynamic),
                                                value=(self.text_mode != WebModule.Mode.Refresh), label="追加输出")
                    components = []
                    for _, gname, name, ctype, value in component_descs:
                        if ctype in ('Checkbox', 'Text'):
                            components.append(getattr(gr, ctype)(interactive=True, value=value, label=f'{gname}.{name}'))
                        elif ctype == 'Dropdown':
                            components.append(getattr(gr, ctype)(interactive=True, choices=value,
                                                                 label=f'{gname}.{name}'))
                        else:
                            raise KeyError(f'invalid component type: {ctype}')
                    with gr.Row():
                        dbg_msg = gr.Textbox(show_label=True, label='处理日志',
                                             elem_id='logging', interactive=False, max_lines=10)
                    clear_btn = gr.Button(value="🗑️  Clear history", interactive=True)
                with gr.Column(scale=6):
                    with gr.Row():
                        add_sess_btn = gr.Button("添加新会话")
                        sess_drpdn = gr.Dropdown(choices=sess_data.value['sess_titles'], label="选择会话：", value='')
                        del_sess_btn = gr.Button("删除当前会话")
                    chatbot = gr.Chatbot(height=700)
                    query_box = gr.MultimodalTextbox(show_label=False, placeholder='输入内容并回车!!!', interactive=True)
                    recordor = gr.Audio(sources=["microphone"], type="filepath", visible=self.audio)

            query_box.submit(self._init_session, [query_box, sess_data, recordor],
                                                 [sess_drpdn, chatbot, dbg_msg, sess_data, recordor], queue=True
                ).then(lambda: gr.update(interactive=False), None, query_box, queue=False
                ).then(lambda: gr.update(interactive=False), None, add_sess_btn, queue=False
                ).then(lambda: gr.update(interactive=False), None, sess_drpdn, queue=False
                ).then(lambda: gr.update(interactive=False), None, del_sess_btn, queue=False
                ).then(self._prepare, [query_box, chatbot, sess_data], [query_box, chatbot], queue=True
                ).then(self._respond_stream, [chat_use_context, chatbot, stream_output, text_mode] + components,
                                             [chatbot, dbg_msg], queue=chatbot
                ).then(lambda: gr.update(interactive=True), None, query_box, queue=False
                ).then(lambda: gr.update(interactive=True), None, add_sess_btn, queue=False
                ).then(lambda: gr.update(interactive=True), None, sess_drpdn, queue=False
                ).then(lambda: gr.update(interactive=True), None, del_sess_btn, queue=False)
            clear_btn.click(self._clear_history, [sess_data], outputs=[chatbot, query_box, dbg_msg, sess_data])

            sess_drpdn.change(self._change_session, [sess_drpdn, chatbot, dbg_msg, sess_data],
                                                    [sess_drpdn, chatbot, query_box, dbg_msg, sess_data])
            add_sess_btn.click(self._add_session, [chatbot, dbg_msg, sess_data],
                                                  [sess_drpdn, chatbot, query_box, dbg_msg, sess_data])
            del_sess_btn.click(self._delete_session, [sess_drpdn, sess_data],
                                                     [sess_drpdn, chatbot, query_box, dbg_msg, sess_data])
            recordor.change(self._sub_audio, recordor, query_box)
            return demo

    def _sub_audio(self, audio):
        if audio:
            return {'text': '', 'files': [audio]}
        else:
            return {}

    def _init_session(self, query, session, audio):
        audio = None
        session['frozen_query'] = query
        if session['curr_sess'] != '':  # remain unchanged.
            return gr.Dropdown(), gr.Chatbot(), gr.Textbox(), session, audio

        if "text" in query and query["text"] is not None:
            id_name = query['text']
        else:
            id_name = id(id_name)
        session['curr_sess'] = f"({session['sess_num']})  {id_name}"
        session['sess_num'] += 1
        session['sess_titles'][0] = session['curr_sess']

        session['sess_logs'][session['curr_sess']] = []
        session['sess_history'][session['curr_sess']] = []
        return gr.update(choices=session['sess_titles'], value=session['curr_sess']), [], '', session, audio

    def _add_session(self, chat_history, log_history, session):
        if session['curr_sess'] == '':
            LOG.warning('Cannot create new session while current session is empty.')
            return gr.Dropdown(), gr.Chatbot(), {}, gr.Textbox(), session

        self._save_history(chat_history, log_history, session)

        session['curr_sess'] = ''
        session['sess_titles'].insert(0, session['curr_sess'])
        return gr.update(choices=session['sess_titles'], value=session['curr_sess']), [], {}, '', session

    def _save_history(self, chat_history, log_history, session):
        if session['curr_sess'] in session['sess_titles']:
            session['sess_history'][session['curr_sess']] = chat_history
            session['sess_logs'][session['curr_sess']] = log_history

    def _change_session(self, session_title, chat_history, log_history, session):
        if session['curr_sess'] == '':  # new session
            return gr.Dropdown(), [], {}, '', session

        if session_title not in session['sess_titles']:
            LOG.warning(f'{session_title} is not an existing session title.')
            return gr.Dropdown(), gr.Chatbot(), {}, gr.Textbox(), session

        self._save_history(chat_history, log_history, session)

        session['curr_sess'] = session_title
        return (gr.update(choices=session['sess_titles'], value=session['curr_sess']),
                session['sess_history'][session['curr_sess']], {},
                session['sess_logs'][session['curr_sess']], session)

    def _delete_session(self, session_title, session):
        if session_title not in session['sess_titles']:
            LOG.warning(f'session {session_title} does not exist.')
            return gr.Dropdown(), session
        session['sess_titles'].remove(session_title)

        if session_title != '':
            del session['sess_history'][session_title]
            del session['sess_logs'][session_title]
            session['curr_sess'] = session_title
        else:
            session['curr_sess'] = 'dummy session'
            # add_session and change_session cannot accept an uninitialized session.
            # Here we need to imitate removal of a real session so that
            # add_session and change_session could skip saving chat history.

        if len(session['sess_titles']) == 0:
            return self._add_session(None, None, session)
        else:
            return self._change_session(session['sess_titles'][0], None, {}, session)

    def _prepare(self, query, chat_history, session):
        if not query.get('text', '') and not query.get('files', []):
            query = session['frozen_query']
        if chat_history is None:
            chat_history = []
        for x in query["files"]:
            chat_history.append([[x,], None])
        if "text" in query and query["text"]:
            chat_history.append([query['text'], None])
        return {}, chat_history

    def _respond_stream(self, use_context, chat_history, stream_output, append_text, *args):  # noqa C901
        try:
            # TODO: move context to trainable module
            files = []
            for file in chat_history[::-1]:
                if file[-1]: break  # not current chat
                if isinstance(file[0], (tuple, list)):
                    files.append(file[0][0])
                elif isinstance(file[0], str) and file[0].startswith('lazyllm_img::'):  # Just for pytest
                    files.append(file[0][13:])
            if isinstance(chat_history[-1][0], str):
                string = chat_history[-1][0]
            else:
                string = ''
            if files:
<<<<<<< HEAD
                input = 'lazyllm_files::' + json.dumps({'text': string, 'files': files})
            else:
                input = string
            history = chat_history[:-1] if use_context and len(chat_history) > 1 else list()
=======
                globals['global_parameters'][self.m._module_id] = {'files': files}
            input = string
            history = chat_history[:-1] if use_context and len(chat_history) > 1 else None
>>>>>>> d8bf0b5d

            for k, v in zip(self.ckeys, args):
                if k[0] not in globals['global_parameters']: globals['global_parameters'][k[0]] = dict()
                globals['global_parameters'][k[0]][k[1]] = v

            if use_context:
                for h in self.history:
                    if h not in globals['chat_history']: globals['chat_history'][h] = list()
                    globals['chat_history'][h] = history
            result = self.m(input)
            if files:
                globals['global_parameters'][self.m._module_id].pop('files', None)

            def get_log_and_message(s):
                if not self.trace_mode == WebModule.Mode.Appendix:
                    log_history.clear()
                if globals['err']: log_history.append(globals['err'][1])
                if globals['trace']: log_history.extend(globals['trace'])

                if isinstance(s, dict):
                    s = s.get("message", {}).get("content", "")
                else:
                    try:
                        r = json.loads(s)
                        if 'choices' in r:
                            if "type" not in r["choices"][0] or (
                                    "type" in r["choices"][0] and r["choices"][0]["type"] != "tool_calls"):
                                delta = r["choices"][0]["delta"]
                                if "content" in delta:
                                    s = delta["content"]
                                else:
                                    s = ""
                        elif 'images_base64' in r:
                            image_data = r.pop('images_base64')[0]
                            image = Image.open(BytesIO(base64.b64decode(image_data)))
                            return "The image is: ", "".join(log_history), {'img': image}
                        elif 'sounds' in r:
                            sound_data = r.pop('sounds')
                            sound_data = (sound_data[0], np.array(sound_data[1]).astype(np.int16))
                            return "The Audio is: ", "".join(log_history), {'audio': sound_data}
                        else:
                            s = s
                    except (ValueError, KeyError, TypeError):
                        s = s
                    except Exception as e:
                        LOG.error(f"Uncaptured error `{e}` when parsing `{s}`, please contact us if you see this.")
                return s, "".join(log_history), None

            log_history = []
            file = None
            if isinstance(result, (str, dict)):
                result, log, file = get_log_and_message(result)
            if file:
                if 'img' in file:
                    chat_history[-1][1] = gr.Image(file['img'])
                if 'audio' in file:
                    chat_history[-1][1] = gr.Audio(file['audio'])
            elif isinstance(result, str):
                chat_history[-1][1] = result
            elif isinstance(result, GeneratorType):
                # TODO(wzh/server): refactor this code
                chat_history[-1][1] = ''
                for s in result:
                    if isinstance(s, str):
                        s, log, _ = get_log_and_message(s)
                    chat_history[-1][1] = (chat_history[-1][1] + s) if append_text else s
                    if stream_output: yield chat_history, log
            elif isinstance(result, dict):
                chat_history[-1][1] = result.get("message", "")
            else:
                raise TypeError(f'function result should only be str, but got {type(result)}')
        except requests.RequestException as e:
            chat_history = None
            log = str(e)
        except Exception as e:
            chat_history = None
            log = f'{str(e)}\n--- traceback ---\n{traceback.format_exc()}'
            LOG.error(log)
        yield chat_history, log

    def _clear_history(self, session):
        session['sess_history'][session['curr_sess']] = []
        session['sess_logs'][session['curr_sess']] = []
        return [], {}, '', session

    def _work(self):
        if isinstance(self.port, (range, tuple, list)):
            port = self._find_can_use_network_port()
        else:
            port = self.port
            assert self._verify_port_access(port), f'port {port} is occupied'

        def _impl():
            self.demo.queue().launch(server_name='0.0.0.0', server_port=port)
        self.p = multiprocessing.Process(target=_impl)
        self.p.start()
        self.url = f'http://0.0.0.0:{port}'

    def _get_deploy_tasks(self):
        return Pipeline(self._work)

    def _get_post_process_tasks(self):
        return Pipeline(self._print_url)

    def wait(self):
        if hasattr(self, 'p'):
            return self.p.join()

    def stop(self):
        if self.p and self.p.is_alive():
            self.p.terminate()
            self.p.join()

    def __repr__(self):
        return lazyllm.make_repr('Module', 'Web', name=self._module_name, subs=[repr(self.m)])

    def _find_can_use_network_port(self):
        for port in self.port:
            if self._verify_port_access(port):
                return port
        raise RuntimeError(
            f'The ports in the range {self.port} are all occupied. '
            'Please change the port range or release the relevant ports.'
        )

    def _verify_port_access(self, port):
        with socket.socket(socket.AF_INET, socket.SOCK_STREAM) as s:
            result = s.connect_ex(('localhost', port))
            return result != 0

    def _print_url(self):
        LOG.success(f'LazyLLM webmodule launched successfully: Running on local URL: {self.url}', flush=True)<|MERGE_RESOLUTION|>--- conflicted
+++ resolved
@@ -239,16 +239,10 @@
             else:
                 string = ''
             if files:
-<<<<<<< HEAD
                 input = 'lazyllm_files::' + json.dumps({'text': string, 'files': files})
             else:
                 input = string
             history = chat_history[:-1] if use_context and len(chat_history) > 1 else list()
-=======
-                globals['global_parameters'][self.m._module_id] = {'files': files}
-            input = string
-            history = chat_history[:-1] if use_context and len(chat_history) > 1 else None
->>>>>>> d8bf0b5d
 
             for k, v in zip(self.ckeys, args):
                 if k[0] not in globals['global_parameters']: globals['global_parameters'][k[0]] = dict()
