# flake8: noqa E501
from . import utils
import functools
import lazyllm

add_chinese_doc = functools.partial(utils.add_chinese_doc, module=lazyllm.module)
add_english_doc = functools.partial(utils.add_english_doc, module=lazyllm.module)
add_example = functools.partial(utils.add_example, module=lazyllm.module)

add_chinese_doc('ModuleBase', '''\
ModuleBase 是 LazyLLM 的核心基类，定义了所有模块的统一接口和基础能力。  
它抽象了模块的训练、部署、推理和评测逻辑，并提供了子模块管理、钩子注册、参数传递和递归更新等机制。  
用户自定义的模块需要继承 ModuleBase，并实现 ``forward`` 方法来定义具体的推理逻辑。  

功能特性:
    - 统一管理子模块 (submodules)，自动追踪被持有的 ModuleBase 实例。
    - 支持 Option 类型的超参数设置，方便网格搜索与自动调参。
    - 提供钩子 (hook) 机制，可在调用前后执行自定义逻辑。
    - 封装训练 (train)、服务部署 (server)、评测 (eval) 的更新流程。
    - 支持 evalset 的加载与自动并行推理评测。

Args:
    return_trace (bool): 是否将推理结果写入 trace 队列，用于调试和追踪。默认为 ``False``。

使用场景:
    1. 当你需要组合训练、部署、推理和评测中的部分或全部能力时，例如一个 Embedding 模型需要同时训练与推理。
    2. 当你希望通过根模块调用 ``start``、``update``、``eval`` 等方法，递归管理其持有的子模块。
    3. 当你希望用户参数从外层模块自动传递到内部实现（参考 WebModule）。
    4. 当你希望自定义模块支持参数网格搜索（参考 TrialModule）。
''')

add_english_doc('ModuleBase', '''\
ModuleBase is the core base class in LazyLLM, defining the common interface and fundamental capabilities for all modules.  
It abstracts training, deployment, inference, and evaluation logic, while also providing mechanisms for submodule management, hook registration, parameter passing, and recursive updates.  
Custom modules should inherit from ModuleBase and implement the ``forward`` method to define specific inference logic.  

Key Features:
    - Unified management of submodules, automatically tracking held ModuleBase instances.
    - Support for Option type hyperparameters, enabling grid search and automated tuning.
    - Hook system that allows executing custom logic before and after calls.
    - Encapsulated update pipeline covering training, server deployment, and evaluation.
    - Built-in evalset loading and parallel inference evaluation.

Args:
    return_trace (bool): Whether to write inference results into the trace queue for debugging and tracking. Default is ``False``.

Use Cases:
    1. When combining some or all of training, deployment, inference, and evaluation capabilities, e.g., an embedding model requiring both training and inference.
    2. When you want to recursively manage submodules through root-level methods such as ``start``, ``update``, and ``eval``.
    3. When you want user parameters to be automatically propagated from outer modules to inner implementations (see WebModule).
    4. When you want the module to support parameter grid search (see TrialModule).
''')

add_example('ModuleBase', '''\
>>> import lazyllm
>>> class Module(lazyllm.module.ModuleBase):
...     pass
... 
>>> class Module2(lazyllm.module.ModuleBase):
...     def __init__(self):
...         super(__class__, self).__init__()
...         self.m = Module()
... 
>>> m = Module2()
>>> m.submodules
[<Module type=Module>]
>>> m.m3 = Module()
>>> m.submodules
[<Module type=Module>, <Module type=Module>]
''')

add_chinese_doc('ModuleBase.stream_output', '''\
上下文管理器，用于在推理或执行过程中进行流式输出。  
当提供字典类型的 ``stream_output`` 时，可指定输出前缀和后缀，以及对应颜色。

Args:
    stream_output (Optional[Union[bool, Dict]]): 流式输出配置。
        - 如果为布尔值 True，则开启默认流式输出。
        - 如果为字典，可包含以下键：
            - 'prefix' (str): 输出前缀文本。
            - 'prefix_color' (str, optional): 前缀颜色。
            - 'suffix' (str): 输出后缀文本。
            - 'suffix_color' (str, optional): 后缀颜色。
''')

add_english_doc('ModuleBase.stream_output', '''\
Context manager for streaming output during inference or execution.  
When a dictionary is provided to ``stream_output``, a prefix and suffix can be specified along with optional colors.

Args:
    stream_output (Optional[Union[bool, Dict]]): Configuration for streaming output.
        - If True, enables default streaming output.
        - If a dictionary, may include:
            - 'prefix' (str): Text to output at the beginning.
            - 'prefix_color' (str, optional): Color of the prefix.
            - 'suffix' (str): Text to output at the end.
            - 'suffix_color' (str, optional): Color of the suffix.
''')

add_chinese_doc('ModuleBase.used_by', '''\
设置当前模块被哪个模块使用，用于标记模块的调用关系。  
可链式调用，返回模块自身。

Args:
    module_id (str): 调用该模块的上层模块的唯一 ID。

**Returns:**\n
- ModuleBase: 返回模块自身，用于链式调用。
''')

add_english_doc('ModuleBase.used_by', '''\
Mark which module is using the current module, indicating the calling relationship.  
Supports chaining by returning the module itself.

Args:
    module_id (str): Unique ID of the parent module that uses this module.

**Returns:**\n
- ModuleBase: Returns the module itself for method chaining.
''')

add_chinese_doc('ModuleBase.forward', '''\
前向计算接口，需要子类实现。  
该方法定义了模块接收输入并返回输出的逻辑，是模块作为仿函数的核心函数。

Args:
    *args: 可变位置参数，子类可根据实际需求定义输入。
    **kw: 可变关键字参数，子类可根据实际需求定义输入。
''')

add_english_doc('ModuleBase.forward', '''\
Forward computation interface that must be implemented by subclasses.  
This method defines the logic for receiving inputs and returning outputs, and is the core function of the module as a functor.

Args:
    *args: Variable positional arguments, subclass can define the input as needed.
    **kw: Variable keyword arguments, subclass can define the input as needed.
''')

add_chinese_doc('ModuleBase.register_hook', '''\
注册一个钩子（Hook），在模块调用时执行特定逻辑。  
钩子需要继承自 ``LazyLLMHook``，可用于在模块前向计算前后添加自定义操作，例如日志记录或统计。

Args:
    hook_type (LazyLLMHook): 待注册的钩子对象。
''')

add_english_doc('ModuleBase.register_hook', '''\
Register a hook to execute specific logic during module invocation.  
The hook must inherit from ``LazyLLMHook`` and can be used to add custom operations before or after the module's forward computation, such as logging or metrics collection.

Args:
    hook_type (LazyLLMHook): Hook object to register.
''')

add_chinese_doc('ModuleBase.unregister_hook', '''\
注销已注册的钩子。  
如果钩子存在于模块中，将其移除，使其不再在模块调用时执行。

Args:
    hook_type (LazyLLMHook): 待注销的钩子对象。
''')

add_english_doc('ModuleBase.unregister_hook', '''\
Unregister a previously registered hook.  
If the hook exists in the module, it will be removed and no longer executed during module invocation.

Args:
    hook_type (LazyLLMHook): Hook object to unregister.
''')

add_chinese_doc('ModuleBase.clear_hooks', '''\
清空模块中所有已注册的钩子。  
调用后模块将不再执行任何钩子逻辑。
''')

add_english_doc('ModuleBase.clear_hooks', '''\
Clear all hooks registered in the module.  
After calling this, the module will no longer execute any hook logic.
''')

add_chinese_doc('ModuleBase.start', '''\
启动模块及所有子模块的部署服务。该方法会确保模块和子模块的 server 功能被执行，适合用于初始化或重新启动服务。

**Returns:**\n
- ModuleBase: 返回自身实例，以支持链式调用
''')

add_english_doc('ModuleBase.start', '''\
Start the deployment services of the module and all its submodules. This ensures that the server functionality of the module and its submodules is executed, suitable for initialization or restarting services.

**Returns:**\n
- ModuleBase: Returns itself to support method chaining
''')

add_example('ModuleBase.start', '''\
>>> import lazyllm
>>> m = lazyllm.TrainableModule().deploy_method(lazyllm.deploy.dummy).prompt(None)
>>> m.start()
<Module type=Trainable mode=None basemodel= target= stream=False return_trace=False>
>>> m(1)
"reply for 1, and parameters is {'do_sample': False, 'temperature': 0.1}"
''')

add_chinese_doc('ModuleBase.restart', '''\
重启模块及其子模块的部署服务。内部会调用 ``start`` 方法，实现服务的重新启动。

**Returns:**\n
- ModuleBase: 返回自身实例，以支持链式调用
''')

add_english_doc('ModuleBase.restart', '''\
Restart the deployment services of the module and its submodules. Internally calls the ``start`` method to reinitialize the services.

**Returns:**\n
- ModuleBase: Returns itself to support method chaining
''')

add_example('ModuleBase.restart', '''\
>>> import lazyllm
>>> m = lazyllm.TrainableModule().deploy_method(lazyllm.deploy.dummy).prompt(None)
>>> m.restart()
<Module type=Trainable mode=None basemodel= target= stream=False return_trace=False>
>>> m(1)
"reply for 1, and parameters is {'do_sample': False, 'temperature': 0.1}"
''')

add_chinese_doc('ModuleBase.wait', '''\
等待模块或其子模块的执行完成。此方法在当前实现中为空，可由子类根据具体部署逻辑进行实现。
''')

add_english_doc('ModuleBase.wait', '''\
Wait for the module or its submodules to finish execution. Currently, this method is a no-op and can be implemented by subclasses according to specific deployment logic.
''')

add_chinese_doc('ModuleBase.stop', '''\
停止模块及其所有子模块的运行。该方法会递归调用子模块的 ``stop`` 方法，适用于释放资源或关闭服务。
''')

add_english_doc('ModuleBase.stop', '''\
Stop the module and all its submodules. This method recursively calls the ``stop`` method of each submodule, suitable for releasing resources or shutting down services.
''')

add_chinese_doc('ModuleBase.for_each', '''\
对模块的所有子模块执行指定操作。递归遍历所有子模块，如果子模块满足 ``filter`` 条件，则执行 ``action``。

Args:
    filter (Callable): 接受子模块作为输入并返回布尔值的函数，用于判断是否执行操作。
    action (Callable): 对满足条件的子模块执行的操作函数。
''')

add_english_doc('ModuleBase.for_each', '''\
Execute a specified action on all submodules of the module. Recursively traverses all submodules, and if a submodule satisfies the ``filter`` condition, executes the ``action``.

Args:
    filter (Callable): A function that takes a submodule as input and returns a boolean, used to determine whether to perform the action.
    action (Callable): A function to perform on submodules that meet the condition.
''')

add_chinese_doc('ModuleBase.update', '''\
更新模块（及所有的子模块）。当模块重写了 ``_get_train_tasks`` 方法后，模块会被更新。更新完后会自动进入部署和推理的流程。

Args:
    recursive (bool): 是否递归更新所有的子模块，默认为True
''')

add_english_doc('ModuleBase.update', '''\
Update the module (and all its submodules). The module will be updated when the ``_get_train_tasks`` method is overridden.

Args:
    recursive (bool): Whether to recursively update all submodules, default is True.
''')

add_example('ModuleBase.update', '''\
>>> import lazyllm
>>> m = lazyllm.module.TrainableModule().finetune_method(lazyllm.finetune.dummy).trainset("").deploy_method(lazyllm.deploy.dummy).mode('finetune').prompt(None)
>>> m.evalset([1, 2, 3])
>>> m.update()
INFO: (lazyllm.launcher) PID: dummy finetune!, and init-args is {}
>>> print(m.eval_result)
["reply for 1, and parameters is {'do_sample': False, 'temperature': 0.1}", "reply for 2, and parameters is {'do_sample': False, 'temperature': 0.1}", "reply for 3, and parameters is {'do_sample': False, 'temperature': 0.1}"]
''')

add_chinese_doc('ModuleBase.update_server', '''\
更新模块及其子模块的部署（server）部分。当模块或子模块实现了部署功能时，会进行相应的服务启动。  

Args:
    recursive (bool): 是否递归更新所有子模块的部署任务，默认为 True。
''')

add_english_doc('ModuleBase.update_server', '''\
Update the deployment (server) part of the module and its submodules. When a module or submodule implements deployment functionality, the corresponding services will be started.

Args:
    recursive (bool): Whether to recursively update deployment tasks of all submodules, default is True.
''')

add_chinese_doc('ModuleBase.evalset', '''\
为模块设置评测集（evaluation set）。  
模块在调用 ``update`` 或 ``eval`` 时会使用评测集进行推理，并将评测结果存储在 ``eval_result`` 变量中。  

Args:
    evalset (Union[list, str]): 评测数据列表，或者评测数据文件路径。
    load_f (Optional[Callable]): 当 ``evalset`` 为文件路径时，用于加载文件并返回列表的函数，默认为 None。
    collect_f (Callable): 对评测结果进行后处理的函数，默认为 ``lambda x: x``。
''')

add_english_doc('ModuleBase.evalset', '''\
Set the evaluation set for the module.  
During ``update`` or ``eval``, the module will perform inference on the evaluation set, and the results will be stored in the ``eval_result`` variable.  

Args:
    evalset (Union[list, str]): Evaluation data list or path to an evaluation data file.
    load_f (Optional[Callable]): Function to load and parse the evaluation file into a list if ``evalset`` is a file path, default is None.
    collect_f (Callable): Function to post-process evaluation results, default is ``lambda x: x``.
''')

add_example('ModuleBase.evalset', '''\
>>> import lazyllm
>>> m = lazyllm.module.TrainableModule().deploy_method(lazyllm.deploy.dummy).finetune_method(lazyllm.finetune.dummy).trainset("").mode("finetune").prompt(None)
>>> m.evalset([1, 2, 3])
>>> m.update()
INFO: (lazyllm.launcher) PID: dummy finetune!, and init-args is {}
>>> print(m.eval_result)
["reply for 1, and parameters is {'do_sample': False, 'temperature': 0.1}", "reply for 2, and parameters is {'do_sample': False, 'temperature': 0.1}", "reply for 3, and parameters is {'do_sample': False, 'temperature': 0.1}"]
''')

add_chinese_doc('ModuleBase.eval', '''\
对模块（及所有的子模块）进行评测。当模块通过 ``evalset`` 设置了评测集之后，本函数生效。

Args:
    recursive (bool): 是否递归评测所有的子模块，默认为True
''')

add_english_doc('ModuleBase.eval', '''\
Evaluate the module (and all its submodules). This function takes effect after the module has been set with an evaluation set using 'evalset'.

Args:
    recursive (bool): Whether to recursively evaluate all submodules. Defaults to True.
''')

add_example('ModuleBase.eval', '''\
>>> import lazyllm
>>> class MyModule(lazyllm.module.ModuleBase):
...     def forward(self, input):
...         return f'reply for input'
... 
>>> m = MyModule()
>>> m.evalset([1, 2, 3])
>>> m.eval().eval_result
['reply for input', 'reply for input', 'reply for input']
''')

add_chinese_doc('ModuleBase._get_train_tasks', '''\
定义训练任务，该函数返回训练的pipeline，重写了此函数的子类可以在update阶段被训练/微调。
''')

add_english_doc('ModuleBase._get_train_tasks', '''\
Define a training task. This function returns a training pipeline. Subclasses that override this function can be trained or fine-tuned during the update phase.
''')

add_example('ModuleBase._get_train_tasks', '''\
>>> import lazyllm
>>> class MyModule(lazyllm.module.ModuleBase):
...     def _get_train_tasks(self):
...         return lazyllm.pipeline(lambda : 1, lambda x: print(x))
... 
>>> MyModule().update()
1
''')

add_chinese_doc('ModuleBase._get_deploy_tasks', '''\
定义部署任务，该函数返回训练的pipeline，重写了此函数的子类可以在update/start阶段被部署。
''')

add_english_doc('ModuleBase._get_deploy_tasks', '''\
Define a deployment task. This function returns a deployment pipeline. Subclasses that override this function can be deployed during the update/start phase.
''')

add_example('ModuleBase._get_deploy_tasks', '''\
>>> import lazyllm
>>> class MyModule(lazyllm.module.ModuleBase):
...     def _get_deploy_tasks(self):
...         return lazyllm.pipeline(lambda : 1, lambda x: print(x))
... 
>>> MyModule().start()
1
''')

add_chinese_doc('ActionModule', '''\
用于将函数、模块、flow、Module等可调用的对象包装一个Module。被包装的Module（包括flow中的Module）都会变成该Module的submodule。

Args:
    action (Callable|list[Callable]): 被包装的对象，是一个或一组可执行的对象。
    return_trace (bool): 是否开启 trace 模式，用于记录调用栈，默认为 ``False``。
''')

add_english_doc('ActionModule', '''\
Used to wrap a Module around functions, modules, flows, Module, and other callable objects. The wrapped Module (including the Module within the flow) will become a submodule of this Module.

Args:
    action (Callable|list[Callable]): The object to be wrapped, which is one or a set of callable objects.
    return_trace (bool): Whether to enable trace mode to record the execution stack. Defaults to ``False``.

**Examples:**\n
```python
>>> import lazyllm
>>> def myfunc(input): return input + 1
... 
>>> class MyModule1(lazyllm.module.ModuleBase):
...     def forward(self, input): return input * 2
... 
>>> class MyModule2(lazyllm.module.ModuleBase):
...     def _get_deploy_tasks(self): return lazyllm.pipeline(lambda : print('MyModule2 deployed!'))
...     def forward(self, input): return input * 4
... 
>>> class MyModule3(lazyllm.module.ModuleBase):
...     def _get_deploy_tasks(self): return lazyllm.pipeline(lambda : print('MyModule3 deployed!'))
...     def forward(self, input): return f'get {input}'
... 
>>> m = lazyllm.ActionModule(myfunc, lazyllm.pipeline(MyModule1(), MyModule2), MyModule3())
>>> print(m(1))
get 16
>>> 
>>> m.evalset([1, 2, 3])
>>> m.update()
MyModule2 deployed!
MyModule3 deployed!
>>> print(m.eval_result)
['get 16', 'get 24', 'get 32']
```


<span style="font-size: 20px;">**`evalset(evalset, load_f=None, collect_f=<function ModuleBase.<lambda>>)`**</span>

Set the evaluation set for the Module. Modules that have been set with an evaluation set will be evaluated during ``update`` or ``eval``, and the evaluation results will be stored in the eval_result variable. 


<span style="font-size: 18px;">&ensp;**`evalset(evalset, collect_f=lambda x: ...)→ None `**</span>


Args:
    evalset (list) :Evaluation set
    collect_f (Callable) :Post-processing method for evaluation results, no post-processing by default.\n


<span style="font-size: 18px;">&ensp;**`evalset(evalset, load_f=None, collect_f=lambda x: ...)→ None`**</span>


Args:
    evalset (str) :Path to the evaluation set
    load_f (Callable) :Method for loading the evaluation set, including parsing file formats and converting to a list
    collect_f (Callable) :Post-processing method for evaluation results, no post-processing by default.

**Examples:**\n
```python
>>> import lazyllm
>>> m = lazyllm.module.TrainableModule().deploy_method(deploy.dummy)
>>> m.evalset([1, 2, 3])
>>> m.update()
INFO: (lazyllm.launcher) PID: dummy finetune!, and init-args is {}
>>> m.eval_result
["reply for 1, and parameters is {'do_sample': False, 'temperature': 0.1}", "reply for 2, and parameters is {'do_sample': False, 'temperature': 0.1}", "reply for 3, and parameters is {'do_sample': False, 'temperature': 0.1}"]
```


''')

add_chinese_doc('ActionModule.forward', '''\
执行被包装的 action，对输入参数进行前向计算。等效于调用该模块本身。

Args:
    args (list of callables or single callable): 传递给被包装 action 的位置参数。
    kwargs (dict of callables): 传递给被包装 action 的关键字参数。

**Returns:**\n
- 任意类型：被包装 action 的执行结果。
''')

add_english_doc('ActionModule.forward', '''\
Executes the wrapped action with the provided input arguments. Equivalent to directly calling the module.

Args:
    args (list of callables or single callable): Positional arguments to be passed to the wrapped action.
    kwargs (dict of callables): Keyword arguments to be passed to the wrapped action.

**Returns:**\n
- Any: The result of executing the wrapped action.
''')

add_chinese_doc('ActionModule.submodules', '''\
返回被包装 action 中所有属于 ModuleBase 类型的子模块。该属性会自动展开 Pipeline 中嵌套的模块。

**Returns:**\n
- list[ModuleBase]: 子模块列表
''')

add_english_doc('ActionModule.submodules', '''\
Returns all submodules of type ModuleBase contained in the wrapped action. This automatically traverses any nested modules inside a Pipeline.

**Returns:**\n
- list[ModuleBase]: List of submodules
''')

# add_example('ActionModule', '''\
# >>> import lazyllm
# >>> def myfunc(input): return input + 1
# ...
# >>> class MyModule1(lazyllm.module.ModuleBase):
# ...     def forward(self, input): return input * 2
# ...
# >>> class MyModule2(lazyllm.module.ModuleBase):
# ...     def _get_deploy_tasks(self): return lazyllm.pipeline(lambda : print('MyModule2 deployed!'))
# ...     def forward(self, input): return input * 4
# ...
# >>> class MyModule3(lazyllm.module.ModuleBase):
# ...     def _get_deploy_tasks(self): return lazyllm.pipeline(lambda : print('MyModule3 deployed!'))
# ...     def forward(self, input): return f'get {input}'
# ...
# >>> m = lazyllm.ActionModule(myfunc, lazyllm.pipeline(MyModule1(), MyModule2), MyModule3())
# >>> print(m(1))
# get 16
# >>>
# >>> m.evalset([1, 2, 3])
# >>> m.update()
# MyModule2 deployed!
# MyModule3 deployed!
# >>> print(m.eval_result)
# ['get 16', 'get 24', 'get 32']
# ''')

add_chinese_doc('servermodule.LLMBase', '''\
大语言模型模块的基类，继承自 ModuleBase。  
负责管理流式输出、Prompt 和格式化器的初始化与切换，处理输入中的文件信息，支持实例共享。

Args:
    stream (bool 或 dict): 是否启用流式输出或流式配置，默认为 False。
    return_trace (bool): 是否返回执行过程的 trace，默认为 False。
    init_prompt (bool): 是否在初始化时自动创建默认 Prompt，默认为 True。
''')

add_english_doc('servermodule.LLMBase', '''\
Base class for large language model modules, inheriting from ModuleBase.  
Manages initialization and switching of streaming output, prompts, and formatters; processes file information in inputs; supports instance sharing.

Args:
    stream (bool or dict): Whether to enable streaming output or streaming configuration, default is False.
    return_trace (bool): Whether to return execution trace, default is False.
    init_prompt (bool): Whether to automatically create a default prompt at initialization, default is True.
''')

add_chinese_doc('servermodule.LLMBase.prompt', '''\
设置或切换 Prompt。支持 None、PrompterBase 子类或字符串/字典类型创建 ChatPrompter。

Args:
    prompt (str/dict/PrompterBase/None): 要设置的 Prompt。
    history (list): 对话历史，仅当 prompt 为字符串或字典时有效。

**Returns**\n
- self: 便于链式调用。
''')

add_english_doc('servermodule.LLMBase.prompt', '''\
Set or switch the prompt. Supports None, PrompterBase subclass, or string/dict to create ChatPrompter.

Args:
    prompt (str/dict/PrompterBase/None): The prompt to set.
    history (list): Conversation history, only valid when prompt is str or dict.

**Returns**\n
- self: For chaining calls.
''')

add_chinese_doc('servermodule.LLMBase.formatter', '''\
设置或切换输出格式化器。支持 None、FormatterBase 子类或可调用对象。

Args:
    format (FormatterBase/Callable/None): 格式化器对象或函数，默认为 None。

**Returns**\n
- self: 便于链式调用。
''')

add_english_doc('servermodule.LLMBase.formatter', '''\
Set or switch the output formatter. Supports None, FormatterBase subclass or callable.

Args:
    format (FormatterBase/Callable/None): Formatter object or function, default is None.

**Returns**\n
- self: For chaining calls.
''')

add_chinese_doc('servermodule.LLMBase.share', '''\
创建当前实例的浅拷贝，并可重新设置 prompt、formatter、stream 等属性。  
适用于多会话或多 Agent 共享基础配置但个性化部分参数的场景。

Args:
    prompt (str/dict/PrompterBase/None): 新的 Prompt，可选。
    format (FormatterBase/None): 新的格式化器，可选。
    stream (bool/dict/None): 新的流式设置，可选。
    history (list/None): 新的对话历史，仅在设置 Prompt 时有效。

**Returns**\n
- LLMBase: 新的共享实例。
''')

add_english_doc('servermodule.LLMBase.share', '''\
Creates a shallow copy of the current instance, with optional resetting of prompt, formatter, and stream attributes.  
Useful for scenarios where multiple sessions or agents share a base configuration but customize certain parameters.

Args:
    prompt (str/dict/PrompterBase/None): New prompt, optional.
    format (FormatterBase/None): New formatter, optional.
    stream (bool/dict/None): New streaming settings, optional.
    history (list/None): New conversation history, effective only when setting prompt.

**Returns**\n
- LLMBase: The new shared instance.
''')

add_chinese_doc('TrainableModule', '''\
可训练模块，所有模型（包括LLM、Embedding等）都通过TrainableModule提供服务

<span style="font-size: 20px;">**`TrainableModule(base_model='', target_path='', *, stream=False, return_trace=False)`**</span>


Args:
    base_model (str): 基础模型的名称或路径。
    target_path (str): 保存微调任务的路径。
    source (str): 模型来源，如果未设置，将从环境变量LAZYLLM_MODEL_SOURCE读取。
    stream (bool): 输出流式结果。     
    return_trace (bool): 在trace中记录结果。

<span style="font-size: 20px;">**`TrainableModule.trainset(v):`**</span>

设置 TrainableModule 的训练集

Args:
    v (str): 训练/微调数据集的路径

**示例:**\n
```python
>>> import lazyllm
>>> m = lazyllm.module.TrainableModule().finetune_method(finetune.dummy).trainset('/file/to/path').deploy_method(None).mode('finetune')
>>> m.update()
INFO: (lazyllm.launcher) PID: dummy finetune!, and init-args is {}
```

<span style="font-size: 20px;">**`TrainableModule.train_method(v, **kw):`**</span>

设置 TrainableModule 的训练方法（暂不支持继续预训练，预计下一版本支持）

Args:
    v (LazyLLMTrainBase): 训练方法，可选值包括 ``train.auto`` 等
    kw (**dict): 训练方法所需的参数，对应 v 的参数

<span style="font-size: 20px;">**`TrainableModule.finetune_method(v, **kw):`**</span>

设置 TrainableModule 的微调方法及其参数

Args:
    v (LazyLLMFinetuneBase): 微调方法，可选值包括 ``finetune.auto`` / ``finetune.alpacalora`` / ``finetune.collie`` 等
    kw (**dict): 微调方法所需的参数，对应 v 的参数

**示例:**\n            
```python
>>> import lazyllm
>>> m = lazyllm.module.TrainableModule().finetune_method(finetune.dummy).deploy_method(None).mode('finetune')
>>> m.update()
INFO: (lazyllm.launcher) PID: dummy finetune!, and init-args is {}    
```

<span style="font-size: 20px;">**`TrainableModule.deploy_method(v, **kw):`**</span>

设置 TrainableModule 的部署方法及其参数

Args:
    v (LazyLLMDeployBase): 部署方法，可选值包括 ``deploy.auto`` / ``deploy.lightllm`` / ``deploy.vllm`` 等
    kw (**dict): 部署方法所需的参数，对应 v 的参数

**示例:**\n
```python
>>> import lazyllm
>>> m = lazyllm.module.TrainableModule().deploy_method(deploy.dummy).mode('finetune')
>>> m.evalset([1, 2, 3])
>>> m.update()
INFO: (lazyllm.launcher) PID: dummy finetune!, and init-args is {}
>>> m.eval_result
["reply for 1, and parameters is {'do_sample': False, 'temperature': 0.1}", "reply for 2, and parameters is {'do_sample': False, 'temperature': 0.1}", "reply for 3, and parameters is {'do_sample': False, 'temperature': 0.1}"]                                   
```

<span style="font-size: 20px;">**`TrainableModule.mode(v):`**</span>

设置 TrainableModule 在 update 时执行训练还是微调

Args:
    v (str): 设置在 update 时执行训练还是微调，可选值为 'finetune' 和 'train'，默认为 'finetune'

**示例:**\n
```python
>>> import lazyllm
>>> m = lazyllm.module.TrainableModule().finetune_method(finetune.dummy).deploy_method(None).mode('finetune')
>>> m.update()
INFO: (lazyllm.launcher) PID: dummy finetune!, and init-args is {}            
```
<span style="font-size: 20px;">**`eval(*, recursive=True)`**</span>
评估该模块（及其所有子模块）。此功能需在模块通过evalset设置评估集后生效。

Args:
    recursive (bool) :是否递归评估所有子模块，默认为True。

<span style="font-size: 20px;">**`evalset(evalset, load_f=None, collect_f=<function ModuleBase.<lambda>>)`**</span>

为模块设置评估集。已设置评估集的模块将在执行``update``或``eval``时进行评估，评估结果将存储在eval_result变量中。

<span style="font-size: 18px;">&ensp;**`evalset(evalset, collect_f=lambda x: ...)→ None `**</span>


Args:
    evalset (list) :评估数据集
    collect_f (Callable) :评估结果的后处理方法，默认不进行后处理。\n


<span style="font-size: 18px;">&ensp;**`evalset(evalset, load_f=None, collect_f=lambda x: ...)→ None`**</span>


Args:
    evalset (str) :评估集路径
    load_f (Callable) :评估集加载方法，包括文件格式解析和列表转换
    collect_f (Callable) :评估结果后处理方法，默认不进行后处理

**示例:**\n
```python
>>> import lazyllm
>>> m = lazyllm.module.TrainableModule().deploy_method(deploy.dummy)
>>> m.evalset([1, 2, 3])
>>> m.update()
INFO: (lazyllm.launcher) PID: dummy finetune!, and init-args is {}
>>> m.eval_result
["reply for 1, and parameters is {'do_sample': False, 'temperature': 0.1}", "reply for 2, and parameters is {'do_sample': False, 'temperature': 0.1}", "reply for 3, and parameters is {'do_sample': False, 'temperature': 0.1}"]                
```     

<span style="font-size: 20px;">**`restart() `**</span>

重启模块及其所有子模块

**示例:**\n
```python
>>> import lazyllm
>>> m = lazyllm.module.TrainableModule().deploy_method(deploy.dummy)
>>> m.restart()
>>> m(1)
"reply for 1, and parameters is {'do_sample': False, 'temperature': 0.1}"
```

<span style="font-size: 20px;">start() </span>

部署模块及其所有子模块

**示例:**\n
```python
>>> import lazyllm
>>> m = lazyllm.module.TrainableModule().deploy_method(deploy.dummy)
>>> m.start()
>>> m(1)
"reply for 1, and parameters is {'do_sample': False, 'temperature': 0.1}"     
```                

''')

add_english_doc('TrainableModule', '''\
Trainable module, all models (including LLM, Embedding, etc.) are served through TrainableModule

<span style="font-size: 20px;">**`TrainableModule(base_model='', target_path='', *, stream=False, return_trace=False)`**</span>


Args:
    base_model (str): Name or path of the base model. 
    target_path (str): Path to save the fine-tuning task. 
    source (str): Model source. If not set, it will read the value from the environment variable LAZYLLM_MODEL_SOURCE.
    stream (bool): Whether to output stream. 
    return_trace (bool): Record the results in trace.


<span style="font-size: 20px;">**`TrainableModule.trainset(v):`**</span>

Set the training set for TrainableModule


Args:
    v (str): Path to the training/fine-tuning dataset.

**Examples:**\n
```python
>>> import lazyllm
>>> m = lazyllm.module.TrainableModule().finetune_method(finetune.dummy).trainset('/file/to/path').deploy_method(None).mode('finetune')
>>> m.update()
INFO: (lazyllm.launcher) PID: dummy finetune!, and init-args is {}
```

<span style="font-size: 20px;">**`TrainableModule.train_method(v, **kw):`**</span>

Set the training method for TrainableModule. Continued pre-training is not supported yet, expected to be available in the next version.

Args:
    v (LazyLLMTrainBase): Training method, options include ``train.auto`` etc.
    kw (**dict): Parameters required by the training method, corresponding to v.

<span style="font-size: 20px;">**`TrainableModule.finetune_method(v, **kw):`**</span>

Set the fine-tuning method and its parameters for TrainableModule.

Args:
    v (LazyLLMFinetuneBase): Fine-tuning method, options include ``finetune.auto`` / ``finetune.alpacalora`` / ``finetune.collie`` etc.
    kw (**dict): Parameters required by the fine-tuning method, corresponding to v.

**Examples:**\n            
```python
>>> import lazyllm
>>> m = lazyllm.module.TrainableModule().finetune_method(finetune.dummy).deploy_method(None).mode('finetune')
>>> m.update()
INFO: (lazyllm.launcher) PID: dummy finetune!, and init-args is {}                
```

<span style="font-size: 20px;">**`TrainableModule.deploy_method(v, **kw):`**</span>

Set the deployment method and its parameters for TrainableModule.

Args:
    v (LazyLLMDeployBase): Deployment method, options include ``deploy.auto`` / ``deploy.lightllm`` / ``deploy.vllm`` etc.
    kw (**dict): Parameters required by the deployment method, corresponding to v.

**Examples:**\n
```python
>>> import lazyllm
>>> m = lazyllm.module.TrainableModule().deploy_method(deploy.dummy).mode('finetune')
>>> m.evalset([1, 2, 3])
>>> m.update()
INFO: (lazyllm.launcher) PID: dummy finetune!, and init-args is {}
>>> m.eval_result
["reply for 1, and parameters is {'do_sample': False, 'temperature': 0.1}", "reply for 2, and parameters is {'do_sample': False, 'temperature': 0.1}", "reply for 3, and parameters is {'do_sample': False, 'temperature': 0.1}"]
```                


<span style="font-size: 20px;">**`TrainableModule.mode(v):`**</span>

Set whether to execute training or fine-tuning during update for TrainableModule.

Args:
    v (str): Sets whether to execute training or fine-tuning during update, options are 'finetune' and 'train', default is 'finetune'.

**Examples:**\n
```python
>>> import lazyllm
>>> m = lazyllm.module.TrainableModule().finetune_method(finetune.dummy).deploy_method(None).mode('finetune')
>>> m.update()
INFO: (lazyllm.launcher) PID: dummy finetune!, and init-args is {}
```    

<span style="font-size: 20px;">**`eval(*, recursive=True)`**</span>
Evaluate the module (and all its submodules). This function takes effect after the module has set an evaluation set through evalset.

Args:
    recursive (bool) :Whether to recursively evaluate all submodules, default is True.                         

<span style="font-size: 20px;">**`evalset(evalset, load_f=None, collect_f=<function ModuleBase.<lambda>>)`**</span>

Set the evaluation set for the Module. Modules that have been set with an evaluation set will be evaluated during ``update`` or ``eval``, and the evaluation results will be stored in the eval_result variable. 


<span style="font-size: 18px;">&ensp;**`evalset(evalset, collect_f=lambda x: ...)→ None `**</span>


Args:
    evalset (list) :Evaluation set
    collect_f (Callable) :Post-processing method for evaluation results, no post-processing by default.\n


<span style="font-size: 18px;">&ensp;**`evalset(evalset, load_f=None, collect_f=lambda x: ...)→ None`**</span>


Args:
    evalset (str) :Path to the evaluation set
    load_f (Callable) :Method for loading the evaluation set, including parsing file formats and converting to a list
    collect_f (Callable) :Post-processing method for evaluation results, no post-processing by default.

**Examples:**\n
```python
>>> import lazyllm
>>> m = lazyllm.module.TrainableModule().deploy_method(deploy.dummy)
>>> m.evalset([1, 2, 3])
>>> m.update()
INFO: (lazyllm.launcher) PID: dummy finetune!, and init-args is {}
>>> m.eval_result
["reply for 1, and parameters is {'do_sample': False, 'temperature': 0.1}", "reply for 2, and parameters is {'do_sample': False, 'temperature': 0.1}", "reply for 3, and parameters is {'do_sample': False, 'temperature': 0.1}"]
```

<span style="font-size: 20px;">**`restart() `**</span>

Restart the module and all its submodules.

**Examples:**\n
```python
>>> import lazyllm
>>> m = lazyllm.module.TrainableModule().deploy_method(deploy.dummy)
>>> m.restart()
>>> m(1)
"reply for 1, and parameters is {'do_sample': False, 'temperature': 0.1}"
```

<span style="font-size: 20px;">**`start() `**</span> 

Deploy the module and all its submodules.

**Examples:**\n
```python
import lazyllm
m = lazyllm.module.TrainableModule().deploy_method(deploy.dummy)
m.start()
m(1)
"reply for 1, and parameters is {'do_sample': False, 'temperature': 0.1}"
```                                  
''')

add_chinese_doc('TrainableModule.wait', '''\
等待模型部署任务完成，该方法会阻塞当前线程直到部署完成。
''')

add_english_doc('TrainableModule.wait', '''\
Wait for the model deployment task to complete. This method blocks the current thread until the deployment is finished.
''')

add_example('TrainableModule.wait', '''\
>>> import lazyllm
>>> class Mywait(lazyllm.module.llms.TrainableModule):
...    def forward(self):
...        self.wait()
''')

add_chinese_doc('TrainableModule.stop', '''\
暂停模型特定任务。
Args:
    task_name(str): 需要暂停的任务名, 默认为None(默认暂停deploy任务)
''')

add_english_doc('TrainableModule.stop', '''\
Pause a specific task of the model.
Args:
    task_name (str): The name of the task to pause. Defaults to None (pauses the 'deploy' task by default).
''')

add_example('TrainableModule.stop', '''\
>>> import lazyllm
>>> class Mystop(lazyllm.module.llms.TrainableModule):
...    def forward(self, task):
...        self.stop(task)
''')

add_chinese_doc('TrainableModule.prompt', '''\
处理输入的prompt生成符合模型需求的格式。
Args:
    prompt(str): 输入的prompt, 默认为空。
    history(**List): 对话历史记忆。
''')

add_english_doc('TrainableModule.prompt', '''\
Processes the input prompt and generates a format compatible with the model.
Args:
    prompt (str): The input prompt. Defaults to an empty string.
    history (List): Conversation history.
''')

add_example('TrainableModule.prompt', '''\
>>> import lazyllm
>>> class Myprompt(lazyllm.module.llms.TrainableModule):
...    def forward(self, prompt, history):
...        self.prompt(prompt,history)
''')

add_chinese_doc('TrainableModule.forward', '''\
自动构建符合模型要求的输入数据结构，适配多模态场景。
''')

add_english_doc('TrainableModule.forward', '''\
Supports handling various input formats, automatically builds the input structure required by the model, and adapts to multimodal scenarios.
''')

add_example('TrainableModule.forward', '''\
>>> import lazyllm
>>> from lazyllm.module import TrainableModule
>>> class MyModule(TrainableModule):
...     def forward(self, __input, **kw):
...         return f"processed: {__input}"
...
>>> MyModule()("Hello")
'processed: Hello'
''')

add_english_doc("TrainableModule.get_all_models", '''\
get_all_models() -> List[str]

Returns a list of all fine-tuned model paths under the current target path.

Returns:
- List[str]: A list of fine-tuned model identifiers or directories.
''')

add_chinese_doc("TrainableModule.get_all_models", '''\
get_all_models() -> List[str]

返回当前目标路径下所有微调模型的路径列表。

返回值：
- List[str]：所有微调模型的名称或路径列表。
''')

add_english_doc("TrainableModule.status", '''\
status(task_name: Optional[str] = None) -> str

Returns the current status of a specific task in the module.

Args:
- task_name (Optional[str]): Name of the task (e.g., 'deploy'). Defaults to 'deploy' if not provided.

Returns:
- str: Status string such as 'running', 'finished', or 'stopped'.
''')

add_chinese_doc("TrainableModule.status", '''\
status(task_name: Optional[str] = None) -> str

返回模块中指定任务的当前状态。

参数：
- task_name (Optional[str])：任务名称（如 'deploy'），默认返回 'deploy' 任务的状态。

返回值：
- str：状态字符串，例如 'running'、'finished' 或 'stopped'。
''')

add_english_doc("TrainableModule.set_specific_finetuned_model", '''\
set_specific_finetuned_model(model_path: str) -> None

Sets the model to be used from a specific fine-tuned model path.

Args:
- model_path (str): The path to the fine-tuned model to use.
''')

add_chinese_doc("TrainableModule.set_specific_finetuned_model", '''\
set_specific_finetuned_model(model_path: str) -> None

设置要使用的特定微调模型路径。

参数：
- model_path (str)：要使用的微调模型的路径。
''')

add_english_doc("TrainableModule.set_default_parameters", '''\
set_default_parameters(*, optional_keys: List[str] = [], **kw) -> None

Sets the default parameters to be used during inference or evaluation.

Args:
- optional_keys (List[str]): A list of optional keys to allow additional parameters without error.
- **kw: Key-value pairs for default parameters such as temperature, top_k, etc.

''')

add_chinese_doc("TrainableModule.set_default_parameters", '''\
set_default_parameters(*, optional_keys: List[str] = [], **kw) -> None

设置用于推理或评估的默认参数。

参数：
- optional_keys (List[str])：允许传入额外参数的可选键列表。
- **kw：用于设置默认参数的键值对，如 temperature、top_k 等。

''')

# add_example('TrainableModule', '''\
# >>> import lazyllm
# >>> m = lazyllm.module.TrainableModule().finetune_method(finetune.dummy).trainset('/file/to/path').deploy_method(None).mode('finetune')
# >>> m.update()
# INFO: (lazyllm.launcher) PID: dummy finetune!, and init-args is {}
# >>> import lazyllm
# >>> m = lazyllm.module.TrainableModule().finetune_method(finetune.dummy).deploy_method(None).mode('finetune')
# >>> m.update()
# INFO: (lazyllm.launcher) PID: dummy finetune!, and init-args is {}
# >>> import lazyllm
# >>> m = lazyllm.module.TrainableModule().deploy_method(deploy.dummy).mode('finetune')
# >>> m.evalset([1, 2, 3])
# >>> m.update()
# INFO: (lazyllm.launcher) PID: dummy finetune!, and init-args is {}
# >>> m.eval_result
# ["reply for 1, and parameters is {'do_sample': False, 'temperature': 0.1}", "reply for 2, and parameters is {'do_sample': False, 'temperature': 0.1}", "reply for 3, and parameters is {'do_sample': False, 'temperature': 0.1}"]
# >>> import lazyllm
# >>> m = lazyllm.module.TrainableModule().finetune_method(finetune.dummy).deploy_method(None).mode('finetune')
# >>> m.update()
# INFO: (lazyllm.launcher) PID: dummy finetune!, and init-args is {}
# ''')

add_chinese_doc('UrlModule', '''\
可以将ServerModule部署得到的Url包装成一个Module，调用 ``__call__`` 时会访问该服务。

Args:
    url (str): 要包装的服务的Url，默认为空字符串
    stream (bool|Dict[str, str]): 是否流式请求和输出，默认为非流式
    return_trace (bool): 是否将结果记录在trace中，默认为False
    init_prompt (bool): 是否初始化prompt，默认为True
''')

add_english_doc('UrlModule', '''\
The URL obtained from deploying the ServerModule can be wrapped into a Module. When calling ``__call__`` , it will access the service.

Args:
    url (str): The URL of the service to be wrapped, defaults to empty string.
    stream (bool|Dict[str, str]): Whether to request and output in streaming mode, default is non-streaming.
    return_trace (bool): Whether to record the results in trace, default is False.
    init_prompt (bool): Whether to initialize prompt, defaults to True.
''')

add_example('UrlModule', '''\
>>> import lazyllm
>>> def demo(input): return input * 2
... 
>>> s = lazyllm.ServerModule(demo, launcher=lazyllm.launchers.empty(sync=False))
>>> s.start()
INFO:     Uvicorn running on http://0.0.0.0:35485
>>> u = lazyllm.UrlModule(url=s._url)
>>> print(u(1))
2
''')

add_chinese_doc('UrlModule.forward', '''\
定义了每次执行的计算步骤，ModuleBase的所有的子类都需要重写这个函数。
''')

add_english_doc('UrlModule.forward', '''\
Defines the computation steps to be executed each time. All subclasses of ModuleBase need to override this function.

''')

add_example('UrlModule.forward', '''\
>>> import lazyllm
>>> class MyModule(lazyllm.module.ModuleBase):
...    def forward(self, input):
...        return input + 1
...
>>> MyModule()(1)
2
''')

add_chinese_doc('ServerModule', '''\
ServerModule 类，继承自 UrlModule，封装了将任意可调用对象部署为 API 服务的能力。  
通过 FastAPI 实现，可以启动一个主服务和多个卫星服务，并支持流式调用、预处理和后处理逻辑。  
既可以传入本地可调用对象启动服务，也可以通过 URL 直接连接远程服务。

Args:
    m (Optional[Union[str, ModuleBase]]): 被包装成服务的模块或其名称。若为字符串则表示 URL，此时 `url` 必须为 None；若为 ModuleBase 则包装为服务。
    pre (Optional[Callable]): 前处理函数，在服务进程执行，默认为 ``None``。
    post (Optional[Callable]): 后处理函数，在服务进程执行，默认为 ``None``。
    stream (Union[bool, Dict]): 是否开启流式输出。可以是布尔值，或包含流式配置的字典，默认为 ``False``。
    return_trace (Optional[bool]): 是否返回调试追踪信息。默认为 ``False``。
    port (Optional[int]): 指定服务部署的端口。默认为 ``None``，将自动分配端口。
    pythonpath (Optional[str]): 传递给子进程的 PYTHONPATH 环境变量，默认为 ``None``。
    launcher (Optional[LazyLLMLaunchersBase]): 启动服务所使用的 Launcher，默认使用异步远程部署。
    url (Optional[str]): 已部署服务的 URL 地址。若提供，则 `m` 必须为 None。
''')

add_english_doc('ServerModule', '''\
The ServerModule class inherits from UrlModule and provides functionality to deploy any callable object as an API service.  
Built on FastAPI, it supports launching a main service with multiple satellite services, as well as preprocessing, postprocessing, and streaming capabilities.  
A local callable can be deployed as a service, or an existing service can be accessed directly via a URL.

Args:
    m (Optional[Union[str, ModuleBase]]): The module or its name to be wrapped as a service.  
        If a string is provided, it is treated as a URL and `url` must be None.  
        If a ModuleBase is provided, it will be wrapped as a service.
    pre (Optional[Callable]): Preprocessing function executed in the service process. Default is ``None``.
    post (Optional[Callable]): Postprocessing function executed in the service process. Default is ``None``.
    stream (Union[bool, Dict]): Whether to enable streaming output. Can be a boolean or a dictionary with streaming configuration. Default is ``False``.
    return_trace (Optional[bool]): Whether to return debug trace information. Default is ``False``.
    port (Optional[int]): Port to deploy the service. If ``None``, a random port will be assigned.
    pythonpath (Optional[str]): PYTHONPATH environment variable passed to the subprocess. Defaults to ``None``.
    launcher (Optional[LazyLLMLaunchersBase]): The launcher used to deploy the service. Defaults to asynchronous remote deployment.
    url (Optional[str]): URL of an already deployed service. If provided, `m` must be None.
''')

add_example('ServerModule', '''\
>>> import lazyllm
>>> def demo(input): return input * 2
...
>>> s = lazyllm.ServerModule(demo, launcher=launchers.empty(sync=False))
>>> s.start()
INFO:     Uvicorn running on http://0.0.0.0:35485
>>> print(s(1))
2

>>> class MyServe(object):
...     def __call__(self, input):
...         return 2 * input
...
...     @lazyllm.FastapiApp.post
...     def server1(self, input):
...         return f'reply for {input}'
...
...     @lazyllm.FastapiApp.get
...     def server2(self):
...        return f'get method'
...
>>> m = lazyllm.ServerModule(MyServe(), launcher=launchers.empty(sync=False))
>>> m.start()
INFO:     Uvicorn running on http://0.0.0.0:32028
>>> print(m(1))
2
''')

add_chinese_doc('ServerModule.wait', '''\
等待当前模块服务的启动或执行过程完成。  
通常用于阻塞主线程，直到服务正常结束或中断。  
''')

add_english_doc('ServerModule.wait', '''\
Wait for the current module service to finish starting or executing.  
Typically used to block the main thread until the service finishes or is interrupted.  
''')

add_chinese_doc('ServerModule.stop', '''\
停止当前模块服务以及其相关子进程。  
调用后，模块将不再响应请求。  
''')

add_english_doc('ServerModule.stop', '''\
Stop the current module service and its related subprocesses.  
After this call, the module will no longer respond to requests.  
''')

# add_example('ServerModule', '''\
# >>> import lazyllm
# >>> def demo(input): return input * 2
# ...
# >>> s = lazyllm.ServerModule(demo, launcher=launchers.empty(sync=False))
# >>> s.start()
# INFO:     Uvicorn running on http://0.0.0.0:35485
# >>> print(s(1))
# 2

# >>> class MyServe(object):
# ...     def __call__(self, input):
# ...         return 2 * input
# ...
# ...     @lazyllm.FastapiApp.post
# ...     def server1(self, input):
# ...         return f'reply for {input}'
# ...
# ...     @lazyllm.FastapiApp.get
# ...     def server2(self):
# ...        return f'get method'
# ...
# >>> m = lazyllm.ServerModule(MyServe(), launcher=launchers.empty(sync=False))
# >>> m.start()
# >>> print(m(1))
# INFO:     Uvicorn running on http://0.0.0.0:32028
# >>> print(m(1))
# 2
# ''')

add_chinese_doc('TrialModule', '''\
参数网格搜索模块，会遍历其所有的submodule，收集所有的可被搜索的参数，遍历这些参数进行微调、部署和评测

Args:
    m (Callable): 被网格搜索参数的子模块，微调、部署和评测都会基于这个模块进行
''')

add_english_doc('TrialModule', '''\
Parameter grid search module will traverse all its submodules, collect all searchable parameters, and iterate over these parameters for fine-tuning, deployment, and evaluation.

Args:
    m (Callable): The submodule whose parameters will be grid-searched. Fine-tuning, deployment, and evaluation will be based on this module.
''')

add_example('TrialModule', '''\
>>> import lazyllm
>>> from lazyllm import finetune, deploy
>>> m = lazyllm.TrainableModule('b1', 't').finetune_method(finetune.dummy, **dict(a=lazyllm.Option(['f1', 'f2'])))
>>> m.deploy_method(deploy.dummy).mode('finetune').prompt(None)
>>> s = lazyllm.ServerModule(m, post=lambda x, ori: f'post2({x})')
>>> s.evalset([1, 2, 3])
>>> t = lazyllm.TrialModule(s)
>>> t.update()
>>>
dummy finetune!, and init-args is {a: f1}
dummy finetune!, and init-args is {a: f2}
[["post2(reply for 1, and parameters is {'do_sample': False, 'temperature': 0.1})", "post2(reply for 2, and parameters is {'do_sample': False, 'temperature': 0.1})", "post2(reply for 3, and parameters is {'do_sample': False, 'temperature': 0.1})"], ["post2(reply for 1, and parameters is {'do_sample': False, 'temperature': 0.1})", "post2(reply for 2, and parameters is {'do_sample': False, 'temperature': 0.1})", "post2(reply for 3, and parameters is {'do_sample': False, 'temperature': 0.1})"]]
''')

add_chinese_doc('TrialModule.work', '''\
静态方法，用于在子进程中复制模块、执行更新操作，并将评测结果放入队列中。

Args:
    m (Callable): 要执行更新操作的模块。
    q (multiprocessing.Queue): 用于存放评测结果的队列。
''')

add_english_doc('TrialModule.work', '''\
Static method to deepcopy the module, perform update in a subprocess, and put the evaluation result into a queue.

Args:
    m (Callable): The module to perform update on.
    q (multiprocessing.Queue): Queue to store evaluation results.
''')

add_chinese_doc('TrialModule.update', '''\
遍历模块的所有配置选项，使用多进程并行执行模块更新，并收集每个配置的评测结果。
''')

add_english_doc('TrialModule.update', '''\
Iterates through all configuration options of the module, updates the module in parallel using multiprocessing, and collects the evaluation results for each configuration.
''')

add_chinese_doc('AutoModel', '''\
用于部署在线 API 模型或本地模型的模块，支持加载在线推理模块或本地可微调模块。
Args:
    model (str): 指定要加载的模型名称，例如 ``internlm2-chat-7b``，可为空。为空时默认加载 ``internlm2-chat-7b``。
    source (str): 指定要使用的在线模型服务，如需使用在线模型，必须传入此参数。支持 ``qwen`` / ``glm`` / ``openai`` / ``moonshot`` 等。
    framework (str): 指定本地部署所使用的推理框架，支持 ``lightllm`` / ``vllm`` / ``lmdeploy``。将通过 ``TrainableModule`` 与指定框架组合进行部署。
''')

add_english_doc('AutoModel', '''\
A module for deploying either online API-based models or local models, supporting both online inference and locally trainable modules.
Args:
    model (str): The name of the model to load, e.g., ``internlm2-chat-7b``. If None, ``internlm2-chat-7b`` will be loaded by default.
    source (str): Specifies the online model service to use. Required when using online models. Supported values include ``qwen``, ``glm``, ``openai``, ``moonshot``, etc.
    framework (str): The local inference framework to use for deployment. Supported values are ``lightllm``, ``vllm``, and ``lmdeploy``. The model will be deployed via ``TrainableModule`` using the specified framework.
''')

add_chinese_doc('OnlineChatModule', '''\
用来管理创建目前市面上公开的大模型平台访问模块，目前支持openai、sensenova、glm、kimi、qwen、doubao、deekseek(由于该平台暂时不让充值了，暂时不支持访问)。平台的api key获取方法参见 [开始入门](/#platform)

Args:
    model (str): 指定要访问的模型 (注意使用豆包时需用 Model ID 或 Endpoint ID，获取方式详见 [获取推理接入点](https://www.volcengine.com/docs/82379/1099522)。使用模型前，要先在豆包平台开通对应服务。)，默认为 ``gpt-3.5-turbo(openai)`` / ``SenseChat-5(sensenova)`` / ``glm-4(glm)`` / ``moonshot-v1-8k(kimi)`` / ``qwen-plus(qwen)`` / ``mistral-7b-instruct-v0.2(doubao)`` 
    source (str): 指定要创建的模块类型，可选为 ``openai`` /  ``sensenova`` /  ``glm`` /  ``kimi`` /  ``qwen`` / ``doubao`` / ``deepseek(暂时不支持访问)``
    base_url (str): 指定要访问的平台的基础链接，默认是官方链接
    system_prompt (str): 指定请求的system prompt，默认是官方给的system prompt
    stream (bool): 是否流式请求和输出，默认为流式
    return_trace (bool): 是否将结果记录在trace中，默认为False
''')

add_english_doc('OnlineChatModule', '''\
Used to manage and create access modules for large model platforms currently available on the market. Currently, it supports openai, sensenova, glm, kimi, qwen, doubao and deepseek (since the platform does not allow recharges for the time being, access is not supported for the time being). For how to obtain the platform's API key, please visit [Getting Started](/#platform)

Args:
    model (str): Specify the model to access (Note that you need to use Model ID or Endpoint ID when using Doubao. For details on how to obtain it, see [Getting the Inference Access Point](https://www.volcengine.com/docs/82379/1099522). Before using the model, you must first activate the corresponding service on the Doubao platform.), default is ``gpt-3.5-turbo(openai)`` / ``SenseChat-5(sensenova)`` / ``glm-4(glm)`` / ``moonshot-v1-8k(kimi)`` / ``qwen-plus(qwen)`` / ``mistral-7b-instruct-v0.2(doubao)`` .
    source (str): Specify the type of module to create. Options include  ``openai`` /  ``sensenova`` /  ``glm`` /  ``kimi`` /  ``qwen`` / ``doubao`` / ``deepseek (not yet supported)`` .
    base_url (str): Specify the base link of the platform to be accessed. The default is the official link.
    system_prompt (str): Specify the requested system prompt. The default is the official system prompt.
    stream (bool): Whether to request and output in streaming mode, default is streaming.
    return_trace (bool): Whether to record the results in trace, default is False.      
''')

add_example('OnlineChatModule', '''\
>>> import lazyllm
>>> from functools import partial
>>> m = lazyllm.OnlineChatModule(source="sensenova", stream=True)
>>> query = "Hello!"
>>> with lazyllm.ThreadPoolExecutor(1) as executor:
...     future = executor.submit(partial(m, llm_chat_history=[]), query)
...     while True:
...         if value := lazyllm.FileSystemQueue().dequeue():
...             print(f"output: {''.join(value)}")
...         elif future.done():
...             break
...     print(f"ret: {future.result()}")
...
output: Hello
output: ! How can I assist you today?
ret: Hello! How can I assist you today?
>>> from lazyllm.components.formatter import encode_query_with_filepaths
>>> vlm = lazyllm.OnlineChatModule(source="sensenova", model="SenseChat-Vision")
>>> query = "what is it?"
>>> inputs = encode_query_with_filepaths(query, ["/path/to/your/image"])
>>> print(vlm(inputs))
''')

add_chinese_doc('llms.onlinemodule.supplier.doubao.DoubaoModule', '''\
豆包（Doubao）在线聊天模块，继承自 OnlineChatModuleBase。  
封装了对字节跳动 Doubao API 的调用，用于进行多轮问答交互。默认使用模型 `doubao-1-5-pro-32k-250115`，支持流式输出和调用链追踪。

Args:
    model (str): 使用的模型名称，默认为 `doubao-1-5-pro-32k-250115`。
    base_url (str): API 基础 URL，默认为 "https://ark.cn-beijing.volces.com/api/v3/"。
    api_key (Optional[str]): Doubao API Key，若未提供，则从 lazyllm.config['doubao_api_key'] 读取。
    stream (bool): 是否启用流式输出，默认为 True。
    return_trace (bool): 是否返回调用链追踪信息，默认为 False。
    **kwargs: 其他传递给基类 OnlineChatModuleBase 的参数。
''')

add_english_doc('llms.onlinemodule.supplier.doubao.DoubaoModule', '''\
Doubao online chat module, inheriting from OnlineChatModuleBase.  
Encapsulates the Doubao API (ByteDance) for multi-turn Q&A interactions. Defaults to model `doubao-1-5-pro-32k-250115`, supporting streaming and optional trace return.

Args:
    model (str): The model name to use. Defaults to `doubao-1-5-pro-32k-250115`.
    base_url (str): Base URL of the API, default is "https://ark.cn-beijing.volces.com/api/v3/".
    api_key (Optional[str]): Doubao API key. If not provided, it is read from `lazyllm.config['doubao_api_key']`.
    stream (bool): Whether to enable streaming output. Defaults to True.
    return_trace (bool): Whether to return trace information. Defaults to False.
    **kwargs: Additional arguments passed to the base class OnlineChatModuleBase.
''')

add_chinese_doc('llms.onlinemodule.supplier.doubao.DoubaoMultiModal', '''\
豆包多模态模块，继承自 OnlineMultiModalBase，封装了调用豆包多模态服务的能力。  
可通过指定 API Key、模型名称和服务基础 URL，远程调用豆包接口进行多模态数据处理和特征提取。

Args:
    api_key (Optional[str]): 访问豆包服务的 API Key，若未提供则从 lazyllm 配置中读取。
    model_name (Optional[str]): 使用的豆包多模态模型名称。
    base_url (str): 豆包服务的基础 URL，默认指向北京区域的服务地址。
    return_trace (bool): 是否返回调试追踪信息，默认为 False。
    **kwargs: 其他传递给 OnlineMultiModalBase 的参数。
''')

add_english_doc('llms.onlinemodule.supplier.doubao.DoubaoMultiModal', '''\
Doubao MultiModal module, inheriting from OnlineMultiModalBase, encapsulates the functionality to call Doubao's multimodal service.  
By specifying the API key, model name, and base service URL, it allows remote interaction with Doubao's API for multimodal data processing and feature extraction.

Args:
    api_key (Optional[str]): API key for accessing Doubao service. If not provided, it is read from lazyllm config.
    model_name (Optional[str]): Name of the Doubao multimodal model to use.
    base_url (str): Base URL of the Doubao service, defaulting to the Beijing region endpoint.
    return_trace (bool): Whether to return debug trace information, default is False.
    **kwargs: Additional parameters passed to OnlineMultiModalBase.
''')

add_chinese_doc('llms.onlinemodule.supplier.openai.OpenAIEmbedding', '''\
OpenAI 在线嵌入模块。
该类封装了对 OpenAI 嵌入 API 的调用，默认使用模型 `text-embedding-ada-002`，用于将文本编码为向量表示。
Args:
    embed_url (str): OpenAI 嵌入 API 的 URL，默认为 "https://api.openai.com/v1/embeddings"。
    embed_model_name (str): 使用的嵌入模型名称，默认为 "text-embedding-ada-002"。
    api_key (str, optional): OpenAI 的 API Key。若未提供，则从 lazyllm.config 中读取。
''')

add_english_doc('llms.onlinemodule.supplier.openai.OpenAIEmbedding', '''\
Online embedding module using OpenAI.
This class wraps the OpenAI Embedding API, defaulting to the `text-embedding-ada-002` model, and converts text into vector representations.
Args:
    embed_url (str): The URL endpoint of the OpenAI embedding API. Default is "https://api.openai.com/v1/embeddings".
    embed_model_name (str): The name of the embedding model to use. Default is "text-embedding-ada-002".
    api_key (str, optional): The OpenAI API key. If not provided, it will be read from `lazyllm.config`.
''')

add_chinese_doc('llms.onlinemodule.supplier.qwen.QwenSTTModule', '''\
基于千问多模态接口的语音转文本（STT）模块，默认使用 ``paraformer-v2`` 模型。

Args:
    model (str): 模型名称。默认为 ``None``，将依次从 ``lazyllm.config['qwen_stt_model_name']`` 或 ``QwenSTTModule.MODEL_NAME`` 获取。
    api_key (str): 千问 API 的密钥。默认为 ``None``。
    return_trace (bool): 是否返回推理的中间 trace 信息。默认为 ``False``。
    **kwargs: 传递给父类 ``QwenMultiModal`` 的额外参数。
''')

add_english_doc('llms.onlinemodule.supplier.qwen.QwenSTTModule', '''\
Speech-to-Text (STT) module based on Qwen's multimodal API, with ``paraformer-v2`` as the default model.

Args:
    model (str): Model name. Defaults to ``None``, in which case it will use ``lazyllm.config['qwen_stt_model_name']`` or ``QwenSTTModule.MODEL_NAME``.
    api_key (str): API key for Qwen service. Defaults to ``None``.
    return_trace (bool): Whether to return intermediate trace information during inference. Defaults to ``False``.
    **kwargs: Additional parameters passed to the parent class ``QwenMultiModal``.
''')

add_chinese_doc('OnlineEmbeddingModule', '''\
用来管理创建目前市面上的在线Embedding服务模块，目前支持openai、sensenova、glm、qwen、doubao

Args:
    source (str): 指定要创建的模块类型，可选为 ``openai`` /  ``sensenova`` /  ``glm`` /  ``qwen`` / ``doubao``
    embed_url (str): 指定要访问的平台的基础链接，默认是官方链接
    embed_mode_name (str): 指定要访问的模型 (注意使用豆包时需用 Model ID 或 Endpoint ID，获取方式详见 [获取推理接入点](https://www.volcengine.com/docs/82379/1099522)。使用模型前，要先在豆包平台开通对应服务。)，默认为 ``text-embedding-ada-002(openai)`` / ``nova-embedding-stable(sensenova)`` / ``embedding-2(glm)`` / ``text-embedding-v1(qwen)`` / ``doubao-embedding-text-240715(doubao)`` 
''')

add_english_doc('OnlineEmbeddingModule', '''\
Used to manage and create online Embedding service modules currently on the market, currently supporting openai, sensenova, glm, qwen, doubao.

Args:
    source (str): Specify the type of module to create. Options are  ``openai`` /  ``sensenova`` /  ``glm`` /  ``qwen`` / ``doubao``.
    embed_url (str): Specify the base link of the platform to be accessed. The default is the official link.
    embed_mode_name (str): Specify the model to access (Note that you need to use Model ID or Endpoint ID when using Doubao. For details on how to obtain it, see [Getting the Inference Access Point](https://www.volcengine.com/docs/82379/1099522). Before using the model, you must first activate the corresponding service on the Doubao platform.), default is ``text-embedding-ada-002(openai)`` / ``nova-embedding-stable(sensenova)`` / ``embedding-2(glm)`` / ``text-embedding-v1(qwen)`` / ``doubao-embedding-text-240715(doubao)``
''')

add_example('OnlineEmbeddingModule', '''\
>>> import lazyllm
>>> m = lazyllm.OnlineEmbeddingModule(source="sensenova")
>>> emb = m("hello world")
>>> print(f"emb: {emb}")
emb: [0.0010528564, 0.0063285828, 0.0049476624, -0.012008667, ..., -0.009124756, 0.0032043457, -0.051696777]
''')

add_chinese_doc('OnlineChatModuleBase', '''\
OnlineChatModuleBase是管理开放平台的LLM接口的公共组件，具备训练、部署、推理等关键能力。OnlineChatModuleBase本身不支持直接实例化，
                需要子类继承该类，并实现微调相关的上传文件、创建微调任务、查询微调任务以及和部署相关的创建部署服务、查询部署任务等接口。

如果你需要支持新的开放平台的LLM的能力，请让你自定义的类继承自OnlineChatModuleBase：\n
1、根据新平台的模型返回参数情况考虑对返回结果进行后处理，如果模型返回的格式和openai一致，可以不用做任何处理\n
2、如果新平台支持模型的微调，也需要继承FileHandlerBase类，该类主要是验证文件格式，并在自定义类中把.jsonl格式数据转换为模型支持的数据才能用于后面的模型训练\n
3、如果新平台支持模型的微调，则需要实现文件上传、创建微调服务、查询微调服务的接口。即使新平台不用对微调后的模型进行部署，也请实现一个假的创建部署服务和查询部署服务的接口即可\n
4、如果新平台支持模型的微调，可以提供一个支持微调的模型列表，有助于在微调服务时进行判断\n
5、配置新平台支持的api_key到全局变量，通过lazyllm.config.add(变量名，类型，默认值，环境变量名)进行添加

Args:
    model_series (str): 模型系列名称
    api_key (str): API访问密钥
    base_url (str): API基础URL
    model_name (str): 模型名称
    stream (Union[bool, Dict[str, str]]): 流式输出或流式配置
    return_trace (bool, optional): 返回追踪信息，默认为False
    skip_auth (bool, optional): 跳过认证，默认为False
    static_params (Optional[StaticParams], optional): 静态参数配置，默认为None
    **kwargs: 其他模型参数
''')

add_english_doc('OnlineChatModuleBase', '''\
OnlineChatModuleBase is a public component that manages the LLM interface for open platforms, and has key capabilities such as training, deployment, and inference. OnlineChatModuleBase itself does not support direct instantiation; it requires subclasses to inherit from this class and implement interfaces related to fine-tuning, such as uploading files, creating fine-tuning tasks, querying fine-tuning tasks, and deployment-related interfaces, such as creating deployment services and querying deployment tasks.
If you need to support the capabilities of a new open platform's LLM, please extend your custom class from OnlineChatModuleBase:\n
1. Consider post-processing the returned results based on the parameters returned by the new platform's model. If the model's return format is consistent with OpenAI, no processing is necessary.\n
2. If the new platform supports model fine-tuning, you must also inherit from the FileHandlerBase class. This class primarily validates file formats and converts .jsonl formatted data into a format supported by the model for subsequent training. \n
3. If the new platform supports model fine-tuning, you must implement interfaces for file upload, creating fine-tuning services, and querying fine-tuning services. Even if the new platform does not require deployment of the fine-tuned model, please implement dummy interfaces for creating and querying deployment services.\n
4. If the new platform supports model fine-tuning, provide a list of models that support fine-tuning to facilitate judgment during the fine-tuning service process.\n
5. Configure the api_key supported by the new platform as a global variable by using ``lazyllm.config.add(variable_name, type, default_value, environment_variable_name)`` .
Args:
    model_series (str): Model series name
    api_key (str): API access key
    base_url (str): API base URL
    model_name (str): Model name
    stream (Union[bool, Dict[str, str]]): Whether to stream output or stream configuration
    return_trace (bool, optional): Whether to return trace information, defaults to False
    skip_auth (bool, optional): Whether to skip authentication, defaults to False
    static_params (Optional[StaticParams], optional): Static parameter configuration, defaults to None
    **kwargs: Other model parameters
''')

add_example('OnlineChatModuleBase', '''\
>>> import lazyllm
>>> from lazyllm.module import OnlineChatModuleBase
>>> from lazyllm.module.onlineChatModule.fileHandler import FileHandlerBase
>>> class NewPlatformChatModule(OnlineChatModuleBase):
...     def __init__(self,
...                   base_url: str = "<new platform base url>",
...                   model: str = "<new platform model name>",
...                   system_prompt: str = "<new platform system prompt>",
...                   stream: bool = True,
...                   return_trace: bool = False):
...         super().__init__(model_type="new_class_name",
...                          api_key=lazyllm.config['new_platform_api_key'],
...                          base_url=base_url,
...                          system_prompt=system_prompt,
...                          stream=stream,
...                          return_trace=return_trace)
...
>>> class NewPlatformChatModule1(OnlineChatModuleBase, FileHandlerBase):
...     TRAINABLE_MODELS_LIST = ['model_t1', 'model_t2', 'model_t3']
...     def __init__(self,
...                   base_url: str = "<new platform base url>",
...                   model: str = "<new platform model name>",
...                   system_prompt: str = "<new platform system prompt>",
...                   stream: bool = True,
...                   return_trace: bool = False):
...         OnlineChatModuleBase.__init__(self,
...                                       model_type="new_class_name",
...                                       api_key=lazyllm.config['new_platform_api_key'],
...                                       base_url=base_url,
...                                       system_prompt=system_prompt,
...                                       stream=stream,
...                                       trainable_models=NewPlatformChatModule1.TRAINABLE_MODELS_LIST,
...                                       return_trace=return_trace)
...         FileHandlerBase.__init__(self)
...     
...     def _convert_file_format(self, filepath:str) -> str:
...         pass
...         return data_str
...
...     def _upload_train_file(self, train_file):
...         pass
...         return train_file_id
...
...     def _create_finetuning_job(self, train_model, train_file_id, **kw):
...         pass
...         return fine_tuning_job_id, status
...
...     def _query_finetuning_job(self, fine_tuning_job_id):
...         pass
...         return fine_tuned_model, status
...
...     def _create_deployment(self):
...         pass
...         return self._model_name, "RUNNING"
... 
...     def _query_deployment(self, deployment_id):
...         pass
...         return "RUNNING"
...
''')

add_chinese_doc('OnlineChatModuleBase.set_train_tasks', """\
设置模型微调训练任务参数。

配置微调训练所需的训练数据文件和训练超参数，为后续训练任务做准备。

Args:
    train_file: 训练数据文件路径或文件对象
    **kw: 训练超参数，如学习率、训练轮数等

""")

add_english_doc('OnlineChatModuleBase.set_train_tasks', """\
Set model fine-tuning training task parameters.

Configure training data file and training hyperparameters required for fine-tuning, preparing for subsequent training tasks.

Args:
    train_file: Training data file path or file object
    **kw: Training hyperparameters such as learning rate, training epochs, etc.

""")

add_chinese_doc('OnlineChatModuleBase.set_specific_finetuned_model', """\
设置并使用特定的已微调模型。

从已完成的微调模型列表中选择指定模型ID作为当前使用的模型。

Args:
    model_id (str): 要使用的微调模型ID

**异常:** \n
- ValueError: 当提供的model_id不在有效微调模型列表中时抛出

""")

add_english_doc('OnlineChatModuleBase.set_specific_finetuned_model', """\
Set and use specific fine-tuned model.

Select specified model ID from completed fine-tuned model list as current model to use.

Args:
    model_id (str): Fine-tuned model ID to use

**Exceptions:** \n
- ValueError: Raised when provided model_id is not in valid fine-tuned model list

""")

add_chinese_doc('OnlineEmbeddingModuleBase', '''\
OnlineEmbeddingModuleBase是管理开放平台的嵌入模型接口的基类，用于请求文本获取嵌入向量。不建议直接对该类进行直接实例化。需要特定平台类继承该类进行实例化。

如果你需要支持新的开放平台的嵌入模型的能力，请让你自定义的类继承自OnlineEmbeddingModuleBase：\n
1、如果新平台的嵌入模型的请求和返回数据格式都和openai一样，可以不用做任何处理，只传url和模型即可\n
2、如果新平台的嵌入模型的请求或者返回的数据格式和openai不一样，需要重写_encapsulated_data或_parse_response方法。\n
3、配置新平台支持的api_key到全局变量，通过lazyllm.config.add(变量名，类型，默认值，环境变量名)进行添加

Args:
    model_series (str): 模型系列名称标识。
    embed_url (str): 嵌入API的URL地址。
    api_key (str): API访问密钥。
    embed_model_name (str): 嵌入模型名称。
    return_trace (bool, optional): 是否返回追踪信息，默认为False。
''')

add_english_doc('OnlineEmbeddingModuleBase', '''
OnlineEmbeddingModuleBase is the base class for managing embedding model interfaces on open platforms, used for requesting text to obtain embedding vectors. It is not recommended to directly instantiate this class. Specific platform classes should inherit from this class for instantiation.
If you need to support the capabilities of embedding models on a new open platform, please extend your custom class from OnlineEmbeddingModuleBase:\n
1. If the request and response data formats of the new platform's embedding model are the same as OpenAI's, no additional processing is needed; simply pass the URL and model.\n
2. If the request or response data formats of the new platform's embedding model differ from OpenAI's, you need to override the _encapsulated_data or _parse_response methods.\n
3. Configure the api_key supported by the new platform as a global variable by using ``lazyllm.config.add(variable_name, type, default_value, environment_variable_name)`` .

Args:
    model_series (str): Model series name identifier.
    embed_url (str): Embedding API URL address.
    api_key (str): API access key.
    embed_model_name (str): Embedding model name.
    return_trace (bool, optional): Whether to return trace information, defaults to False.
''')

add_example('OnlineEmbeddingModuleBase', '''\
>>> import lazyllm
>>> from lazyllm.module import OnlineEmbeddingModuleBase
>>> class NewPlatformEmbeddingModule(OnlineEmbeddingModuleBase):
...     def __init__(self,
...                 embed_url: str = '<new platform embedding url>',
...                 embed_model_name: str = '<new platform embedding model name>'):
...         super().__init__(embed_url, lazyllm.config['new_platform_api_key'], embed_model_name)
...
>>> class NewPlatformEmbeddingModule1(OnlineEmbeddingModuleBase):
...     def __init__(self,
...                 embed_url: str = '<new platform embedding url>',
...                 embed_model_name: str = '<new platform embedding model name>'):
...         super().__init__(embed_url, lazyllm.config['new_platform_api_key'], embed_model_name)
...
...     def _encapsulated_data(self, text:str, **kwargs):
...         pass
...         return json_data
...
...     def _parse_response(self, response: dict[str, any]):
...         pass
...         return embedding
''')

add_chinese_doc('llms.onlinemodule.supplier.doubao.DoubaoEmbedding', '''\
豆包嵌入类，继承自 OnlineEmbeddingModuleBase，封装了调用豆包在线文本嵌入服务的功能。  
通过指定服务接口 URL、模型名称及 API Key，支持远程获取文本向量表示。

Args:
    embed_url (Optional[str]): 豆包文本嵌入服务的接口 URL，默认指向北京区域的服务地址。
    embed_model_name (Optional[str]): 使用的豆包嵌入模型名称，默认为 "doubao-embedding-text-240715"。
    api_key (Optional[str]): 访问豆包服务的 API Key，若未提供则从 lazyllm 配置中读取。
''')

add_english_doc('llms.onlinemodule.supplier.doubao.DoubaoEmbedding', '''\
DoubaoEmbedding class inherits from OnlineEmbeddingModuleBase, encapsulating the functionality to call Doubao's online text embedding service.  
It supports remote text vector representation retrieval by specifying the service URL, model name, and API key.

Args:
    embed_url (Optional[str]): URL of the Doubao text embedding service, defaulting to the Beijing region endpoint.
    embed_model_name (Optional[str]): Name of the Doubao embedding model used, default is "doubao-embedding-text-240715".
    api_key (Optional[str]): API key for accessing the Doubao service. If not provided, it is read from lazyllm config.
''')

add_chinese_doc('llms.onlinemodule.supplier.doubao.DoubaoMultimodalEmbedding', '''\
豆包多模态嵌入类，继承自 OnlineEmbeddingModuleBase，封装了调用豆包在线多模态（文本+图像）嵌入服务的功能。  
支持将文本和图像输入转换为统一的向量表示，通过指定服务接口 URL、模型名称及 API Key，实现远程获取多模态向量。

Args:
    embed_url (Optional[str]): 豆包多模态嵌入服务的接口 URL，默认指向北京区域的服务地址。
    embed_model_name (Optional[str]): 使用的豆包多模态嵌入模型名称，默认为 "doubao-embedding-vision-241215"。
    api_key (Optional[str]): 访问豆包服务的 API Key，若未提供则从 lazyllm 配置中读取。
''')

add_english_doc('llms.onlinemodule.supplier.doubao.DoubaoMultimodalEmbedding', '''\
DoubaoMultimodalEmbedding class inherits from OnlineEmbeddingModuleBase, encapsulating the functionality to call Doubao's online multimodal (text + image) embedding service.  
It supports converting text and image inputs into a unified vector representation by specifying the service URL, model name, and API key, enabling remote retrieval of multimodal embeddings.

Args:
    embed_url (Optional[str]): URL of the Doubao multimodal embedding service, defaulting to the Beijing region endpoint.
    embed_model_name (Optional[str]): Name of the Doubao multimodal embedding model used, default is "doubao-embedding-vision-241215".
    api_key (Optional[str]): API key for accessing the Doubao service. If not provided, it is read from lazyllm config.
''')

add_chinese_doc('llms.onlinemodule.supplier.glm.GLMModule', '''\
GLMModule 类，继承自 OnlineChatModuleBase 和 FileHandlerBase，封装了对智谱 GLM 系列模型的在线调用功能。  
支持对话生成、文件处理以及模型微调等能力。默认使用 GLM-4 模型，也可指定其他训练型模型（如 chatglm3-6b、chatglm_12b 等）。

Args:
    base_url (Optional[str]): 智谱 GLM 服务的 API 接口地址，默认为 "https://open.bigmodel.cn/api/paas/v4/"。
    model (Optional[str]): 使用的 GLM 模型名称，默认为 "glm-4"，也可选择 TRAINABLE_MODEL_LIST 中的其他模型。
    api_key (Optional[str]): 访问 GLM 服务的 API Key，若未提供则从 lazyllm 配置中读取。
    stream (Optional[bool]): 是否开启流式输出，默认为 True。
    return_trace (Optional[bool]): 是否返回调试追踪信息，默认为 False。
    **kwargs: 其他传递给 OnlineChatModuleBase 的可选参数。
''')

add_english_doc('llms.onlinemodule.supplier.glm.GLMModule', '''\
GLMModule class inherits from OnlineChatModuleBase and FileHandlerBase, encapsulating the functionality of accessing Zhipu's GLM series models online.  
It supports chat generation, file handling, and fine-tuning. The default model is GLM-4, but other trainable models (e.g., chatglm3-6b, chatglm_12b) are also supported.

Args:
    base_url (Optional[str]): API endpoint for Zhipu GLM service, default is "https://open.bigmodel.cn/api/paas/v4/".
    model (Optional[str]): Name of the GLM model to use. Defaults to "glm-4", or one from the TRAINABLE_MODEL_LIST.
    api_key (Optional[str]): API key for accessing GLM service. If not provided, it is read from lazyllm config.
    stream (Optional[bool]): Whether to enable streaming output. Defaults to True.
    return_trace (Optional[bool]): Whether to return debug trace information. Defaults to False.
    **kwargs: Additional optional parameters passed to OnlineChatModuleBase.
''')

add_chinese_doc('llms.onlinemodule.supplier.glm.GLMTextToImageModule', '''\
GLM文本生成图像模块，继承自 GLMMultiModal，封装了调用 GLM CogView-4 模型生成图像的功能。  
支持根据文本提示（prompt）生成指定数量和分辨率的图像，并可通过 API Key 调用远程服务。

Args:
    model_name (Optional[str]): 使用的 GLM 模型名称，默认使用 "cogview-4-250304" 或配置中的 'glm_text_to_image_model_name'。
    api_key (Optional[str]): API Key，用于访问 GLM 图像生成服务。
    return_trace (bool): 是否返回调试追踪信息，默认为 False。
    **kwargs: 其他传递给 GLMMultiModal 的参数。
''')

add_english_doc('llms.onlinemodule.supplier.glm.GLMTextToImageModule', '''\
GLM Text-to-Image module, inheriting from GLMMultiModal, encapsulates the functionality to generate images using the GLM CogView-4 model.  
It supports generating a specified number of images with given resolution based on a text prompt and can call the remote service via an API key.

Args:
    model_name (Optional[str]): Name of the GLM model to use, defaulting to "cogview-4-250304" or the 'glm_text_to_image_model_name' in config.
    api_key (Optional[str]): API key to access the GLM image generation service.
    return_trace (bool): Whether to return debug trace information, default is False.
    **kwargs: Additional parameters passed to GLMMultiModal.
''')

add_chinese_doc('llms.onlinemodule.supplier.qwen.QwenTextToImageModule', '''\
Qwen文本生成图像模块，继承自 QwenMultiModal，封装了调用 Qwen Wanx2.1-t2i-turbo 模型生成图像的能力。  
支持根据文本提示生成指定数量和分辨率的图像，并可设置负面提示、随机种子及扩展提示功能，通过 DashScope API 远程调用服务。

Args:
    model (Optional[str]): 使用的 Qwen 模型名称，默认从配置 'qwen_text2image_model_name' 获取，若未设置则使用 "wanx2.1-t2i-turbo"。
    api_key (Optional[str]): 调用 DashScope 服务的 API Key。
    return_trace (bool): 是否返回调试追踪信息，默认为 False。
    **kwargs: 其他传递给 QwenMultiModal 的参数。
''')

add_english_doc('llms.onlinemodule.supplier.qwen.QwenTextToImageModule', '''\
Qwen Text-to-Image module, inheriting from QwenMultiModal, encapsulates the functionality to generate images using the Qwen Wanx2.1-t2i-turbo model.  
It supports generating a specified number of images with given resolution based on a text prompt, and allows setting negative prompts, random seeds, and prompt extension. The service is called remotely via DashScope API.

Args:
    model (Optional[str]): Name of the Qwen model to use, default is taken from config 'qwen_text2image_model_name', or "wanx2.1-t2i-turbo" if not set.
    api_key (Optional[str]): API key for accessing DashScope service.
    return_trace (bool): Whether to return debug trace information, default is False.
    **kwargs: Additional parameters passed to QwenMultiModal.
''')

add_chinese_doc('llms.onlinemodule.supplier.kimi.KimiModule', '''\
KimiModule 类，继承自 OnlineChatModuleBase，封装了调用 Moonshot AI 提供的 Kimi 聊天服务的能力。  
可通过指定 API Key、模型名称和服务 URL，支持中文和英文的安全问答交互，并支持图像输入的 base64 格式处理。

Args:
    base_url (str): Kimi 服务的基础 URL，默认为 "https://api.moonshot.cn/"。
    model (str): 使用的 Kimi 模型名称，默认为 "moonshot-v1-8k"。
    api_key (Optional[str]): 访问 Kimi 服务的 API Key，若未提供则从 lazyllm 配置中读取。
    stream (bool): 是否开启流式输出，默认为 True。
    return_trace (bool): 是否返回调试追踪信息，默认为 False。
    **kwargs: 其他传递给 OnlineChatModuleBase 的参数。
''')

add_english_doc('llms.onlinemodule.supplier.kimi.KimiModule', '''\
KimiModule class, inheriting from OnlineChatModuleBase, encapsulates the functionality to call Kimi chat service provided by Moonshot AI.  
By specifying the API key, model name, and service URL, it supports safe and accurate Chinese and English Q&A interactions, as well as image input in base64 format.

Args:
    base_url (str): Base URL of the Kimi service, default is "https://api.moonshot.cn/".
    model (str): Kimi model name to use, default is "moonshot-v1-8k".
    api_key (Optional[str]): API key for accessing Kimi service. If not provided, it is read from lazyllm config.
    stream (bool): Whether to enable streaming output, default is True.
    return_trace (bool): Whether to return debug trace information, default is False.
    **kwargs: Additional parameters passed to OnlineChatModuleBase.
''')

add_chinese_doc('llms.onlinemodule.fileHandler.FileHandlerBase', '''\
FileHandlerBase 是处理微调数据文件的基类，主要用于验证和转换微调数据格式。  
该类不支持直接实例化，需要子类继承并实现特定的文件格式转换逻辑。

功能包括：
1. 验证微调数据文件格式是否为标准的 `.jsonl`。
2. 检查每条数据是否包含符合规范的消息格式（包含 `role` 和 `content` 字段）。
3. 验证角色类型是否在允许范围内（system、knowledge、user、assistant）。
4. 确保每个对话示例包含至少一条 assistant 回复。
5. 提供临时文件存储机制，便于后续处理。
''')

add_english_doc('llms.onlinemodule.fileHandler.FileHandlerBase', '''\
FileHandlerBase is a base class for handling fine-tuning data files, mainly used for validating and converting fine-tuning data formats.  
This class cannot be instantiated directly; it must be inherited by a subclass that implements specific file format conversion logic.

Capabilities include:
1. Validate that the fine-tuning data file is in standard `.jsonl` format.
2. Check that each data entry contains messages in the correct format (with `role` and `content` fields).
3. Verify that roles are within the allowed range (system, knowledge, user, assistant).
4. Ensure each conversation example contains at least one assistant response.
5. Provide temporary file storage for further processing.
''')

add_example('llms.onlinemodule.fileHandler.FileHandlerBase', '''\
>>> import lazyllm
>>> from lazyllm.module.llms.onlinemodule.fileHandler import FileHandlerBase
>>> import tempfile
>>> import json
>>> sample_data = [
...     {"messages": [{"role": "user", "content": "Hello"}, {"role": "assistant", "content": "Hi there!"}]},
...     {"messages": [{"role": "user", "content": "How are you?"}, {"role": "assistant", "content": "I'm doing well, thank you!"}]}
... ] 
>>> with tempfile.NamedTemporaryFile(mode='w', suffix='.jsonl', delete=False) as f:
...     for item in sample_data:
...         f.write(json.dumps(item, ensure_ascii=False) + '\n')
...     temp_file_path = f.name
>>> class CustomFileHandler(FileHandlerBase):
...     def _convert_file_format(self, filepath: str) -> str:
...         with open(filepath, 'r', encoding='utf-8') as f:
...             data = [json.loads(line) for line in f]
...         converted_data = []
...         for item in data:
...             messages = item.get('messages', [])
...             conversation = []
...             for msg in messages:
...                 conversation.append(f"{msg['role']}: {msg['content']}")
...             converted_data.append('\n'.join(conversation))
...         return '\n---\n'.join(converted_data)
>>> handler = CustomFileHandler()
>>> try:
...     result = handler.get_finetune_data(temp_file_path)
...     print("数据验证和转换成功")
... except Exception as e:
...     print(f"错误: {e}")
... finally:
...     import os
...     os.unlink(temp_file_path)
''')

add_chinese_doc('llms.onlinemodule.fileHandler.FileHandlerBase.get_finetune_data', '''\
获取并处理微调数据文件，包括验证文件格式和转换为目标平台支持的格式。

Args:
    filepath (str): 微调数据文件的路径，必须是.jsonl格式
''')

add_english_doc('llms.onlinemodule.fileHandler.FileHandlerBase.get_finetune_data', '''\
Get and process fine-tuning data files, including validating file format and converting to the format supported by the target platform.

Args:
    filepath (str): Path to the fine-tuning data file, must be in .jsonl format
''')

<<<<<<< HEAD
add_chinese_doc('llms.onlinemodule.supplier.openai.OpenAIModule', '''\
OpenAI API集成模块，用于聊天完成和微调操作。

提供与OpenAI聊天模型交互的接口，支持推理和微调功能。继承自OnlineChatModuleBase和FileHandlerBase。

Args:
    base_url (str, optional): OpenAI API基础URL，默认为"https://api.openai.com/v1/"。
    model (str, optional): 用于聊天完成的模型名称，默认为"gpt-3.5-turbo"。
    api_key (str, optional): OpenAI API密钥，默认为lazyllm.config['openai_api_key']。
    stream (bool, optional): 使用流式响应，默认为True。
    return_trace (bool, optional): 返回追踪信息，默认为False。
    **kwargs: 传递给OnlineChatModuleBase的额外参数。

''')
add_english_doc('llms.onlinemodule.supplier.openai.OpenAIModule', '''\
OpenAI API integration module for chat completion and fine-tuning operations.

Provides interface to interact with OpenAI's chat models, supporting both inference
and fine-tuning capabilities. Inherits from OnlineChatModuleBase and FileHandlerBase.

Args:
    base_url (str, optional): OpenAI API base URL, defaults to "https://api.openai.com/v1/".
    model (str, optional): Model name to use for chat completion, defaults to "gpt-3.5-turbo".
    api_key (str, optional): OpenAI API key, defaults to lazyllm.config['openai_api_key'].
    stream (bool, optional): Whether to use streaming response, defaults to True.
    return_trace (bool, optional): Whether to return trace information, defaults to False.
    **kwargs: Additional arguments passed to OnlineChatModuleBase.
''')

add_chinese_doc('llms.onlinemodule.supplier.sensenova.SenseNovaEmbedding', '''\
商汤科技SenseNova嵌入模型模块，用于文本向量化操作。提供与商汤科技SenseNova嵌入模型交互的接口，支持文本到向量的转换功能。继承自OnlineEmbeddingModuleBase和_SenseNovaBase。

Args:
    embed_url (str, optional): 嵌入API的URL地址，默认为"https://api.sensenova.cn/v1/llm/embeddings"。
    embed_model_name (str, optional): 嵌入模型名称，默认为"nova-embedding-stable"。
    api_key (str, optional): API访问密钥，默认为None。
    secret_key (str, optional): API秘密密钥，默认为None。

''')

add_english_doc('llms.onlinemodule.supplier.sensenova.SenseNovaEmbedding', '''\
SenseTime SenseNova Embedding module for text vectorization operations.Provides interface to interact with SenseTime's SenseNova embedding models, supporting text-to-vector conversion functionality. Inherits from OnlineEmbeddingModuleBase and _SenseNovaBase.

Args:
    embed_url (str, optional): Embedding API URL, defaults to "https://api.sensenova.cn/v1/llm/embeddings".
    embed_model_name (str, optional): Embedding model name, defaults to "nova-embedding-stable".
    api_key (str, optional): API access key, defaults to None.
    secret_key (str, optional): API secret key, defaults to None.

''')

add_chinese_doc('llms.onlinemodule.supplier.doubao.DoubaoTextToImageModule', '''\
字节跳动豆包文生图模块，支持文本到图像的生成。

基于字节跳动豆包多模态模型的文生图功能，继承自DoubaoMultiModal，
提供高质量的文本到图像生成能力。

Args:
    api_key (str, optional): 豆包API密钥，默认为None。
    model_name (str, optional): 模型名称，默认为"doubao-seedream-3-0-t2i-250415"。
    return_trace (bool, optional): 是否返回追踪信息，默认为False。
    **kwargs: 其他传递给父类的参数。
''')

add_english_doc('llms.onlinemodule.supplier.doubao.DoubaoTextToImageModule', '''\
ByteDance Doubao Text-to-Image module supporting text to image generation.

Based on ByteDance Doubao multimodal model's text-to-image functionality, 
inherits from DoubaoMultiModal, providing high-quality text to image generation capability.

Args:
    api_key (str, optional): Doubao API key, defaults to None.
    model_name (str, optional): Model name, defaults to "doubao-seedream-3-0-t2i-250415".
    return_trace (bool, optional): Whether to return trace information, defaults to False.
    **kwargs: Other parameters passed to parent class.

''')

add_chinese_doc('llms.onlinemodule.supplier.deepseek.DeepSeekModule', """\
DeepSeek大语言模型接口模块。

Args:
    base_url (str): API基础URL，默认为"https://api.deepseek.com"
    model (str): 模型名称，默认为"deepseek-chat"
    api_key (str): API密钥，如果为None则从配置中获取
    stream (bool): 启用流式输出，默认为True
    return_trace (bool): 返回追踪信息，默认为False
    **kwargs: 其他传递给基类的参数

""")

add_english_doc('llms.onlinemodule.supplier.deepseek.DeepSeekModule', """\
DeepSeek large language model interface module.

Args:
    base_url (str): API base URL, defaults to "https://api.deepseek.com"
    model (str): Model name, defaults to "deepseek-chat"
    api_key (str): API key, if None, gets from configuration
    stream (bool): Whether to enable streaming output, defaults to True
    return_trace (bool): Whether to return trace information, defaults to False
    **kwargs: Other parameters passed to base class

""")

add_chinese_doc('llms.onlinemodule.supplier.glm.GLMEmbedding', """\
GLM嵌入模型接口类，用于调用智谱AI的文本嵌入服务。

Args:
    embed_url (str): 嵌入服务API地址，默认为"https://open.bigmodel.cn/api/paas/v4/embeddings"
    embed_model_name (str): 嵌入模型名称，默认为"embedding-2"
    api_key (str): API密钥

""")

add_english_doc('llms.onlinemodule.supplier.glm.GLMEmbedding', """\
GLM embedding model interface class for calling Zhipu AI's text embedding services.

Args:
    embed_url (str): Embedding service API address, defaults to "https://open.bigmodel.cn/api/paas/v4/embeddings"
    embed_model_name (str): Embedding model name, defaults to "embedding-2"
    api_key (str): API key

""")

add_chinese_doc('llms.onlinemodule.supplier.qwen.QwenEmbedding', """\
通义千问在线文本嵌入模块。

该类继承自OnlineEmbeddingModuleBase，提供了与通义千问文本嵌入API的交互能力，支持将文本转换为向量表示。

Args:
    embed_url (str, optional): 嵌入API的URL地址。默认为通义千问官方API地址
    embed_model_name (str, optional): 嵌入模型名称。默认为 'text-embedding-v1'
    api_key (str, optional): API密钥。默认为从配置中获取的 'qwen_api_key'

""")

add_english_doc('llms.onlinemodule.supplier.qwen.QwenEmbedding', """\
Qwen online text embedding module.

This class inherits from OnlineEmbeddingModuleBase and provides interaction capabilities with the Qwen text embedding API, supporting conversion of text to vector representations.

Args:
    embed_url (str, optional): Embedding API URL address. Defaults to Qwen official API address
    embed_model_name (str, optional): Embedding model name. Defaults to 'text-embedding-v1'
    api_key (str, optional): API key. Defaults to 'qwen_api_key' from configuration

""")

add_chinese_doc('llms.onlinemodule.supplier.qwen.QwenModule', """\
通义千问模型模块，继承自OnlineChatModuleBase和FileHandlerBase。

提供通义千问大语言模型的API调用、微调训练和部署管理功能，支持阿里云DashScope平台。

Args:
    base_url (str, optional): API基础URL，默认为"https://dashscope.aliyuncs.com/"
    model (str, optional): 模型名称，默认为配置中的模型名或"qwen-plus"
    api_key (str, optional): API密钥，默认为配置中的密钥
    stream (bool, optional): 是否流式输出，默认为True
    return_trace (bool, optional): 是否返回追踪信息，默认为False
    **kwargs: 其他模型参数

""")

add_english_doc('llms.onlinemodule.supplier.qwen.QwenModule', """\
Qwen (Tongyi Qianwen) model module, inherits from OnlineChatModuleBase and FileHandlerBase.

Provides API calls, fine-tuning training and deployment management for Qwen large language model, supports Alibaba Cloud DashScope platform.

Args:
    base_url (str, optional): API base URL, defaults to "https://dashscope.aliyuncs.com/"
    model (str, optional): Model name, defaults to configured model name or "qwen-plus"
    api_key (str, optional): API key, defaults to configured key
    stream (bool, optional): Whether to stream output, defaults to True
    return_trace (bool, optional): Whether to return trace information, defaults to False
    **kwargs: Other model parameters
""")

add_chinese_doc('llms.onlinemodule.supplier.qwen.QwenModule.set_deploy_parameters', """\
设置模型部署参数。

配置部署任务的相关参数，如容量规格等，用于后续模型部署。

Args:
    **kw: 部署参数键值对。

""")

add_english_doc('llms.onlinemodule.supplier.qwen.QwenModule.set_deploy_parameters', """\
Set model deployment parameters.

Configure relevant parameters for deployment tasks, such as capacity specifications, for subsequent model deployment.

Args:
    **kw: Deployment parameter key-value pairs.
""")
=======
add_chinese_doc('llms.onlinemodule.supplier.glm.GLMReranking', '''\
智谱AI的重排序模块，继承自OnlineEmbeddingModuleBase，用于对文档进行相关性重排序。

Args:
    embed_url (str): 重排序API的基础URL，默认为"https://open.bigmodel.cn/api/paas/v4/rerank"。
    embed_model_name (str): 使用的模型名称，默认为"rerank"。
    api_key (str): 智谱AI的API密钥，如果未提供则从lazyllm.config['glm_api_key']读取。

属性：
    type: 返回模型类型，固定为"ONLINE_RERANK"。

主要功能：
    - 对输入的查询和文档列表进行相关性重排序
    - 支持自定义排序参数
    - 返回每个文档的相关性得分
''')

add_english_doc('llms.onlinemodule.supplier.glm.GLMReranking', '''\
Reranking module for Zhipu AI, inheriting from OnlineEmbeddingModuleBase, used for relevance reranking of documents.

Args:
    embed_url (str): Base URL for reranking API, defaults to "https://open.bigmodel.cn/api/paas/v4/rerank".
    embed_model_name (str): Model name to use, defaults to "rerank".
    api_key (str): Zhipu AI API key, if not provided will be read from lazyllm.config['glm_api_key'].

Properties:
    type: Returns model type, fixed as "ONLINE_RERANK".

Main Features:
    - Performs relevance reranking for input query and document list
    - Supports custom ranking parameters
    - Returns relevance scores for each document
''')

add_chinese_doc('llms.onlinemodule.supplier.glm.GLMMultiModal', '''\
智谱AI的多模态基础模块，继承自OnlineMultiModalBase，用于处理多模态任务。

Args:
    model_name (str): 模型名称。
    api_key (str): API密钥，如果未提供则从lazyllm.config['glm_api_key']读取。
    base_url (str): API的基础URL，默认为'https://open.bigmodel.cn/api/paas/v4'。
    return_trace (bool): 是否返回调用追踪信息，默认为False。
    **kwargs: 其他传递给基类的参数。

功能特点：
1. 支持多模态输入处理
2. 使用ZhipuAI客户端进行API调用
3. 提供统一的多模态接口
4. 可自定义基础URL和API密钥

注意：
    该类作为GLM多模态功能的基础类，通常作为其他具体多模态实现（如语音转文本、文本生成图像等）的父类。
''')

add_english_doc('llms.onlinemodule.supplier.glm.GLMMultiModal', '''\
Zhipu AI's multimodal base module, inheriting from OnlineMultiModalBase, for handling multimodal tasks.

Args:
    model_name (str): Model name.
    api_key (str): API key, if not provided will be read from lazyllm.config['glm_api_key'].
    base_url (str): Base URL for API, defaults to 'https://open.bigmodel.cn/api/paas/v4'.
    return_trace (bool): Whether to return call trace information, defaults to False.
    **kwargs: Additional arguments passed to the base class.

Features:
1. Supports multimodal input processing
2. Uses ZhipuAI client for API calls
3. Provides unified multimodal interface
4. Customizable base URL and API key

Note:
    This class serves as the base class for GLM multimodal functionality, typically used as the parent class for specific multimodal implementations (such as speech-to-text, text-to-image, etc.).
''')

add_chinese_doc('llms.onlinemodule.supplier.qwen.QwenReranking', '''\
通义千问的重排序模块，继承自OnlineEmbeddingModuleBase，用于对文档进行相关性重排序。

Args:
    embed_url (str): 重排序API的基础URL，默认为"https://dashscope.aliyuncs.com/api/v1/services/rerank/text-rerank/text-rerank"。
    embed_model_name (str): 使用的模型名称，默认为"gte-rerank"。
    api_key (str): 通义千问的API密钥，如果未提供则从lazyllm.config['qwen_api_key']读取。
    **kwargs: 其他传递给基类的参数。

属性：
    type: 返回模型类型，固定为"ONLINE_RERANK"。

主要功能：
    - 对输入的查询和文档列表进行相关性重排序
    - 支持自定义排序参数
    - 返回每个文档的索引和相关性得分
''')

add_english_doc('llms.onlinemodule.supplier.qwen.QwenReranking', '''\
Qwen reranking module, inheriting from OnlineEmbeddingModuleBase, used for relevance reranking of documents.

Args:
    embed_url (str): Base URL for reranking API, defaults to "https://dashscope.aliyuncs.com/api/v1/services/rerank/text-rerank/text-rerank".
    embed_model_name (str): Model name to use, defaults to "gte-rerank".
    api_key (str): Qwen API key, if not provided will be read from lazyllm.config['qwen_api_key'].
    **kwargs: Additional arguments passed to the base class.

Properties:
    type: Returns model type, fixed as "ONLINE_RERANK".

Main Features:
    - Performs relevance reranking for input query and document list
    - Supports custom ranking parameters
    - Returns index and relevance score for each document
''')

add_chinese_doc('llms.onlinemodule.supplier.qwen.QwenMultiModal', '''\
通义千问的多模态基础模块，继承自OnlineMultiModalBase，用于处理多模态任务。

Args:
    api_key (str): API密钥，如果未提供则从lazyllm.config['qwen_api_key']读取。
    model_name (str): 模型名称。
    base_url (str): HTTP API的基础URL，默认为'https://dashscope.aliyuncs.com/api/v1'。
    base_websocket_url (str): WebSocket API的基础URL，默认为'wss://dashscope.aliyuncs.com/api-ws/v1/inference'。
    return_trace (bool): 是否返回调用追踪信息，默认为False。
    **kwargs: 其他传递给基类的参数。

功能特点：
1. 支持HTTP和WebSocket两种API调用方式
2. 使用DashScope客户端进行API调用
3. 提供统一的多模态接口
4. 可自定义基础URL和API密钥

注意：
    该类作为通义千问多模态功能的基础类，通常作为其他具体多模态实现（如语音转文本、文本生成图像等）的父类。
''')

add_english_doc('llms.onlinemodule.supplier.qwen.QwenMultiModal', '''\
Qwen's multimodal base module, inheriting from OnlineMultiModalBase, for handling multimodal tasks.

Args:
    api_key (str): API key, if not provided will read from lazyllm.config['qwen_api_key'].
    model_name (str): Model name.
    base_url (str): Base URL for HTTP API, defaults to 'https://dashscope.aliyuncs.com/api/v1'.
    base_websocket_url (str): Base URL for WebSocket API, defaults to 'wss://dashscope.aliyuncs.com/api-ws/v1/inference'.
    return_trace (bool): Whether to return call trace information, defaults to False.
    **kwargs: Additional parameters passed to the base class.

Features:
1. Supports both HTTP and WebSocket API calls
2. Uses DashScope client for API calls
3. Provides unified multimodal interface
4. Customizable base URLs and API key

Note:
    This class serves as the base class for Qwen's multimodal functionality, typically used as the parent class for other specific multimodal implementations (such as speech-to-text, text-to-image, etc.).
''')

add_chinese_doc('llms.onlinemodule.supplier.qwen.QwenTTSModule', '''\
通义千问的文本转语音模块，继承自QwenMultiModal，提供多种语音合成模型支持。

Args:
    model (str): 模型名称，默认为"qwen-tts"。可选模型包括：
        - cosyvoice-v2
        - cosyvoice-v1
        - sambert
        - qwen-tts
        - qwen-tts-latest
    api_key (str): API密钥，默认为None，将从lazyllm.config['qwen_api_key']读取。
    return_trace (bool): 是否返回调用追踪信息，默认为False。
    **kwargs: 其他传递给基类的参数。

语音合成参数：
    input (str): 要转换的文本内容。
    voice (str): 说话人声音，默认使用模型默认声音。
    speech_rate (float): 语速，默认为1.0。
    volume (int): 音量，默认为50。
    pitch (float): 音高，默认为1.0。

注意：
    - 不同的模型可能支持不同的声音选项
    - 返回的音频数据会被自动编码为文件格式
''')

add_english_doc('llms.onlinemodule.supplier.qwen.QwenTTSModule', '''\
Qwen's text-to-speech module, inheriting from QwenMultiModal, providing support for multiple speech synthesis models.

Args:
    model (str): Model name, defaults to "qwen-tts". Available models include:
        - cosyvoice-v2
        - cosyvoice-v1
        - sambert
        - qwen-tts
        - qwen-tts-latest
    api_key (str): API key, defaults to None, will be read from lazyllm.config['qwen_api_key'].
    return_trace (bool): Whether to return call trace information, defaults to False.
    **kwargs: Additional arguments passed to the base class.

Synthesis Parameters:
    input (str): Text content to convert.
    voice (str): Speaker voice, defaults to model's default voice.
    speech_rate (float): Speech rate, defaults to 1.0.
    volume (int): Volume, defaults to 50.
    pitch (float): Pitch, defaults to 1.0.

Note:
    - Different models may support different voice options
    - Returned audio data is automatically encoded into file format
''')

add_chinese_doc('llms.onlinemodule.supplier.sensenova.SenseNovaModule', '''\
SenseNovaModule是商汤科技开放平台的LLM接口管理组件，继承自OnlineChatModuleBase和FileHandlerBase，具备对话和文件处理能力。

Args:
    base_url (str): API的基础URL，默认为"https://api.sensenova.cn/compatible-mode/v1/"。
    model (str): 使用的模型名称，默认为"SenseChat-5"。
    api_key (str): 商汤API密钥，如果未提供则从lazyllm.config['sensenova_api_key']读取。
    secret_key (str): 商汤密钥，如果未提供则从lazyllm.config['sensenova_secret_key']读取。
    stream (bool): 是否启用流式输出，默认为True。
    return_trace (bool): 是否返回调用链跟踪信息，默认为False。
    **kwargs: 其他传递给基类的参数。
''')

add_english_doc('llms.onlinemodule.supplier.sensenova.SenseNovaModule', '''\
SenseNovaModule is the LLM interface management component for SenseTime's open platform, inheriting from OnlineChatModuleBase and FileHandlerBase, providing both chat and file handling capabilities.

Args:
    base_url (str): Base URL for the API, defaults to "https://api.sensenova.cn/compatible-mode/v1/".
    model (str): Name of the model to use, defaults to "SenseChat-5".
    api_key (str): SenseTime API key, if not provided will be read from lazyllm.config['sensenova_api_key'].
    secret_key (str): SenseTime secret key, if not provided will be read from lazyllm.config['sensenova_secret_key'].
    stream (bool): Whether to enable streaming output, defaults to True.
    return_trace (bool): Whether to return trace information, defaults to False.
    **kwargs: Additional arguments passed to the base class.
''')

add_chinese_doc('llms.onlinemodule.supplier.sensenova.SenseNovaModule.set_deploy_parameters', '''\
设置模型部署的参数。

Args:
    **kw: 部署参数的键值对，这些参数将在创建部署时使用。
''')

add_english_doc('llms.onlinemodule.supplier.sensenova.SenseNovaModule.set_deploy_parameters', '''\
Set parameters for model deployment.

Args:
    **kw: Key-value pairs of deployment parameters that will be used when creating deployment.
''')

add_chinese_doc('llms.onlinemodule.base.onlineMultiModalBase.OnlineMultiModalBase', '''\
多模态在线模型的基类，继承自LLMBase，提供多模态模型的基础功能实现。

Args:
    model_series (str): 模型系列名称，不能为空。
    model_name (str): 模型名称，默认为None。如果未指定会产生警告。
    return_trace (bool): 是否返回调用追踪信息，默认为False。
    **kwargs: 其他传递给基类的参数。

属性：
    series: 返回模型系列名称。
    type: 返回模型类型，固定为"MultiModal"。

主要方法：
    share(): 创建模块的共享实例。
    forward(input, lazyllm_files, **kwargs): 处理输入和文件的主要方法。
    _forward(input, files, **kwargs): 需要被子类实现的具体前向处理方法。

注意：
    - 子类必须实现_forward方法。
    - 模型系列名称(model_series)为必填项。
    - 如果未指定模型名称(model_name)，系统会产生警告日志。
''')

add_english_doc('llms.onlinemodule.base.onlineMultiModalBase.OnlineMultiModalBase', '''\
Base class for online multimodal models, inheriting from LLMBase, providing basic functionality for multimodal models.

Args:
    model_series (str): Model series name, cannot be empty.
    model_name (str): Model name, defaults to None. A warning will be generated if not specified.
    return_trace (bool): Whether to return call trace information, defaults to False.
    **kwargs: Additional arguments passed to the base class.

Properties:
    series: Returns the model series name.
    type: Returns the model type, fixed as "MultiModal".

Main Methods:
    share(): Create a shared instance of the module.
    forward(input, lazyllm_files, **kwargs): Main method for handling input and files.
    _forward(input, files, **kwargs): Forward method to be implemented by subclasses.

Notes:
    - Subclasses must implement the _forward method.
    - Model series name (model_series) is required.
    - A warning log will be generated if model name (model_name) is not specified.
''')
>>>>>>> 409560f1
<|MERGE_RESOLUTION|>--- conflicted
+++ resolved
@@ -1916,203 +1916,6 @@
     filepath (str): Path to the fine-tuning data file, must be in .jsonl format
 ''')
 
-<<<<<<< HEAD
-add_chinese_doc('llms.onlinemodule.supplier.openai.OpenAIModule', '''\
-OpenAI API集成模块，用于聊天完成和微调操作。
-
-提供与OpenAI聊天模型交互的接口，支持推理和微调功能。继承自OnlineChatModuleBase和FileHandlerBase。
-
-Args:
-    base_url (str, optional): OpenAI API基础URL，默认为"https://api.openai.com/v1/"。
-    model (str, optional): 用于聊天完成的模型名称，默认为"gpt-3.5-turbo"。
-    api_key (str, optional): OpenAI API密钥，默认为lazyllm.config['openai_api_key']。
-    stream (bool, optional): 使用流式响应，默认为True。
-    return_trace (bool, optional): 返回追踪信息，默认为False。
-    **kwargs: 传递给OnlineChatModuleBase的额外参数。
-
-''')
-add_english_doc('llms.onlinemodule.supplier.openai.OpenAIModule', '''\
-OpenAI API integration module for chat completion and fine-tuning operations.
-
-Provides interface to interact with OpenAI's chat models, supporting both inference
-and fine-tuning capabilities. Inherits from OnlineChatModuleBase and FileHandlerBase.
-
-Args:
-    base_url (str, optional): OpenAI API base URL, defaults to "https://api.openai.com/v1/".
-    model (str, optional): Model name to use for chat completion, defaults to "gpt-3.5-turbo".
-    api_key (str, optional): OpenAI API key, defaults to lazyllm.config['openai_api_key'].
-    stream (bool, optional): Whether to use streaming response, defaults to True.
-    return_trace (bool, optional): Whether to return trace information, defaults to False.
-    **kwargs: Additional arguments passed to OnlineChatModuleBase.
-''')
-
-add_chinese_doc('llms.onlinemodule.supplier.sensenova.SenseNovaEmbedding', '''\
-商汤科技SenseNova嵌入模型模块，用于文本向量化操作。提供与商汤科技SenseNova嵌入模型交互的接口，支持文本到向量的转换功能。继承自OnlineEmbeddingModuleBase和_SenseNovaBase。
-
-Args:
-    embed_url (str, optional): 嵌入API的URL地址，默认为"https://api.sensenova.cn/v1/llm/embeddings"。
-    embed_model_name (str, optional): 嵌入模型名称，默认为"nova-embedding-stable"。
-    api_key (str, optional): API访问密钥，默认为None。
-    secret_key (str, optional): API秘密密钥，默认为None。
-
-''')
-
-add_english_doc('llms.onlinemodule.supplier.sensenova.SenseNovaEmbedding', '''\
-SenseTime SenseNova Embedding module for text vectorization operations.Provides interface to interact with SenseTime's SenseNova embedding models, supporting text-to-vector conversion functionality. Inherits from OnlineEmbeddingModuleBase and _SenseNovaBase.
-
-Args:
-    embed_url (str, optional): Embedding API URL, defaults to "https://api.sensenova.cn/v1/llm/embeddings".
-    embed_model_name (str, optional): Embedding model name, defaults to "nova-embedding-stable".
-    api_key (str, optional): API access key, defaults to None.
-    secret_key (str, optional): API secret key, defaults to None.
-
-''')
-
-add_chinese_doc('llms.onlinemodule.supplier.doubao.DoubaoTextToImageModule', '''\
-字节跳动豆包文生图模块，支持文本到图像的生成。
-
-基于字节跳动豆包多模态模型的文生图功能，继承自DoubaoMultiModal，
-提供高质量的文本到图像生成能力。
-
-Args:
-    api_key (str, optional): 豆包API密钥，默认为None。
-    model_name (str, optional): 模型名称，默认为"doubao-seedream-3-0-t2i-250415"。
-    return_trace (bool, optional): 是否返回追踪信息，默认为False。
-    **kwargs: 其他传递给父类的参数。
-''')
-
-add_english_doc('llms.onlinemodule.supplier.doubao.DoubaoTextToImageModule', '''\
-ByteDance Doubao Text-to-Image module supporting text to image generation.
-
-Based on ByteDance Doubao multimodal model's text-to-image functionality, 
-inherits from DoubaoMultiModal, providing high-quality text to image generation capability.
-
-Args:
-    api_key (str, optional): Doubao API key, defaults to None.
-    model_name (str, optional): Model name, defaults to "doubao-seedream-3-0-t2i-250415".
-    return_trace (bool, optional): Whether to return trace information, defaults to False.
-    **kwargs: Other parameters passed to parent class.
-
-''')
-
-add_chinese_doc('llms.onlinemodule.supplier.deepseek.DeepSeekModule', """\
-DeepSeek大语言模型接口模块。
-
-Args:
-    base_url (str): API基础URL，默认为"https://api.deepseek.com"
-    model (str): 模型名称，默认为"deepseek-chat"
-    api_key (str): API密钥，如果为None则从配置中获取
-    stream (bool): 启用流式输出，默认为True
-    return_trace (bool): 返回追踪信息，默认为False
-    **kwargs: 其他传递给基类的参数
-
-""")
-
-add_english_doc('llms.onlinemodule.supplier.deepseek.DeepSeekModule', """\
-DeepSeek large language model interface module.
-
-Args:
-    base_url (str): API base URL, defaults to "https://api.deepseek.com"
-    model (str): Model name, defaults to "deepseek-chat"
-    api_key (str): API key, if None, gets from configuration
-    stream (bool): Whether to enable streaming output, defaults to True
-    return_trace (bool): Whether to return trace information, defaults to False
-    **kwargs: Other parameters passed to base class
-
-""")
-
-add_chinese_doc('llms.onlinemodule.supplier.glm.GLMEmbedding', """\
-GLM嵌入模型接口类，用于调用智谱AI的文本嵌入服务。
-
-Args:
-    embed_url (str): 嵌入服务API地址，默认为"https://open.bigmodel.cn/api/paas/v4/embeddings"
-    embed_model_name (str): 嵌入模型名称，默认为"embedding-2"
-    api_key (str): API密钥
-
-""")
-
-add_english_doc('llms.onlinemodule.supplier.glm.GLMEmbedding', """\
-GLM embedding model interface class for calling Zhipu AI's text embedding services.
-
-Args:
-    embed_url (str): Embedding service API address, defaults to "https://open.bigmodel.cn/api/paas/v4/embeddings"
-    embed_model_name (str): Embedding model name, defaults to "embedding-2"
-    api_key (str): API key
-
-""")
-
-add_chinese_doc('llms.onlinemodule.supplier.qwen.QwenEmbedding', """\
-通义千问在线文本嵌入模块。
-
-该类继承自OnlineEmbeddingModuleBase，提供了与通义千问文本嵌入API的交互能力，支持将文本转换为向量表示。
-
-Args:
-    embed_url (str, optional): 嵌入API的URL地址。默认为通义千问官方API地址
-    embed_model_name (str, optional): 嵌入模型名称。默认为 'text-embedding-v1'
-    api_key (str, optional): API密钥。默认为从配置中获取的 'qwen_api_key'
-
-""")
-
-add_english_doc('llms.onlinemodule.supplier.qwen.QwenEmbedding', """\
-Qwen online text embedding module.
-
-This class inherits from OnlineEmbeddingModuleBase and provides interaction capabilities with the Qwen text embedding API, supporting conversion of text to vector representations.
-
-Args:
-    embed_url (str, optional): Embedding API URL address. Defaults to Qwen official API address
-    embed_model_name (str, optional): Embedding model name. Defaults to 'text-embedding-v1'
-    api_key (str, optional): API key. Defaults to 'qwen_api_key' from configuration
-
-""")
-
-add_chinese_doc('llms.onlinemodule.supplier.qwen.QwenModule', """\
-通义千问模型模块，继承自OnlineChatModuleBase和FileHandlerBase。
-
-提供通义千问大语言模型的API调用、微调训练和部署管理功能，支持阿里云DashScope平台。
-
-Args:
-    base_url (str, optional): API基础URL，默认为"https://dashscope.aliyuncs.com/"
-    model (str, optional): 模型名称，默认为配置中的模型名或"qwen-plus"
-    api_key (str, optional): API密钥，默认为配置中的密钥
-    stream (bool, optional): 是否流式输出，默认为True
-    return_trace (bool, optional): 是否返回追踪信息，默认为False
-    **kwargs: 其他模型参数
-
-""")
-
-add_english_doc('llms.onlinemodule.supplier.qwen.QwenModule', """\
-Qwen (Tongyi Qianwen) model module, inherits from OnlineChatModuleBase and FileHandlerBase.
-
-Provides API calls, fine-tuning training and deployment management for Qwen large language model, supports Alibaba Cloud DashScope platform.
-
-Args:
-    base_url (str, optional): API base URL, defaults to "https://dashscope.aliyuncs.com/"
-    model (str, optional): Model name, defaults to configured model name or "qwen-plus"
-    api_key (str, optional): API key, defaults to configured key
-    stream (bool, optional): Whether to stream output, defaults to True
-    return_trace (bool, optional): Whether to return trace information, defaults to False
-    **kwargs: Other model parameters
-""")
-
-add_chinese_doc('llms.onlinemodule.supplier.qwen.QwenModule.set_deploy_parameters', """\
-设置模型部署参数。
-
-配置部署任务的相关参数，如容量规格等，用于后续模型部署。
-
-Args:
-    **kw: 部署参数键值对。
-
-""")
-
-add_english_doc('llms.onlinemodule.supplier.qwen.QwenModule.set_deploy_parameters', """\
-Set model deployment parameters.
-
-Configure relevant parameters for deployment tasks, such as capacity specifications, for subsequent model deployment.
-
-Args:
-    **kw: Deployment parameter key-value pairs.
-""")
-=======
 add_chinese_doc('llms.onlinemodule.supplier.glm.GLMReranking', '''\
 智谱AI的重排序模块，继承自OnlineEmbeddingModuleBase，用于对文档进行相关性重排序。
 
@@ -2404,4 +2207,200 @@
     - Model series name (model_series) is required.
     - A warning log will be generated if model name (model_name) is not specified.
 ''')
->>>>>>> 409560f1
+
+
+add_chinese_doc('llms.onlinemodule.supplier.openai.OpenAIModule', '''\
+OpenAI API集成模块，用于聊天完成和微调操作。
+
+提供与OpenAI聊天模型交互的接口，支持推理和微调功能。继承自OnlineChatModuleBase和FileHandlerBase。
+
+Args:
+    base_url (str, optional): OpenAI API基础URL，默认为"https://api.openai.com/v1/"。
+    model (str, optional): 用于聊天完成的模型名称，默认为"gpt-3.5-turbo"。
+    api_key (str, optional): OpenAI API密钥，默认为lazyllm.config['openai_api_key']。
+    stream (bool, optional): 使用流式响应，默认为True。
+    return_trace (bool, optional): 返回追踪信息，默认为False。
+    **kwargs: 传递给OnlineChatModuleBase的额外参数。
+
+''')
+add_english_doc('llms.onlinemodule.supplier.openai.OpenAIModule', '''\
+OpenAI API integration module for chat completion and fine-tuning operations.
+
+Provides interface to interact with OpenAI's chat models, supporting both inference
+and fine-tuning capabilities. Inherits from OnlineChatModuleBase and FileHandlerBase.
+
+Args:
+    base_url (str, optional): OpenAI API base URL, defaults to "https://api.openai.com/v1/".
+    model (str, optional): Model name to use for chat completion, defaults to "gpt-3.5-turbo".
+    api_key (str, optional): OpenAI API key, defaults to lazyllm.config['openai_api_key'].
+    stream (bool, optional): Whether to use streaming response, defaults to True.
+    return_trace (bool, optional): Whether to return trace information, defaults to False.
+    **kwargs: Additional arguments passed to OnlineChatModuleBase.
+''')
+
+add_chinese_doc('llms.onlinemodule.supplier.sensenova.SenseNovaEmbedding', '''\
+商汤科技SenseNova嵌入模型模块，用于文本向量化操作。提供与商汤科技SenseNova嵌入模型交互的接口，支持文本到向量的转换功能。继承自OnlineEmbeddingModuleBase和_SenseNovaBase。
+
+Args:
+    embed_url (str, optional): 嵌入API的URL地址，默认为"https://api.sensenova.cn/v1/llm/embeddings"。
+    embed_model_name (str, optional): 嵌入模型名称，默认为"nova-embedding-stable"。
+    api_key (str, optional): API访问密钥，默认为None。
+    secret_key (str, optional): API秘密密钥，默认为None。
+
+''')
+
+add_english_doc('llms.onlinemodule.supplier.sensenova.SenseNovaEmbedding', '''\
+SenseTime SenseNova Embedding module for text vectorization operations.Provides interface to interact with SenseTime's SenseNova embedding models, supporting text-to-vector conversion functionality. Inherits from OnlineEmbeddingModuleBase and _SenseNovaBase.
+
+Args:
+    embed_url (str, optional): Embedding API URL, defaults to "https://api.sensenova.cn/v1/llm/embeddings".
+    embed_model_name (str, optional): Embedding model name, defaults to "nova-embedding-stable".
+    api_key (str, optional): API access key, defaults to None.
+    secret_key (str, optional): API secret key, defaults to None.
+
+''')
+
+add_chinese_doc('llms.onlinemodule.supplier.doubao.DoubaoTextToImageModule', '''\
+字节跳动豆包文生图模块，支持文本到图像的生成。
+
+基于字节跳动豆包多模态模型的文生图功能，继承自DoubaoMultiModal，
+提供高质量的文本到图像生成能力。
+
+Args:
+    api_key (str, optional): 豆包API密钥，默认为None。
+    model_name (str, optional): 模型名称，默认为"doubao-seedream-3-0-t2i-250415"。
+    return_trace (bool, optional): 是否返回追踪信息，默认为False。
+    **kwargs: 其他传递给父类的参数。
+''')
+
+add_english_doc('llms.onlinemodule.supplier.doubao.DoubaoTextToImageModule', '''\
+ByteDance Doubao Text-to-Image module supporting text to image generation.
+
+Based on ByteDance Doubao multimodal model's text-to-image functionality, 
+inherits from DoubaoMultiModal, providing high-quality text to image generation capability.
+
+Args:
+    api_key (str, optional): Doubao API key, defaults to None.
+    model_name (str, optional): Model name, defaults to "doubao-seedream-3-0-t2i-250415".
+    return_trace (bool, optional): Whether to return trace information, defaults to False.
+    **kwargs: Other parameters passed to parent class.
+
+''')
+
+add_chinese_doc('llms.onlinemodule.supplier.deepseek.DeepSeekModule', """\
+DeepSeek大语言模型接口模块。
+
+Args:
+    base_url (str): API基础URL，默认为"https://api.deepseek.com"
+    model (str): 模型名称，默认为"deepseek-chat"
+    api_key (str): API密钥，如果为None则从配置中获取
+    stream (bool): 启用流式输出，默认为True
+    return_trace (bool): 返回追踪信息，默认为False
+    **kwargs: 其他传递给基类的参数
+
+""")
+
+add_english_doc('llms.onlinemodule.supplier.deepseek.DeepSeekModule', """\
+DeepSeek large language model interface module.
+
+Args:
+    base_url (str): API base URL, defaults to "https://api.deepseek.com"
+    model (str): Model name, defaults to "deepseek-chat"
+    api_key (str): API key, if None, gets from configuration
+    stream (bool): Whether to enable streaming output, defaults to True
+    return_trace (bool): Whether to return trace information, defaults to False
+    **kwargs: Other parameters passed to base class
+
+""")
+
+add_chinese_doc('llms.onlinemodule.supplier.glm.GLMEmbedding', """\
+GLM嵌入模型接口类，用于调用智谱AI的文本嵌入服务。
+
+Args:
+    embed_url (str): 嵌入服务API地址，默认为"https://open.bigmodel.cn/api/paas/v4/embeddings"
+    embed_model_name (str): 嵌入模型名称，默认为"embedding-2"
+    api_key (str): API密钥
+
+""")
+
+add_english_doc('llms.onlinemodule.supplier.glm.GLMEmbedding', """\
+GLM embedding model interface class for calling Zhipu AI's text embedding services.
+
+Args:
+    embed_url (str): Embedding service API address, defaults to "https://open.bigmodel.cn/api/paas/v4/embeddings"
+    embed_model_name (str): Embedding model name, defaults to "embedding-2"
+    api_key (str): API key
+
+""")
+
+add_chinese_doc('llms.onlinemodule.supplier.qwen.QwenEmbedding', """\
+通义千问在线文本嵌入模块。
+
+该类继承自OnlineEmbeddingModuleBase，提供了与通义千问文本嵌入API的交互能力，支持将文本转换为向量表示。
+
+Args:
+    embed_url (str, optional): 嵌入API的URL地址。默认为通义千问官方API地址
+    embed_model_name (str, optional): 嵌入模型名称。默认为 'text-embedding-v1'
+    api_key (str, optional): API密钥。默认为从配置中获取的 'qwen_api_key'
+
+""")
+
+add_english_doc('llms.onlinemodule.supplier.qwen.QwenEmbedding', """\
+Qwen online text embedding module.
+
+This class inherits from OnlineEmbeddingModuleBase and provides interaction capabilities with the Qwen text embedding API, supporting conversion of text to vector representations.
+
+Args:
+    embed_url (str, optional): Embedding API URL address. Defaults to Qwen official API address
+    embed_model_name (str, optional): Embedding model name. Defaults to 'text-embedding-v1'
+    api_key (str, optional): API key. Defaults to 'qwen_api_key' from configuration
+
+""")
+
+add_chinese_doc('llms.onlinemodule.supplier.qwen.QwenModule', """\
+通义千问模型模块，继承自OnlineChatModuleBase和FileHandlerBase。
+
+提供通义千问大语言模型的API调用、微调训练和部署管理功能，支持阿里云DashScope平台。
+
+Args:
+    base_url (str, optional): API基础URL，默认为"https://dashscope.aliyuncs.com/"
+    model (str, optional): 模型名称，默认为配置中的模型名或"qwen-plus"
+    api_key (str, optional): API密钥，默认为配置中的密钥
+    stream (bool, optional): 是否流式输出，默认为True
+    return_trace (bool, optional): 是否返回追踪信息，默认为False
+    **kwargs: 其他模型参数
+
+""")
+
+add_english_doc('llms.onlinemodule.supplier.qwen.QwenModule', """\
+Qwen (Tongyi Qianwen) model module, inherits from OnlineChatModuleBase and FileHandlerBase.
+
+Provides API calls, fine-tuning training and deployment management for Qwen large language model, supports Alibaba Cloud DashScope platform.
+
+Args:
+    base_url (str, optional): API base URL, defaults to "https://dashscope.aliyuncs.com/"
+    model (str, optional): Model name, defaults to configured model name or "qwen-plus"
+    api_key (str, optional): API key, defaults to configured key
+    stream (bool, optional): Whether to stream output, defaults to True
+    return_trace (bool, optional): Whether to return trace information, defaults to False
+    **kwargs: Other model parameters
+""")
+
+add_chinese_doc('llms.onlinemodule.supplier.qwen.QwenModule.set_deploy_parameters', """\
+设置模型部署参数。
+
+配置部署任务的相关参数，如容量规格等，用于后续模型部署。
+
+Args:
+    **kw: 部署参数键值对。
+
+""")
+
+add_english_doc('llms.onlinemodule.supplier.qwen.QwenModule.set_deploy_parameters', """\
+Set model deployment parameters.
+
+Configure relevant parameters for deployment tasks, such as capacity specifications, for subsequent model deployment.
+
+Args:
+    **kw: Deployment parameter key-value pairs.
+""")