--- conflicted
+++ resolved
@@ -1855,61 +1855,6 @@
     score: 相似度得分
 ''')
 
-<<<<<<< HEAD
-add_chinese_doc('rag.doc_node.QADocNode', '''\
-问答文档节点类，用于存储问答对数据。
-
-参数:
-    query (str): 问题文本。
-    answer (str): 答案文本。
-    uid (str): 唯一标识符。
-    group (str): 文档组名。
-    embedding (Dict[str, List[float]]): 嵌入向量字典。
-    parent (DocNode): 父节点引用。
-    metadata (Dict[str, Any]): 节点级元数据。
-    global_metadata (Dict[str, Any]): 文档级元数据。
-    text (str): 节点内容，与query互斥。
-''')
-
-add_english_doc('rag.doc_node.QADocNode', '''\
-Question-Answer document node class for storing QA pair data.
-
-Args:
-    query (str): The question text.
-    answer (str): The answer text.
-    uid (str): Unique identifier.
-    group (str): Document group name.
-    embedding (Dict[str, List[float]]): Dictionary of embedding vectors.
-    parent (DocNode): Reference to the parent node.
-    metadata (Dict[str, Any]): Node-level metadata.
-    global_metadata (Dict[str, Any]): Document-level metadata.
-    text (str): Node content, mutually exclusive with query.
-''')
-
-add_chinese_doc('rag.doc_node.QADocNode.get_text', '''\
-获取节点的文本内容。
-
-参数:
-    metadata_mode (MetadataMode): 元数据模式，默认为MetadataMode.NONE。
-        当设置为MetadataMode.LLM时，返回格式化的问答对。
-        其他模式下返回基类的文本格式。
-
-返回值:
-    str: 格式化后的文本内容。
-''')
-
-add_english_doc('rag.doc_node.QADocNode.get_text', '''\
-Get the text content of the node.
-
-Args:
-    metadata_mode (MetadataMode): Metadata mode, defaults to MetadataMode.NONE.
-        When set to MetadataMode.LLM, returns formatted QA pair.
-        For other modes, returns base class text format.
-
-Returns:
-    str: The formatted text content.
-''')
-=======
 add_chinese_doc('rag.doc_processor.DocumentProcessor', """
 文档处理器类，用于管理文档的添加、删除和更新操作。
 
@@ -2041,7 +1986,6 @@
 processor.drop_algorithm("pdf_processor", clean_db=True)
 ```
 """)
->>>>>>> a7e23887
 
 add_english_doc('rag.dataReader.SimpleDirectoryReader', '''
 A modular document directory reader that inherits from ModuleBase, supporting reading various document formats from the file system and converting them into standardized DocNode objects.
@@ -2342,6 +2286,60 @@
 浅拷贝原节点并添加相似度分数。
 Args:
     score: 相似度得分
+''')
+
+add_chinese_doc('rag.doc_node.QADocNode', '''\
+问答文档节点类，用于存储问答对数据。
+
+参数:
+    query (str): 问题文本。
+    answer (str): 答案文本。
+    uid (str): 唯一标识符。
+    group (str): 文档组名。
+    embedding (Dict[str, List[float]]): 嵌入向量字典。
+    parent (DocNode): 父节点引用。
+    metadata (Dict[str, Any]): 节点级元数据。
+    global_metadata (Dict[str, Any]): 文档级元数据。
+    text (str): 节点内容，与query互斥。
+''')
+
+add_english_doc('rag.doc_node.QADocNode', '''\
+Question-Answer document node class for storing QA pair data.
+
+Args:
+    query (str): The question text.
+    answer (str): The answer text.
+    uid (str): Unique identifier.
+    group (str): Document group name.
+    embedding (Dict[str, List[float]]): Dictionary of embedding vectors.
+    parent (DocNode): Reference to the parent node.
+    metadata (Dict[str, Any]): Node-level metadata.
+    global_metadata (Dict[str, Any]): Document-level metadata.
+    text (str): Node content, mutually exclusive with query.
+''')
+
+add_chinese_doc('rag.doc_node.QADocNode.get_text', '''\
+获取节点的文本内容。
+
+参数:
+    metadata_mode (MetadataMode): 元数据模式，默认为MetadataMode.NONE。
+        当设置为MetadataMode.LLM时，返回格式化的问答对。
+        其他模式下返回基类的文本格式。
+
+返回值:
+    str: 格式化后的文本内容。
+''')
+
+add_english_doc('rag.doc_node.QADocNode.get_text', '''\
+Get the text content of the node.
+
+Args:
+    metadata_mode (MetadataMode): Metadata mode, defaults to MetadataMode.NONE.
+        When set to MetadataMode.LLM, returns formatted QA pair.
+        For other modes, returns base class text format.
+
+Returns:
+    str: The formatted text content.
 ''')
 
 add_english_doc('rag.dataReader.SimpleDirectoryReader', '''
