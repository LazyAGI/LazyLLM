# flake8: noqa E501
from . import utils
import functools
import lazyllm

add_chinese_doc = functools.partial(utils.add_chinese_doc, module=lazyllm.tools)
add_english_doc = functools.partial(utils.add_english_doc, module=lazyllm.tools)
add_example = functools.partial(utils.add_example, module=lazyllm.tools)

# functions for lazyllm.tools.tools
add_tools_chinese_doc = functools.partial(utils.add_chinese_doc, module=lazyllm.tools.tools)
add_tools_english_doc = functools.partial(utils.add_english_doc, module=lazyllm.tools.tools)
add_tools_example = functools.partial(utils.add_example, module=lazyllm.tools.tools)

# ---------------------------------------------------------------------------- #

# rag/document.py

add_english_doc('Document', '''\
Initialize a document module with an optional user interface.

This constructor initializes a document module that can have an optional user interface. If the user interface is enabled, it also provides a UI to manage the document operation interface and offers a web page for user interface interaction.

Args:
    dataset_path (str): The path to the dataset directory. This directory should contain the documents to be managed by the document module.
    embed (Optional[Union[Callable, Dict[str, Callable]]]): The object used to generate document embeddings. If you need to generate multiple embeddings for the text, you need to specify multiple embedding models in a dictionary format. The key identifies the name corresponding to the embedding, and the value is the corresponding embedding model.
    create_ui (bool): [Deprecated] Whether to create a user interface. Use 'manager' parameter instead.
    manager (bool, optional): A flag indicating whether to create a user interface for the document module. Defaults to False.
    server (Union[bool, int]): Server configuration. True for default server, False for no server, or an integer port number for custom server.
    name (Optional[str]): Name identifier for this document collection. Required for cloud services.
    launcher (optional): An object or function responsible for launching the server module. If not provided, the default asynchronous launcher from `lazyllm.launchers` is used (`sync=False`).
    doc_fields (optional): Configure the fields that need to be stored and retrieved along with their corresponding types (currently only used by the Milvus backend).
    doc_files (Optional[List[str]]): List of temporary document files (alternative to dataset_path).When used, dataset_path must be None and only map store is supported.
    store_conf (optional): Configure which storage backend and index backend to use.      
''')

add_chinese_doc('Document', '''\
初始化一个具有可选用户界面的文档模块。

此构造函数初始化一个可以有或没有用户界面的文档模块。如果启用了用户界面，它还会提供一个ui界面来管理文档操作接口，并提供一个用于用户界面交互的网页。

Args:
    dataset_path (str): 数据集目录的路径。此目录应包含要由文档模块管理的文档。
    embed (Optional[Union[Callable, Dict[str, Callable]]]): 用于生成文档 embedding 的对象。如果需要对文本生成多个 embedding，此处需要通过字典的方式指定多个 embedding 模型，key 标识 embedding 对应的名字, value 为对应的 embedding 模型。
    create_ui (bool):[已弃用] 是否创建用户界面。请改用'manager'参数
    manager (bool, optional): 指示是否为文档模块创建用户界面的标志。默认为 False。
    server (Union[bool, int]):服务器配置。True表示默认服务器，False表示已指定端口号作为自定义服务器
    name (Optional[str]):文档集合的名称标识符。云服务模式下必须提供
    launcher (optional): 负责启动服务器模块的对象或函数。如果未提供，则使用 `lazyllm.launchers` 中的默认异步启动器 (`sync=False`)。            
    doc_files (Optional[List[str]]):临时文档文件列表（dataset_path的替代方案）。使用时dataset_path必须为None且仅支持map存储类型
    store_conf (optional): 配置使用哪种存储后端和索引后端。
''')

add_example('Document', '''\
>>> import lazyllm
>>> from lazyllm.tools import Document
>>> m = lazyllm.OnlineEmbeddingModule(source="glm")
>>> documents = Document(dataset_path='your_doc_path', embed=m, manager=False)  # or documents = Document(dataset_path='your_doc_path', embed={"key": m}, manager=False)
>>> m1 = lazyllm.TrainableModule("bge-large-zh-v1.5").start()
>>> document1 = Document(dataset_path='your_doc_path', embed={"online": m, "local": m1}, manager=False)

>>> store_conf = {
>>>     'type': 'chroma',
>>>     'indices': {
>>>         'smart_embedding_index': {
>>>             'backend': 'milvus',
>>>             'kwargs': {
>>>                 'uri': '/tmp/tmp.db',
>>>                 'index_kwargs': {
>>>                     'index_type': 'HNSW',
>>>                     'metric_type': 'COSINE'
>>>                  }
>>>             },
>>>         },
>>>     },
>>> }
>>> doc_fields = {
>>>     'author': DocField(data_type=DataType.VARCHAR, max_size=128, default_value=' '),
>>>     'public_year': DocField(data_type=DataType.INT32),
>>> }
>>> document2 = Document(dataset_path='your_doc_path', embed={"online": m, "local": m1}, store_conf=store_conf, doc_fields=doc_fields)
''')

add_english_doc('Document.create_node_group', '''
Generate a node group produced by the specified rule.

Args:
    name (str): The name of the node group.
    transform (Callable): The transformation rule that converts a node into a node group. The function prototype is `(DocNode, group_name, **kwargs) -> List[DocNode]`. Currently built-in options include [SentenceSplitter][lazyllm.tools.SentenceSplitter], and users can define their own transformation rules.
    trans_node (bool): Determines whether the input and output of transform are `DocNode` or `str`, default is None. Can only be set to true when `transform` is `Callable`.
    num_workers (int): number of new threads used for transform. default: 0
    parent (str): The node that needs further transformation. The series of new nodes obtained after transformation will be child nodes of this parent node. If not specified, the transformation starts from the root node.
    kwargs: Parameters related to the specific implementation.
''')

add_chinese_doc('Document.create_node_group', '''
创建一个由指定规则生成的 node group。

Args:
    name (str): node group 的名称。
    transform (Callable): 将 node 转换成 node group 的转换规则，函数原型是 `(DocNode, group_name, **kwargs) -> List[DocNode]`。目前内置的有 [SentenceSplitter][lazyllm.tools.SentenceSplitter]。用户也可以自定义转换规则。
    trans_node (bool): 决定了transform的输入和输出是 `DocNode` 还是 `str` ，默认为None。只有在 `transform` 为 `Callable` 时才可以设置为true。
    num_workers (int): Transform时所用的新线程数量，默认为0
    parent (str): 需要进一步转换的节点。转换之后得到的一系列新的节点将会作为该父节点的子节点。如果不指定则从根节点开始转换。
    kwargs: 和具体实现相关的参数。
''')

add_example('Document.create_node_group', '''
>>> import lazyllm
>>> from lazyllm.tools import Document, SentenceSplitter
>>> m = lazyllm.OnlineEmbeddingModule(source="glm")
>>> documents = Document(dataset_path='your_doc_path', embed=m, manager=False)
>>> documents.create_node_group(name="sentences", transform=SentenceSplitter, chunk_size=1024, chunk_overlap=100)
''')

add_english_doc('Document.find_parent', '''
Find the parent node of the specified node.

Args:
    group (str): The name of the node for which to find the parent.
''')

add_chinese_doc('Document.find_parent', '''
查找指定节点的父节点。

Args:
    group (str): 需要查找的节点名称
''')

add_example('Document.find_parent', '''
>>> import lazyllm
>>> from lazyllm.tools import Document, SentenceSplitter
>>> m = lazyllm.OnlineEmbeddingModule(source="glm")
>>> documents = Document(dataset_path='your_doc_path', embed=m, manager=False)
>>> documents.create_node_group(name="parent", transform=SentenceSplitter, chunk_size=1024, chunk_overlap=100)
>>> documents.create_node_group(name="children", transform=SentenceSplitter, parent="parent", chunk_size=1024, chunk_overlap=100)
>>> documents.find_parent('children')
''')

add_english_doc('Document.find_children', '''
Find the child nodes of the specified node.

Args:
    group (str): The name of the node for which to find the children.
''')

add_chinese_doc('Document.find_children', '''
查找指定节点的子节点。

Args:
    group (str): 需要查找的名称
''')

add_example('Document.find_children', '''
>>> import lazyllm
>>> from lazyllm.tools import Document, SentenceSplitter
>>> m = lazyllm.OnlineEmbeddingModule(source="glm")
>>> documents = Document(dataset_path='your_doc_path', embed=m, manager=False)
>>> documents.create_node_group(name="parent", transform=SentenceSplitter, chunk_size=1024, chunk_overlap=100)
>>> documents.create_node_group(name="children", transform=SentenceSplitter, parent="parent", chunk_size=1024, chunk_overlap=100)
>>> documents.find_children('parent')
''')

add_english_doc('Document.register_global_reader', '''
Used to specify a file reader, which is visible to all Document objects. The registered file reader must be a Callable object. It can be registered using a decorator or by a function call.

Args:
    pattern (str): Matching rules applied by the file reader.
    func (Callable): File reader, must be a Callable object.
''')

add_chinese_doc('Document.register_global_reader', '''
用于指定文件读取器，作用范围对于所有的 Document 对象都可见。注册的文件读取器必须是 Callable 对象。可以使用装饰器的方式进行注册，也可以通过函数调用的方式进行注册。

Args:
    pattern (str): 文件读取器适用的匹配规则
    func (Callable): 文件读取器，必须是Callable的对象
''')

add_example('Document.register_global_reader', '''
>>> from lazyllm.tools.rag import Document, DocNode
>>> @Document.register_global_reader("**/*.yml")
>>> def processYml(file):
...     with open(file, 'r') as f:
...         data = f.read()
...     return [DocNode(text=data)]
...
>>> doc1 = Document(dataset_path="your_files_path", create_ui=False)
>>> doc2 = Document(dataset_path="your_files_path", create_ui=False)
>>> files = ["your_yml_files"]
>>> docs1 = doc1._impl._reader.load_data(input_files=files)
>>> docs2 = doc2._impl._reader.load_data(input_files=files)
>>> print(docs1[0].text == docs2[0].text)
# True
''')

add_english_doc('Document.add_reader', '''
Used to specify the file reader for an instance. The scope of action is visible only to the registered Document object. The registered file reader must be a Callable object. It can only be registered by calling a function. The priority of the file reader registered by the instance is higher than that of the file reader registered by the class, and the priority of the file reader registered by the instance and class is higher than the system default file reader. That is, the order of priority is: instance file reader > class file reader > system default file reader.

Args:
    pattern (str): Matching rules applied by the file reader.
    func (Callable): File reader, must be a Callable object.
''')

add_chinese_doc('Document.add_reader', '''
用于实例指定文件读取器，作用范围仅对注册的 Document 对象可见。注册的文件读取器必须是 Callable 对象。只能通过函数调用的方式进行注册。并且通过实例注册的文件读取器的优先级高于通过类注册的文件读取器，并且实例和类注册的文件读取器的优先级高于系统默认的文件读取器。即优先级的顺序是：实例文件读取器 > 类文件读取器 > 系统默认文件读取器。

Args:
    pattern (str): 文件读取器适用的匹配规则
    func (Callable): 文件读取器，必须是Callable的对象
''')

add_example('Document.add_reader', '''
>>> from lazyllm.tools.rag import Document, DocNode
>>> from lazyllm.tools.rag.readers import ReaderBase
>>> class YmlReader(ReaderBase):
...     def _load_data(self, file, fs=None):
...         try:
...             import yaml
...         except ImportError:
...             raise ImportError("yaml is required to read YAML file: `pip install pyyaml`")
...         with open(file, 'r') as f:
...             data = yaml.safe_load(f)
...         print("Call the class YmlReader.")
...         return [DocNode(text=data)]
...
>>> def processYml(file):
...     with open(file, 'r') as f:
...         data = f.read()
...     print("Call the function processYml.")
...     return [DocNode(text=data)]
...
>>> doc1 = Document(dataset_path="your_files_path", create_ui=False)
>>> doc2 = Document(dataset_path="your_files_path", create_ui=False)
>>> doc1.add_reader("**/*.yml", YmlReader)
>>> print(doc1._impl._local_file_reader)
{'**/*.yml': <class '__main__.YmlReader'>}
>>> print(doc2._impl._local_file_reader)
{}
>>> files = ["your_yml_files"]
>>> Document.register_global_reader("**/*.yml", processYml)
>>> doc1._impl._reader.load_data(input_files=files)
Call the class YmlReader.
>>> doc2._impl._reader.load_data(input_files=files)
Call the function processYml.
''')

add_english_doc('rag.readers.ReaderBase', '''
The base class of file readers, which inherits from the ModuleBase base class and has Callable capabilities. Subclasses that inherit from this class only need to implement the _load_data function, and its return parameter type is List[DocNode]. Generally, the input parameters of the _load_data function are file (Path) and fs (AbstractFileSystem).

Args:
    args (Any): Pass the corresponding position parameters as needed.
    return_trace (bool): Set whether to record trace logs.
    kwargs (Dict): Pass the corresponding keyword arguments as needed.
''')

add_chinese_doc('rag.readers.ReaderBase', '''
文件读取器的基类，它继承自 ModuleBase 基类，具有 Callable 的能力，继承自该类的子类只需要实现 _load_data 函数即可，它的返回参数类型为 List[DocNode]. 一般 _load_data 函数的入参为 file (Path), fs(AbstractFileSystem) 三个参数。

Args:
    args (Any): 根据需要传输相应的位置参数
    return_trace (bool): 设置是否记录trace日志
    kwargs (Dict): 根据需要传输相应的关键字参数
''')

add_example('rag.readers.ReaderBase', '''
>>> from lazyllm.tools.rag.readers import ReaderBase
>>> from lazyllm.tools.rag import DocNode, Document
>>> from typing import Dict, Optional, List
>>> from pathlib import Path
>>> from fsspec import AbstractFileSystem
>>> @Document.register_global_reader("**/*.yml")
>>> class YmlReader(ReaderBase):
...     def _load_data(self, file: Path, fs: Optional[AbstractFileSystem] = None) -> List[DocNode]:
...         try:
...             import yaml
...         except ImportError:
...             raise ImportError("yaml is required to read YAML file: `pip install pyyaml`")
...         with open(file, 'r') as f:
...             data = yaml.safe_load(f)
...         print("Call the class YmlReader.")
...         return [DocNode(text=data)]
...
>>> files = ["your_yml_files"]
>>> doc = Document(dataset_path="your_files_path", create_ui=False)
>>> reader = doc._impl._reader.load_data(input_files=files)
# Call the class YmlReader.
''')

add_chinese_doc('rag.component.bm25.BM25', '''\
基于 BM25 算法实现的检索器，用于从节点集合中根据查询词检索最相关的文本节点。

Args:
    nodes (List[DocNode]): 需要建立索引的文本节点列表。
    language (str): 所使用的语言，支持 ``en``（英文）或 ``zh``（中文）。默认为 ``en``。
    topk (int): 每次检索返回的最大节点数量，默认值为2。
''')

add_english_doc('rag.component.bm25.BM25', '''\
A retriever based on the BM25 algorithm that retrieves the most relevant text nodes from a given list of nodes.

Args:
    nodes (List[DocNode]): A list of text nodes to index.
    language (str): The language to use, supports ``en`` (English) and ``zh`` (Chinese). Defaults to ``en``.
    topk (int): The maximum number of nodes to return in each retrieval. Defaults to 2.
''')

add_chinese_doc('rag.doc_to_db.DocInfoSchemaItem', '''\
文档信息结构中单个字段的定义。

Args:
    key (str): 字段名
    desc (str): 字段含义描述
    type (str): 字段的数据类型
''')

add_english_doc('rag.doc_to_db.DocInfoSchemaItem', '''\
Definition of a single field in the document information schema.

Args:
    key (str): The name of the field.
    desc (str): The description of the field's meaning.
    type (str): The data type of the field.
''')

add_chinese_doc('rag.doc_to_db.DocGenreAnalyser', '''\
用于分析文档所属的类别，例如合同、简历、发票等。通过读取文档内容，并结合大模型判断其类型。

Args:
    maximum_doc_num (int): 最多分析的文档数量，默认是 3。
''')

add_english_doc('rag.doc_to_db.DocGenreAnalyser', '''\
Used to analyze the genre/type of documents, such as contracts, resumes, invoices, etc. It reads the document content and uses a language model to classify its type.

Args:
    maximum_doc_num (int): Maximum number of documents to analyze, default is 3.
''')

add_example('rag.doc_to_db.DocGenreAnalyser', '''\
>>> import lazyllm
>>> from lazyllm.components.doc_info_extractor import DocGenreAnalyser
>>> from lazyllm import OnlineChatModule
>>> m = OnlineChatModule(source="openai")
>>> analyser = DocGenreAnalyser()
>>> genre = analyser.analyse_doc_genre(m, "path/to/document.txt")
>>> print(genre)
contract
''')

add_chinese_doc('rag.doc_to_db.DocInfoSchemaAnalyser', '''\
用于从文档中抽取出关键信息字段的结构，如字段名、描述、字段类型。可用于构建信息提取模板。

Args:
    maximum_doc_num (int): 用于生成schema的最大文档数量，默认是 3。
''')

add_english_doc('rag.doc_to_db.DocInfoSchemaAnalyser', '''\
Used to extract key-value schema from documents, such as field names, descriptions, and data types. Useful for building structured information extraction templates.

Args:
    maximum_doc_num (int): Maximum number of documents to be used for generating schema, default is 3.
''')

add_example('rag.doc_to_db.DocInfoSchemaAnalyser', '''\
>>> from lazyllm.components.doc_info_extractor import DocInfoSchemaAnalyser
>>> from lazyllm import OnlineChatModule
>>> analyser = DocInfoSchemaAnalyser()
>>> m = OnlineChatModule(source="openai")
>>> schema = analyser.analyse_info_schema(m, "contract", ["doc1.txt", "doc2.txt"])
>>> print(schema)
[{'key': 'party_a', 'desc': 'The first party', 'type': 'str'}, ...]
''')

add_chinese_doc('rag.doc_to_db.DocInfoExtractor', '''\
根据给定的字段结构（schema）从文档中抽取具体的关键信息值，返回格式为 key-value 字典。

Args:
    无
''')

add_english_doc('rag.doc_to_db.DocInfoExtractor', '''\
Extracts specific values for key fields from a document according to a provided schema. Returns a dictionary of key-value pairs.

Args:
    None
''')

add_example('rag.doc_to_db.DocInfoExtractor', '''\
>>> from lazyllm.components.doc_info_extractor import DocInfoExtractor
>>> from lazyllm import OnlineChatModule
>>> extractor = DocInfoExtractor()
>>> m = OnlineChatModule(source="openai")
>>> schema = [{"key": "party_a", "desc": "Party A name", "type": "str"}]
>>> info = extractor.extract_doc_info(m, "contract.txt", schema)
>>> print(info)
{'party_a': 'ABC Corp'}
''')

add_chinese_doc('rag.doc_to_db.DocInfoExtractor.extract_doc_info', '''\
根据提供的字段结构（schema）从指定文档中抽取具体的关键信息值。

该方法使用大语言模型分析文档内容，根据预定义的字段结构提取相应的信息值，返回格式为 key-value 字典。

Args:
    llm (Union[OnlineChatModule, TrainableModule]): 用于文档信息抽取的大语言模型。
    doc_path (str): 要分析的文档路径。
    info_schema (DocInfoSchema): 字段结构定义，包含需要提取的字段信息。
    extra_desc (str, optional): 额外的描述信息，用于指导信息抽取。默认为空字符串。

Returns:
    dict: 提取出的关键信息字典，键为字段名，值为对应的信息值。
''')

add_english_doc('rag.doc_to_db.DocInfoExtractor.extract_doc_info', '''\
Extracts specific key information values from a document according to a provided schema.

This method uses a large language model to analyze document content and extract corresponding information values based on predefined field structure, returning a key-value dictionary.

Args:
    llm (Union[OnlineChatModule, TrainableModule]): The large language model used for document information extraction.
    doc_path (str): Path to the document to be analyzed.
    info_schema (DocInfoSchema): Field structure definition containing the information to be extracted.
    extra_desc (str, optional): Additional description information to guide the extraction process. Defaults to empty string.

Returns:
    dict: Extracted key information dictionary with field names as keys and corresponding information values as values.
''')

add_chinese_doc('http_request.http_executor_response.HttpExecutorResponse.get_content_type', '''\
获取HTTP响应的内容类型。

从响应头中提取 'content-type' 字段的值，用于判断响应内容的类型。

Returns:
    str: 响应的内容类型，如果未找到则返回空字符串。
''')

add_english_doc('http_request.http_executor_response.HttpExecutorResponse.get_content_type', '''\
Get the content type of the HTTP response.

Extracts the 'content-type' field value from the response headers to determine the type of response content.

Returns:
    str: The content type of the response, or empty string if not found.
''')

add_example('http_request.http_executor_response.HttpExecutorResponse.get_content_type', '''\
>>> from lazyllm.tools.http_request.http_executor_response import HttpExecutorResponse
>>> import httpx
>>> response = httpx.Response(200, headers={'content-type': 'application/json'})
>>> http_response = HttpExecutorResponse(response)
>>> content_type = http_response.get_content_type()
>>> print(content_type)
... 'application/json'
''')

add_chinese_doc('http_request.http_executor_response.HttpExecutorResponse.extract_file', '''\
从HTTP响应中提取文件内容。

如果响应内容类型是文件相关类型（如图片、音频、视频），则提取文件的内容类型和二进制数据。

Returns:
    tuple[str, bytes]: 包含内容类型和文件二进制数据的元组。如果不是文件类型，则返回空字符串和空字节。
''')

add_english_doc('http_request.http_executor_response.HttpExecutorResponse.extract_file', '''\
Extract file content from HTTP response.

If the response content type is file-related (such as image, audio, video), extracts the content type and binary data of the file.

Returns:
    tuple[str, bytes]: A tuple containing the content type and binary data of the file. If not a file type, returns empty string and empty bytes.
''')

add_example('http_request.http_executor_response.HttpExecutorResponse.extract_file', '''\
>>> from lazyllm.tools.http_request.http_executor_response import HttpExecutorResponse
>>> import httpx
>>> # 模拟图片响应
>>> response = httpx.Response(200, headers={'content-type': 'image/jpeg'}, content=b'fake_image_data')
>>> http_response = HttpExecutorResponse(response)
>>> content_type, file_data = http_response.extract_file()
>>> print(content_type)
... 'image/jpeg'
>>> print(len(file_data))
... 15
>>> # 模拟JSON响应
>>> response = httpx.Response(200, headers={'content-type': 'application/json'}, content=b'{"key": "value"}')
>>> http_response = HttpExecutorResponse(response)
>>> content_type, file_data = http_response.extract_file()
>>> print(content_type)
... ''
>>> print(file_data)
... b''
''')

add_chinese_doc('rag.doc_to_db.DocToDbProcessor', '''\
用于将文档信息抽取并导出到数据库中。

该类通过分析文档主题、抽取字段结构、从文档中提取关键信息，并将其保存至数据库表中。

Args:
    sql_manager (SqlManager): 数据库管理模块。
    doc_table_name (str): 存储文档字段的数据库表名，默认为`lazyllm_doc_elements`。

Note:
    - 如果表已存在，会自动检测并避免重复创建。
    - 如果你希望重置字段结构，使用 `reset_doc_info_schema` 方法。
''')

add_english_doc('rag.doc_to_db.DocToDbProcessor', '''\
Used to extract information from documents and export it to a database.

This class analyzes document topics, extracts schema structure, pulls out key information, and saves it into a database table.

Args:
    sql_manager (SqlManager): The SQL management module.
    doc_table_name (str): The table name to store document fields. Default is ``lazyllm_doc_elements``.

Note:
    - If the table already exists, it checks and avoids redundant creation.
    - Use `reset_doc_info_schema` to reset the schema if necessary.
''')

add_chinese_doc('rag.doc_to_db.DocToDbProcessor.extract_info_from_docs', '''\
从文档中提取结构化数据库信息。

该函数使用嵌入和检索技术，在提供的文档中获取数据库相关的文本片段，用于后续模式生成。

Args:
    docs (list[DocNode]): 输入文档列表。
    num_nodes (int): 要提取的片段数量，默认为10。

Returns:
    list[DocNode]: 提取出的相关文档片段。
''')

add_english_doc('rag.doc_to_db.DocToDbProcessor.extract_info_from_docs', '''\
Extract structured database-related information from documents.

This function uses embedding and retrieval techniques to identify relevant text fragments in the provided documents for schema generation.

Args:
    docs (list[DocNode]): List of input documents.
    num_nodes (int): Number of text fragments to retrieve. Default is 10.

Returns:
    list[DocNode]: The relevant extracted document nodes.
''')

add_chinese_doc('rag.doc_to_db.DocToDbProcessor.analyze_info_schema_by_llm', '''\
使用大语言模型从文档节点中推断数据库信息结构。

Args:
    nodes (list[DocNode]): 文档节点列表。

Returns:
    dict: 结构化信息模式，包含表名、字段、关系等信息。
''')

add_english_doc('rag.doc_to_db.DocToDbProcessor.analyze_info_schema_by_llm', '''\
Infer structured database information using a large language model from document nodes.

Args:
    nodes (list[DocNode]): List of document nodes.

Returns:
    dict: The inferred database schema, including table names, fields, and relationships.
''')


add_chinese_doc('rag.doc_to_db.extract_db_schema_from_files', '''\
给定文档路径和LLM模型，提取文档结构信息。

Args:
    file_paths (List[str]): 要分析的文档路径。
    llm (Union[OnlineChatModule, TrainableModule]): 支持聊天的模型模块。

Returns:
    DocInfoSchema: 提取出的字段结构描述。
''')

add_english_doc('rag.doc_to_db.extract_db_schema_from_files', '''\
Extract the schema information from documents using a given LLM.

Args:
    file_paths (List[str]): Paths of the documents to analyze.
    llm (Union[OnlineChatModule, TrainableModule]): A chat-supported LLM module.

Returns:
    DocInfoSchema: The extracted field structure schema.
''')

add_example('rag.doc_to_db.extract_db_schema_from_files', '''\
>>> import lazyllm
>>> from lazyllm.components.document_to_db import extract_db_schema_from_files
>>> llm = lazyllm.OnlineChatModule()
>>> file_paths = ["doc1.pdf", "doc2.pdf"]
>>> schema = extract_db_schema_from_files(file_paths, llm)
>>> print(schema)
''')

add_chinese_doc('rag.readers.DocxReader', """\
docx格式文件解析器，从 `.docx` 文件中读取文本内容并封装为文档节点（DocNode）列表。

Args:
    file (Path): `.docx` 文件路径。
    fs (Optional[AbstractFileSystem]): 可选的文件系统对象，支持自定义读取方式。

Returns:
    List[DocNode]: 包含文档中所有文本内容的节点列表。
""")

add_english_doc('rag.readers.DocxReader', """\
A docx format file parser, reading text content from a `.docx` file and return a list of `DocNode` objects.

Args:
    file (Path): Path to the `.docx` file.
    fs (Optional[AbstractFileSystem]): Optional file system object for custom reading.

Returns:
    List[DocNode]: A list containing the extracted text content as `DocNode` instances.
""")

add_chinese_doc('rag.readers.EpubReader', """\
用于读取 `.epub` 格式电子书的文件读取器。

继承自 `LazyLLMReaderBase`，只需实现 `_load_data` 方法，即可通过 `Document` 组件自动加载 `.epub` 文件中的内容。

注意：当前版本不支持通过 fsspec 文件系统（如远程路径）加载 epub 文件，若提供 `fs` 参数，将回退到本地文件读取。

Returns:
    List[DocNode]: 所有章节内容合并后的文本节点列表。
""")

add_english_doc('rag.readers.EpubReader', """\
A file reader for `.epub` format eBooks.

Inherits from `LazyLLMReaderBase`, and only needs to implement `_load_data`. The `Document` module can automatically use this class to load `.epub` files.

Note: Reading from fsspec file systems (e.g., remote paths) is not supported in this version. If `fs` is specified, it will fall back to reading from the local file system.

Returns:
    List[DocNode]: A single node containing all merged chapter content from the EPUB file.
""")

add_chinese_doc('rag.readers.HWPReader', '''\
HWP文件解析器，支持从本地文件系统读取 HWP 文件。它会从文档中提取正文部分的文本内容，返回 DocNode 列表。

HWP 是一种专有的二进制格式，主要在韩国使用。由于格式封闭，因此只能解析部分内容（如文本段落），但对常规文本提取已经足够使用。

Args:
    return_trace (bool): 是否启用 trace 日志记录，默认为 ``True``。
''')

add_english_doc('rag.readers.HWPReader', '''
A HWP format file parser. It supports loading from the local filesystem. It extracts body text from the `.hwp` file and returns it as a list of DocNode objects.

HWP is a proprietary binary document format used primarily in Korea. This reader focuses on extracting the plain text from the body sections of the document.

Args:
    return_trace (bool): Whether to enable trace logging. Defaults to ``True``.
''')

add_chinese_doc('rag.readers.ImageReader', '''\
用于从图片文件中读取内容的模块。支持保留图片、解析图片中的文本（基于OCR或预训练视觉模型），并返回文本和图片路径的节点列表。

Args:
    parser_config (Optional[Dict]): 解析器配置，包含模型和处理器，默认为 None。当设置 parse_text=True 且 parser_config=None 时，会自动根据 text_type 加载相应模型。
    keep_image (bool): 是否保留图片的 base64 编码，默认为 False。
    parse_text (bool): 是否解析图片中的文本，默认为 False。
    text_type (str): 解析文本的类型，支持 ``text``（默认）和 ``plain_text``。当为 ``plain_text`` 时，使用 pytesseract 进行OCR；否则使用预训练视觉编码解码模型。
    pytesseract_model_kwargs (Optional[Dict]): 传递给 pytesseract OCR 的可选参数，默认为空字典。
    return_trace (bool): 是否记录处理过程的 trace，默认为 True。
''')

add_english_doc('rag.readers.ImageReader', '''\
Module for reading content from image files. Supports keeping the image as base64, parsing text from images using OCR or pretrained vision models, and returns a list of nodes with text and image path.

Args:
    parser_config (Optional[Dict]): Parser configuration containing the model and processor. Defaults to None. When parse_text=True and parser_config is None, relevant models will be auto-loaded based on text_type.
    keep_image (bool): Whether to keep the image as base64 string. Default is False.
    parse_text (bool): Whether to parse text from the image. Default is False.
    text_type (str): Type of text parsing. Supports ``text`` (default) and ``plain_text``. If ``plain_text``, pytesseract OCR is used; otherwise a pretrained vision encoder-decoder model is used.
    pytesseract_model_kwargs (Optional[Dict]): Optional arguments passed to pytesseract OCR. Defaults to empty dict.
    return_trace (bool): Whether to record the processing trace. Default is True.
''')

add_chinese_doc('rag.readers.IPYNBReader', '''\
用于读取和解析 Jupyter Notebook (.ipynb) 文件的模块。将 notebook 转换成脚本文本后，按代码单元划分为多个文档节点，或合并为单一文本节点。

Args:
    parser_config (Optional[Dict]): 预留的解析器配置参数，当前未使用，默认为 None。
    concatenate (bool): 是否将所有代码单元合并成一个整体文本节点，默认为 False，即分割为多个节点。
    return_trace (bool): 是否记录处理过程的 trace，默认为 True。
''')

add_english_doc('rag.readers.IPYNBReader', '''\
Module for reading and parsing Jupyter Notebook (.ipynb) files. Converts the notebook to script text, then splits it by code cells into multiple document nodes or concatenates into a single text node.

Args:
    parser_config (Optional[Dict]): Reserved parser configuration parameter, currently unused. Defaults to None.
    concatenate (bool): Whether to concatenate all code cells into one text node. Defaults to False (split into multiple nodes).
    return_trace (bool): Whether to record processing trace. Default is True.
''')

add_chinese_doc('rag.readers.MagicPDFReader', '''\
用于通过 MagicPDF 服务解析 PDF 文件内容的模块。支持上传文件或通过 URL 方式调用解析接口，解析结果经过回调函数处理成文档节点列表。

Args:
    magic_url (str): MagicPDF 服务的接口 URL。
    callback (Optional[Callable[[List[dict], Path, dict], List[DocNode]]]): 解析结果回调函数，接收解析元素列表、文件路径及额外信息，返回文档节点列表。默认将所有文本合并为一个节点。
    upload_mode (bool): 是否采用文件上传模式调用接口，默认为 False，即通过 JSON 请求文件路径。
''')

add_english_doc('rag.readers.MagicPDFReader', '''\
Module to parse PDF content via the MagicPDF service. Supports file upload or URL-based parsing, with a callback to process the parsed elements into document nodes.

Args:
    magic_url (str): The MagicPDF service API URL.
    callback (Optional[Callable[[List[dict], Path, dict], List[DocNode]]]): A callback function that takes parsed element list, file path, and extra info, returns a list of DocNode. Defaults to merging all text into a single node.
    upload_mode (bool): Whether to use file upload mode for the API call. Default is False, meaning JSON request with file path.
''')

add_chinese_doc('rag.readers.MarkdownReader', '''\
用于读取和解析 Markdown 文件的模块。支持去除超链接和图片，按标题和内容将 Markdown 划分成若干文本段落节点。

Args:
    remove_hyperlinks (bool): 是否移除超链接，默认 True。
    remove_images (bool): 是否移除图片标记，默认 True。
    return_trace (bool): 是否记录处理过程的 trace，默认为 True。
''')

add_english_doc('rag.readers.MarkdownReader', '''\
Module for reading and parsing Markdown files. Supports removing hyperlinks and images, and splits Markdown into text segments by headers, returning document nodes.

Args:
    remove_hyperlinks (bool): Whether to remove hyperlinks, default is True.
    remove_images (bool): Whether to remove image tags, default is True.
    return_trace (bool): Whether to record processing trace, default is True.
''')

add_chinese_doc('rag.readers.MarkdownReader.remove_images', '''\
移除内容中形如 ![[...]] 的自定义图片标签。

Args:
    content (str): 输入的 markdown 内容。

Returns:
    str: 移除图片标签后的内容。
''')

add_english_doc('rag.readers.MarkdownReader.remove_images', '''\
Remove custom image tags of the form ![[...]] from the content.

Args:
    content (str): Input markdown content.

Returns:
    str: Content with image tags removed.
''')

add_chinese_doc('rag.readers.MarkdownReader.remove_hyperlinks', '''\
移除 Markdown 超链接，将 [文本](链接) 转换为纯文本。

Args:
    content (str): 输入的 markdown 内容。

Returns:
    str: 移除超链接后的内容，仅保留链接文本。
''')

add_english_doc('rag.readers.MarkdownReader.remove_hyperlinks', '''\
Remove markdown hyperlinks, converting [text](url) to just text.

Args:
    content (str): Input markdown content.

Returns:
    str: Content with hyperlinks removed, only link text retained.
''')

add_chinese_doc('rag.readers.MboxReader', '''\
用于解析 Mbox 邮件存档文件的模块。读取邮件内容并格式化为文本，支持限制最大邮件数和自定义消息格式。

Args:
    max_count (int): 最大读取的邮件数量，默认 0 表示读取全部邮件。
    message_format (str): 邮件文本格式模板，支持使用 ``{_date}``、``{_from}``、``{_to}``、``{_subject}`` 和 ``{_content}`` 占位符。
    return_trace (bool): 是否记录处理过程的 trace，默认为 True。
''')

add_english_doc('rag.readers.MboxReader', '''\
Module to parse Mbox email archive files. Reads email messages and formats them into text. Supports limiting the maximum number of messages and custom message formatting.

Args:
    max_count (int): Maximum number of emails to read. Default 0 means read all.
    message_format (str): Template string for formatting each message, supports placeholders ``{_date}``, ``{_from}``, ``{_to}``, ``{_subject}``, and ``{_content}``.
    return_trace (bool): Whether to record processing trace. Default is True.
''')


add_english_doc('rag.store.ChromadbStore', '''
Inherits from the abstract base class StoreBase. This class is mainly used to store and manage document nodes (DocNode), supporting operations such as node addition, deletion, modification, query, index management, and persistent storage.
Args:
    group_embed_keys (Dict[str, Set[str]]): Specifies the embedding fields associated with each document group.
    embed (Dict[str, Callable]): A dictionary of embedding generation functions, supporting multiple embedding sources.
    embed_dims (Dict[str, int]): The embedding dimensions corresponding to each embedding type.
    dir (str): Path to the chromadb persistent storage directory.
    kwargs (Dict): Additional optional parameters passed to the parent class or internal components.
''')


add_chinese_doc('rag.store.ChromadbStore', '''
继承自 StoreBase 抽象基类。它主要用于存储和管理文档节点(DocNode)，支持节点增删改查、索引管理和持久化存储。
Args:
     group_embed_keys (Dict[str, Set[str]]): 指定每个文档分组所对应的嵌入字段。
    embed (Dict[str, Callable]): 嵌入生成函数或其映射，支持多嵌入源。
    embed_dims (Dict[str, int]): 每种嵌入类型对应的维度。
    dir (str): chromadb 数据库存储路径。
    kwargs (Dict): 其他可选参数，传递给父类或内部组件。
''')

add_example('rag.store.ChromadbStore', '''
>>> from lazyllm.tools.rag.chroma_store import ChromadbStore
>>> from typing import Dict, List
>>> import numpy as np
>>> store = ChromadbStore(
...     group_embed_keys={"articles": {"title_embed", "content_embed"}},
...     embed={
...         "title_embed": lambda x: np.random.rand(128).tolist(),
...         "content_embed": lambda x: np.random.rand(256).tolist()
...     },
...     embed_dims={"title_embed": 128, "content_embed": 256},
...     dir="./chroma_data"
... )
>>> store.update_nodes([node1, node2])
>>> results = store.query(query_text="文档内容", group_name="articles", top_k=2)
>>> for node in results:
...     print(f"找到文档: {node._content[:20]}...")
>>> store.remove_nodes(doc_ids=["doc1"])
''')

add_english_doc('rag.store.ChromadbStore.update_nodes', '''
Update a group of DocNode objects.
Args:
    nodes (DocNode): The list of DocNode objects to be updated.
''')


add_chinese_doc('rag.store.ChromadbStore.update_nodes', '''
更新一组 DocNode 节点。
Args:
    nodes(DocNode): 需要更新的 DocNode 列表。
''')


add_english_doc('rag.store.ChromadbStore.remove_nodes', '''
Delete nodes based on specified conditions.
Args:
    doc_ids (str): Delete by document ID.
    group_name (str): Specify the group name for deletion.
    uids (str): Delete by unique node ID.
''')


add_chinese_doc('rag.store.ChromadbStore.remove_nodes', '''
删除指定条件的节点。
Args:
    doc_ids(str): 按文档 ID 删除。
    group_name(str): 限定删除的组名。
    uids(str): 按节点唯一 ID 删除。
''')


add_english_doc('rag.store.ChromadbStore.update_doc_meta', '''
Update the metadata of a document.
Args:
    doc_id (str): The ID of the document to be updated.
    metadata (dict): The new metadata (key-value pairs).
''')


add_chinese_doc('rag.store.ChromadbStore.update_doc_meta', '''
更新文档的元数据。。
Args:
    doc_id(str):需要更新的文档 ID。
    metadata(dict):新的元数据（键值对）。
''')


add_english_doc('rag.store.ChromadbStore.get_nodes', '''
Query nodes based on specified conditions.
Args:
    group_name (str): The name of the group to which the nodes belong.
    uids (List[str]): A list of unique node IDs.
    doc_ids (Set[str]): A set of document IDs.
    **kwargs: Additional optional parameters.
''')


add_chinese_doc('rag.store.ChromadbStore.get_nodes', '''
根据条件查询节点。
Args:
    group_name(str]):节点所属的组名。
    uids(List[str]):节点唯一 ID 列表。
    doc_ids	(Set[str])：文档 ID 集合。
    **kwargs:其他扩展参数。
''')


add_english_doc('rag.store.ChromadbStore.activate_group', '''
Activate the specified group.
Args:
    group_names([str, List[str]]): Activate by group name.
''')


add_chinese_doc('rag.store.ChromadbStore.activate_group', '''
激活指定的组。
Args:
    group_names([str, List[str]])：按组名激活。
''')

add_english_doc('rag.store.ChromadbStore.activated_groups', '''
Activate groups. Return the list of currently activated group names.
''')


add_chinese_doc('rag.store.ChromadbStore.activated_groups', '''
激活组，返回当前激活的组名列表。
''')
add_english_doc('rag.store.ChromadbStore.query', '''
Execute a query using the default index.
Args:
    args: Query parameters.
    kwargs: Additional optional parameters.
''')


add_chinese_doc('rag.store.ChromadbStore.query', '''
通过默认索引执行查询。
Args:
    args：查询参数。
    kwargs：其他扩展参数。
''')

add_english_doc('rag.store.ChromadbStore.is_group_active', '''
Check whether the specified group is active.
Args:
    name (str): The name of the group.
''')

add_chinese_doc('rag.store.ChromadbStore.is_group_active', '''
检查指定组是否激活。
Args:
    name(str)：组名。
''')


add_english_doc('rag.store.ChromadbStore.all_groups', '''
Return the list of all group names.
''')


add_chinese_doc('rag.store.ChromadbStore.all_groups', '''
返回所有组名列表。
''')

add_english_doc('rag.store.ChromadbStore.register_index', '''
Register a custom index.
Args:
    type (str): The name of the index type.
    index (IndexBase): An object implementing the IndexBase interface.
''')


add_chinese_doc('rag.store.ChromadbStore.register_index', '''
注册自定义索引。
Args:
    type(str):索引类型名称。
    index(IndexBase):实现 IndexBase 的对象。
''')


add_english_doc('rag.store.ChromadbStore.get_index', '''
Get the index of the specified type.
Args:
    type (str): The type of the index.
''')


add_chinese_doc('rag.store.ChromadbStore.get_index', '''
获取指定类型的索引。
Args:
    type(str):索引类型
''')


add_english_doc('rag.store.ChromadbStore.clear_cache', '''
Clear the ChromaDB collections and memory cache for specified groups or all groups.
Args:
    group_names (List[str]): List of group names. If None, clear all groups.
''')


add_chinese_doc('rag.store.ChromadbStore.clear_cache', '''
清除指定组或所有组的 ChromaDB 集合和内存缓存。
Args:
    group_names(List[str])：组名列表，为 None 时清除所有组。
''')





add_english_doc('rag.store.MilvusStore', '''
Inherits from the StoreBase abstract base class. Implements a vector database based on Milvus. Its functionality is similar to ChromadbStore, used for storing, managing, indexing, and querying embedded document nodes (DocNode).
Args:
    group_embed_keys (Dict[str, Set[str]]): Specifies the embedding fields for each group.
    embed (Dict[str, Callable]): Embedding functions for each field.
    embed_dims (Dict[str, int]): Vector dimensions for each embedding field.
    embed_datatypes (Dict[str, DataType]): Vector types for each embedding field (must comply with Milvus types).
    global_metadata_desc (Dict[str, GlobalMetadataDesc]): Description of global metadata fields, used to configure other non-vector fields in Milvus.
    url (str): Milvus connection address, supporting local or remote connections.
    index_kwargs (Union[Dict, List]): Optional index parameters for creating Milvus vector indexes, such as IVF, HNSW parameters.
    db_name (str): Optional, defaults to "lazyllm". Represents the database name in Milvus.
''')


add_chinese_doc('rag.store.MilvusStore', '''
继承自 StoreBase 抽象基类。基于 Milvus 向量数据库实现。其功能和 ChromadbStore 类似, 用于存储、管理、索引和查询嵌入向量化后的文档节点(DocNode)。
Args:
    group_embed_keys (Dict[str, Set[str]]): 指定每个group所对应的嵌入字段。
    embed (Dict[str, Callable]): 每种字段对应的 embedding 函数.
    embed_dims (Dict[str, int]): 每个嵌入字段的向量维度。
    embed_datatypes(Dict[str, DataType]): 每个嵌入字段的向量类型（需符合 Milvus 类型）。
    global_metadata_descDict([str, GlobalMetadataDesc])：全局元数据字段的说明，用于配置 Milvus 中的其他非向量字段。
    url(str):Milvus 的连接地址，支持本地或远程。
    index_kwargs:([Union[Dict, List]]):可选的索引参数，用于创建 Milvus 的向量索引，例如 IVF、HNSW 参数。
    db_name(str):可选，默认 "lazyllm"。表示 Milvus 中的数据库名。
''')

add_example('rag.store.MilvusStore', '''
>>> from lazyllm.tools.rag.milvus_store import MilvusStore
>>> from typing import Dict, List
>>> import numpy as np
>>> store = MilvusStore(
...     group_embed_keys={
...         "articles": {"text"},
...         "faqs": {"question"}
...     },
...     embed={
...         "text": lambda x: np.random.rand(128).tolist(),
...         "question": lambda x: np.random.rand(128).tolist()
...     },
...     embed_dims={"text": 128, "question": 128},
...     embed_datatypes={"text": DataType.FLOAT_VECTOR, "question": DataType.FLOAT_VECTOR},
...     global_metadata_desc=None,
...     uri="http://localhost:19530",
...     index_kwargs={"metric_type": "L2", "index_type": "IVF_FLAT", "params": {"nlist": 128}},
...     db_name="test_db"
... )
>>> store.update_nodes([node1, node2])
>>> results = store.query(query_text="文档内容", group_name="articles", top_k=2)
>>> for node in results:
...     print(f"找到文档: {node._content[:20]}...")
>>> store.remove_nodes(doc_ids=["doc1"])
''')

add_english_doc('rag.store.MilvusStore.update_nodes', '''
Update or insert nodes into Milvus collections and memory store.
Args:
    nodes (List[DocNode]): List of document nodes to update.
''')

add_chinese_doc('rag.store.MilvusStore.update_nodes', '''
更新或插入节点到 Milvus 集合和内存存储中。
Args:
    nodes (List[DocNode]): 需要更新的文档节点列表。
''')

add_english_doc('rag.store.MilvusStore.update_doc_meta', '''
Update metadata for a document and sync to all related nodes.
Args:
    doc_id (str): Target document ID.
    metadata (dict): New metadata key-value pairs.
''')

add_chinese_doc('rag.store.MilvusStore.update_doc_meta', '''
更新文档元数据并同步到所有关联节点。
Args:
    doc_id (str): 目标文档ID。
    metadata (dict): 新的元数据键值对。
''')

add_english_doc('rag.store.MilvusStore.remove_nodes', '''
Remove nodes by document IDs, group name, or node UIDs.
Args:
    doc_ids (Optional[List[str]]): Document IDs filter.
    group_name (Optional[str]): Group name filter.
    uids (Optional[List[str]]): Node UIDs filter.
''')

add_chinese_doc('rag.store.MilvusStore.remove_nodes', '''
通过文档ID、组名或节点UID删除节点。
Args:
    doc_ids (Optional[List[str]]): 文档ID过滤条件。
    group_name (Optional[str]): 组名过滤条件。
    uids (Optional[List[str]]): 节点UID过滤条件。
''')
add_english_doc('rag.store.MilvusStore.get_nodes', '''
Query nodes with flexible filtering options.
Args:
    group_name (Optional[str]): Group name filter.
    uids (Optional[List[str]]): Node UIDs filter.
    doc_ids (Optional[Set[str]]): Document IDs filter.
    **kwargs: Additional query parameters.
Returns:
    List[DocNode]: Matched document nodes.
''')

add_chinese_doc('rag.store.MilvusStore.get_nodes', '''
通过多条件查询节点。
Args:
    group_name (Optional[str]): 组名过滤条件。
    uids (Optional[List[str]]): 节点UID过滤条件。
    doc_ids (Optional[Set[str]]): 文档ID过滤条件。
    **kwargs: 其他查询参数。
Returns:
    List[DocNode]: 匹配的文档节点列表。
''')

add_english_doc('rag.store.MilvusStore.query', '''
Semantic search with vector similarity.
Args:
    query (str): Query text.
    group_name (str): Target group name.
    similarity_cut_off (Optional[Union[float, Dict[str, float]]]): Similarity threshold.
    topk (int): Number of results to return.
    embed_keys (List[str]): Embedding keys for search.
    filters (Optional[Dict]): Metadata filters.
Returns:
    List[DocNode]: Nodes with similarity scores.
''')

add_chinese_doc('rag.store.MilvusStore.query', '''
基于向量相似度的语义搜索。
Args:
    query (str): 查询文本。
    group_name (str): 目标组名。
    similarity_cut_off (Optional[Union[float, Dict[str, float]]): 相似度阈值。
    topk (int): 返回结果数量。
    embed_keys (List[str]): 用于搜索的嵌入键。
    filters (Optional[Dict]): 元数据过滤条件。
Returns:
    List[DocNode]: 带相似度分数的节点列表。
''')

add_english_doc('rag.store.MilvusStore.activate_group', '''
Activate one or multiple groups for operations.
Args:
    group_names (Union[str, List[str]]): Group name(s) to activate.
''')

add_chinese_doc('rag.store.MilvusStore.activate_group', '''
激活一个或多个组用于后续操作。
Args:
    group_names (Union[str, List[str]]): 要激活的组名（单个或列表）。
''')

add_english_doc('rag.store.MilvusStore.get_index', '''
Get index instance by type.
Args:
    type (Optional[str]): Index type name, defaults to "default".
''')

add_chinese_doc('rag.store.MilvusStore.get_index', '''
获取指定类型的索引实例。
Args:
    type (Optional[str]): 索引类型名称，默认为"default"。
''')

add_english_doc('rag.store.MilvusStore.register_index', '''
Register custom index type.
Args:
    type (str): Index type name.
    index (IndexBase): Custom index instance.
''')

add_chinese_doc('rag.store.MilvusStore.register_index', '''
注册自定义索引类型。
Args:
    type (str): 索引类型名称。
    index (IndexBase): 自定义索引实例。
''')

add_english_doc('rag.store.MilvusStore.activated_groups', '''
Get names of all activated groups.
Returns:
    List[str]: Active group names.
''')

add_chinese_doc('rag.store.MilvusStore.activated_groups', '''
获取所有已激活的组名。
Returns:
    List[str]: 活跃组名列表。
''')

add_english_doc('rag.store.MilvusStore.is_group_active', '''
Check if a group is activated.
Args:
    name (str): Group name to check.
''')

add_chinese_doc('rag.store.MilvusStore.is_group_active', '''
检查指定组是否激活。
Args:
    name (str): 要检查的组名。
''')

# ---------------------------------------------------------------------------- #

# rag/rerank.py

add_english_doc('Reranker', '''\
Initializes a Rerank module for postprocessing and reranking of nodes (documents).
This constructor initializes a Reranker module that configures a reranking process based on a specified reranking type. It allows for the dynamic selection and instantiation of reranking kernels (algorithms) based on the type and provided keyword arguments.

Args:
    name: The type of reranker used for the postprocessing and reranking process. Defaults to 'ModuleReranker'.
    target (str): **Deprecated** parameter, only used to notify users.
    output_format: Specifies the output format. Defaults to None. Optional values include 'content' and 'dict'. 
        - 'content' means the output is in string format.
        - 'dict' means the output is a dictionary.
    join: Determines whether to join the top-k output nodes.
        - When `output_format` is 'content':
            - If set to True, returns a single long string.
            - If set to False, returns a list of strings, each representing one node’s content.
        - When `output_format` is 'dict':
            - Joining is not supported; `join` defaults to False.
            - Returns a dictionary with three keys: 'content', 'embedding', and 'metadata'.
    kwargs: Additional keyword arguments passed to the reranker upon instantiation.
**Detailed explanation of reranker types**

- Reranker: Instantiates a `SentenceTransformerRerank` reranker with a list of document nodes and a query.\n
- KeywordFilter: This registered reranking function instantiates a KeywordNodePostprocessor with specified required and excluded keywords. It filters nodes based on the presence or absence of these keywords.
''')

add_chinese_doc('Reranker', '''\
用于创建节点（文档）后处理和重排序的模块。

Args:
    name: 用于后处理和重排序过程的排序器类型。默认为 'ModuleReranker'。
    target(str):已废弃参数，仅用于提示用户。
    output_format: 代表输出格式，默认为None，可选值有 'content' 和 'dict'，其中 content 对应输出格式为字符串，dict 对应字典。
    join: 是否联合输出的 k 个节点，当输出格式为 content 时，如果设置该值为 True，则输出一个长字符串，如果设置为 False 则输出一个字符串列表，其中每个字符串对应每个节点的文本内容。当输出格式是 dict 时，不能联合输出，此时join默认为False,，将输出一个字典，包括'content、'embedding'、'metadata'三个key。
    kwargs: 传递给重新排序器实例化的其他关键字参数。

详细解释排序器类型

  - Reranker: 实例化一个具有待排序的文档节点node列表和 query的 SentenceTransformerRerank 重排序器。
  - KeywordFilter: 实例化一个具有指定必需和排除关键字的 KeywordNodePostprocessor。它根据这些关键字的存在或缺失来过滤节点。
''')

add_example('Reranker', '''
>>> import lazyllm
>>> from lazyllm.tools import Document, Reranker, Retriever, DocNode
>>> m = lazyllm.OnlineEmbeddingModule()
>>> documents = Document(dataset_path='/path/to/user/data', embed=m, manager=False)
>>> retriever = Retriever(documents, group_name='CoarseChunk', similarity='bm25', similarity_cut_off=0.01, topk=6)
>>> reranker = Reranker(DocNode(text=user_data),query="user query")
>>> ppl = lazyllm.ActionModule(retriever, reranker)
>>> ppl.start()
>>> print(ppl("user query"))
''')

add_english_doc('Reranker.register_reranker', '''\
A class decorator factory method that provides a flexible mechanism for registering custom reranking algorithms to the `Reranker` class.
Args:
    func (Optional[Callable]): The reranking function or class to register. This can be omitted when using decorator syntax (@).
    batch (bool): Whether to process nodes in batches. Defaults to False, meaning nodes are processed individually.
''')


add_chinese_doc('Reranker.register_reranker', '''\
是一个类装饰器工厂方法，它的核心作用是为 Reranker 类提供灵活的排序算法注册机制
Args:
    func (Optional[Callable]):  要注册的排序函数或排序器类。当使用装饰器语法(@)时可省略。
    batch (bool):是否批量处理节点。默认为False，表示逐节点处理。
''')

add_example('Reranker.register_reranker', '''
@Reranker.register_reranker
def my_reranker(node: DocNode, **kwargs):
    return node.score * 0.8  # 自定义分数计算
''')

# ---------------------------------------------------------------------------- #

# rag/retriever.py

add_english_doc('Retriever', '''
Create a retrieval module for document querying and retrieval. This constructor initializes a retrieval module that configures the document retrieval process based on the specified similarity metric.

Args:
    doc: An instance of the document module. The document module can be a single instance or a list of instances. If it is a single instance, it means searching for a single Document, and if it is a list of instances, it means searching for multiple Documents.
    group_name: The name of the node group on which to perform the retrieval.
    similarity: The similarity function to use for setting up document retrieval. Defaults to 'dummy'. Candidates include ["bm25", "bm25_chinese", "cosine"].
    similarity_cut_off: Discard the document when the similarity is below the specified value. In a multi-embedding scenario, if you need to specify different values for different embeddings, you need to specify them in a dictionary, where the key indicates which embedding is specified and the value indicates the corresponding threshold. If all embeddings use the same threshold, you only need to specify one value.
    index: The type of index to use for document retrieval. Currently, only 'default' is supported.
    topk: The number of documents to retrieve with the highest similarity.
    embed_keys: Indicates which embeddings are used for retrieval. If not specified, all embeddings are used for retrieval.
    target:The name of the target document group for result conversion
    output_format: Represents the output format, with a default value of None. Optional values include 'content' and 'dict', where 'content' corresponds to a string output format and 'dict' corresponds to a dictionary.
    join:  Determines whether to concatenate the output of k nodes - when output format is 'content', setting True returns a single concatenated string while False returns a list of strings (each corresponding to a node's text content); when output format is 'dict', joining is unsupported (join defaults to False) and the output will be a dictionary containing 'content', 'embedding' and 'metadata' keys.

The `group_name` has three built-in splitting strategies, all of which use `SentenceSplitter` for splitting, with the difference being in the chunk size:

- CoarseChunk: Chunk size is 1024, with an overlap length of 100
- MediumChunk: Chunk size is 256, with an overlap length of 25
- FineChunk: Chunk size is 128, with an overlap length of 12

Also, `Image` is available for `group_name` since LazyLLM supports image embedding and retrieval.
''')

add_chinese_doc('Retriever', '''
创建一个用于文档查询和检索的检索模块。此构造函数初始化一个检索模块，该模块根据指定的相似度度量配置文档检索过程。

Args:
    doc: 文档模块实例。该文档模块可以是单个实例，也可以是一个实例的列表。如果是单个实例，表示对单个Document进行检索，如果是实例的列表，则表示对多个Document进行检索。
    group_name: 在哪个 node group 上进行检索。
    similarity: 用于设置文档检索的相似度函数。默认为 'dummy'。候选集包括 ["bm25", "bm25_chinese", "cosine"]。
    similarity_cut_off: 当相似度低于指定值时丢弃该文档。在多 embedding 场景下，如果需要对不同的 embedding 指定不同的值，则需要使用字典的方式指定，key 表示指定的是哪个 embedding，value 表示相应的阈值。如果所有的 embedding 使用同一个阈值，则只指定一个数值即可。
    index: 用于文档检索的索引类型。目前仅支持 'default'。
    topk: 表示取相似度最高的多少篇文档。
    embed_keys: 表示通过哪些 embedding 做检索，不指定表示用全部 embedding 进行检索。
    target：目标组名，将结果转换到目标组。
    output_format: 代表输出格式，默认为None，可选值有 'content' 和 'dict'，其中 content 对应输出格式为字符串，dict 对应字典。
    join: 是否联合输出的 k 个节点，当输出格式为 content 时，如果设置该值为 True，则输出一个长字符串，如果设置为 False 则输出一个字符串列表，其中每个字符串对应每个节点的文本内容。当输出格式是 dict 时，不能联合输出，此时join默认为False,，将输出一个字典，包括'content、'embedding'、'metadata'三个key。

其中 `group_name` 有三个内置的切分策略，都是使用 `SentenceSplitter` 做切分，区别在于块大小不同：

- CoarseChunk: 块大小为 1024，重合长度为 100
- MediumChunk: 块大小为 256，重合长度为 25
- FineChunk: 块大小为 128，重合长度为 12

此外，LazyLLM提供了内置的`Image`节点组存储了所有图像节点，支持图像嵌入和检索。
''')

add_example('Retriever', '''
>>> import lazyllm
>>> from lazyllm.tools import Retriever, Document, SentenceSplitter
>>> m = lazyllm.OnlineEmbeddingModule()
>>> documents = Document(dataset_path='/path/to/user/data', embed=m, manager=False)
>>> rm = Retriever(documents, group_name='CoarseChunk', similarity='bm25', similarity_cut_off=0.01, topk=6)
>>> rm.start()
>>> print(rm("user query"))
>>> m1 = lazyllm.TrainableModule('bge-large-zh-v1.5').start()
>>> document1 = Document(dataset_path='/path/to/user/data', embed={'online':m , 'local': m1}, manager=False)
>>> document1.create_node_group(name='sentences', transform=SentenceSplitter, chunk_size=1024, chunk_overlap=100)
>>> retriever = Retriever(document1, group_name='sentences', similarity='cosine', similarity_cut_off=0.4, embed_keys=['local'], topk=3)
>>> print(retriever("user query"))
>>> document2 = Document(dataset_path='/path/to/user/data', embed={'online':m , 'local': m1}, manager=False)
>>> document2.create_node_group(name='sentences', transform=SentenceSplitter, chunk_size=512, chunk_overlap=50)
>>> retriever2 = Retriever([document1, document2], group_name='sentences', similarity='cosine', similarity_cut_off=0.4, embed_keys=['local'], topk=3)
>>> print(retriever2("user query"))
>>>
>>> filters = {
>>>     "author": ["A", "B", "C"],
>>>     "public_year": [2002, 2003, 2004],
>>> }
>>> document3 = Document(dataset_path='/path/to/user/data', embed={'online':m , 'local': m1}, manager=False)
>>> document3.create_node_group(name='sentences', transform=SentenceSplitter, chunk_size=512, chunk_overlap=50)
>>> retriever3 = Retriever([document1, document3], group_name='sentences', similarity='cosine', similarity_cut_off=0.4, embed_keys=['local'], topk=3)
>>> print(retriever3(query="user query", filters=filters))
>>> document4 = Document(dataset_path='/path/to/user/data', embed=lazyllm.TrainableModule('siglip'))
>>> retriever4 = Retriever(document4, group_name='Image', similarity='cosine')
>>> nodes = retriever4("user query")
>>> print([node.get_content() for node in nodes])
>>> document5 = Document(dataset_path='/path/to/user/data', embed=m, manager=False)
>>> rm = Retriever(document5, group_name='CoarseChunk', similarity='bm25_chinese', similarity_cut_off=0.01, topk=3, output_format='content')
>>> rm.start()
>>> print(rm("user query"))
>>> document6 = Document(dataset_path='/path/to/user/data', embed=m, manager=False)
>>> rm = Retriever(document6, group_name='CoarseChunk', similarity='bm25_chinese', similarity_cut_off=0.01, topk=3, output_format='content', join=True)
>>> rm.start()
>>> print(rm("user query"))
>>> document7 = Document(dataset_path='/path/to/user/data', embed=m, manager=False)
>>> rm = Retriever(document7, group_name='CoarseChunk', similarity='bm25_chinese', similarity_cut_off=0.01, topk=3, output_format='dict')
>>> rm.start()
>>> print(rm("user query"))
''')

add_english_doc('rag.retriever.TempDocRetriever', '''
A temporary document retriever that inherits from ModuleBase and _PostProcess, used for quickly processing temporary files and performing retrieval tasks.
Args:
    embed: The embedding function.
    output_format: The format of the output result (e.g., JSON). Optional, defaults to None.
    join: Whether to merge multiple result segments (set to True or specify a separator like "\n").
''')

add_chinese_doc('rag.retriever.TempDocRetriever', '''
临时文档检索器，继承自 ModuleBase 和 _PostProcess，用于快速处理临时文件并执行检索任务。
Args:
    embed:嵌入函数。
    output_format:结果输出格式(如json),可选默认为None
    join:是否合并多段结果(True或用分隔符如"\n")
''')

add_example('rag.retriever.TempDocRetriever', '''
>>> import lazyllm
>>> from lazyllm.tools import TempDocRetriever, Document, SentenceSplitter
>>> retriever = TempDocRetriever(output_format="text", join="\n---------------\n")
    retriever.create_node_group(transform=lambda text: [s.strip() for s in text.split("。") if s] )
    retriever.add_subretriever(group=Document.MediumChunk, topk=3)
    files = ["机器学习是AI的核心领域。深度学习是其重要分支。"]
    results = retriever.forward(files, "什么是机器学习?")
    print(results)
''')

add_english_doc('rag.retriever.TempDocRetriever.create_node_group', '''
Create a node group with specific processing pipeline.
Args:
    name (str): Name of the node group. Auto-generated if None.
    transform (Callable): Function to process documents in this group.
    parent (str): Parent group name. Defaults to root group.
    trans_node (bool): Whether to transform nodes. Inherits from parent if None.
    num_workers (int): Parallel workers for processing. Default 0 (sequential).
    **kwargs: Additional group parameters.
''')

add_chinese_doc('rag.retriever.TempDocRetriever.create_node_group', '''
创建具有特定处理流程的节点组。
Args:
    name (str): 节点组名称，None时自动生成。
    transform (Callable): 该组文档的处理函数。
    parent (str): 父组名称，默认为根组。
    trans_node (bool): 是否转换节点，None时继承父组设置。
    num_workers (int): 并行处理worker数，0表示串行。
    **kwargs: 其他组参数。
''')

add_english_doc('rag.retriever.TempDocRetriever.add_subretriever', '''
Add a sub-retriever with search configuration.
Args:
    group (str): Target node group name.
    **kwargs: Retriever parameters (e.g., similarity='cosine').
Returns:
    self: For method chaining.
''')

add_chinese_doc('rag.retriever.TempDocRetriever.add_subretriever', '''
添加带搜索配置的子检索器。
Args:
    group (str): 目标节点组名称。
    **kwargs: 检索器参数（如similarity='cosine'）。
Returns:
    self: 支持链式调用。
''')

add_english_doc('rag.doc_node.DocNode', '''
Execute assigned tasks on the specified document.
Args:
    uid (str): Unique identifier.
    content (Union[str, List[Any]]): Node content.
    group (str): Document group name.
    embedding (Dict[str, List[float]]): Dictionary of embedding vectors.
    parent (Union[str, "DocNode"]): Reference to the parent node.
    store: Storage representation.
    node_groups (Dict[str, Dict]): Node storage groups.
    metadata (Dict[str, Any]): Node-level metadata.
    global_metadata (Dict[str, Any]): Document-level metadata.
    text (str): Node content, mutually exclusive with content.
''')

add_chinese_doc('rag.doc_node.DocNode', '''
在指定的文档上执行设定的任务。
Args:
    uid(str): 唯一标识符。
    content(Union[str, List[Any]]):节点内容
    group(str):文档组名
    embedding(Dict[str, List[float]]):嵌入向量字典
    parent(Union[str, "DocNode"]):父节点引用
    store:存储表示
    node_groups(Dict[str, Dict]):节点存储组
    metadata(Dict[str, Any]):节点级元数据
    global_metadata(Dict[str, Any]):文档级元数据
    text(str):节点内容与content互斥
''')

add_english_doc('rag.doc_node.DocNode.get_metadata_str', '''
Get formatted metadata string.
Args:
    mode: MetadataMode.NONE returns an empty string;  
          MetadataMode.LLM filters out metadata not needed by LLM;  
          MetadataMode.EMBED filters out metadata not needed by embedding model;  
          MetadataMode.ALL returns all metadata.
''')

add_chinese_doc('rag.doc_node.DocNode.get_metadata_str', '''
获取格式化元数据字符串
Args:
    mode: MetadataMode.NONE返回空字符串；
          MetadataMode.LLM过滤排除LLM不需要的元数据；
          MetadataMode.EMBED过滤排除嵌入模型不需要的元数据；
          MetadataMode.ALL返回全部元数据。
''')
add_english_doc('rag.doc_node.DocNode.get_text', '''
Combine metadata and content.
Args:
    metadata_mode: Same as the parameter in get_metadata_str.
''')

add_chinese_doc('rag.doc_node.DocNode.get_text', '''
组合元数据和内容
Args:
    metadata_mode: 与get_metadata_str中参数一致
''')
add_english_doc('rag.doc_node.DocNode.has_missing_embedding', '''
Check for missing embedding vectors.
Args:
    embed_keys (Union[str, List[str]]): List of target keys.
''')

add_chinese_doc('rag.doc_node.DocNode.has_missing_embedding', '''
检查缺失的嵌入向量
Args:
    embed_keys(Union[str, List[str]]): 目标键列表
''')
add_english_doc('rag.doc_node.DocNode.do_embedding', '''
Execute embedding computation.
Args:
    embed (Dict[str, Callable]): Target embedding objects.
''')

add_chinese_doc('rag.doc_node.DocNode.do_embedding', '''
执行嵌入计算
Args:
    embed(Dict[str, Callable]): 目标嵌入对象
''')
add_english_doc('rag.doc_node.DocNode.check_embedding_state', '''
Block to check the embedding status and ensure that asynchronous embedding computation is completed.
Args:
    embed_key (str): List of target keys.
''')

add_chinese_doc('rag.doc_node.DocNode.check_embedding_state', '''
阻塞检查嵌入状态,确保异步嵌入计算完成
Args:
    embed_key(str): 目标键列表
''')
add_english_doc('rag.doc_node.DocNode.to_dict', '''
Convert to dictionary format
''')

add_chinese_doc('rag.doc_node.DocNode.to_dict', '''
转换为字典格式
''')
add_english_doc('rag.doc_node.DocNode.with_score', '''
Shallow copy the original node and add a semantic relevance score.
Args:
    score: Relevance score.
''')

add_chinese_doc('rag.doc_node.DocNode.with_score', '''
浅拷贝原节点并添加语义相关分数。
Args:
    score: 相关性得分
''')
add_english_doc('rag.doc_node.DocNode.with_sim_score', '''
Shallow copy the original node and add a similarity score.
Args:
    score: Similarity score.
''')

add_chinese_doc('rag.doc_node.DocNode.with_sim_score', '''
浅拷贝原节点并添加相似度分数。
Args:
    score: 相似度得分
''')

add_english_doc('rag.dataReader.SimpleDirectoryReader', '''
A modular document directory reader that inherits from ModuleBase, supporting reading various document formats from the file system and converting them into standardized DocNode objects.
Args:
    input_dir (Optional[str]): Input directory path. Mutually exclusive with input_files.
    input_files (Optional[List]): Directly specified list of files. Mutually exclusive with input_dir.
    exclude (Optional[List]): List of file patterns to exclude.
    exclude_hidden (bool): Whether to exclude hidden files.
    recursive (bool): Whether to recursively read subdirectories.
    encoding (str): Encoding format of text files.
    required_exts (Optional[List[str]]): Whitelist of file extensions to process.
    file_extractor (Optional[Dict[str, Callable]]): Dictionary of custom file readers.
    fs (Optional[AbstractFileSystem]): Custom file system.
    metadata_genf (Optional[Callable[[str], Dict]]): Metadata generation function that takes a file path and returns a metadata dictionary.
    num_files_limit (Optional[int]): Maximum number of files to read.
    return_trace (bool): Whether to return processing trace information.
    metadatas (Optional[Dict]): Predefined global metadata dictionary.
''')

add_chinese_doc('rag.dataReader.SimpleDirectoryReader', '''
模块化的文档目录读取器，继承自 ModuleBase，支持从文件系统读取多种格式的文档并转换为标准化的 DocNode 。
Args:
    input_dir (Optional[str]): 输入目录路径。与input_files二选一，不可同时指定。
    input_files (Optional[List]):直接指定的文件列表。与input_dir二选一。
    exclude (Optional[List]):需要排除的文件模式列表。
    exclude_hidden (bool): 是否排除隐藏文件。
    recursive (bool):是否递归读取子目录。
    encoding (str):文本文件的编码格式。
    required_exts (Optional[List[str]]):需要处理的文件扩展名白名单。
    file_extractor (Optional[Dict[str, Callable]]):自定义文件阅读器字典。
    fs (Optional[AbstractFileSystem]):自定义文件系统。
    metadata_genf (Optional[Callable[[str], Dict]]):元数据生成函数，接收文件路径返回元数据字典。
    num_files_limit (Optional[int]):最大读取文件数量限制。
    return_trace (bool):是否返回处理过程追踪信息。
    metadatas (Optional[Dict]):预定义的全局元数据字典。
''')

add_example('rag.dataReader.SimpleDirectoryReader', '''
>>> import lazyllm
>>> from lazyllm.tools.dataReader import SimpleDirectoryReader
>>> reader = SimpleDirectoryReader(input_dir="yourpath/",recursive=True,exclude=["*.tmp"],required_exts=[".pdf", ".docx"])
>>> documents = reader.load_data()
''')


add_english_doc('rag.dataReader.FileReader', '''
File content reader whose main function is to convert various input file formats into concatenated plain text content.
Args:
    input_files (Optional[List]): Directly specified list of input files.
''')

add_chinese_doc('rag.dataReader.FileReader', '''
文件内容读取器，主要功能是将多种格式的输入文件转换为拼接后的纯文本内容。
Args:
    input_files (Optional[List]):直接指定的文件列表。
''')

add_example('rag.dataReader.FileReader', '''
>>> import lazyllm
>>> from lazyllm.tools.dataReader import FileReader
>>> reader = FileReader()
>>> content = reader("yourpath/") 
''')

# ---------------------------------------------------------------------------- #

# rag/transform.py

add_english_doc('SentenceSplitter', '''
Split sentences into chunks of a specified size. You can specify the size of the overlap between adjacent chunks.

Args:
    chunk_size (int): The size of the chunk after splitting.
    chunk_overlap (int): The length of the overlapping content between two adjacent chunks.
    num_workers (int): Controls the number of threads or processes used for parallel processing.
''')

add_chinese_doc('SentenceSplitter', '''
将句子拆分成指定大小的块。可以指定相邻块之间重合部分的大小。

Args:
    chunk_size (int): 拆分之后的块大小
    chunk_overlap (int): 相邻两个块之间重合的内容长度
    num_workers(int):控制并行处理的线程/进程数量
''')

add_example('SentenceSplitter', '''
>>> import lazyllm
>>> from lazyllm.tools import Document, SentenceSplitter
>>> m = lazyllm.OnlineEmbeddingModule(source="glm")
>>> documents = Document(dataset_path='your_doc_path', embed=m, manager=False)
>>> documents.create_node_group(name="sentences", transform=SentenceSplitter, chunk_size=1024, chunk_overlap=100)
''')

add_english_doc('LLMParser', '''
A text summarizer and keyword extractor that is responsible for analyzing the text input by the user and providing concise summaries or extracting relevant keywords based on the requested task.

Args:
    llm (TrainableModule): A trainable module.
    language (str): The language type, currently only supports Chinese (zh) and English (en).
    task_type (str): Currently supports two types of tasks: summary and keyword extraction.
    num_workers (int): Controls the number of threads or processes used for parallel processing.
''')

add_chinese_doc('LLMParser', '''
一个文本摘要和关键词提取器，负责分析用户输入的文本，并根据请求任务提供简洁的摘要或提取相关关键词。

Args:
    llm (TrainableModule): 可训练的模块
    language (str): 语言种类，目前只支持中文（zh）和英文（en）
    task_type (str): 目前支持两种任务：摘要（summary）和关键词抽取（keywords）。
    num_workers(int):控制并行处理的线程/进程数量。
''')

add_example('LLMParser', '''
>>> from lazyllm import TrainableModule
>>> from lazyllm.tools.rag import LLMParser
>>> llm = TrainableModule("internlm2-chat-7b")
>>> summary_parser = LLMParser(llm, language="en", task_type="summary")
''')

add_english_doc('LLMParser.transform', '''
Perform the set task on the specified document.

Args:
    node (DocNode): The document on which the extraction task needs to be performed.
''')

add_chinese_doc('LLMParser.transform', '''
在指定的文档上执行设定的任务。

Args:
    node (DocNode): 需要执行抽取任务的文档。
''')

add_example('LLMParser.transform', '''
>>> import lazyllm
>>> from lazyllm.tools import LLMParser
>>> llm = lazyllm.TrainableModule("internlm2-chat-7b").start()
>>> m = lazyllm.TrainableModule("bge-large-zh-v1.5").start()
>>> summary_parser = LLMParser(llm, language="en", task_type="summary")
>>> keywords_parser = LLMParser(llm, language="en", task_type="keywords")
>>> documents = lazyllm.Document(dataset_path="/path/to/your/data", embed=m, manager=False)
>>> rm = lazyllm.Retriever(documents, group_name='CoarseChunk', similarity='bm25', topk=6)
>>> doc_nodes = rm("test")
>>> summary_result = summary_parser.transform(doc_nodes[0])
>>> keywords_result = keywords_parser.transform(doc_nodes[0])
''')

add_english_doc('rag.transform.NodeTransform', '''
Processes document nodes in batch, supporting both single-threaded and multi-threaded modes.
Args:
    num_workers(int): Controls whether multi-threading is enabled (enabled when >0).
''')

add_chinese_doc('rag.transform.NodeTransform', '''
批量处理文档节点，支持单线程/多线程模式。
Args:
    num_workers(int)：控制是否启用多线程（>0 时启用）。
''')

add_example('rag.transform.NodeTransform', '''
>>> import lazyllm
>>> from lazyllm.tools import NodeTransform
>>> node_tran = NodeTransform(num_workers=num_workers)
>>> doc = lazyllm.Document(dataset_path="/path/to/your/data", embed=m, manager=False)
>>> nodes = node_tran.batch_forward(doc, "word_split")
''')

add_english_doc('rag.transform.NodeTransform.batch_forward', '''
Process documents in batch with node group transformation.
Args:
    documents (Union[DocNode, List[DocNode]]): Input node(s) to process.
    node_group (str): Target transformation group name.
    **kwargs: Additional transformation parameters.
''')

add_chinese_doc('rag.transform.NodeTransform.batch_forward', '''
批量处理文档节点并生成指定组的子节点。
Args:
    documents (Union[DocNode, List[DocNode]]): 待处理的输入节点（单个或列表）。
    node_group (str): 目标转换组名称。
    **kwargs: 额外转换参数。
''')

add_english_doc('rag.transform.NodeTransform.transform', '''
[Abstract] Core transformation logic to implement.
Args:
    document (DocNode): Input document node.
    **kwargs: Implementation-specific parameters.
''')

add_chinese_doc('rag.transform.NodeTransform.transform', '''
[抽象方法] 需要子类实现的核心转换逻辑。
Args:
    document (DocNode): 输入文档节点。
    **kwargs: 实现相关的参数。
''')

add_english_doc('rag.transform.NodeTransform.with_name', '''
Set transformer name with optional copying.
Args:
    name (Optional[str]): New name for the transformer.
    copy (bool): Whether to return a copy. Default True.
''')

add_chinese_doc('rag.transform.NodeTransform.with_name', '''
设置转换器名称）。
Args:
    name (Optional[str]): 转换器的新名称。
    copy (bool): 是否返回副本，默认为True。
''')

add_english_doc('rag.transform.TransformArgs', '''
A document transformation parameter container for centralized management of processing configurations.
Args:
    f (Union[str, Callable]): Transformation function or registered function name.Can be either a callable function or a string identifier for registered functions.
    trans_node (bool): Whether to transform node types.When True, modifies the document node structure during processing.
    num_workers (int):Controls parallel processing threads.Values >0.
    kwargs (Dict):Additional parameters passed to the transformation function.
    pattern (Union[str, Callable[[str], bool]]):File name/content matching pattern.
''')

add_chinese_doc('rag.transform.TransformArgs', '''
文档转换参数容器，用于统一管理文档处理中的各类配置参数。
Args:
    f(Union[str, Callable]):转换函数或注册的函数名。
    trans_node(bool):是否转换节点类型。
    num_workers(int)：控制是否启用多线程（>0 时启用）。
    kwargs(Dict):传递给转换函数的额外参数。
    pattern(Union[str, Callable[[str], bool]]):文件名/内容匹配模式。
''')

add_example('rag.transform.TransformArgs', '''
>>> from lazyllm.tools import TransformArgs
>>> args = TransformArgs(f=lambda text: text.lower(),num_workers=4,pattern=r'.*\.md$')
>>>config = {'f': 'parse_pdf','kwargs': {'engine': 'pdfminer'},'trans_node': True}
>>>args = TransformArgs.from_dict(config)
print(args['f'])
print(args.get('unknown'))
''')


add_english_doc('rag.similarity.register_similarity', '''
Similarity computation registration decorator, used for unified registration and management of different types of similarity computation methods.
Args:
    func (Callable): The name of the similarity computation function.
    mode (Literal['text', 'embedding']): 'text' indicates direct text matching, while 'embedding' indicates vector-based similarity computation.
    descend (bool): Controls whether multithreading is enabled (enabled when > 0).
    kwargs (Dict): Whether the results are sorted in descending order of similarity.
    batch (bool): Whether to process nodes in batch.
''')

add_chinese_doc('rag.similarity.register_similarity', '''
相似度计算注册装饰器，用于统一注册和管理不同类型的相似度计算方法。
Args:
    func(Callable):相似度计算函数名。
    mode(Literal['text', 'embedding']):text为文本直接匹配,embedding为向量相似度计算。
    descend(bool)：控制是否启用多线程（>0 时启用）。
    kwargs(Dict):结果是否按相似度降序排列。
    batch(bool):是否批量处理节点。
''')

# ---------------------------------------------------------------------------- #

# rag/doc_manager.py

add_chinese_doc('rag.DocManager', """
DocManager类管理文档列表及相关操作，并通过API提供文档上传、删除、分组等功能。

Args:
    dlm (DocListManager): 文档列表管理器，用于处理具体的文档操作。

""")

add_chinese_doc('rag.DocManager.document', """
提供默认文档页面的重定向接口。

**Returns:**\n
- RedirectResponse: 重定向到 `/docs` 页面。
""")

add_chinese_doc('rag.DocManager.list_kb_groups', """
列出所有文档分组的接口。

**Returns:**\n
- BaseResponse: 包含所有文档分组的数据。
""")

add_chinese_doc('rag.DocManager.upload_files', """
上传文件并更新其状态的接口。可以同时上传多个文件。

Args:
    files (List[UploadFile]): 上传的文件列表。
    override (bool): 是否覆盖已存在的文件。默认为False。
    metadatas (Optional[str]): 文件的元数据，JSON格式。
    user_path (Optional[str]): 用户自定义的文件上传路径。

**Returns:**\n
- BaseResponse: 上传结果和文件ID。
""")

add_chinese_doc('rag.doc_manager.DocManager.add_files', """
批量添加文件。
Args:
    files (List[UploadFile]): 上传的文件列表。
    group_name (str): 目标知识库分组名称，为空时不添加到分组。
    metadatas (Optional[str]): 文件的元数据，JSON格式。
**Returns:**\n
- BaseResponse:返回所有输入文件对应的唯一文件ID列表，包括新增和已存在的文件。若出现异常，则返回错误码和异常信息。
""")

add_chinese_doc('rag.DocManager.list_files', """
列出已上传文件的接口。

Args:
    limit (Optional[int]): 返回的文件数量限制。默认为None。
    details (bool): 是否返回详细信息。默认为True。
    alive (Optional[bool]): 如果为True，只返回未删除的文件。默认为None。

**Returns:**\n
- BaseResponse: 文件列表数据。
""")

add_chinese_doc('rag.DocManager.list_files_in_group', """
列出指定分组中文件的接口。

Args:
    group_name (Optional[str]): 文件分组名称。
    limit (Optional[int]): 返回的文件数量限制。默认为None。
    alive (Optional[bool]): 是否只返回未删除的文件。

**Returns:**\n
- BaseResponse: 分组文件列表。
""")

add_chinese_doc('rag.DocManager.add_files_to_group_by_id', """
通过文件ID将文件添加到指定分组的接口。

Args:
    request (FileGroupRequest): 包含文件ID和分组名称的请求。

**Returns:**\n
- BaseResponse: 操作结果。
""")

add_chinese_doc('rag.DocManager.add_files_to_group', """
将文件上传后直接添加到指定分组的接口。

Args:
    files (List[UploadFile]): 上传的文件列表。
    group_name (str): 要添加到的分组名称。
    override (bool): 是否覆盖已存在的文件。默认为False。
    metadatas (Optional[str]): 文件元数据，JSON格式。
    user_path (Optional[str]): 用户自定义的文件上传路径。

**Returns:**\n
- BaseResponse: 操作结果和文件ID。
""")

add_chinese_doc('rag.DocManager.delete_files', """
删除指定文件的接口。

Args:
    request (FileGroupRequest): 包含文件ID和分组名称的请求。

**Returns:**\n
- BaseResponse: 删除操作结果。
""")

add_english_doc('rag.DocManager', """
The `DocManager` class manages document lists and related operations, providing APIs for uploading, deleting, and grouping documents.

Args:
    dlm (DocListManager): Document list manager responsible for handling document-related operations.

""")

add_english_doc('rag.DocManager.document', """
An endpoint to redirect to the default documentation page.

**Returns:**\n
- RedirectResponse: Redirects to the `/docs` page.
""")

add_english_doc('rag.DocManager.list_kb_groups', """
An endpoint to list all document groups.

**Returns:**\n
- BaseResponse: Contains the data of all document groups.
""")

add_english_doc('rag.DocManager.upload_files', """
An endpoint to upload files and update their status. Multiple files can be uploaded at once.

Args:
    files (List[UploadFile]): List of files to upload.
    override (bool): Whether to overwrite existing files. Default is False.
    metadatas (Optional[str]): Metadata for the files in JSON format.
    user_path (Optional[str]): User-defined path for file uploads.

**Returns:**\n
- BaseResponse: Upload results and file IDs.
""")

add_english_doc('rag.DocManager.add_files', """
Batch add files.
Args:
    files (List[UploadFile]): List of uploaded files.
    group_name (str): Target knowledge base group name; if empty, files are not added to any group.
    metadatas (Optional[str]): Metadata of the files in JSON format.
**Returns:**\n
- BaseResponse: Returns a list of unique file IDs corresponding to all input files, including newly added and existing ones. In case of exceptions, returns error codes and exception information.
""")

add_english_doc('rag.DocManager.list_files', """
An endpoint to list uploaded files.

Args:
    limit (Optional[int]): Limit on the number of files returned. Default is None.
    details (bool): Whether to return detailed information. Default is True.
    alive (Optional[bool]): If True, only returns non-deleted files. Default is None.

**Returns:**\n
- BaseResponse: File list data.
""")

add_english_doc('rag.DocManager.list_files_in_group', """
An endpoint to list files in a specific group.

Args:
    group_name (Optional[str]): The name of the file group.
    limit (Optional[int]): Limit on the number of files returned. Default is None.
    alive (Optional[bool]): Whether to return only non-deleted files.

**Returns:**\n
- BaseResponse: List of files in the group.
""")

add_english_doc('rag.DocManager.add_files_to_group_by_id', """
An endpoint to add files to a specific group by file IDs.

Args:
    request (FileGroupRequest): Request containing file IDs and group name.

**Returns:**\n
- BaseResponse: Operation result.
""")

add_english_doc('rag.DocManager.add_files_to_group', """
An endpoint to upload files and directly add them to a specified group.

Args:
    files (List[UploadFile]): List of files to upload.
    group_name (str): Name of the group to add the files to.
    override (bool): Whether to overwrite existing files. Default is False.
    metadatas (Optional[str]): Metadata for the files in JSON format.
    user_path (Optional[str]): User-defined path for file uploads.

**Returns:**\n
- BaseResponse: Operation result and file IDs.
""")

add_english_doc('rag.DocManager.delete_files', """
An endpoint to delete specified files.

Args:
    request (FileGroupRequest): Request containing file IDs and group name.

**Returns:**\n
- BaseResponse: Deletion operation result.
""")

# ---------------------------------------------------------------------------- #

# rag/utils.py

add_chinese_doc('rag.DocListManager.table_inited', """\
检查数据库表是否已初始化。

**Returns:**
- bool: 如果表已初始化，则返回True；否则返回False。
""")

add_chinese_doc('rag.DocListManager._init_tables', """\
初始化数据库表。此方法应在未初始化表时调用，用于创建必要的表结构。
""")

add_chinese_doc('rag.DocListManager.list_files', """\
列出符合条件的文件。

Args:
    limit (int, optional): 要返回的文件数限制。
    details (bool): 如果为True，则返回文件的详细信息。
    status (str or list of str, optional): 要筛选的文件状态。
    exclude_status (str or list of str, optional): 要排除的文件状态。

**Returns:**
- list: 文件列表。
""")

add_chinese_doc('rag.DocListManager.list_all_kb_group', """\
列出所有知识库分组的名称。

**Returns:**
- list: 知识库分组名称列表。
""")

add_chinese_doc('rag.DocListManager.add_kb_group', """\
添加一个新的知识库分组。

Args:
    name (str): 要添加的分组名称。
""")

add_chinese_doc('rag.DocListManager.list_kb_group_files', """\
列出指定知识库分组中的文件。

Args:
    group (str, optional): 分组名称。默认为None，表示所有分组。
    limit (int, optional): 要返回的文件数限制。
    details (bool): 如果为True，则返回文件的详细信息。
    status (str or list of str, optional): 要筛选的文件状态。
    exclude_status (str or list of str, optional): 要排除的文件状态。
    upload_status (str, optional): 要筛选的上传状态。
    exclude_upload_status (str or list of str, optional): 要排除的上传状态。

**Returns:**
- list: 文件列表。
""")

add_chinese_doc('rag.DocListManager.add_files', """\
将文件添加到数据库中。

Args:
    files (list of str): 要添加的文件路径列表。
    metadatas (list, optional): 与文件相关的元数据。
    status (str, optional): 文件状态。

**Returns:**
- list: 文件的ID列表。
""")

add_chinese_doc('rag.DocListManager.update_file_message', """\
更新指定文件的消息。

Args:
    fileid (str): 文件ID。
    **kw: 需要更新的其他键值对。
""")

add_chinese_doc('rag.DocListManager.add_files_to_kb_group', """\
将文件添加到指定的知识库分组中。

Args:
    file_ids (list of str): 要添加的文件ID列表。
    group (str): 要添加的分组名称。
""")

add_chinese_doc('rag.DocListManager.delete_files', """\
将与文件关联的知识库条目设为删除中，并由各知识库进行异步删除解析结果及关联记录。

Args:
    file_ids (list of str): 要删除的文件ID列表
""")

add_chinese_doc('rag.DocListManager.delete_files_from_kb_group', """\
从指定的知识库分组中删除文件。

Args:
    file_ids (list of str): 要删除的文件ID列表。
    group (str): 分组名称。
""")

add_chinese_doc('rag.DocListManager.get_file_status', """\
获取指定文件的状态。

Args:
    fileid (str): 文件ID。

**Returns:**
- str: 文件的当前状态。
""")

add_chinese_doc('rag.DocListManager.update_file_status', """\
更新指定文件的状态。

Args:
    file_ids (list of str): 要更新状态的文件ID列表。
    status (str): 新的文件状态。
""")

add_chinese_doc('rag.DocListManager.update_kb_group', """\
更新指定知识库分组中的内容。

Args:
    cond_file_ids (list of str, optional): 过滤使用的文件ID列表，默认为None。
    cond_group (str, optional): 过滤使用的知识库分组名称，默认为None。
    cond_status_list (list of str, optional): 过滤使用的状态列表，默认为None。
    new_status (str, optional): 新状态, 默认为None。
    new_need_reparse (bool, optinoal): 新的是否需重解析标志。

**Returns:**
- list: 得到更新的列表list of (doc_id, group_name)
""")

add_chinese_doc('rag.DocListManager.release', """\
释放当前管理器的资源。

""")

add_english_doc('rag.DocListManager.table_inited', """\
Checks if the database tables have been initialized.

**Returns:**
- bool: True if the tables have been initialized, False otherwise.
""")

add_english_doc('rag.DocListManager._init_tables', """\
Initializes the database tables. This method should be called when the tables have not been initialized yet, creating the necessary table structures.
""")

add_english_doc('rag.DocListManager.list_files', """\
Lists files that meet the specified criteria.

Args:
    limit (int, optional): Limit on the number of files to return.
    details (bool): If True, return detailed file information.
    status (str or list of str, optional): Filter files by status.
    exclude_status (str or list of str, optional): Exclude files with these statuses.

**Returns:**
- list: List of files.
""")

add_english_doc('rag.DocListManager.list_all_kb_group', """\
Lists all the knowledge base group names.

**Returns:**
- list: List of knowledge base group names.
""")

add_english_doc('rag.DocListManager.add_kb_group', """\
Adds a new knowledge base group.

Args:
    name (str): Name of the group to add.
""")

add_english_doc('rag.DocListManager.list_kb_group_files', """\
Lists files in the specified knowledge base group.

Args:
    group (str, optional): Group name. Defaults to None, meaning all groups.
    limit (int, optional): Limit on the number of files to return.
    details (bool): If True, return detailed file information.
    status (str or list of str, optional): Filter files by status.
    exclude_status (str or list of str, optional): Exclude files with these statuses.
    upload_status (str, optional): Filter by upload status.
    exclude_upload_status (str or list of str, optional): Exclude files with these upload statuses.

**Returns:**
- list: List of files.
""")

add_english_doc('rag.DocListManager.add_files', """\
Adds files to the database.

Args:
    files (list of str): List of file paths to add.
    metadatas (list, optional): Metadata associated with the files.
    status (str, optional): File status.

**Returns:**
- list: List of file IDs.
""")

add_english_doc('rag.DocListManager.update_file_message', """\
Updates the message for a specified file.

Args:
    fileid (str): File ID.
    **kw: Additional key-value pairs to update.
""")

add_english_doc('rag.DocListManager.add_files_to_kb_group', """\
Adds files to the specified knowledge base group.

Args:
    file_ids (list of str): List of file IDs to add.
    group (str): Name of the group to add the files to.
""")

add_english_doc('rag.DocListManager.delete_files', """\
Set the knowledge base entries associated with the document to "deleting," and have each knowledge base asynchronously delete parsed results and associated records.

Args:
    file_ids (list of str): List of file IDs to delete.
""")

add_english_doc('rag.DocListManager.delete_files_from_kb_group', """\
Deletes files from the specified knowledge base group.

Args:
    file_ids (list of str): List of file IDs to delete.
    group (str): Name of the group.
""")

add_english_doc('rag.DocListManager.get_file_status', """\
Retrieves the status of a specified file.

Args:
    fileid (str): File ID.

**Returns:**
- str: The current status of the file.
""")

add_english_doc('rag.DocListManager.update_kb_group', """\
Updates the record of kb_group_document.

Args:
    cond_file_ids (list of str, optional): a list of file IDs to filter by, default None.
    cond_group (str, optional): a kb_group name to filter by, default None.
    cond_status_list (list of str, optional): a list of statuses to filter by, default None.
    new_status (str, optional): the new status to update to, default None
    new_need_reparse (bool, optinoal): the new need_reparse flag to update to, default None

**Returns:**
- list: updated records, list of (doc_id, group_name)
""")

add_english_doc('rag.DocListManager.release', """\
Releases the resources of the current manager.
""")

# ---------------------------------------------------------------------------- #

add_chinese_doc('WebModule', '''\
WebModule是LazyLLM为开发者提供的基于Web的交互界面。在初始化并启动一个WebModule之后，开发者可以从页面上看到WebModule背后的模块结构，并将Chatbot组件的输入传输给自己开发的模块进行处理。
模块返回的结果和日志会直接显示在网页的“处理日志”和Chatbot组件上。除此之外，WebModule支持在网页上动态加入Checkbox或Text组件用于向模块发送额外的参数。
WebModule页面还提供“使用上下文”，“流式输出”和“追加输出”的Checkbox，可以用来改变页面和后台模块的交互方式。

<span style="font-size: 20px;">&ensp;**`WebModule.init_web(component_descs) -> gradio.Blocks`**</span>
使用gradio库生成演示web页面，初始化session相关数据以便在不同的页面保存各自的对话和日志，然后使用传入的component_descs参数为页面动态添加Checkbox和Text组件，最后设置页面上的按钮和文本框的相应函数
之后返回整个页面。WebModule的__init__函数调用此方法生成页面。

Args:
    component_descs (list): 用于动态向页面添加组件的列表。列表中的每个元素也是一个列表，其中包含5个元素，分别是组件对应的模块ID，模块名，组件名，组件类型（目前仅支持Checkbox和Text），组件默认值。
''')

add_english_doc('WebModule', '''\
WebModule is a web-based interactive interface provided by LazyLLM for developers. After initializing and starting
a WebModule, developers can see structure of the module they provides behind the WebModule, and transmit the input
of the Chatbot component to their modules. The results and logs returned by the module will be displayed on the
“Processing Logs” and Chatbot component on the web page. In addition, Checkbox or Text components can be added
programmatically to the web page for additional parameters to the background module. Meanwhile, The WebModule page
provides Checkboxes of “Use Context,” “Stream Output,” and “Append Output,” which can be used to adjust the
interaction between the page and the module behind.

<span style="font-size: 20px;">&ensp;**`WebModule.init_web(component_descs) -> gradio.Blocks`**</span>

Generate a demonstration web page based on gradio. The function initializes session-related data to save chat history
and logs for different pages, then dynamically add Checkbox and Text components to the page according to component_descs
parameter, and set the corresponding functions for the buttons and text boxes on the page at last.
WebModule’s __init__ function calls this method to generate the page.

Args:
    component_descs (list): A list used to add components to the page. Each element in the list is also a list containing
    5 elements, which are the module ID, the module name, the component name, the component type (currently only
    supports Checkbox and Text), and the default value of the component.

''')

add_example('WebModule', '''\
>>> import lazyllm
>>> def func2(in_str, do_sample=True, temperature=0.0, *args, **kwargs):
...     return f"func2:{in_str}|do_sample:{str(do_sample)}|temp:{temperature}"
...
>>> m1=lazyllm.ActionModule(func2)
>>> m1.name="Module1"
>>> w = lazyllm.WebModule(m1, port=[20570, 20571, 20572], components={
...         m1:[('do_sample', 'Checkbox', True), ('temperature', 'Text', 0.1)]},
...                       text_mode=lazyllm.tools.WebModule.Mode.Refresh)
>>> w.start()
193703: 2024-06-07 10:26:00 lazyllm SUCCESS: ...
''')

#actors/codegenerator
add_chinese_doc('CodeGenerator', '''\
代码生成模块。

该模块基于用户提供的提示词生成代码，会根据提示内容自动选择中文或英文的系统提示词，并从输出中提取 Python 代码片段。

`__init__(self, base_model, prompt="")`
初始化代码生成器。

Args:
    base_model (Union[str, TrainableModule, OnlineChatModuleBase]): 模型路径字符串，或已初始化的模型实例。
    prompt (str): 用户自定义的代码生成提示词，可为中文或英文。
''')


add_english_doc('CodeGenerator', '''\
Code Generation Module.

This module generates code based on a user-defined prompt. It automatically selects a Chinese or English system prompt based on the input, and extracts Python code snippets from the output.

`__init__(self, base_model, prompt="")`
Initializes the code generator with a base model and prompt.

Args:
    base_model (Union[str, TrainableModule, OnlineChatModuleBase]): A path string to load the model, or an initialized model instance.
    prompt (str): A user-defined prompt to guide the code generation. May contain Chinese or English.
''')

add_example('CodeGenerator', ['''\
>>> from lazyllm.components import CodeGenerator
>>> generator = CodeGenerator(base_model="deepseek-coder", prompt="写一个Python函数，计算斐波那契数列。")
>>> result = generator("请给出实现代码")
>>> print(result)
... def fibonacci(n):
...     if n <= 1:
...         return n
...     return fibonacci(n-1) + fibonacci(n-2)
'''])

#actors/parameter_extractor
add_chinese_doc('ParameterExtractor', '''\
参数提取模块。

该模块根据参数名称、类型、描述和是否必填，从文本中提取结构化参数，底层依赖语言模型实现。

`__init__(self, base_model, param, type, description, require)`
使用参数定义和模型初始化参数提取器。

Args:
    base_model (Union[str, TrainableModule, OnlineChatModuleBase]): 用于参数提取的模型路径或模型实例。
    param (list[str]): 需要提取的参数名称列表。
    type (list[str]): 参数类型列表，如 "int"、"str"、"bool" 等。
    description (list[str]): 每个参数的描述信息。
    require (list[bool]): 每个参数是否为必填项的布尔列表。
''')

add_english_doc('ParameterExtractor', '''\
Parameter Extraction Module.

This module extracts structured parameters from a given text using a language model, based on the parameter names, types, descriptions, and whether they are required.

`__init__(self, base_model, param, type, description, require)`
Initializes the parameter extractor with the parameter specification and base model.

Args:
    base_model (Union[str, TrainableModule, OnlineChatModuleBase]): A model path or model instance used for extraction.
    param (list[str]): List of parameter names to extract.
    type (list[str]): List of parameter types (e.g., "int", "str", "bool").
    description (list[str]): List of descriptions for each parameter.
    require (list[bool]): List indicating whether each parameter is required.
''')

add_example('ParameterExtractor', ['''\
>>> from lazyllm.components import ParameterExtractor
>>> extractor = ParameterExtractor(
...     base_model="deepseek-chat",
...     param=["name", "age"],
...     type=["str", "int"],
...     description=["The user's name", "The user's age"],
...     require=[True, True]
... )
>>> result = extractor("My name is Alice and I am 25 years old.")
>>> print(result)
... ['Alice', 25]
'''])

# actors/question_rewrite.py
add_chinese_doc('QustionRewrite', '''\
问题改写模块。

该模块使用语言模型对用户输入的问题进行改写，可根据输出格式选择返回字符串或列表。

`__init__(self, base_model, rewrite_prompt="", formatter="str")`
使用提示词和模型初始化问题改写模块。

Args:
    base_model (Union[str, TrainableModule, OnlineChatModuleBase]): 问题改写所使用的模型路径或已初始化模型。
    rewrite_prompt (str): 用户自定义的改写提示词。
    formatter (str): 输出格式，可选 "str"（字符串）或 "list"（按行分割的列表）。
''')

add_english_doc('QustionRewrite', '''\
Question Rewrite Module.

This module rewrites or reformulates a user query using a language model. It supports both string and list output formats based on the formatter.

`__init__(self, base_model, rewrite_prompt="", formatter="str")`
Initializes the question rewrite module with a prompt and model.

Args:
    base_model (Union[str, TrainableModule, OnlineChatModuleBase]): A path string or initialized model for question rewriting.
    rewrite_prompt (str): Custom prompt to guide the rewrite behavior.
    formatter (str): Output format type; either "str" or "list".
''')

add_example('QustionRewrite', ['''\
>>> from lazyllm.components import QustionRewrite
>>> rewriter = QustionRewrite(base_model="chatglm", rewrite_prompt="请将问题改写为更适合检索的形式", formatter="list")
>>> result = rewriter("中国的最高山峰是什么？")
>>> print(result)
... ['中国的最高山峰是哪一座？', '中国海拔最高的山是什么？']
'''])

# QustionRewrite.choose_prompt
add_english_doc('QustionRewrite.choose_prompt', '''
Choose the appropriate prompt template based on the language of the input prompt.

This method analyzes the input prompt string and determines whether to use the Chinese or English prompt template. It checks each character in the prompt string and if any character falls within the Chinese Unicode range (\\u4e00-\\u9fff), it returns the Chinese prompt template; otherwise, it returns the English prompt template.

Args:
    prompt (str): The input prompt string to be analyzed for language detection.

Returns:
    str: The selected prompt template string (either Chinese or English version).
''')

add_chinese_doc('QustionRewrite.choose_prompt', '''
根据输入提示的语言选择合适的提示模板。

此方法分析输入提示字符串并确定使用中文还是英文提示模板。它检查提示字符串中的每个字符，如果任何字符落在中文字符Unicode范围内（\\u4e00-\\u9fff），则返回中文提示模板；否则返回英文提示模板。

Args:
    prompt (str): 要分析语言检测的输入提示字符串。

Returns:
    str: 选定的提示模板字符串（中文或英文版本）。
''')

add_example('QustionRewrite.choose_prompt', '''
>>> from lazyllm.tools.actors.qustion_rewrite import QustionRewrite

# Example 1: English prompt (no Chinese characters)
>>> rewriter = QustionRewrite("gpt-3.5-turbo")
>>> prompt_template = rewriter.choose_prompt("How to implement machine learning?")
>>> print("Template contains Chinese:", "中文" in prompt_template)
Template contains Chinese: False

# Example 2: Chinese prompt (contains Chinese characters)
>>> prompt_template = rewriter.choose_prompt("如何实现机器学习？")
>>> print("Template contains Chinese:", "中文" in prompt_template)
Template contains Chinese: True

# Example 3: Mixed language prompt (contains Chinese characters)
>>> prompt_template = rewriter.choose_prompt("What is 机器学习?")
>>> print("Template contains Chinese:", "中文" in prompt_template)
Template contains Chinese: True
''')

add_chinese_doc('ToolManager', '''\
ToolManager是一个工具管理类，用于提供工具信息和工具调用给function call。

此管理类构造时需要传入工具名字符串列表。此处工具名可以是LazyLLM提供的，也可以是用户自定义的，如果是用户自定义的，首先需要注册进LazyLLM中才可以使用。在注册时直接使用 `fc_register` 注册器，该注册器已经建立 `tool` group，所以使用该工具管理类时，所有函数都统一注册进 `tool` 分组即可。待注册的函数需要对函数参数进行注解，并且需要对函数增加功能描述，以及参数类型和作用描述。以方便工具管理类能对函数解析传给LLM使用。

Args:
    tools (List[str]): 工具名称字符串列表。
    return_trace (bool): 是否返回中间步骤和工具调用信息。
    stream (bool): 是否以流式方式输出规划和解决过程。
''')

add_english_doc('ToolManager', '''\
ToolManager is a tool management class used to provide tool information and tool calls to function call.

When constructing this management class, you need to pass in a list of tool name strings. The tool name here can be provided by LazyLLM or user-defined. If it is user-defined, it must first be registered in LazyLLM before it can be used. When registering, directly use the `fc_register` registrar, which has established the `tool` group, so when using the tool management class, all functions can be uniformly registered in the `tool` group. The function to be registered needs to annotate the function parameters, and add a functional description to the function, as well as the parameter type and function description. This is to facilitate the tool management class to parse the function and pass it to LLM for use.

Args:
    tools (List[str]): A list of tool name strings.
    return_trace (bool): If True, return intermediate steps and tool calls.
    stream (bool): Whether to stream the planning and solving process.
''')

add_example('ToolManager', """\
>>> from lazyllm.tools import ToolManager, fc_register
>>> import json
>>> from typing import Literal
>>> @fc_register("tool")
>>> def get_current_weather(location: str, unit: Literal["fahrenheit", "celsius"]="fahrenheit"):
...     '''
...     Get the current weather in a given location
...
...     Args:
...         location (str): The city and state, e.g. San Francisco, CA.
...         unit (str): The temperature unit to use. Infer this from the users location.
...     '''
...     if 'tokyo' in location.lower():
...         return json.dumps({'location': 'Tokyo', 'temperature': '10', 'unit': 'celsius'})
...     elif 'san francisco' in location.lower():
...         return json.dumps({'location': 'San Francisco', 'temperature': '72', 'unit': 'fahrenheit'})
...     elif 'paris' in location.lower():
...         return json.dumps({'location': 'Paris', 'temperature': '22', 'unit': 'celsius'})
...     elif 'beijing' in location.lower():
...         return json.dumps({'location': 'Beijing', 'temperature': '90', 'unit': 'fahrenheit'})
...     else:
...         return json.dumps({'location': location, 'temperature': 'unknown'})
...
>>> @fc_register("tool")
>>> def get_n_day_weather_forecast(location: str, num_days: int, unit: Literal["celsius", "fahrenheit"]='fahrenheit'):
...     '''
...     Get an N-day weather forecast
...
...     Args:
...         location (str): The city and state, e.g. San Francisco, CA.
...         num_days (int): The number of days to forecast.
...         unit (Literal['celsius', 'fahrenheit']): The temperature unit to use. Infer this from the users location.
...     '''
...     if 'tokyo' in location.lower():
...         return json.dumps({'location': 'Tokyo', 'temperature': '10', 'unit': 'celsius', "num_days": num_days})
...     elif 'san francisco' in location.lower():
...         return json.dumps({'location': 'San Francisco', 'temperature': '75', 'unit': 'fahrenheit', "num_days": num_days})
...     elif 'paris' in location.lower():
...         return json.dumps({'location': 'Paris', 'temperature': '25', 'unit': 'celsius', "num_days": num_days})
...     elif 'beijing' in location.lower():
...         return json.dumps({'location': 'Beijing', 'temperature': '85', 'unit': 'fahrenheit', "num_days": num_days})
...     else:
...         return json.dumps({'location': location, 'temperature': 'unknown'})
...
>>> tools = ["get_current_weather", "get_n_day_weather_forecast"]
>>> tm = ToolManager(tools)
>>> print(tm([{'name': 'get_n_day_weather_forecast', 'arguments': {'location': 'Beijing', 'num_days': 3}}])[0])
'{"location": "Beijing", "temperature": "85", "unit": "fahrenheit", "num_days": 3}'
""")

add_chinese_doc('ModuleTool', '''\
用于构建工具模块的基类。

该类封装了函数签名和文档字符串的自动解析逻辑，可生成标准化的参数模式（基于 pydantic），并对输入进行校验和工具调用的标准封装。

`__init__(self, verbose=False, return_trace=True)`
初始化工具模块。

Args:
    verbose (bool): 是否在执行过程中输出详细日志。
    return_trace (bool): 是否在结果中保留中间执行痕迹。
''')

add_english_doc('ModuleTool', '''\
Base class for defining tools using callable Python functions.

This class automatically parses function signatures and docstrings to build a parameter schema using `pydantic`. It also performs input validation and handles standardized tool execution.

`__init__(self, verbose=False, return_trace=True)`
Initializes a tool wrapper module.

Args:
    verbose (bool): Whether to print verbose logs during execution.
    return_trace (bool): Whether to keep intermediate execution trace in the result.
''')

add_example('ModuleTool', """
>>> from lazyllm.components import ModuleTool
>>> class AddTool(ModuleTool):
...     def apply(self, a: int, b: int) -> int:
...         '''Add two integers.
...         
...         Args:
...             a (int): First number.
...             b (int): Second number.
...         
...         Returns:
...             int: The sum of a and b.
...         '''
...         return a + b
>>> tool = AddTool()
>>> result = tool({'a': 3, 'b': 5})
>>> print(result)
8
""")

add_chinese_doc("ModuleTool.apply", '''
抽象方法，需在子类中实现具体逻辑。

此方法应根据传入的参数执行特定任务。

Raises:
    NotImplementedError: 如果未在子类中重写该方法。
''')

add_english_doc("ModuleTool.apply", '''
Abstract method to be implemented in subclasses.

This method should perform a specific task based on the provided arguments.

Raises:
    NotImplementedError: If the method is not overridden in a subclass.
''')

add_chinese_doc("ModuleTool.validate_parameters", '''
验证参数是否满足所需条件。

此方法会检查参数字典是否包含所有必须字段，并尝试进一步进行格式验证。

Args:
    arguments (Dict[str, Any]): 传入的参数字典。

Returns:
    bool: 若参数合法且完整，返回 True；否则返回 False。
''')

add_english_doc("ModuleTool.validate_parameters", '''
Validate whether the provided arguments meet the required criteria.

This method checks if all required keys are present in the input dictionary and attempts format validation.

Args:
    arguments (Dict[str, Any]): Dictionary of input arguments.

Returns:
    bool: True if valid and complete; False otherwise.
''')

add_chinese_doc('FunctionCall', '''\
FunctionCall是单轮工具调用类，如果LLM中的信息不足以回答用户的问题，必需结合外部知识来回答用户问题，则调用该类。如果LLM输出需要工具调用，则进行工具调用，并输出工具调用结果，输出结果为List类型，包含当前轮的输入、模型输出、工具输出。如果不需要工具调用，则直接输出LLM结果，输出结果为string类型。

Args:
    llm (ModuleBase): 要使用的LLM可以是TrainableModule或OnlineChatModule。
    tools (List[Union[str, Callable]]): LLM使用的工具名称或者 Callable 列表

注意：tools 中使用的工具必须带有 `__doc__` 字段，按照 [Google Python Style](https://google.github.io/styleguide/pyguide.html#38-comments-and-docstrings) 的要求描述清楚工具的用途和参数。
''')

add_english_doc('FunctionCall', '''\
FunctionCall is a single-round tool call class. If the information in LLM is not enough to answer the uesr's question, it is necessary to combine external knowledge to answer the user's question. If the LLM output required a tool call, the tool call is performed and the tool call result is output. The output result is of List type, including the input, model output, and tool output of the current round. If a tool call is not required, the LLM result is directly output, and the output result is of string type.

Note: The tools used in `tools` must have a `__doc__` field, clearly describing the purpose and parameters of the tool according to the [Google Python Style](https://google.github.io/styleguide/pyguide.html#38-comments-and-docstrings) requirements.

Args:
    llm (ModuleBase): The LLM to be used can be either TrainableModule or OnlineChatModule.
    tools (List[Union[str, Callable]]): A list of tool names for LLM to use.
''')

add_example('FunctionCall', """\
>>> import lazyllm
>>> from lazyllm.tools import fc_register, FunctionCall
>>> import json
>>> from typing import Literal
>>> @fc_register("tool")
>>> def get_current_weather(location: str, unit: Literal["fahrenheit", "celsius"] = 'fahrenheit'):
...     '''
...     Get the current weather in a given location
...
...     Args:
...         location (str): The city and state, e.g. San Francisco, CA.
...         unit (str): The temperature unit to use. Infer this from the users location.
...     '''
...     if 'tokyo' in location.lower():
...         return json.dumps({'location': 'Tokyo', 'temperature': '10', 'unit': 'celsius'})
...     elif 'san francisco' in location.lower():
...         return json.dumps({'location': 'San Francisco', 'temperature': '72', 'unit': 'fahrenheit'})
...     elif 'paris' in location.lower():
...         return json.dumps({'location': 'Paris', 'temperature': '22', 'unit': 'celsius'})
...     else:
...         return json.dumps({'location': location, 'temperature': 'unknown'})
...
>>> @fc_register("tool")
>>> def get_n_day_weather_forecast(location: str, num_days: int, unit: Literal["celsius", "fahrenheit"] = 'fahrenheit'):
...     '''
...     Get an N-day weather forecast
...
...     Args:
...         location (str): The city and state, e.g. San Francisco, CA.
...         num_days (int): The number of days to forecast.
...         unit (Literal['celsius', 'fahrenheit']): The temperature unit to use. Infer this from the users location.
...     '''
...     if 'tokyo' in location.lower():
...         return json.dumps({'location': 'Tokyo', 'temperature': '10', 'unit': 'celsius', "num_days": num_days})
...     elif 'san francisco' in location.lower():
...         return json.dumps({'location': 'San Francisco', 'temperature': '72', 'unit': 'fahrenheit', "num_days": num_days})
...     elif 'paris' in location.lower():
...         return json.dumps({'location': 'Paris', 'temperature': '22', 'unit': 'celsius', "num_days": num_days})
...     else:
...         return json.dumps({'location': location, 'temperature': 'unknown'})
...
>>> tools=["get_current_weather", "get_n_day_weather_forecast"]
>>> llm = lazyllm.TrainableModule("internlm2-chat-20b").start()  # or llm = lazyllm.OnlineChatModule("openai", stream=False)
>>> query = "What's the weather like today in celsius in Tokyo."
>>> fc = FunctionCall(llm, tools)
>>> ret = fc(query)
>>> print(ret)
["What's the weather like today in celsius in Tokyo.", {'role': 'assistant', 'content': '
', 'tool_calls': [{'id': 'da19cddac0584869879deb1315356d2a', 'type': 'function', 'function': {'name': 'get_current_weather', 'arguments': {'location': 'Tokyo', 'unit': 'celsius'}}}]}, [{'role': 'tool', 'content': '{"location": "Tokyo", "temperature": "10", "unit": "celsius"}', 'tool_call_id': 'da19cddac0584869879deb1315356d2a', 'name': 'get_current_weather'}]]
>>> query = "Hello"
>>> ret = fc(query)
>>> print(ret)
'Hello! How can I assist you today?'
""")

add_chinese_doc('FunctionCallAgent', '''\
FunctionCallAgent是一个使用工具调用方式进行完整工具调用的代理，即回答用户问题时，LLM如果需要通过工具获取外部知识，就会调用工具，并将工具的返回结果反馈给LLM，最后由LLM进行汇总输出。

Args:
    llm (ModuleBase): 要使用的LLM，可以是TrainableModule或OnlineChatModule。
    tools (List[str]): LLM 使用的工具名称列表。
    max_retries (int): 工具调用迭代的最大次数。默认值为5。
''')

add_english_doc('FunctionCallAgent', '''\
FunctionCallAgent is an agent that uses the tool calling method to perform complete tool calls. That is, when answering uesr questions, if LLM needs to obtain external knowledge through the tool, it will call the tool and feed back the return results of the tool to LLM, which will finally summarize and output them.

Args:
    llm (ModuleBase): The LLM to be used can be either TrainableModule or OnlineChatModule.
    tools (List[str]): A list of tool names for LLM to use.
    max_retries (int): The maximum number of tool call iterations. The default value is 5.
''')

add_example('FunctionCallAgent', """\
>>> import lazyllm
>>> from lazyllm.tools import fc_register, FunctionCallAgent
>>> import json
>>> from typing import Literal
>>> @fc_register("tool")
>>> def get_current_weather(location: str, unit: Literal["fahrenheit", "celsius"]='fahrenheit'):
...     '''
...     Get the current weather in a given location
...
...     Args:
...         location (str): The city and state, e.g. San Francisco, CA.
...         unit (str): The temperature unit to use. Infer this from the users location.
...     '''
...     if 'tokyo' in location.lower():
...         return json.dumps({'location': 'Tokyo', 'temperature': '10', 'unit': 'celsius'})
...     elif 'san francisco' in location.lower():
...         return json.dumps({'location': 'San Francisco', 'temperature': '72', 'unit': 'fahrenheit'})
...     elif 'paris' in location.lower():
...         return json.dumps({'location': 'Paris', 'temperature': '22', 'unit': 'celsius'})
...     elif 'beijing' in location.lower():
...         return json.dumps({'location': 'Beijing', 'temperature': '90', 'unit': 'Fahrenheit'})
...     else:
...         return json.dumps({'location': location, 'temperature': 'unknown'})
...
>>> @fc_register("tool")
>>> def get_n_day_weather_forecast(location: str, num_days: int, unit: Literal["celsius", "fahrenheit"]='fahrenheit'):
...     '''
...     Get an N-day weather forecast
...
...     Args:
...         location (str): The city and state, e.g. San Francisco, CA.
...         num_days (int): The number of days to forecast.
...         unit (Literal['celsius', 'fahrenheit']): The temperature unit to use. Infer this from the users location.
...     '''
...     if 'tokyo' in location.lower():
...         return json.dumps({'location': 'Tokyo', 'temperature': '10', 'unit': 'celsius', "num_days": num_days})
...     elif 'san francisco' in location.lower():
...         return json.dumps({'location': 'San Francisco', 'temperature': '75', 'unit': 'fahrenheit', "num_days": num_days})
...     elif 'paris' in location.lower():
...         return json.dumps({'location': 'Paris', 'temperature': '25', 'unit': 'celsius', "num_days": num_days})
...     elif 'beijing' in location.lower():
...         return json.dumps({'location': 'Beijing', 'temperature': '85', 'unit': 'fahrenheit', "num_days": num_days})
...     else:
...         return json.dumps({'location': location, 'temperature': 'unknown'})
...
>>> tools = ['get_current_weather', 'get_n_day_weather_forecast']
>>> llm = lazyllm.TrainableModule("internlm2-chat-20b").start()  # or llm = lazyllm.OnlineChatModule(source="sensenova")
>>> agent = FunctionCallAgent(llm, tools)
>>> query = "What's the weather like today in celsius in Tokyo and Paris."
>>> res = agent(query)
>>> print(res)
'The current weather in Tokyo is 10 degrees Celsius, and in Paris, it is 22 degrees Celsius.'
>>> query = "Hello"
>>> res = agent(query)
>>> print(res)
'Hello! How can I assist you today?'
""")

# actors/function_call_formatter.py
add_chinese_doc('FunctionCallFormatter', '''\
用于解析函数调用结构消息的格式化器。

该类继承自 `JsonFormatter`，用于从包含工具调用信息的消息字符串中提取 JSON 结构，并在需要时通过全局分隔符拆分内容。

私有方法:
    _load(msg)
        解析输入的消息字符串，提取其中的 JSON 格式的工具调用结构（如果存在）。
''')

add_english_doc('FunctionCallFormatter', '''\
Formatter for parsing structured function call messages.

This class extends `JsonFormatter` and is responsible for extracting JSON-based tool call structures from a mixed message string, optionally separating them using a global delimiter.

Private Method:
    _load(msg)
        Parses the input message string and extracts JSON-formatted tool calls, if present.
''')

add_example('FunctionCallFormatter', ['''\
>>> from lazyllm.components import FunctionCallFormatter
>>> formatter = FunctionCallFormatter()
>>> msg = "Please call this tool. <TOOL> [{\\"name\\": \\"search\\", \\"args\\": {\\"query\\": \\"weather\\"}}]"
>>> result = formatter._load(msg)
>>> print(result)
... [{'name': 'search', 'args': {'query': 'weather'}}, 'Please call this tool. ']
'''])

add_chinese_doc('ReactAgent', '''\
ReactAgent是按照 `Thought->Action->Observation->Thought...->Finish` 的流程一步一步的通过LLM和工具调用来显示解决用户问题的步骤，以及最后给用户的答案。

Args:
    llm (ModuleBase): 要使用的LLM，可以是TrainableModule或OnlineChatModule。
    tools (List[str]): LLM 使用的工具名称列表。
    max_retries (int): 工具调用迭代的最大次数。默认值为5。
    return_trace (bool): 是否返回中间步骤和工具调用信息。
    stream (bool): 是否以流式方式输出规划和解决过程。
''')

add_english_doc('ReactAgent', '''\
ReactAgent follows the process of `Thought->Action->Observation->Thought...->Finish` step by step through LLM and tool calls to display the steps to solve user questions and the final answer to the user.

Args:
    llm (ModuleBase): The LLM to be used can be either TrainableModule or OnlineChatModule.
    tools (List[str]): A list of tool names for LLM to use.
    max_retries (int): The maximum number of tool call iterations. The default value is 5.
    return_trace (bool): If True, return intermediate steps and tool calls.
    stream (bool): Whether to stream the planning and solving process.
''')

add_example('ReactAgent', """\
>>> import lazyllm
>>> from lazyllm.tools import fc_register, ReactAgent
>>> @fc_register("tool")
>>> def multiply_tool(a: int, b: int) -> int:
...     '''
...     Multiply two integers and return the result integer
...
...     Args:
...         a (int): multiplier
...         b (int): multiplier
...     '''
...     return a * b
...
>>> @fc_register("tool")
>>> def add_tool(a: int, b: int):
...     '''
...     Add two integers and returns the result integer
...
...     Args:
...         a (int): addend
...         b (int): addend
...     '''
...     return a + b
...
>>> tools = ["multiply_tool", "add_tool"]
>>> llm = lazyllm.TrainableModule("internlm2-chat-20b").start()   # or llm = lazyllm.OnlineChatModule(source="sensenova")
>>> agent = ReactAgent(llm, tools)
>>> query = "What is 20+(2*4)? Calculate step by step."
>>> res = agent(query)
>>> print(res)
'Answer: The result of 20+(2*4) is 28.'
""")

add_chinese_doc('PlanAndSolveAgent', '''\
PlanAndSolveAgent由两个组件组成，首先，由planner将整个任务分解为更小的子任务，然后由solver根据计划执行这些子任务，其中可能会涉及到工具调用，最后将答案返回给用户。

Args:
    llm (ModuleBase): 要使用的LLM，可以是TrainableModule或OnlineChatModule。和plan_llm、solve_llm互斥，要么设置llm(planner和solver公用一个LLM)，要么设置plan_llm和solve_llm，或者只指定llm(用来设置planner)和solve_llm，其它情况均认为是无效的。
    tools (List[str]): LLM使用的工具名称列表。
    plan_llm (ModuleBase): planner要使用的LLM，可以是TrainableModule或OnlineChatModule。
    solve_llm (ModuleBase): solver要使用的LLM，可以是TrainableModule或OnlineChatModule。
    max_retries (int): 工具调用迭代的最大次数。默认值为5。
    return_trace (bool): 是否返回中间步骤和工具调用信息。
    stream (bool): 是否以流式方式输出规划和解决过程。
''')

add_english_doc('PlanAndSolveAgent', '''\
PlanAndSolveAgent consists of two components. First, the planner breaks down the entire task into smaller subtasks, then the solver executes these subtasks according to the plan, which may involve tool calls, and finally returns the answer to the user.

Args:
    llm (ModuleBase): The LLM to be used can be TrainableModule or OnlineChatModule. It is mutually exclusive with plan_llm and solve_llm. Either set llm(the planner and sovler share the same LLM), or set plan_llm and solve_llm,or only specify llm(to set the planner) and solve_llm. Other cases are considered invalid.
    tools (List[str]): A list of tool names for LLM to use.
    plan_llm (ModuleBase): The LLM to be used by the planner, which can be either TrainableModule or OnlineChatModule.
    solve_llm (ModuleBase): The LLM to be used by the solver, which can be either TrainableModule or OnlineChatModule.
    max_retries (int): The maximum number of tool call iterations. The default value is 5.
    return_trace (bool): If True, return intermediate steps and tool calls.
    stream (bool): Whether to stream the planning and solving process.
''')

add_example('PlanAndSolveAgent', """\
>>> import lazyllm
>>> from lazyllm.tools import fc_register, PlanAndSolveAgent
>>> @fc_register("tool")
>>> def multiply(a: int, b: int) -> int:
...     '''
...     Multiply two integers and return the result integer
...
...     Args:
...         a (int): multiplier
...         b (int): multiplier
...     '''
...     return a * b
...
>>> @fc_register("tool")
>>> def add(a: int, b: int):
...     '''
...     Add two integers and returns the result integer
...
...     Args:
...         a (int): addend
...         b (int): addend
...     '''
...     return a + b
...
>>> tools = ["multiply", "add"]
>>> llm = lazyllm.TrainableModule("internlm2-chat-20b").start()  # or llm = lazyllm.OnlineChatModule(source="sensenova")
>>> agent = PlanAndSolveAgent(llm, tools)
>>> query = "What is 20+(2*4)? Calculate step by step."
>>> res = agent(query)
>>> print(res)
'The final answer is 28.'
""")

add_chinese_doc('ReWOOAgent', '''\
ReWOOAgent包含三个部分：Planner、Worker和Solver。其中，Planner使用可预见推理能力为复杂任务创建解决方案蓝图；Worker通过工具调用来与环境交互，并将实际证据或观察结果填充到指令中；Solver处理所有计划和证据以制定原始任务或问题的解决方案。

Args:
    llm (ModuleBase): 要使用的LLM，可以是TrainableModule或OnlineChatModule。和plan_llm、solve_llm互斥，要么设置llm(planner和solver公用一个LLM)，要么设置plan_llm和solve_llm，或者只指定llm(用来设置planner)和solve_llm，其它情况均认为是无效的。
    tools (List[str]): LLM使用的工具名称列表。
    plan_llm (ModuleBase): planner要使用的LLM，可以是TrainableModule或OnlineChatModule。
    solve_llm (ModuleBase): solver要使用的LLM，可以是TrainableModule或OnlineChatModule。
    max_retries (int): 工具调用迭代的最大次数。默认值为5。
    return_trace (bool): 是否返回中间步骤和工具调用信息。
    stream (bool): 是否以流式方式输出规划和解决过程。

''')

add_english_doc('ReWOOAgent', '''\
ReWOOAgent consists of three parts: Planer, Worker and Solver. The Planner uses predictive reasoning capabilities to create a solution blueprint for a complex task; the Worker interacts with the environment through tool calls and fills in actual evidence or observations into instructions; the Solver processes all plans and evidence to develop a solution to the original task or problem.

Args:
    llm (ModuleBase): The LLM to be used can be TrainableModule or OnlineChatModule. It is mutually exclusive with plan_llm and solve_llm. Either set llm(the planner and sovler share the same LLM), or set plan_llm and solve_llm,or only specify llm(to set the planner) and solve_llm. Other cases are considered invalid.
    tools (List[str]): A list of tool names for LLM to use.
    plan_llm (ModuleBase): The LLM to be used by the planner, which can be either TrainableModule or OnlineChatModule.
    solve_llm (ModuleBase): The LLM to be used by the solver, which can be either TrainableModule or OnlineChatModule.
    max_retries (int): The maximum number of tool call iterations. The default value is 5.
    return_trace (bool): If True, return intermediate steps and tool calls.
    stream (bool): Whether to stream the planning and solving process.
''')

add_example(
    "ReWOOAgent",
    """\
>>> import lazyllm
>>> import wikipedia
>>> from lazyllm.tools import fc_register, ReWOOAgent
>>> @fc_register("tool")
>>> def WikipediaWorker(input: str):
...     '''
...     Worker that search for similar page contents from Wikipedia. Useful when you need to get holistic knowledge about people, places, companies, historical events, or other subjects. The response are long and might contain some irrelevant information. Input should be a search query.
...
...     Args:
...         input (str): search query.
...     '''
...     try:
...         evidence = wikipedia.page(input).content
...         evidence = evidence.split("\\\\n\\\\n")[0]
...     except wikipedia.PageError:
...         evidence = f"Could not find [{input}]. Similar: {wikipedia.search(input)}"
...     except wikipedia.DisambiguationError:
...         evidence = f"Could not find [{input}]. Similar: {wikipedia.search(input)}"
...     return evidence
...
>>> @fc_register("tool")
>>> def LLMWorker(input: str):
...     '''
...     A pretrained LLM like yourself. Useful when you need to act with general world knowledge and common sense. Prioritize it when you are confident in solving the problem yourself. Input can be any instruction.
...
...     Args:
...         input (str): instruction
...     '''
...     llm = lazyllm.OnlineChatModule(source="glm")
...     query = f"Respond in short directly with no extra words.\\\\n\\\\n{input}"
...     response = llm(query, llm_chat_history=[])
...     return response
...
>>> tools = ["WikipediaWorker", "LLMWorker"]
>>> llm = lazyllm.TrainableModule("GLM-4-9B-Chat").deploy_method(lazyllm.deploy.vllm).start()  # or llm = lazyllm.OnlineChatModule(source="sensenova")
>>> agent = ReWOOAgent(llm, tools)
>>> query = "What is the name of the cognac house that makes the main ingredient in The Hennchata?"
>>> res = agent(query)
>>> print(res)
'\nHennessy '
""",
)

add_chinese_doc(
    "IntentClassifier",
    """\
IntentClassifier 是一个基于语言模型的意图识别器，用于根据用户提供的输入文本及对话上下文识别预定义的意图，并通过预处理和后处理步骤确保准确识别意图。

Arguments:
    llm: 用于意图识别的语言模型对象，OnlineChatModule或TrainableModule类型
    intent_list (list): 包含所有可能意图的字符串列表。可以包含中文或英文的意图。
    prompt (str): 用户附加的提示词。
    constrain (str): 用户附加的限制。
    examples (list[list]): 额外的示例，格式为 `[[query, intent], [query, intent], ...]` 。
    return_trace (bool, 可选): 如果设置为 True，则将结果记录在trace中。默认为 False。
""",
)

add_english_doc(
    "IntentClassifier",
    """\
IntentClassifier is an intent recognizer based on a language model that identifies predefined intents based on user-provided input text and conversational context.
It can handle intent lists and ensures accurate intent recognition through preprocessing and postprocessing steps.

Arguments:
    llm: A language model object used for intent recognition, which can be of type OnlineChatModule or TrainableModule.
    intent_list (list): A list of strings containing all possible intents. This list can include intents in either Chinese or English.
    prompt (str): User-attached prompt words.
    constrain (str): User-attached constrain words.
    examples (list[list]): extra examples，format is `[[query, intent], [query, intent], ...]`.
    return_trace (bool, optional): If set to True, the results will be recorded in the trace. Defaults to False.
""",
)

add_example(
    "IntentClassifier",
    """\
    >>> import lazyllm
    >>> from lazyllm.tools import IntentClassifier
    >>> classifier_llm = lazyllm.OnlineChatModule(source="openai")
    >>> chatflow_intent_list = ["Chat", "Financial Knowledge Q&A", "Employee Information Query", "Weather Query"]
    >>> classifier = IntentClassifier(classifier_llm, intent_list=chatflow_intent_list)
    >>> classifier.start()
    >>> print(classifier('What is the weather today'))
    Weather Query
    >>>
    >>> with IntentClassifier(classifier_llm) as ic:
    >>>     ic.case['Weather Query', lambda x: '38.5°C']
    >>>     ic.case['Chat', lambda x: 'permission denied']
    >>>     ic.case['Financial Knowledge Q&A', lambda x: 'Calling Financial RAG']
    >>>     ic.case['Employee Information Query', lambda x: 'Beijing']
    ...
    >>> ic.start()
    >>> print(ic('What is the weather today'))
    38.5°C
""",
)

#eval/eval_base.py
add_chinese_doc('BaseEvaluator', '''\
评估模块的抽象基类。

该类定义了模型评估的标准接口，支持并发处理、输入校验和评估结果的自动保存，同时内置了重试机制。

Args:
    concurrency (int): 评估过程中使用的并发线程数。
    retry (int): 每个样本的最大重试次数。
    log_base_name (Optional[str]): 用于保存结果文件的日志文件名前缀（可选）。
''')

add_english_doc('BaseEvaluator', '''\
Abstract base class for evaluation modules.

This class defines the standard interface and retry logic for evaluating model outputs. It supports concurrent processing, input validation, and automatic result saving.

Args:
    concurrency (int): Number of concurrent threads used during evaluation.
    retry (int): Number of retry attempts for each evaluation item.
    log_base_name (Optional[str]): Optional log file name prefix for saving results.
''')

add_example('BaseEvaluator', ['''\
>>> from lazyllm.components import BaseEvaluator
>>> class SimpleAccuracyEvaluator(BaseEvaluator):
...     def _process_one_data_impl(self, data):
...         return {
...             "final_score": float(data["pred"] == data["label"])
...         }
>>> evaluator = SimpleAccuracyEvaluator()
>>> score = evaluator([
...     {"pred": "yes", "label": "yes"},
...     {"pred": "no", "label": "yes"}
... ])
>>> print(score)
... 0.5
'''])

add_chinese_doc('ResponseRelevancy', '''\
用于评估用户问题与模型生成问题之间语义相关性的指标类。

该评估器使用语言模型根据回答生成问题，并通过 Embedding 与余弦相似度度量其与原始问题之间的相关性。


Args:
    llm (ModuleBase): 用于根据回答生成问题的语言模型模块。
    embedding (ModuleBase): 用于编码问题向量的嵌入模块。
    prompt (str, 可选): 自定义的生成提示词，若不提供将使用默认提示。
    prompt_lang (str): 默认提示词的语言，可选 `'en'`（默认）或 `'zh'`。
    num_infer_questions (int): 每条数据生成和评估的问题数量。
    retry (int): 失败时的重试次数。
    concurrency (int): 并发评估的数量。
''')

add_english_doc('ResponseRelevancy', '''\
Evaluator for measuring the semantic relevancy between a user-generated question and a model-generated one.

This evaluator uses a language model to generate possible questions from an answer, and measures their semantic similarity to the original question using embeddings and cosine similarity.


Args:
    llm (ModuleBase): A language model used to generate inferred questions from the given answer.
    embedding (ModuleBase): An embedding module to encode questions for similarity comparison.
    prompt (str, optional): Custom prompt to guide the question generation. If not provided, a default will be used.
    prompt_lang (str): Language for the default prompt. Options: `'en'` (default) or `'zh'`.
    num_infer_questions (int): Number of questions to generate and evaluate for each answer.
    retry (int): Number of retry attempts if generation fails.
    concurrency (int): Number of concurrent evaluations.
''')

add_example('ResponseRelevancy', ['''\
>>> from lazyllm.components import ResponseRelevancy
>>> relevancy = ResponseRelevancy(
...     llm=YourLLM(),
...     embedding=YourEmbedding(),
...     prompt_lang="en",
...     num_infer_questions=3
... )
>>> result = relevancy([
...     {"question": "What is the capital of France?", "answer": "Paris is the capital city of France."}
... ])
>>> print(result)
... 0.95  # (a float score between 0 and 1)
'''])

add_chinese_doc('Faithfulness', '''\
评估回答与上下文之间事实一致性的指标类。

该评估器首先使用语言模型将答案拆分为独立事实句，然后基于上下文对每条句子进行支持性判断（0或1分），最终取平均值作为总体一致性分数。


Args:
    llm (ModuleBase): 同时用于生成句子与进行评估的语言模型模块。
    generate_prompt (str, 可选): 用于将答案转换为事实句的自定义提示词。
    eval_prompt (str, 可选): 用于评估句子与上下文匹配度的提示词。
    prompt_lang (str): 默认提示词的语言，可选 'en' 或 'zh'。
    retry (int): 生成或评估失败时的最大重试次数。
    concurrency (int): 并发评估的数据条数。
''')

add_english_doc('Faithfulness', '''\
Evaluator that measures the factual consistency of an answer with the given context.

This evaluator splits the answer into atomic factual statements using a generation model, then verifies each against the context using binary (1/0) scoring. It computes a final score as the average of the individual statement scores.


Args:
    llm (ModuleBase): A language model capable of both generating statements and evaluating them.
    generate_prompt (str, optional): Custom prompt to generate factual statements from the answer.
    eval_prompt (str, optional): Custom prompt to evaluate statement support within the context.
    prompt_lang (str): Language of the default prompt, either 'en' or 'zh'.
    retry (int): Number of retry attempts when generation or evaluation fails.
    concurrency (int): Number of concurrent evaluations to run in parallel.
''')

add_example('Faithfulness', ['''\
>>> from lazyllm.components import Faithfulness
>>> evaluator = Faithfulness(llm=YourLLM(), prompt_lang="en")
>>> data = {
...     "question": "What is the role of ATP in cells?",
...     "answer": "ATP stores energy and transfers it within cells.",
...     "context": "ATP is the energy currency of the cell. It provides energy for many biochemical reactions."
... }
>>> result = evaluator([data])
>>> print(result)
... 1.0  # Average binary score of all factual statements
'''])

add_chinese_doc('LLMContextRecall', '''\
用于评估回答中的每一句话是否可以归因于检索到的上下文的指标类。

该模块使用语言模型判断回答中的每个句子是否得到上下文的支持，通过二元值进行评分（1 表示支持，0 表示不支持或矛盾），最终计算平均回忆得分。

Args:
    llm (ModuleBase): 用于执行上下文一致性判断的语言模型。
    eval_prompt (str, 可选): 指导模型评估的自定义提示词。
    prompt_lang (str): 默认提示词语言，'en' 表示英文，'zh' 表示中文。
    retry (int): 评估失败时的最大重试次数。
    concurrency (int): 并发评估的任务数量。
''')

add_english_doc('LLMContextRecall', '''\
Evaluator that measures whether each sentence in the answer can be attributed to the retrieved context.

This module uses a language model to analyze the factual alignment between each statement in the answer and the provided context. It scores each sentence with binary values (1 = supported, 0 = unsupported/contradictory) and computes an average recall score.


Args:
    llm (ModuleBase): A language model capable of evaluating answer-context consistency.
    eval_prompt (str, optional): Custom prompt used to instruct the evaluator model.
    prompt_lang (str): Language of the default prompt. Choose 'en' for English or 'zh' for Chinese.
    retry (int): Number of retry attempts if the evaluation fails.
    concurrency (int): Number of parallel evaluations to perform concurrently.
''')

add_example('LLMContextRecall', ['''\
>>> from lazyllm.components import LLMContextRecall
>>> evaluator = LLMContextRecall(llm=YourLLM(), prompt_lang="en")
>>> data = {
...     "question": "What is Photosynthesis?",
...     "answer": "Photosynthesis was discovered in the 1780s. It occurs in chloroplasts.",
...     "context_retrieved": [
...         "Photosynthesis occurs in chloroplasts.",
...         "Light reactions produce ATP using sunlight."
...     ]
... }
>>> result = evaluator([data])
>>> print(result)
... 0.5  # Final recall score averaged over statement evaluations
'''])

add_chinese_doc('NonLLMContextRecall', '''\
基于字符串模糊匹配的非LLM上下文回忆指标类。

该模块通过 Levenshtein 距离计算检索到的上下文与参考上下文的相似度，并给出回忆得分。可选择输出二值得分（是否存在足够相似的匹配）或平均匹配度得分。

Args:
    th (float): 相似度阈值（范围为0到1），值越高表示匹配越严格。
    binary (bool): 若为True，则只判断是否有任一匹配超过阈值；若为False，则输出所有匹配的平均得分。
    retry (int): 失败时最大重试次数。
    concurrency (int): 并发执行的任务数量。
''')

add_english_doc('NonLLMContextRecall', '''\
A non-LLM evaluator that measures whether retrieved contexts match the reference context using fuzzy string matching.

This module compares each retrieved context against a reference using Levenshtein distance and computes a recall score. It can return binary scores (whether any retrieved context is similar enough) or an averaged similarity score.


Args:
    th (float): Similarity threshold (between 0 and 1). A higher value means stricter matching.
    binary (bool): If True, output is binary (1 if any match exceeds threshold), otherwise returns average match score.
    retry (int): Number of retries for evaluation in case of failure.
    concurrency (int): Number of parallel evaluations to run.
''')

add_example('NonLLMContextRecall', ['''\
>>> from lazyllm.components import NonLLMContextRecall
>>> evaluator = NonLLMContextRecall(th=0.8, binary=True)
>>> data = {
...     "context_retrieved": [
...         "Photosynthesis uses sunlight to produce sugar.",
...         "It takes place in chloroplasts."
...     ],
...     "context_reference": [
...         "Photosynthesis occurs in chloroplasts."
...     ]
... }
>>> result = evaluator([data])
>>> print(result)
... 1.0  # At least one retrieved context is similar enough
'''])

add_chinese_doc('ContextRelevance', '''\
基于句子级匹配的非LLM上下文相关性评估器。

该模块将检索到的上下文与参考上下文分别按句子划分，并统计检索内容中与参考完全一致的句子数量，从而计算相关性得分。


Args:
    splitter (str): 句子分隔符，默认为中文句号 "。"，英文可设置为 "."。
    retry (int): 失败时最大重试次数。
    concurrency (int): 并发执行的任务数量。
''')

add_english_doc('ContextRelevance', '''\
A non-LLM evaluator that measures the overlap between retrieved and reference contexts at the sentence level.

This evaluator splits both retrieved and reference contexts into sentences, then counts how many retrieved sentences exactly match those in the reference. It outputs a relevance score as the fraction of overlapping sentences.


Args:
    splitter (str): Sentence splitter. Default is '。' for Chinese. Use '.' for English contexts.
    retry (int): Number of retries for evaluation in case of failure.
    concurrency (int): Number of parallel evaluations to run.
''')

add_example('ContextRelevance', ['''\
>>> from lazyllm.components import ContextRelevance
>>> evaluator = ContextRelevance(splitter='.')
>>> data = {
...     "context_retrieved": [
...         "Photosynthesis occurs in chloroplasts. It produces glucose."
...     ],
...     "context_reference": [
...         "Photosynthesis occurs in chloroplasts. It requires sunlight. It produces glucose."
...     ]
... }
>>> result = evaluator([data])
>>> print(result)
... 0.6667  # 2 of 3 retrieved sentences match
'''])



#http_request/http_request.py
add_chinese_doc('HttpRequest', '''\
通用 HTTP 请求执行器。

该类用于构建并发送 HTTP 请求，支持变量替换、API Key 注入、JSON 或表单编码、文件类型响应识别等功能。

Args:
    method (str): HTTP 方法，如 'GET'、'POST' 等。
    url (str): 请求目标的 URL。
    api_key (str): 可选的 API Key，会被加入请求参数。
    headers (dict): HTTP 请求头。
    params (dict): URL 查询参数。
    body (Union[str, dict]): 请求体，支持字符串或 JSON 字典格式。
    timeout (int): 请求超时时间（秒）。
    proxies (dict, optional): 可选的代理设置。
''')

add_english_doc('HttpRequest', '''\
General HTTP request executor.

This class builds and sends HTTP requests with support for dynamic variable substitution, API key injection, JSON or form data encoding, and file-aware response parsing.

Args:
    method (str): HTTP method, such as 'GET', 'POST', etc.
    url (str): The target URL for the HTTP request.
    api_key (str): Optional API key, inserted into query parameters.
    headers (dict): HTTP request headers.
    params (dict): URL query parameters.
    body (Union[str, dict]): HTTP request body (raw string or JSON-formatted dict).
    timeout (int): Timeout duration for the request (in seconds).
    proxies (dict, optional): Proxy settings for the request, if needed.
''')

add_example('HttpRequest', ['''\
>>> from lazyllm.components import HttpRequest
>>> request = HttpRequest(
...     method="GET",
...     url="https://api.github.com/repos/openai/openai-python",
...     api_key="",
...     headers={"Accept": "application/json"},
...     params={},
...     body=None
... )
>>> result = request()
>>> print(result["status_code"])
... 200
>>> print(result["content"][:100])
... '{"id":123456,"name":"openai-python", ...}'
'''])

#infer_service/serve.py/JobDescription
add_chinese_doc('JobDescription', '''\
模型部署任务描述的数据结构。

用于创建模型推理任务时指定部署配置，包括模型名称与所需 GPU 数量。

Args:
    deploy_model (str): 要部署的模型名称，默认为 "qwen1.5-0.5b-chat"。
    num_gpus (int): 所需的 GPU 数量，默认为 1。
''')

add_english_doc('JobDescription', '''\
Model deployment job description schema.

Used to specify the configuration for creating a model inference job, including model name and GPU requirements.

Args:
    deploy_model (str): The model to be deployed. Default is "qwen1.5-0.5b-chat".
    num_gpus (int): Number of GPUs required for deployment. Default is 1.
''')

add_example('JobDescription', ['''\
>>> from lazyllm.components import JobDescription
>>> job = JobDescription(deploy_model="deepseek-coder", num_gpus=2)
>>> print(job.dict())
... {'deploy_model': 'deepseek-coder', 'num_gpus': 2}
'''])


add_chinese_doc('DBManager', '''\
数据库管理器的抽象基类。

该类定义了构建数据库连接器的通用接口，包括 `execute_query` 抽象方法和 `desc` 描述属性。

Args:
    db_type (str): 数据库类型标识符，例如 'mysql'、'mongodb'。
''')

add_english_doc('DBManager', '''\
Abstract base class for database managers.

This class defines the standard interface and helpers for building database connectors, including a required `execute_query` method and description property.

Args:
    db_type (str): Type identifier of the database (e.g., 'mysql', 'mongodb').
''')

add_example('DBManager', ['''\
>>> from lazyllm.components import DBManager
>>> class DummyDB(DBManager):
...     def __init__(self):
...         super().__init__(db_type="dummy")
...     def execute_query(self, statement):
...         return f"Executed: {statement}"
...     @property
...     def desc(self):
...         return "Dummy database for testing."
>>> db = DummyDB()
>>> print(db("SELECT * FROM test"))
... Executed: SELECT * FROM test
'''])

add_chinese_doc(
    "SqlManager",
    """\
SqlManager是与数据库进行交互的专用工具。它提供了连接数据库，设置、创建、检查数据表，插入数据，执行查询的方法。

Arguments:
    db_type (str): "PostgreSQL"，"SQLite", "MySQL", "MSSQL"。注意当类型为"SQLite"时，db_name为文件路径或者":memory:"
    user (str): 用户名
    password (str): 密码
    host (str): 主机名或IP
    port (int): 端口号
    db_name (str): 数据仓库名
    **options_str (str): k1=v1&k2=v2形式表示的选项设置
""",
)

add_english_doc(
    "SqlManager",
    """\
SqlManager is a specialized tool for interacting with databases.
It provides methods for creating tables, executing queries, and performing updates on databases.

Arguments:
    db_type (str): "PostgreSQL"，"SQLite", "MySQL", "MSSQL". Note that when the type is "SQLite", db_name is a file path or ":memory:"
    user (str): Username for connection
    password (str): Password for connection
    host (str): Hostname or IP
    port (int): Port number
    db_name (str): Name of the database
    **options_str (str): Options represented in the format k1=v1&k2=v2
""",
)

add_chinese_doc(
    "SqlManager.get_session",
    """\
这是一个上下文管理器，它创建并返回一个数据库连接Session，并在完成时自动提交或回滚更改并在使用完成后自动关闭会话。

**Returns:**\n
- sqlalchemy.orm.Session: sqlalchemy 数据库会话
""",
)

add_english_doc(
    "SqlManager.get_session",
    """\
This is a context manager that creates and returns a database session, yields it for use, and then automatically commits or rolls back changes and closes the session when done.

**Returns:**\n
- sqlalchemy.orm.Session: sqlalchemy database session
""",
)

add_chinese_doc(
    "SqlManager.check_connection",
    """\
检查当前SqlManager的连接状态。

**Returns:**\n
- DBResult: DBResult.status 连接成功(True), 连接失败(False)。DBResult.detail 包含失败信息
""",
)

add_english_doc(
    "SqlManager.check_connection",
    """\
Check the current connection status of the SqlManagerBase.

**Returns:**\n
- DBResult: DBResult.status True if the connection is successful, False if it fails. DBResult.detail contains failure information.
""",
)

add_chinese_doc(
    "SqlManager.set_desc",
    """\
对于SqlManager搭配LLM使用自然语言查询的表项设置其描述，尤其当其表名、列名及取值不具有自解释能力时。
例如：
数据表Document的status列取值包括: "waiting", "working", "success", "failed"，tables_desc_dict参数应为 {"Document": "status列取值包括: waiting, working, success, failed"}

Args:
    tables_desc_dict (dict): 表项的补充说明
""",
)

add_english_doc(
    "SqlManager.set_desc",
    """\
When using SqlManager with LLM to query table entries in natural language, set descriptions for better results, especially when table names, column names, and values are not self-explanatory.

Args:
    tables_desc_dict (dict): descriptive comment for tables
""",
)

add_chinese_doc(
    "SqlManager.get_all_tables",
    """\
返回当前数据库中的所有表名。
""",
)

add_english_doc(
    "SqlManager.get_all_tables",
    """\
Return all table names in the current database.
""",
)

add_chinese_doc(
    "SqlManager.get_table_orm_class",
    """\
返回数据表名对应的sqlalchemy orm类。结合get_session，进行orm操作
""",
)

add_english_doc(
    "SqlManager.get_table_orm_class",
    """\
Return the sqlalchemy orm class corresponding to the given table name. Combine with get_session to perform orm operations.
""",
)

add_chinese_doc(
    "SqlManager.execute_commit",
    """\
执行无返回的sql脚本并提交更改。
""",
)

add_english_doc(
    "SqlManager.execute_commit",
    """\
Execute the SQL script without return and submit changes.
""",
)

add_chinese_doc(
    "SqlManager.execute_query",
    """\
执行sql查询脚本并以JSON字符串返回结果。
""",
)

add_english_doc(
    "SqlManager.execute_query",
    """\
Execute the SQL query script and return the result as a JSON string.
""",
)

add_chinese_doc(
    "SqlManager.create_table",
    """\
创建数据表

Args:
    table (str/Type[DeclarativeBase]/DeclarativeMeta): 数据表schema。支持三种参数类型：类型为str的sql语句，继承自DeclarativeBase或继承自declarative_base()的ORM类
""",
)

add_english_doc(
    "SqlManager.create_table",
    """\
Create a table

Args:
    table (str/Type[DeclarativeBase]/DeclarativeMeta): table schema。Supports three types of parameters: SQL statements with type str, ORM classes that inherit from DeclarativeBase or declarative_base().
""",
)

add_chinese_doc(
    "SqlManager.drop_table",
    """\
删除数据表

Args:
    table (str/Type[DeclarativeBase]/DeclarativeMeta): 数据表schema。支持三种参数类型：类型为str的数据表名，继承自DeclarativeBase或继承自declarative_base()的ORM类
""",
)

add_english_doc(
    "SqlManager.drop_table",
    """\
Delete a table

Args:
    table (str/Type[DeclarativeBase]/DeclarativeMeta): table schema。Supports three types of parameters: Table name with type str, ORM classes that inherit from DeclarativeBase or declarative_base().
""",
)

add_chinese_doc(
    "SqlManager.insert_values",
    """\
批量数据插入

Args:
    table_name (str): 数据表名
    vals (List[dict]): 待插入数据，格式为[{"col_name1": v01, "col_name2": v02, ...}, {"col_name1": v11, "col_name2": v12, ...}, ...]
""",
)

add_english_doc(
    "SqlManager.insert_values",
    """\
Bulk insert data

Args:
    table_name (str): Table name
    vals (List[dict]): data to be inserted, format as [{"col_name1": v01, "col_name2": v02, ...}, {"col_name1": v11, "col_name2": v12, ...}, ...]
""",
)

add_chinese_doc(
    "MongoDBManager",
    """\
MongoDBManager是与MongoB数据库进行交互的专用工具。它提供了检查连接，获取数据库连接对象，执行查询的方法。

Arguments:
    user (str): 用户名
    password (str): 密码
    host (str): 主机名或IP
    port (int): 端口号
    db_name (str): 数据仓库名
    collection_name (str): 集合名
    **options_str (str): k1=v1&k2=v2形式表示的选项设置
    **collection_desc_dict (dict): 集合内文档关键字描述，默认为空。不同于关系型数据库行和列的概念，MongoDB集合中的文档可以有完全不同的关键字，因此当配合LLM进行自然语言查询时需要提供必须的关键字的描述以获得更好的结果。
""",
)

add_english_doc(
    "MongoDBManager",
    """\
MongoDBManager is a specialized tool for interacting with MongoB databases.
It provides methods to check the connection, obtain the database connection object, and execute query.

Arguments:
    user (str): Username for connection
    password (str): Password for connection
    host (str): Hostname or IP
    port (int): Port number
    db_name (str): Name of the database
    collection_name (str): Name of the collection
    **options_str (str): Options represented in the format k1=v1&k2=v2
    **collection_desc_dict (dict): Document keyword description in the collection, which is None by default. Different from the concept of rows and columns in relational databases, documents in MongoDB collections can have completely different keywords. Therefore, when using LLM to perform natural language queries, it is necessary to provide descriptions of necessary keywords to obtain better results.
""",
)

add_example('MongoDBManager', ['''\
>>> from lazyllm.components import MongoDBManager
>>> mgr = MongoDBManager(
...     user="admin",
...     password="123456",
...     host="localhost",
...     port=27017,
...     db_name="mydb",
...     collection_name="books"
... )
>>> result = mgr.execute_query('[{"$match": {"author": "Tolstoy"}}]')
>>> print(result)
... '[{"title": "War and Peace", "author": "Tolstoy"}]'
'''])


add_chinese_doc(
    "MongoDBManager.get_client",
    """\
这是一个上下文管理器，它创建并返回一个数据库会话连接对象，并在使用完成后自动关闭会话。
使用方式例如：
with mongodb_manager.get_client() as client:
    all_dbs = client.list_database_names()

**Returns:**\n
- pymongo.MongoClient: 连接 MongoDB 数据库的对象
""",
)

add_english_doc(
    "MongoDBManager.get_client",
    """\
This is a context manager that creates a database session, yields it for use, and closes the session when done.
Usage example:
with mongodb_manager.get_client() as client:
    all_dbs = client.list_database_names()

**Returns:**\n
- pymongo.MongoClient: MongoDB client used to connect to MongoDB database
""",
)

add_chinese_doc(
    "MongoDBManager.check_connection",
    """\
检查当前MongoDBManager的连接状态。

**Returns:**\n
- DBResult: DBResult.status 连接成功(True), 连接失败(False)。DBResult.detail 包含失败信息
""",
)

add_english_doc(
    "MongoDBManager.check_connection",
    """\
Check the current connection status of the MongoDBManager.

**Returns:**\n
- DBResult: DBResult.status True if the connection is successful, False if it fails. DBResult.detail contains failure information.
""",
)

add_chinese_doc(
    "MongoDBManager.set_desc",
    """\
对于MongoDBManager搭配LLM使用自然语言查询的文档集设置其必须的关键字描述。注意，查询需要用到的关系字都必须提供，因为MonoDB无法像SQL数据库一样获得表结构信息

Args:
    schema_desc_dict (dict): 文档集的关键字描述
""",
)

add_english_doc(
    "MongoDBManager.set_desc",
    """\
When using MongoDBManager with LLM to query documents in natural language, set descriptions for the necessary keywords. Note that all relevant keywords needed for queries must be provided because MongoDB cannot obtain like structural information like a SQL database.

Args:
    tables_desc_dict (dict): descriptive comment for documents
""",
)

add_chinese_doc(
    "SqlCall",
    """\
SqlCall 是一个扩展自 ModuleBase 的类,提供了使用语言模型(LLM)生成和执行 SQL 查询的接口。
它设计用于与 SQL 数据库交互,从语言模型的响应中提取 SQL 查询,执行这些查询,并返回结果或解释。

Arguments:
    llm: 用于生成和解释 SQL 查询及解释的大语言模型。
    sql_manager (SqlManager): 一个 SqlManager 实例，用于处理与 SQL 数据库的交互。
    sql_examples (str, 可选): JSON字符串表示的自然语言转到SQL语句的示例，格式为[{"Question": "查询表中与smith同部门的人员名字", "Answer": "SELECT...;"}]
    use_llm_for_sql_result (bool, 可选): 默认值为True。如果设置为False, 则只输出JSON格式表示的sql执行结果；True则会使用LLM对sql执行结果进行解读并返回自然语言结果。
    return_trace (bool, 可选): 如果设置为 True,则将结果记录在trace中。默认为 False。
""",
)

add_english_doc(
    "SqlCall",
    """\
SqlCall is a class that extends ModuleBase and provides an interface for generating and executing SQL queries using a language model (LLM).
It is designed to interact with a SQL database, extract SQL queries from LLM responses, execute those queries, and return results or explanations.

Arguments:
    llm: A language model to be used for generating and interpreting SQL queries and explanations.
    sql_manager (SqlManager): An instance of SqlManager that handles interaction with the SQL database.
    sql_examples (str, optional): An example of converting natural language represented by a JSON string into an SQL statement, formatted as: [{"Question": "Find the names of people in the same department as Smith", "Answer": "SELECT...;"}]
    use_llm_for_sql_result (bool, optional): Default is True. If set to False, the module will only output raw SQL results in JSON without further processing.
    return_trace (bool, optional): If set to True, the results will be recorded in the trace. Defaults to False.
""",
)

add_example(
    "SqlCall",
    """\
    >>> # First, run SqlManager example
    >>> import lazyllm
    >>> from lazyllm.tools import SQLManger, SqlCall
    >>> sql_tool = SQLManger("personal.db")
    >>> sql_llm = lazyllm.OnlineChatModule(model="gpt-4o", source="openai", base_url="***")
    >>> sql_call = SqlCall(sql_llm, sql_tool, use_llm_for_sql_result=True)
    >>> print(sql_call("去年一整年销售额最多的员工是谁?"))
""",
)

# ---------------------------------------------------------------------------- #

add_chinese_doc("HttpTool", """
用于访问第三方服务和执行自定义代码的模块。参数中的 `params` 和 `headers` 的 value，以及 `body` 中可以包含形如 `{{variable}}` 这样用两个花括号标记的模板变量，然后在调用的时候通过参数来替换模板中的值。参考 [[lazyllm.tools.HttpTool.forward]] 中的使用说明。

Args:
    method (str, optional): 指定 http 请求方法，参考 `https://developer.mozilla.org/en-US/docs/Web/HTTP/Methods`。
    url (str, optional): 要访问的 url。如果该字段为空，则表示该模块不需要访问第三方服务。
    params (Dict[str, str], optional): 请求 url 需要填充的 params 字段。如果 url 为空，该字段会被忽略。
    headers (Dict[str, str], optional): 访问 url 需要填充的 header 字段。如果 url 为空，该字段会被忽略。
    body (Dict[str, str], optional): 请求 url 需要填充的 body 字段。如果 url 为空，该字段会被忽略。
    timeout (int): 请求超时时间，单位是秒，默认值是 10。
    proxies (Dict[str, str], optional): 指定请求 url 时所使用的代理。代理格式参考 `https://www.python-httpx.org/advanced/proxies`。
    code_str (str, optional): 一个字符串，包含用户定义的函数。如果参数 `url` 为空，则直接执行该函数，执行时所有的参数都会转发给该函数；如果 `url` 不为空，该函数的参数为请求 url 返回的结果，此时该函数作为 url 返回后的后处理函数。
    vars_for_code (Dict[str, Any]): 一个字典，传入运行 code 所需的依赖及变量。
    outputs (Optional[List[str]]): 期望提取的输出字段名。
    extract_from_result (Optional[bool]): 是否从响应字典中直接提取指定字段。
""")

add_english_doc("HttpTool", """
Module for accessing third-party services and executing custom code. The values in `params` and `headers`, as well as in body, can include template variables marked with double curly braces like `{{variable}}`, which are then replaced with actual values through parameters when called. Refer to the usage instructions in [[lazyllm.tools.HttpTool.forward]].

Args:
    method (str, optional): Specifies the HTTP request method, refer to `https://developer.mozilla.org/en-US/docs/Web/HTTP/Methods`.
    url (str, optional): The URL to access. If this field is empty, it indicates that the module does not need to access third-party services.
    params (Dict[str, str], optional): Params fields to be filled when requesting the URL. If the URL is empty, this field will be ignored.
    headers (Dict[str, str], optional): Header fields to be filled when accessing the URL. If the URL is empty, this field will be ignored.
    body (Dict[str, str], optional): Body fields to be filled when requesting the URL. If the URL is empty, this field will be ignored.
    timeout (int): Request timeout in seconds, default value is 10.
    proxies (Dict[str, str], optional): Specifies the proxies to be used when requesting the URL. Proxy format refer to `https://www.python-httpx.org/advanced/proxies`.
    code_str (str, optional): A string containing a user-defined function. If the parameter url is empty, execute this function directly, forwarding all arguments to it; if url is not empty, the parameters of this function are the results returned from the URL request, and in this case, the function serves as a post-processing function for the URL response.
    vars_for_code (Dict[str, Any]): A dictionary that includes dependencies and variables required for running the code.
    outputs (Optional[List[str]]): Names of expected output fields.
    extract_from_result (Optional[bool]): Whether to extract fields directly from response dict using `outputs`.
""")

add_example("HttpTool", """
from lazyllm.tools import HttpTool

code_str = "def identity(content): return content"
tool = HttpTool(method='GET', url='http://www.sensetime.com/', code_str=code_str)
ret = tool()
""")

add_chinese_doc("HttpTool.forward", """
用于执行初始化时指定的操作：请求指定的 url 或者执行传入的函数。一般不直接调用，而是通过基类的 `__call__` 来调用。如果构造函数的 `url` 参数不为空，则传入的所有参数都会作为变量，用于替换在构造函数中使用 `{{}}` 标记的模板参数；如果构造函数的参数 `url` 为空，并且 `code_str` 不为空，则传入的所有参数都会作为 `code_str` 中所定义函数的参数。
""")

add_english_doc("HttpTool.forward", """
Used to perform operations specified during initialization: request the specified URL or execute the passed function. Generally not called directly, but through the base class's `__call__`. If the `url` parameter in the constructor is not empty, all passed parameters will be used as variables to replace template parameters marked with `{{}}` in the constructor; if the `url` parameter in the constructor is empty and `code_str` is not empty, all passed parameters will be used as arguments for the function defined in `code_str`.
""")

add_example("HttpTool.forward", """
from lazyllm.tools import HttpTool

code_str = "def exp(v, n): return v ** n"
tool = HttpTool(code_str=code_str)
assert tool(v=10, n=2) == 100
""")

add_tools_chinese_doc("Weather", """
创建用于查询天气的工具。
""")

add_tools_english_doc("Weather", """
Create a tool for querying weather.
""")

add_tools_example("Weather", """
from lazyllm.tools.tools import Weather

weather = Weather()
""")

add_tools_chinese_doc("Weather.forward", """
查询某个城市的天气。接收的城市输入最小范围为地级市，如果是直辖市则最小范围为区。输入的城市或区名称不带后缀的“市”或者“区”。参考下面的例子。

Args:
    city_name (str): 需要获取天气的城市名称。
""")

add_tools_english_doc("Weather.forward", """
Query the weather of a specific city. The minimum input scope for cities is at the prefecture level, and for municipalities, it is at the district level. The input city or district name should not include the suffix "市" (city) or "区" (district). Refer to the examples below.

Args:
    city_name (str): The name of the city for which weather information is needed.
""")

add_tools_example("Weather.forward", """
from lazyllm.tools.tools import Weather

weather = Weather()
res = weather('海淀')
""")

add_tools_chinese_doc("GoogleSearch", """
通过 Google 搜索指定的关键词。

Args:
    custom_search_api_key (str): 用户申请的 Google API key。
    search_engine_id (str): 用户创建的用于检索的搜索引擎 id。
    timeout (int): 搜索请求的超时时间，单位是秒，默认是 10。
    proxies (Dict[str, str], optional): 请求时所用的代理服务。格式参考 `https://www.python-httpx.org/advanced/proxies`。
""")

add_tools_english_doc("GoogleSearch", """
Search for specified keywords through Google.

Args:
    custom_search_api_key (str): The Google API key applied by the user.
    search_engine_id (str): The ID of the search engine created by the user for retrieval.
    timeout (int): The timeout for the search request, in seconds, default is 10.
    proxies (Dict[str, str], optional): The proxy services used during the request. Format reference `https://www.python-httpx.org/advanced/proxies`.
""")

add_tools_example("GoogleSearch", """
from lazyllm.tools.tools import GoogleSearch

key = '<your_google_search_api_key>'
cx = '<your_search_engine_id>'

google = GoogleSearch(custom_search_api_key=key, search_engine_id=cx)
""")

add_tools_chinese_doc("GoogleSearch.forward", """
执行搜索请求。

Args:
    query (str): 要检索的关键词。
    date_restrict (str): 要检索内容的时效性。默认检索一个月内的网页（`m1`）。参数格式可以参考 `https://developers.google.com/custom-search/v1/reference/rest/v1/cse/list?hl=zh-cn`。
    search_engine_id (str, optional): 用于检索的搜索引擎 id。如果该值为空，则使用构造函数中传入的值。
""")

add_tools_english_doc("GoogleSearch.forward", """
Execute search request.

Args:
    query (str): Keywords to retrieve.
    date_restrict (str): Timeliness of the content to retrieve. Defaults to web pages within one month (m1). Refer to `https://developers.google.com/custom-search/v1/reference/rest/v1/cse/list?hl=zh-cn` for parameter format.
    search_engine_id (str, optional): Search engine ID for retrieval. If this value is empty, the value passed in the constructor is used.
""")

add_tools_example("GoogleSearch.forward", """
from lazyllm.tools.tools import GoogleSearch

key = '<your_google_search_api_key>'
cx = '<your_search_engine_id>'

google = GoogleSearch(key, cx)
res = google(query='商汤科技', date_restrict='m1')
""")

add_tools_chinese_doc('Calculator', '''
这是一个计算器应用，可以计算用户输入的表达式的值。
''')

add_tools_english_doc('Calculator', '''
This is a calculator application that can calculate the value of expressions entered by the user.
''')

add_tools_example('Calculator', '''
from lazyllm.tools.tools import Calculator
calc = Calculator()
''')

add_tools_chinese_doc('Calculator.forward', '''
计算用户输入的表达式的值。

Args:
    exp (str): 需要计算的表达式的值。必须符合 Python 计算表达式的语法。可使用 Python math 库中的数学函数。
''')

add_tools_english_doc('Calculator.forward', '''
Calculate the value of the user input expression.

Args:
    exp (str): The expression to be calculated. It must conform to the syntax for evaluating expressions in Python. Mathematical functions from the Python math library can be used.
''')

add_tools_example('Calculator.forward', '''
from lazyllm.tools.tools import Calculator
calc = Calculator()
''')

add_tools_chinese_doc('TencentSearch', '''
这是一个搜索增强工具。
''')

add_tools_english_doc('TencentSearch', '''
This is a search enhancement tool.
''')

add_tools_example('TencentSearch', '''
from lazyllm.tools.tools import TencentSearch
secret_id = '<your_secret_id>'
secret_key = '<your_secret_key>'
searcher = TencentSearch(secret_id, secret_key)
''')

add_tools_chinese_doc('TencentSearch.forward', '''
搜索用户输入的查询。

Args:
    query (str): 用户待查询的内容。
''')

add_tools_english_doc('TencentSearch.forward', '''
Searches for the query entered by the user.

Args:
    query (str): The content that the user wants to query.
''')

add_tools_example('TencentSearch.forward', '''
from lazyllm.tools.tools import TencentSearch
secret_id = '<your_secret_id>'
secret_key = '<your_secret_key>'
searcher = TencentSearch(secret_id, secret_key)
res = searcher('calculus')
''')


# ---------------------------------------------------------------------------- #

# mcp/client.py

add_english_doc('MCPClient', '''\
MCP client that can be used to connect to an MCP server. It supports both local servers (through stdio client) and remote servers (through sse client).

If the 'command_or_url' is a url string (started with 'http' or 'https'), a remote server will be connected, otherwise a local server will be started and connected.

Args:
    command_or_url (str): The command or url string, which will be used to start a local server or connect to a remote server.
    args (list[str], optional): Arguments list used for starting a local server, if you want to connect to a remote server, this argument is not needed. (default is [])
    env (dict[str, str], optional): Environment variables dictionary used in tools, for example some api keys. (default is None)
    headers(dict[str, Any], optional): HTTP headers used in sse client connection. (default is None)
    timeout (float, optional): Timeout for sse client connection, in seconds. (default is 5)
''')

add_chinese_doc('MCPClient', '''\
MCP客户端，用于连接MCP服务器。同时支持本地服务器和sse服务器。


Args:
    command_or_url (str): 用于启动本地服务器或连接远程服务器的命令或 URL 字符串。
    args (list[str], optional): 用于启动本地服务器的参数列表；如果要连接远程服务器，则无需此参数。（默认值为[]）
    env (dict[str, str], optional): 工具中使用的环境变量，例如一些 API 密钥。（默认值为None）
    headers(dict[str, Any], optional): 用于sse客户端连接的HTTP头。（默认值为None）
    timeout (float, optional): sse客户端连接的超时时间，单位为秒。(默认值为5)
''')


add_english_doc('MCPClient.call_tool', '''\
Calls one of the tools provided in the toolset of the connected MCP server via the MCP client and returns the result.

Args:
    tool_name (str): The name of the tool.
    arguments (dict): The parameters for the tool.
''')

add_chinese_doc('MCPClient.call_tool', '''\
通过MCP客户端调用连接的MCP服务器提供的工具集中的某一个工具，并返回结果。

Args:
    tool_name (str): 工具名称。
    arguments (dict): 工具传参。
''')


add_english_doc('MCPClient.list_tools', '''\
Retrieves the list of tools from the currently connected MCP client.
''')

add_chinese_doc('MCPClient.list_tools', '''\
获取当前连接MCP客户端的工具列表。
''')


add_english_doc('MCPClient.aget_tools', '''\
Used to convert the tool set from the MCP server into a list of functions available for LazyLLM and return them.

The allowed_tools parameter is used to specify the list of tools to be returned. If None, all tools will be returned.

Args: 
    allowed_tools (list[str], optional): The list of tools expected to be returned. Defaults to None, meaning that all tools will be returned.
''')

add_chinese_doc('MCPClient.aget_tools', '''\
用于将MCP服务器中的工具集转换为LazyLLM可用的函数列表，并返回。

allowed_tools参数用于指定要返回的工具列表，默认为None，表示返回所有工具。

Args:
    allowed_tools (list[str], optional): 期望返回的工具列表，默认为None，表示返回所有工具。
''')


add_example('MCPClient', '''\
>>> from lazyllm.tools import MCPClient
>>> mcp_server_configs = {
...     "filesystem": {
...         "command": "npx",
...         "args": [
...             "-y",
...             "@modelcontextprotocol/server-filesystem",
...             "./",
...         ]
...     }
... }
>>> file_sys_config = mcp_server_configs["filesystem"]
>>> file_client = MCPClient(
...     command_or_url=file_sys_config["command"],
...     args=file_sys_config["args"],
... )
>>> from lazyllm import OnlineChatModule
>>> from lazyllm.tools.agent.reactAgent import ReactAgent
>>> llm=OnlineChatModule(source="deepseek", stream=False)
>>> agent = ReactAgent(llm.share(), file_client.get_tools())
>>> print(agent("Write a Chinese poem about the moon, and save it to a file named 'moon.txt".))
''')


# ---------------------------------------------------------------------------- #

# mcp/tool_adaptor.py

add_english_doc('mcp.tool_adaptor.generate_lazyllm_tool', '''\
Dynamically build a function for the LazyLLM agent based on a tool provided by the MCP server.

Args:
    client (mcp.ClientSession): MCP client which connects to the MCP server.
    mcp_tool (mcp.types.Tool): A tool provided by the MCP server.
''')

add_chinese_doc('mcp.tool_adaptor.generate_lazyllm_tool', '''\
将 MCP 服务器提供的工具转换为 LazyLLM 代理使用的函数。

Args:
    client (mcp.ClientSession): 连接到MCP服务器的MCP客户端。
    mcp_tool (mcp.types.Tool): 由MCP服务器提供的工具。
''')

add_english_doc('rag.utils.DocListManager.table_inited', '''\
Checks if the database table `documents` is initialized. This method ensures thread-safety when accessing the database.
`table_inited(self)`
Determines whether the `documents` table exists in the database.
Returns:
    bool: `True` if the `documents` table exists, `False` otherwise.
Notes:
    - Uses a thread-safe lock (`self._db_lock`) to ensure safe access to the database.
    - Establishes a connection to the SQLite database at `self._db_path` with the `check_same_thread` option.
    - Executes the SQL query: `SELECT name FROM sqlite_master WHERE type='table' AND name='documents'` to check for the table.
''')

add_chinese_doc('rag.utils.DocListManager.table_inited', '''\
检查数据库中的 `documents` 表是否已初始化。此方法在访问数据库时确保线程安全。
`table_inited(self)`
判断数据库中是否存在 `documents` 表。
返回值:
    bool: 如果 `documents` 表存在，返回 `True`；否则返回 `False`。
说明:
    - 使用线程安全锁 (`self._db_lock`) 确保对数据库的安全访问。
    - 通过 `self._db_path` 连接 SQLite 数据库，并使用 `check_same_thread` 配置选项。
    - 执行 SQL 查询：`SELECT name FROM sqlite_master WHERE type='table' AND name='documents'` 来检查表是否存在。
''')

add_english_doc('rag.utils.DocListManager.validate_paths', '''\
Validates a list of file paths to ensure they are ready for processing.
`validate_paths(self, paths: List[str]) -> Tuple[bool, str, List[bool]]`
This method checks whether the provided paths are new, already processed, or currently being processed. It ensures there are no conflicts in processing the documents.
Args
    paths (List[str]): A list of file paths to validate.
Returns:
    Tuple[bool, str, List[bool]]: A tuple containing:
        - `bool`: `True` if all paths are valid, `False` otherwise.
        - `str`: A message indicating success or the reason for failure.
        - `List[bool]`: A list where each element corresponds to whether a path is new (`True`) or already exists (`False`).
Notes:
    - If any document is still being processed or needs reparsing, the method returns `False` with an appropriate error message.
    - The method uses a database session and thread-safe lock (`self._db_lock`) to retrieve document status information.
    - Unsafe statuses include `working` and `waiting`.
''')

add_chinese_doc('rag.utils.DocListManager.validate_paths', '''\
验证一组文件路径，以确保它们可以被正常处理。
`validate_paths(self, paths: List[str]) -> Tuple[bool, str, List[bool]]`
此方法检查提供的路径是否是新的、已处理的或当前正在处理的，并确保处理文档时不会发生冲突。
参数:
    paths (List[str]): 要验证的文件路径列表。
返回值:
    Tuple[bool, str, List[bool]]: 返回一个元组，包括：
        - `bool`: 如果所有路径有效，则返回 `True`；否则返回 `False`。
        - `str`: 表示成功或失败原因的消息。
        - `List[bool]`: 一个布尔值列表，每个元素对应一个路径是否为新路径（`True` 表示新路径，`False` 表示已存在）。
说明:
    - 如果任何文档仍在处理中或需要重新解析，该方法会返回 `False`，并附带相应的错误消息。
    - 方法通过数据库会话和线程安全锁 (`self._db_lock`) 检索文档状态信息。
    - 不安全状态包括 `working` 和 `waiting`。
''')

add_english_doc('rag.utils.DocListManager.update_need_reparsing', '''\
Updates the `need_reparse` status of a document in the `KBGroupDocuments` table.
`update_need_reparsing(self, doc_id: str, need_reparse: bool, group_name: Optional[str] = None)`
This method sets the `need_reparse` flag for a specific document, optionally scoped to a given group.
Args:
    doc_id (str): The ID of the document to update.
    need_reparse (bool): The new value for the `need_reparse` flag.
    group_name (Optional[str]): If provided, the update will be applied only to the specified group.
Notes:
    - Uses a thread-safe lock (`self._db_lock`) to ensure safe database access.
    - The `group_name` parameter allows scoping the update to a specific group; if not provided, the update applies to all groups containing the document.
    - The method commits the change to the database immediately.
''')

add_chinese_doc('rag.utils.DocListManager.update_need_reparsing', '''\
更新 `KBGroupDocuments` 表中某个文档的 `need_reparse` 状态。
`update_need_reparsing(self, doc_id: str, need_reparse: bool, group_name: Optional[str] = None)`
此方法设置指定文档的 `need_reparse` 标志，并可选限定到特定分组。
参数:
    doc_id (str): 要更新的文档ID。
    need_reparse (bool): `need_reparse` 标志的新值。
    group_name (Optional[str]): 如果提供，仅对指定分组应用更新；如果未提供，则对包含该文档的所有分组应用更新。
说明:
    - 使用线程安全锁 (`self._db_lock`) 确保数据库访问安全。
    - `group_name` 参数允许将更新限定到特定分组；如果未提供，则更新应用于包含该文档的所有分组。
    - 方法会立刻将更改提交到数据库。
''')

add_english_doc('rag.utils.DocListManager.list_files', '''\
Lists files from the `documents` table with optional filtering, limiting, and returning details.
`list_files(self, limit: Optional[int] = None, details: bool = False, status: Union[str, List[str]] = DocListManager.Status.all, exclude_status: Optional[Union[str, List[str]]] = None)`
This method retrieves file IDs or detailed file information from the database, based on the specified filtering conditions.
Args:
    limit (Optional[int]): Maximum number of files to return. If `None`, all matching files will be returned.
    details (bool): Whether to return detailed file information (`True`) or just file IDs (`False`).
    status (Union[str, List[str]]): The status or list of statuses to include in the results. Defaults to all statuses.
    exclude_status (Optional[Union[str, List[str]]]): The status or list of statuses to exclude from the results. Defaults to `None`.
Returns:
    List: A list of file IDs if `details=False`, or a list of detailed file rows if `details=True`.
Notes:
    - The method constructs a query dynamically based on the provided `status` and `exclude_status` conditions.
    - A thread-safe lock (`self._db_lock`) ensures safe database access.
    - The `LIMIT` clause is applied if `limit` is specified.
''')

add_chinese_doc('rag.utils.DocListManager.list_files', '''\
从 `documents` 表中列出文件，并支持过滤、限制返回结果以及返回详细信息。
`list_files(self, limit: Optional[int] = None, details: bool = False, status: Union[str, List[str]] = DocListManager.Status.all, exclude_status: Optional[Union[str, List[str]]] = None)`
此方法根据指定的条件，从数据库中检索文件ID或详细文件信息。
参数:
    limit (Optional[int]): 返回的最大文件数量。如果为 `None`，则返回所有匹配的文件。
    details (bool): 是否返回详细的文件信息（`True`）或仅返回文件ID（`False`）。
    status (Union[str, List[str]]): 要包含的状态或状态列表，默认为所有状态。
    exclude_status (Optional[Union[str, List[str]]]): 要排除的状态或状态列表，默认为 `None`。
返回值:
    List: 如果 `details=False`，则返回文件ID列表；如果 `details=True`，则返回详细文件行的列表。
说明:
    - 该方法根据 `status` 和 `exclude_status` 条件动态构造查询。
    - 使用线程安全锁 (`self._db_lock`) 确保数据库访问安全。
    - 如果指定了 `limit`，查询会附加 `LIMIT` 子句。
''')

add_english_doc('rag.utils.DocListManager.get_docs', '''\
Fetch documents from the database based on a list of document IDs.
`get_docs(self, doc_ids: List[str]) -> List[KBDocument]`
This method retrieves document objects of type `KBDocument` from the database for the provided list of document IDs.
Args:
    doc_ids (List[str]): A list of document IDs to fetch.
Returns:
    List[KBDocument]: A list of `KBDocument` objects corresponding to the provided document IDs. If no documents are found, an empty list is returned.
Notes:
    - The method uses a thread-safe lock (`self._db_lock`) to ensure safe database access.
    - The query filters documents using the `doc_id` field with an SQL `IN` clause.
    - If `doc_ids` is empty, the function will return an empty list without querying the database.
''')

add_chinese_doc('rag.utils.DocListManager.get_docs', '''\
根据文档 ID 列表从数据库中获取文档对象。
`get_docs(self, doc_ids: List[str]) -> List[KBDocument]`
此方法从数据库中检索类型为 `KBDocument` 的文档对象，基于提供的文档 ID 列表。
参数:
    doc_ids (List[str]): 要获取的文档 ID 列表。
返回值:
    List[KBDocument]: 与提供的文档 ID 对应的 `KBDocument` 对象列表。如果没有找到文档，将返回空列表。
说明:
    - 使用线程安全锁 (`self._db_lock`) 确保数据库访问的安全性。
    - 查询使用 SQL 的 `IN` 子句，通过 `doc_id` 字段进行过滤。
    - 如果 `doc_ids` 为空，函数将直接返回空列表，而不会查询数据库。
''')

add_english_doc('rag.utils.DocListManager.fetch_docs_changed_meta', '''\
Fetch documents with changed metadata for a specific group and reset their `new_meta` field to `None`.
`fetch_docs_changed_meta(self, group: str) -> List[DocMetaChangedRow]`
This method retrieves all documents where metadata has changed (`new_meta` is not `None`) for the given group. After fetching, it resets the `new_meta` field to `None` for those documents.
Args:
    group (str): The name of the group to filter documents by.
Returns:
    List[DocMetaChangedRow]: A list of rows, where each row contains the `doc_id` and the `new_meta` field of documents with changed metadata.
Notes:
    - The method uses a thread-safe lock (`self._db_lock`) to ensure safe database access.
    - It performs a SQL join between `KBDocument` and `KBGroupDocuments` to retrieve the relevant rows.
    - After fetching, it updates the `new_meta` field of the affected rows to `None` and commits the changes to the database.
''')

add_chinese_doc('rag.utils.DocListManager.fetch_docs_changed_meta', '''\
获取指定组中元数据已更改的文档，并将其 `new_meta` 字段重置为 `None`。
`fetch_docs_changed_meta(self, group: str) -> List[DocMetaChangedRow]`
此方法检索元数据已更改（即 `new_meta` 不为 `None`）的所有文档，基于提供的组名。检索后，会将这些文档的 `new_meta` 字段重置为 `None`。
参数:
    group (str): 用于过滤文档的组名。
返回值:
    List[DocMetaChangedRow]: 包含文档 `doc_id` 和 `new_meta` 字段的行列表，表示元数据已更改的文档。
说明:
    - 使用线程安全锁 (`self._db_lock`) 确保数据库访问安全。
    - 方法通过 SQL `JOIN` 操作连接 `KBDocument` 和 `KBGroupDocuments` 表以检索相关行。
    - 在获取数据后，将受影响行的 `new_meta` 字段更新为 `None`，并将更改提交到数据库。
''')

add_english_doc('rag.utils.DocListManager.list_kb_group_files', '''\
List files in a specific knowledge base (KB) group with optional filters, limiting, and details.
`list_kb_group_files(self, group: str = None, limit: Optional[int] = None, details: bool = False, status: Union[str, List[str]] = DocListManager.Status.all, exclude_status: Optional[Union[str, List[str]]] = None, upload_status: Union[str, List[str]] = DocListManager.Status.all, exclude_upload_status: Optional[Union[str, List[str]]] = None, need_reparse: Optional[bool] = None)`
This method retrieves files from the `kb_group_documents` table, optionally filtering by group, document status, upload status, and whether reparsing is needed.
Args:
    group (str): The name of the KB group to filter files by. Defaults to `None` (no group filter).
    limit (Optional[int]): Maximum number of files to return. If `None`, returns all matching files.
    details (bool): Whether to return detailed file information (`True`) or only file IDs and paths (`False`).
    status (Union[str, List[str]]): The KB group status or list of statuses to include in the results. Defaults to all statuses.
    exclude_status (Optional[Union[str, List[str]]): The KB group status or list of statuses to exclude from the results. Defaults to `None`.
    upload_status (Union[str, List[str]]): The document upload status or list of statuses to include in the results. Defaults to all statuses.
    exclude_upload_status (Optional[Union[str, List[str]]): The document upload status or list of statuses to exclude from the results. Defaults to `None`.
    need_reparse (Optional[bool]): Whether to filter files that need reparsing (`True`) or not (`False`). Defaults to `None` (no filtering).
Returns:
    List: If `details=False`, returns a list of tuples containing `(doc_id, path)`. 
          If `details=True`, returns a list of detailed rows with additional metadata.
Notes:
    - This method constructs a SQL query dynamically based on the provided filters.
    - Uses a thread-safe lock (`self._db_lock`) to ensure safe database access.
    - If `status` or `upload_status` are provided as lists, they are processed with SQL `IN` clauses.
''')

add_chinese_doc('rag.utils.DocListManager.list_kb_group_files', '''\
列出指定知识库 (KB) 组中的文件，并支持过滤、限制返回以及返回详细信息。
`list_kb_group_files(self, group: str = None, limit: Optional[int] = None, details: bool = False, status: Union[str, List[str]] = DocListManager.Status.all, exclude_status: Optional[Union[str, List[str]]] = None, upload_status: Union[str, List[str]] = DocListManager.Status.all, exclude_upload_status: Optional[Union[str, List[str]]] = None, need_reparse: Optional[bool] = None)`
此方法从 `kb_group_documents` 表中检索文件，支持基于组名、文档状态、上传状态以及是否需要重新解析的过滤。
参数:
    group (str): 用于过滤文件的 KB 组名。默认为 `None`（不过滤组名）。
    limit (Optional[int]): 返回的最大文件数量。如果为 `None`，则返回所有匹配的文件。
    details (bool): 是否返回详细的文件信息（`True`）或仅返回文件 ID 和路径（`False`）。
    status (Union[str, List[str]]): 要包含在结果中的 KB 组状态或状态列表。默认为所有状态。
    exclude_status (Optional[Union[str, List[str]]): 要从结果中排除的 KB 组状态或状态列表。默认为 `None`。
    upload_status (Union[str, List[str]]): 要包含在结果中的文档上传状态或状态列表。默认为所有状态。
    exclude_upload_status (Optional[Union[str, List[str]]): 要从结果中排除的文档上传状态或状态列表。默认为 `None`。
    need_reparse (Optional[bool]): 是否过滤需要重新解析的文件（`True`）或不需要重新解析的文件（`False`）。默认为 `None`（不进行过滤）。
返回值:
    List: 如果 `details=False`，返回包含 `(doc_id, path)` 的元组列表。
          如果 `details=True`，返回包含附加元数据的详细行列表。
说明:
    - 方法根据提供的过滤条件动态构建 SQL 查询。
    - 使用线程安全锁 (`self._db_lock`) 确保多线程环境下的数据库访问安全。
    - 如果 `status` 或 `upload_status` 参数为列表，则会使用 SQL 的 `IN` 子句进行处理。
''')

add_english_doc('rag.utils.DocListManager.add_files', '''\
Add multiple files to the document list with optional metadata, status, and batch processing.
`add_files(self, files: List[str], metadatas: Optional[List[Dict[str, Any]]] = None, status: Optional[str] = Status.waiting, batch_size: int = 64) -> List[DocPartRow]`
This method adds a list of files to the database with optional metadata and a specified initial status. Files are processed in batches for efficiency. After adding the documents, they are associated with the default knowledge base (KB) group.
Args:
    files (List[str]): A list of file paths to add to the database.
    metadatas (Optional[List[Dict[str, Any]]]): A list of metadata dictionaries corresponding to the files. If `None`, no metadata will be associated. Defaults to `None`.
    status (Optional[str]): The initial status for the added files. Defaults to `Status.waiting`.
    batch_size (int): The number of files to process in each batch. Defaults to 64.
Returns:
    List[DocPartRow]: A list of `DocPartRow` objects representing the added files and their associated information.
Notes:
    - The method first creates document records using the `_add_doc_records` helper function.
    - After the files are added, they are automatically linked to the default KB group (`DocListManager.DEFAULT_GROUP_NAME`).
    - Batch processing ensures scalability when adding a large number of files.
''')

add_chinese_doc('rag.utils.DocListManager.add_files', '''\
批量向文档列表中添加文件，可选附加元数据、状态，并支持分批处理。
`add_files(self, files: List[str], metadatas: Optional[List[Dict[str, Any]]] = None, status: Optional[str] = Status.waiting, batch_size: int = 64) -> List[DocPartRow]`
此方法将文件列表添加到数据库中，并为每个文件设置可选的元数据和初始状态。文件会以批量方式处理以提高效率。在文件添加完成后，它们会自动关联到默认的知识库 (KB) 组。
参数:
    files (List[str]): 要添加到数据库的文件路径列表。
    metadatas (Optional[List[Dict[str, Any]]]): 与文件对应的元数据字典列表。如果为 `None`，则不会附加元数据。默认为 `None`。
    status (Optional[str]): 添加文件的初始状态。默认为 `Status.waiting`。
    batch_size (int): 每批处理的文件数量。默认为 64。
返回值:
    List[DocPartRow]: 包含已添加文件及其相关信息的 `DocPartRow` 对象列表。
说明:
    - 方法首先通过辅助函数 `_add_doc_records` 创建文档记录。
    - 文件添加后，会自动关联到默认的知识库组 (`DocListManager.DEFAULT_GROUP_NAME`)。
    - 批量处理确保在添加大量文件时具有良好的可扩展性。
''')


#delete_unreferenced_doc
add_english_doc('rag.utils.DocListManager.delete_unreferenced_doc', '''\
Delete documents marked as "deleting" and no longer referenced in the database.
`delete_unreferenced_doc(self)`
This method removes documents from the database that meet the following conditions:
1. Their status is set to `DocListManager.Status.deleting`.
2. Their reference count (`count`) is 0.
''')

add_chinese_doc('rag.utils.DocListManager.delete_unreferenced_doc', '''\
删除数据库中标记为 "删除中" 且不再被引用的文档。
`delete_unreferenced_doc(self)`
此方法从数据库中删除满足以下条件的文档：
1. 文档状态为 `DocListManager.Status.deleting`。
2. 文档的引用计数 (`count`) 为 0。
''')

#get_docs_need_reparse
add_english_doc('rag.utils.DocListManager.get_docs_need_reparse', '''\
Retrieve documents that require reparsing for a specific group.
`get_docs_need_reparse(self, group: str) -> List[KBDocument]`
This method fetches documents that are marked as needing reparsing (`need_reparse=True`) for the given group. Only documents with a status of `success` or `failed` are included in the results.
Args:
    group (str): The name of the group to filter documents by.
Returns:
    List[KBDocument]: A list of `KBDocument` objects that need reparsing.
Notes:
    - The method uses a thread-safe lock (`self._db_lock`) to ensure safe database access.
    - The query performs a SQL `JOIN` between `KBDocument` and `KBGroupDocuments` to filter by group and reparse status.
    - Documents with `need_reparse=True` and a status of `success` or `failed` are considered for reparsing.
''')

add_chinese_doc('rag.utils.DocListManager.get_docs_need_reparse', '''\
获取需要重新解析的指定组中的文档。
`get_docs_need_reparse(self, group: str) -> List[KBDocument]`
此方法检索标记为需要重新解析 (`need_reparse=True`) 的文档，基于提供的组名。仅包含状态为 `success` 或 `failed` 的文档。
参数:
    group (str): 用于过滤文档的组名。
返回值:
    List[KBDocument]: 需要重新解析的 `KBDocument` 对象列表。
说明:
    - 使用线程安全锁 (`self._db_lock`) 确保多线程环境下的数据库访问安全。
    - 查询通过 SQL `JOIN` 操作连接 `KBDocument` 和 `KBGroupDocuments` 表，并基于组名和重新解析状态进行过滤。
    - 仅状态为 `success` 或 `failed` 且 `need_reparse=True` 的文档会被检索出来。
''')

add_english_doc('rag.utils.DocListManager.get_existing_paths_by_pattern', '''\
Retrieve existing document paths that match a given pattern.
`get_existing_paths_by_pattern(self, pattern: str) -> List[str]`
This method fetches all document paths from the database that match the provided SQL `LIKE` pattern.
Args:
    pattern (str): The SQL `LIKE` pattern to filter document paths. For example, `%example%` matches paths containing the word "example".
Returns:
    List[str]: A list of document paths that match the given pattern. If no paths match, an empty list is returned.
Notes:
    - The method uses a thread-safe lock (`self._db_lock`) to ensure safe database access.
    - The `LIKE` operator in the SQL query is used to perform pattern matching on document paths.

''')

add_chinese_doc('rag.utils.DocListManager.get_existing_paths_by_pattern', '''\
根据给定的模式，检索符合条件的文档路径。
`get_existing_paths_by_pattern(self, pattern: str) -> List[str]`
此方法从数据库中获取所有符合提供的 SQL `LIKE` 模式的文档路径。
参数:
    pattern (str): 用于过滤文档路径的 SQL `LIKE` 模式。例如，`%example%` 匹配包含单词 "example" 的路径。
返回值:
    List[str]: 符合给定模式的文档路径列表。如果没有匹配的路径，则返回空列表。
说明:
    - 使用线程安全锁 (`self._db_lock`) 确保多线程环境下的数据库访问安全。
    - SQL 查询中的 `LIKE` 操作符用于对文档路径进行模式匹配。
''')

add_english_doc('rag.utils.DocListManager.enable_path_monitoring', '''\
Enable or disable path monitoring for the document manager.
`enable_path_monitoring(self, val: bool)`
This method enables or disables the path monitoring functionality in the document manager. When enabled, a monitoring thread starts to handle path-related operations. When disabled, the thread stops and joins (waits for it to terminate).
Args:
    val (bool): A boolean value indicating whether to enable (`True`) or disable (`False`) path monitoring.
Notes:
    - If `val` is `True`, path monitoring is enabled by setting `_monitor_continue` to `True` and starting the `_monitor_thread`.
    - If `val` is `False`, path monitoring is disabled by setting `_monitor_continue` to `False` and joining the `_monitor_thread` if it is running.
    - This method ensures thread-safe operation when managing the monitoring thread.
''')

add_chinese_doc('rag.utils.DocListManager.enable_path_monitoring', '''\
启用或禁用文档管理器的路径监控功能。
`enable_path_monitoring(self, val: bool)`
此方法用于启用或禁用文档管理器的路径监控功能。当启用时，会启动一个监控线程处理与路径相关的操作；当禁用时，会停止该线程并等待它终止。
参数:
    val (bool): 布尔值，指示是否启用 (`True`) 或禁用 (`False`) 路径监控。
说明:
    - 如果 `val` 为 `True`，路径监控功能会通过将 `_monitor_continue` 设置为 `True` 并启动 `_monitor_thread` 来启用。
    - 如果 `val` 为 `False`，路径监控功能会通过将 `_monitor_continue` 设置为 `False` 并等待 `_monitor_thread` 终止来禁用。
    - 方法在管理监控线程时确保线程操作是安全的。
''')

add_english_doc('rag.global_metadata.GlobalMetadataDesc', '''\
A descriptor for global metadata, defining its type, optional element type, default value, and size constraints.
`class GlobalMetadataDesc`
This class is used to describe metadata properties such as type, optional constraints, and default values. It supports scalar and array data types, with specific size limitations for certain types.
Args:
    data_type (int): The type of the metadata as an integer, representing various data types (e.g., VARCHAR, ARRAY, etc.).
    element_type (Optional[int]): The type of individual elements if `data_type` is an array. Defaults to `None`.
    default_value (Optional[Any]): The default value for the metadata. If not provided, the default will be `None`.
    max_size (Optional[int]): The maximum size or length for the metadata. Required if `data_type` is `VARCHAR` or `ARRAY`.
''')

add_chinese_doc('rag.global_metadata.GlobalMetadataDesc', '''\
用于描述全局元数据的说明符，包括其类型、可选的元素类型、默认值和大小限制。
`class GlobalMetadataDesc`
此类用于描述元数据的属性，例如类型、可选约束和默认值。支持标量和数组数据类型，并对某些类型指定特定的大小限制。
Args:
    data_type (int): 元数据的类型，以整数表示，代表不同的数据类型（例如 VARCHAR、ARRAY 等）。
    element_type (Optional[int]): 如果 `data_type` 是数组，则表示数组中每个元素的类型。默认为 `None`。
    default_value (Optional[Any]): 元数据的默认值。如果未提供，默认值为 `None`。
    max_size (Optional[int]): 元数据的最大大小或长度。如果 `data_type` 为 `VARCHAR` 或 `ARRAY`，则此属性为必填项。
''')

add_english_doc('rag.index_base.IndexBase', '''\
An abstract base class for implementing indexing systems that support updating, removing, and querying document nodes.
`class IndexBase(ABC)`
This abstract base class defines the interface for an indexing system. It requires subclasses to implement methods for updating, removing, and querying document nodes.
''')

add_chinese_doc('rag.index_base.IndexBase', '''\
用于实现索引系统的抽象基类，支持更新、删除和查询文档节点。
`class IndexBase(ABC)`
此抽象基类定义了索引系统的接口，要求子类实现更新、删除和查询文档节点的方法。
''')

add_example('rag.index_base.IndexBase', '''\
>>> from mymodule import IndexBase, DocNode
>>> class MyIndex(IndexBase):
...     def __init__(self):
...         self.nodes = []
...     def update(self, nodes):
...         self.nodes.extend(nodes)
...         print(f"Updated nodes: {nodes}")
...     def remove(self, uids, group_name=None):
...         self.nodes = [node for node in self.nodes if node.uid not in uids]
...         print(f"Removed nodes with uids: {uids}")
...     def query(self, *args, **kwargs):
...         print("Querying nodes...")
...         return self.nodes
>>> index = MyIndex()
>>> doc1 = DocNode(uid="1", content="Document 1")
>>> doc2 = DocNode(uid="2", content="Document 2")
>>> index.update([doc1, doc2])
Updated nodes: [DocNode(uid="1", content="Document 1"), DocNode(uid="2", content="Document 2")]
>>> index.query()
Querying nodes...
[DocNode(uid="1", content="Document 1"), DocNode(uid="2", content="Document 2")]
>>> index.remove(["1"])
Removed nodes with uids: ['1']
>>> index.query()
Querying nodes...
[DocNode(uid="2", content="Document 2")]
''')

<<<<<<< HEAD
# FuncNodeTransform
add_english_doc('rag.transform.FuncNodeTransform', '''
A wrapper class for user-defined functions that transforms document nodes.

This wrapper supports two modes of operation:
1. When trans_node is False (default): transforms text strings
2. When trans_node is True: transforms DocNode objects

The wrapper can handle various function signatures:
- str -> List[str]: transform=lambda t: t.split('\\\\n')
- str -> str: transform=lambda t: t[:3]
- DocNode -> List[DocNode]: pipeline(lambda x:x, SentenceSplitter)
- DocNode -> DocNode: pipeline(LLMParser)

Args:
    func (Union[Callable[[str], List[str]], Callable[[DocNode], List[DocNode]]]): The user-defined function to be wrapped.
    trans_node (bool, optional): Determines whether the function operates on DocNode objects (True) or text strings (False). Defaults to None.
    num_workers (int): Controls the number of threads or processes used for parallel processing. Defaults to 0.
''')

add_chinese_doc('rag.transform.FuncNodeTransform', '''
用于包装用户自定义函数的转换器类。

此包装器支持两种操作模式：
1. 当 trans_node 为 False（默认）：转换文本字符串
2. 当 trans_node 为 True：转换 DocNode 对象

包装器可以处理各种函数签名：
- str -> List[str]: transform=lambda t: t.split('\\\\n')
- str -> str: transform=lambda t: t[:3]
- DocNode -> List[DocNode]: pipeline(lambda x:x, SentenceSplitter)
- DocNode -> DocNode: pipeline(LLMParser)

Args:
    func (Union[Callable[[str], List[str]], Callable[[DocNode], List[DocNode]]]): 要包装的用户自定义函数。
    trans_node (bool, optional): 确定函数是操作 DocNode 对象（True）还是文本字符串（False）。默认为 None。
    num_workers (int): 控制并行处理的线程/进程数量。默认为 0。
''')

add_example('rag.transform.FuncNodeTransform', '''
>>> import lazyllm
>>> from lazyllm.tools.rag import FuncNodeTransform
>>> from lazyllm.tools import Document, SentenceSplitter

# Example 1: Text-based transformation (trans_node=False)
>>> def split_by_comma(text):
...     return text.split(',')
>>> text_transform = FuncNodeTransform(split_by_comma, trans_node=False)

# Example 2: Node-based transformation (trans_node=True)
>>> def custom_node_transform(node):
...     # Process the DocNode and return a list of DocNodes
...     return [node]  # Simple pass-through
>>> node_transform = FuncNodeTransform(custom_node_transform, trans_node=True)

# Example 3: Using with Document
>>> m = lazyllm.OnlineEmbeddingModule(source="glm")
>>> documents = Document(dataset_path='your_doc_path', embed=m, manager=False)
>>> documents.create_node_group(name="custom", transform=text_transform)
''')

# FuncNodeTransform.transform
add_english_doc('rag.transform.FuncNodeTransform.transform', '''
Transform a document node using the wrapped user-defined function.

This method applies the user-defined function to either the text content of the node (when trans_node=False) or the node itself (when trans_node=True).

Args:
    node (DocNode): The document node to be transformed.
    **kwargs: Additional keyword arguments passed to the transformation function.

Returns:
    List[Union[str, DocNode]]: The transformed results, which can be either strings or DocNode objects depending on the function implementation.
''')

add_chinese_doc('rag.transform.FuncNodeTransform.transform', '''
使用包装的用户自定义函数转换文档节点。

此方法将用户自定义函数应用于节点的文本内容（当 trans_node=False 时）或节点本身（当 trans_node=True 时）。

Args:
    node (DocNode): 要转换的文档节点。
    **kwargs: 传递给转换函数的额外关键字参数。

Returns:
    List[Union[str, DocNode]]: 转换结果，根据函数实现可以是字符串或 DocNode 对象。
''')
=======
add_chinese_doc('rag.web.WebUi', """\
基于 Gradio 的知识库文件管理 Web UI 工具类。

该类用于构建一个简单的 Web 界面，支持创建分组、上传文件、列出/删除分组或文件，并通过 RESTful API 与后端交互。支持快速集成与展示文件管理能力。

Args:
    base_url (str): 后端 API 服务的基础地址。
""")

add_english_doc('rag.web.WebUi', """\
A Gradio-based web UI for managing knowledge base files.

This class provides an interactive UI to create/delete groups, upload files, list files, and perform deletion operations via RESTful APIs. It is designed for rapid integration of file and group management.

Args:
    base_url (str): Base URL of the backend API service.
""")

add_chinese_doc("rag.web.WebUi.basic_headers", '''
生成通用的 HTTP 请求头。

Args:
    content_type (bool): 是否包含 Content-Type 头信息（默认为 True）。

Returns:
    dict: HTTP 请求头字典。
''')

add_english_doc("rag.web.WebUi.basic_headers", '''
Generate standard HTTP headers.

Args:
    content_type (bool): Whether to include Content-Type in the headers (default: True).

Returns:
    dict: Dictionary of HTTP headers.
''')

add_chinese_doc("rag.web.WebUi.muti_headers", '''
生成用于上传文件的 HTTP 请求头。

Returns:
    dict: HTTP 请求头字典。
''')

add_english_doc("rag.web.WebUi.muti_headers", '''
Generate HTTP headers for file upload.

Returns:
    dict: Dictionary of HTTP headers.
''')

add_chinese_doc("rag.web.WebUi.post_request", '''
发送 POST 请求。

Args:
    url (str): 请求地址。
    data (dict): 请求数据，将被转为 JSON。

Returns:
    dict: 响应结果的 JSON。
''')

add_english_doc("rag.web.WebUi.post_request", '''
Send a POST request.

Args:
    url (str): Target request URL.
    data (dict): Request data (will be serialized as JSON).

Returns:
    dict: JSON response from the server.
''')

add_chinese_doc("rag.web.WebUi.get_request", '''
发送 GET 请求。

Args:
    url (str): 请求地址。

Returns:
    dict: 响应结果的 JSON。
''')

add_english_doc("rag.web.WebUi.get_request", '''
Send a GET request.

Args:
    url (str): Target request URL.

Returns:
    dict: JSON response from the server.
''')

add_chinese_doc("rag.web.WebUi.new_group", '''
创建新的文件分组。

Args:
    group_name (str): 分组名称。

Returns:
    str: 创建结果的提示信息。
''')

add_english_doc("rag.web.WebUi.new_group", '''
Create a new file group.

Args:
    group_name (str): Name of the new group.

Returns:
    str: Server message about the creation result.
''')

add_chinese_doc("rag.web.WebUi.delete_group", '''
删除指定的文件分组。

Args:
    group_name (str): 分组名称。

Returns:
    str: 删除结果信息。
''')

add_english_doc("rag.web.WebUi.delete_group", '''
Delete a specific file group.

Args:
    group_name (str): Name of the group to delete.

Returns:
    str: Server message about the deletion.
''')

add_chinese_doc("rag.web.WebUi.list_groups", '''
列出所有文件分组。

Returns:
    List[str]: 分组名称列表。
''')

add_english_doc("rag.web.WebUi.list_groups", '''
List all available file groups.

Returns:
    List[str]: List of group names.
''')

add_chinese_doc("rag.web.WebUi.upload_files", '''
向指定分组上传文件。

Args:
    group_name (str): 分组名称。
    override (bool): 是否覆盖已存在的文件（默认 True）。

Returns:
    Any: 后端返回的上传结果数据。
''')

add_english_doc("rag.web.WebUi.upload_files", '''
Upload files to a specified group.

Args:
    group_name (str): Name of the group.
    override (bool): Whether to override existing files (default: True).

Returns:
    Any: Data returned by the backend.
''')

add_chinese_doc("rag.web.WebUi.list_files_in_group", '''
列出指定分组下的所有文件。

Args:
    group_name (str): 分组名称。

Returns:
    List: 文件信息列表。
''')

add_english_doc("rag.web.WebUi.list_files_in_group", '''
List all files within a specific group.

Args:
    group_name (str): Name of the group.

Returns:
    List: List of file information.
''')

add_chinese_doc("rag.web.WebUi.delete_file", '''
从指定分组中删除文件。

Args:
    group_name (str): 分组名称。
    file_ids (List[str]): 要删除的文件 ID 列表。

Returns:
    str: 删除结果提示。
''')

add_english_doc("rag.web.WebUi.delete_file", '''
Delete specific files from a group.

Args:
    group_name (str): Name of the group.
    file_ids (List[str]): IDs of files to delete.

Returns:
    str: Deletion result message.
''')

add_chinese_doc("rag.web.WebUi.gr_show_list", '''
以 Gradio 表格的形式展示字符串列表。

Args:
    str_list (List): 字符串或子项列表。
    list_name (Union[str, List]): 表头名称或列名列表。

Returns:
    gr.DataFrame: Gradio 表格组件。
''')

add_english_doc("rag.web.WebUi.gr_show_list", '''
Display a list of strings as a Gradio DataFrame.

Args:
    str_list (List): List of strings or rows.
    list_name (Union[str, List]): Column name(s) for the table.

Returns:
    gr.DataFrame: Gradio DataFrame component.
''')

add_chinese_doc("rag.web.WebUi.create_ui", '''
构建基于 Gradio 的文件管理图形界面，包含分组列表、上传、查看、删除等功能标签页。

Returns:
    gr.Blocks: 完整的 Gradio UI 应用实例。
''')

add_english_doc("rag.web.WebUi.create_ui", '''
Build a Gradio-based file management UI, including tabs for group listing, file uploading, viewing, and deletion.

Returns:
    gr.Blocks: A complete Gradio application instance.
''')
>>>>>>> 282b14c0
<|MERGE_RESOLUTION|>--- conflicted
+++ resolved
@@ -4620,7 +4620,6 @@
 [DocNode(uid="2", content="Document 2")]
 ''')
 
-<<<<<<< HEAD
 # FuncNodeTransform
 add_english_doc('rag.transform.FuncNodeTransform', '''
 A wrapper class for user-defined functions that transforms document nodes.
@@ -4708,7 +4707,8 @@
 Returns:
     List[Union[str, DocNode]]: 转换结果，根据函数实现可以是字符串或 DocNode 对象。
 ''')
-=======
+
+
 add_chinese_doc('rag.web.WebUi', """\
 基于 Gradio 的知识库文件管理 Web UI 工具类。
 
@@ -4956,4 +4956,3 @@
 Returns:
     gr.Blocks: A complete Gradio application instance.
 ''')
->>>>>>> 282b14c0
