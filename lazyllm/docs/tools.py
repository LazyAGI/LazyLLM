# flake8: noqa E501
from . import utils
import functools
import lazyllm

add_chinese_doc = functools.partial(utils.add_chinese_doc, module=lazyllm.tools)
add_english_doc = functools.partial(utils.add_english_doc, module=lazyllm.tools)
add_example = functools.partial(utils.add_example, module=lazyllm.tools)

# functions for lazyllm.tools.tools
add_tools_chinese_doc = functools.partial(utils.add_chinese_doc, module=lazyllm.tools.tools)
add_tools_english_doc = functools.partial(utils.add_english_doc, module=lazyllm.tools.tools)
add_tools_example = functools.partial(utils.add_example, module=lazyllm.tools.tools)

# ---------------------------------------------------------------------------- #

# rag/document.py

add_english_doc('Document', '''\
Initialize a document module with an optional user interface.

This constructor initializes a document module that can have an optional user interface. If the user interface is enabled, it also provides a UI to manage the document operation interface and offers a web page for user interface interaction.

Args:
    dataset_path (str): The path to the dataset directory. This directory should contain the documents to be managed by the document module.
<<<<<<< HEAD
    embed (Optional[Union[Callable, Dict[str, Callable]]]): The object used to generate document embeddings. If you need to generate multiple embeddings for the text, you need to specify multiple embedding models in a dictionary format. The key identifies the name corresponding to the embedding, and the value is the corresponding embedding model.
=======
    embed: The object used to generate document embeddings. It can be a single embedding object or multiple embedding objects in dictionary form.
>>>>>>> b4dc5acc
    manager (bool, optional): A flag indicating whether to create a user interface for the document module. Defaults to False.
    launcher (optional): An object or function responsible for launching the server module. If not provided, the default asynchronous launcher from `lazyllm.launchers` is used (`sync=False`).
''')

add_chinese_doc('Document', '''\
初始化一个具有可选用户界面的文档模块。

此构造函数初始化一个可以有或没有用户界面的文档模块。如果启用了用户界面，它还会提供一个ui界面来管理文档操作接口，并提供一个用于用户界面交互的网页。

Args:
    dataset_path (str): 数据集目录的路径。此目录应包含要由文档模块管理的文档。
<<<<<<< HEAD
    embed (Optional[Union[Callable, Dict[str, Callable]]]): 用于生成文档 embedding 的对象。如果需要对文本生成多个 embedding，此处需要通过字典的方式指定多个 embedding 模型，key 标识 embedding 对应的名字, value 为对应的 embedding 模型。
=======
    embed: 用于生成文档embedding的对象。可以是单个生成embedding的对象，也可以是字典形式的多个生成embedding的对象。
>>>>>>> b4dc5acc
    manager (bool, optional): 指示是否为文档模块创建用户界面的标志。默认为 False
    launcher (optional): 负责启动服务器模块的对象或函数。如果未提供，则使用 `lazyllm.launchers` 中的默认异步启动器 (`sync=False`)。
''')

add_example('Document', '''\
>>> import lazyllm
>>> from lazyllm.tools import Document
>>> m = lazyllm.OnlineEmbeddingModule(source="glm")
<<<<<<< HEAD
>>> documents = Document(dataset_path='your_doc_path', embed=m, manager=False)
>>> m1 = lazyllm.TrainableModule("bge-large-zh-v1.5").start()
>>> document1 = Document(dataset_path='your_doc_path', embed={"online": m, "local": m1}, manager=False)
=======
>>> documents = Document(dataset_path='your_doc_path', embed=m, manager=False)  # or documents = Document(dataset_path='your_doc_path', embed={"key": m}, manager=False)
>>>>>>> b4dc5acc
''')

add_english_doc('Document.create_node_group', '''
Generate a node group produced by the specified rule.

Args:
    name (str): The name of the node group, cannot be passed in as key-value pairs.
    transform (Callable): The transformation rule that converts a node into a node group. The function prototype is `(DocNode, group_name, **kwargs) -> List[DocNode]`. Currently built-in options include [SentenceSplitter][lazyllm.tools.SentenceSplitter], and users can define their own transformation rules.
    trans_node (bool): Determines whether the input and output of transform are `DocNode` or `str`, default is None. Can only be set to true when `transform` is `Callable`.
    num_workers (int): number of new threads used for transform. default: 0
    parent (str): The node that needs further transformation. The series of new nodes obtained after transformation will be child nodes of this parent node. If not specified, the transformation starts from the root node.
    kwargs: Parameters related to the specific implementation.
''')

add_chinese_doc('Document.create_node_group', '''
创建一个由指定规则生成的 node group。

Args:
    name (str): node group 的名称。无法通过键值对传入。
    transform (Callable): 将 node 转换成 node group 的转换规则，函数原型是 `(DocNode, group_name, **kwargs) -> List[DocNode]`。目前内置的有 [SentenceSplitter][lazyllm.tools.SentenceSplitter]。用户也可以自定义转换规则。
    trans_node (bool): 决定了transform的输入和输出是 `DocNode` 还是 `str` ，默认为None。只有在 `transform` 为 `Callable` 时才可以设置为true。
    num_workers (int): Transform时所用的新线程数量，默认为0
    parent (str): 需要进一步转换的节点。转换之后得到的一系列新的节点将会作为该父节点的子节点。如果不指定则从根节点开始转换。
    kwargs: 和具体实现相关的参数。
''')

add_example('Document.create_node_group', '''
>>> import lazyllm
>>> from lazyllm.tools import Document, SentenceSplitter
>>> m = lazyllm.OnlineEmbeddingModule(source="glm")
>>> documents = Document(dataset_path='your_doc_path', embed=m, manager=False)
>>> documents.create_node_group(name="sentences", transform=SentenceSplitter, chunk_size=1024, chunk_overlap=100)
''')

add_english_doc('Document.find_parent', '''
Find the parent node of the specified node.

Args:
    group (str): The name of the node for which to find the parent.
''')

add_chinese_doc('Document.find_parent', '''
查找指定节点的父节点。

Args:
    group (str): 需要查找的节点名称
''')

add_example('Document.find_parent', '''
>>> import lazyllm
>>> from lazyllm.tools import Document, SentenceSplitter
>>> m = lazyllm.OnlineEmbeddingModule(source="glm")
>>> documents = Document(dataset_path='your_doc_path', embed=m, manager=False)
>>> documents.create_node_group(name="parent", transform=SentenceSplitter, chunk_size=1024, chunk_overlap=100)
>>> documents.create_node_group(name="children", transform=SentenceSplitter, parent="parent", chunk_size=1024, chunk_overlap=100)
>>> documents.find_parent('children')
''')

add_english_doc('Document.find_children', '''
Find the child nodes of the specified node.

Args:
    group (str): The name of the node for which to find the children.
''')

add_chinese_doc('Document.find_children', '''
查找指定节点的子节点。

Args:
    group (str): 需要查找的名称
''')

add_example('Document.find_children', '''
>>> import lazyllm
>>> from lazyllm.tools import Document, SentenceSplitter
>>> m = lazyllm.OnlineEmbeddingModule(source="glm")
>>> documents = Document(dataset_path='your_doc_path', embed=m, manager=False)
>>> documents.create_node_group(name="parent", transform=SentenceSplitter, chunk_size=1024, chunk_overlap=100)
>>> documents.create_node_group(name="children", transform=SentenceSplitter, parent="parent", chunk_size=1024, chunk_overlap=100)
>>> documents.find_children('parent')
''')

add_english_doc('Document.register_global_reader', '''
Used to specify a file reader, which is visible to all Document objects. The registered file reader must be a Callable object. It can be registered using a decorator or by a function call.

Args:
    pattern (str): Matching rules applied by the file reader.
    func (Callable): File reader, must be a Callable object.
''')

add_chinese_doc('Document.register_global_reader', '''
用于指定文件读取器，作用范围对于所有的 Document 对象都可见。注册的文件读取器必须是 Callable 对象。可以使用装饰器的方式进行注册，也可以通过函数调用的方式进行注册。

Args:
    pattern (str): 文件读取器适用的匹配规则
    func (Callable): 文件读取器，必须是Callable的对象
''')

add_example('Document.register_global_reader', '''
>>> from lazyllm.tools.rag import Document, DocNode
>>> @Document.register_global_reader("**/*.yml")
>>> def processYml(file, extra_info=None):
...     with open(file, 'r') as f:
...         data = f.read()
...     return [DocNode(text=data, metadata=extra_info or {})]
... 
>>> doc1 = Document(dataset_path="your_files_path", create_ui=False)
>>> doc2 = Document(dataset_path="your_files_path", create_ui=False)
>>> files = ["your_yml_files"]
>>> docs1 = doc1._impl._impl.directory_reader.load_data(input_files=files)
>>> docs2 = doc2._impl._impl.directory_reader.load_data(input_files=files)
>>> print(docs1[0].text == docs2[0].text)
# True
''')

add_english_doc('Document.add_reader', '''
Used to specify the file reader for an instance. The scope of action is visible only to the registered Document object. The registered file reader must be a Callable object. It can only be registered by calling a function. The priority of the file reader registered by the instance is higher than that of the file reader registered by the class, and the priority of the file reader registered by the instance and class is higher than the system default file reader. That is, the order of priority is: instance file reader > class file reader > system default file reader.

Args:
    pattern (str): Matching rules applied by the file reader.
    func (Callable): File reader, must be a Callable object.
''')

add_chinese_doc('Document.add_reader', '''
用于实例指定文件读取器，作用范围仅对注册的 Document 对象可见。注册的文件读取器必须是 Callable 对象。只能通过函数调用的方式进行注册。并且通过实例注册的文件读取器的优先级高于通过类注册的文件读取器，并且实例和类注册的文件读取器的优先级高于系统默认的文件读取器。即优先级的顺序是：实例文件读取器 > 类文件读取器 > 系统默认文件读取器。

Args:
    pattern (str): 文件读取器适用的匹配规则
    func (Callable): 文件读取器，必须是Callable的对象
''')

add_example('Document.add_reader', '''
>>> from lazyllm.tools.rag import Document, DocNode
>>> from lazyllm.tools.rag.readers import ReaderBase
>>> class YmlReader(ReaderBase):
...     def _load_data(self, file, extra_info=None, fs=None):
...         try:
...             import yaml
...         except ImportError:
...             raise ImportError("yaml is required to read YAML file: `pip install pyyaml`")
...         with open(file, 'r') as f:
...             data = yaml.safe_load(f)
...         print("Call the class YmlReader.")
...         return [DocNode(text=data, metadata=extra_info or {})]
... 
>>> def processYml(file, extra_info=None):
...     with open(file, 'r') as f:
...         data = f.read()
...     print("Call the function processYml.")
...     return [DocNode(text=data, metadata=extra_info or {})]
...
>>> doc1 = Document(dataset_path="your_files_path", create_ui=False)
>>> doc2 = Document(dataset_path="your_files_path", create_ui=False)
>>> doc1.add_reader("**/*.yml", YmlReader)
>>> print(doc1._local_file_reader)
# {'**/*.yml': <class '__main__.YmlReader'>}
>>> print(doc2._local_file_reader)
# {}
>>> files = ["your_yml_files"]
>>> Document.register_global_reader("**/*.yml", processYml)
>>> doc1._impl._impl.directory_reader.load_data(input_files=files)
# Call the class YmlReader.
>>> doc2._impl._impl.directory_reader.load_data(input_files=files)
# Call the function processYml.
''')

add_english_doc('rag.readers.ReaderBase', '''
The base class of file readers, which inherits from the ModuleBase base class and has Callable capabilities. Subclasses that inherit from this class only need to implement the _load_data function, and its return parameter type is List[DocNode]. Generally, the input parameters of the _load_data function are file (Path), extra_info(Dict), and fs (AbstractFileSystem).

Args:
    args (Any): Pass the corresponding position parameters as needed.
    return_trace (bool): Set whether to record trace logs.
    kwargs (Dict): Pass the corresponding keyword arguments as needed.
''')

add_chinese_doc('rag.readers.ReaderBase', '''
文件读取器的基类，它继承自 ModuleBase 基类，具有 Callable 的能力，继承自该类的子类只需要实现 _load_data 函数即可，它的返回参数类型为 List[DocNode]. 一般 _load_data 函数的入参为 file (Path), extra_info (Dict), fs(AbstractFileSystem) 三个参数。

Args:
    args (Any): 根据需要传输相应的位置参数
    return_trace (bool): 设置是否记录trace日志
    kwargs (Dict): 根据需要传输相应的关键字参数
''')

add_example('rag.readers.ReaderBase', '''
>>> from lazyllm.tools.rag.readers import ReaderBase
>>> from lazyllm.tools.rag import DocNode, Document
>>> from typing import Dict, Optional, List
>>> from pathlib import Path
>>> from fsspec import AbstractFileSystem
>>> @Document.register_global_reader("**/*.yml")
>>> class YmlReader(ReaderBase):
...     def _load_data(self, file: Path, extra_info: Optional[Dict] = None, fs: Optional[AbstractFileSystem] = None) -> List[DocNode]:
...         try:
...             import yaml
...         except ImportError:
...             raise ImportError("yaml is required to read YAML file: `pip install pyyaml`")
...         with open(file, 'r') as f:
...             data = yaml.safe_load(f)
...         print("Call the class YmlReader.")
...         return [DocNode(text=data, metadata=extra_info or {})]
... 
>>> files = ["your_yml_files"]
>>> doc = Document(dataset_path="your_files_path", create_ui=False)
>>> reader = doc._impl._impl.directory_reader.load_data(input_files=files)
# Call the class YmlReader.
''')

# ---------------------------------------------------------------------------- #

# rag/rerank.py

add_english_doc('Reranker', '''\
Initializes a Rerank module for postprocessing and reranking of nodes (documents).
This constructor initializes a Reranker module that configures a reranking process based on a specified reranking type. It allows for the dynamic selection and instantiation of reranking kernels (algorithms) based on the type and provided keyword arguments.

Args:
    name: The type of reranker to be used for the postprocessing and reranking process. Defaults to 'Reranker'.
    kwargs: Additional keyword arguments that are passed to the reranker upon its instantiation.

**Detailed explanation of reranker types**

- Reranker: This registered reranking function instantiates a SentenceTransformerRerank reranker with a specified model and top_n parameter. It is designed to rerank nodes based on sentence transformer embeddings.\n
- KeywordFilter: This registered reranking function instantiates a KeywordNodePostprocessor with specified required and excluded keywords. It filters nodes based on the presence or absence of these keywords.
''')

add_chinese_doc('Reranker', '''\
用于创建节点（文档）后处理和重排序的模块。

Args:
    name: 用于后处理和重排序过程的排序器类型。默认为 'Reranker'。
    kwargs: 传递给重新排序器实例化的其他关键字参数。

详细解释排序器类型

  - Reranker: 实例化一个具有指定模型和 top_n 参数的 SentenceTransformerRerank 重排序器。
  - KeywordFilter: 实例化一个具有指定必需和排除关键字的 KeywordNodePostprocessor。它根据这些关键字的存在或缺失来过滤节点。
''')

add_example('Reranker', '''
>>> import lazyllm
>>> from lazyllm.tools import Document, Reranker, Retriever
>>> m = lazyllm.OnlineEmbeddingModule()
>>> documents = Document(dataset_path='rag_master', embed=m, manager=False)
>>> retriever = Retriever(documents, group_name='CoarseChunk', similarity='bm25', similarity_cut_off=0.01, topk=6)
>>> reranker = Reranker(name='ModuleReranker', model='bg-reranker-large', topk=1)
>>> ppl = lazyllm.ActionModule(retriever, reranker)
>>> ppl.start()
>>> print(ppl("query"))
''')

# ---------------------------------------------------------------------------- #

# rag/retriever.py

add_english_doc('Retriever', '''
Create a retrieval module for document querying and retrieval. This constructor initializes a retrieval module that configures the document retrieval process based on the specified similarity metric.

Args:
    doc: An instance of the document module.
    group_name: The name of the node group on which to perform the retrieval.
    similarity: The similarity function to use for setting up document retrieval. Defaults to 'dummy'. Candidates include ["bm25", "bm25_chinese", "cosine"].
    similarity_cut_off: Discard the document when the similarity is below the specified value. In a multi-embedding scenario, if you need to specify different values for different embeddings, you need to specify them in a dictionary, where the key indicates which embedding is specified and the value indicates the corresponding threshold. If all embeddings use the same threshold, you only need to specify one value.
    index: The type of index to use for document retrieval. Currently, only 'default' is supported.
    topk: The number of documents to retrieve with the highest similarity.
    embed_keys: Indicates which embeddings are used for retrieval. If not specified, all embeddings are used for retrieval.
    similarity_kw: Additional parameters to pass to the similarity calculation function.

The `group_name` has three built-in splitting strategies, all of which use `SentenceSplitter` for splitting, with the difference being in the chunk size:

- CoarseChunk: Chunk size is 1024, with an overlap length of 100
- MediumChunk: Chunk size is 256, with an overlap length of 25
- FineChunk: Chunk size is 128, with an overlap length of 12
''')

add_chinese_doc('Retriever', '''
创建一个用于文档查询和检索的检索模块。此构造函数初始化一个检索模块，该模块根据指定的相似度度量配置文档检索过程。

Args:
    doc: 文档模块实例。
    group_name: 在哪个 node group 上进行检索。
    similarity: 用于设置文档检索的相似度函数。默认为 'dummy'。候选集包括 ["bm25", "bm25_chinese", "cosine"]。
    similarity_cut_off: 当相似度低于指定值时丢弃该文档。在多 embedding 场景下，如果需要对不同的 embedding 指定不同的值，则需要使用字典的方式指定，key 表示指定的是哪个 embedding，value 表示相应的阈值。如果所有的 embedding 使用同一个阈值，则只指定一个数值即可。 
    index: 用于文档检索的索引类型。目前仅支持 'default'。
    topk: 表示取相似度最高的多少篇文档。
    embed_keys: 表示通过哪些 embedding 做检索，不指定表示用全部 embedding 进行检索。
    similarity_kw: 传递给 similarity 计算函数的其它参数。

其中 `group_name` 有三个内置的切分策略，都是使用 `SentenceSplitter` 做切分，区别在于块大小不同：

- CoarseChunk: 块大小为 1024，重合长度为 100
- MediumChunk: 块大小为 256，重合长度为 25
- FineChunk: 块大小为 128，重合长度为 12
''')

add_example('Retriever', '''
>>> import lazyllm
>>> from lazyllm.tools import Retriever
>>> from lazyllm.tools import Document
>>> m = lazyllm.OnlineEmbeddingModule()
>>> documents = Document(dataset_path='your_doc_path', embed=m, manager=False)
>>> rm = Retriever(documents, group_name='CoarseChunk', similarity='bm25', similarity_cut_off=0.01, topk=6)
>>> rm.start()
>>> print(rm("query"))
>>> m1 = lazyllm.TrainableModule('bge-large-zh-v1.5').start()
>>> document1 = Document(dataset_path='your_doc_path', embed={'online':m , 'local': m1}, manager=False)
>>> document1.create_node_group(name='sentences', transform=SentenceSplitter, chunk_size=1024, chunk_overlap=100)
>>> retriver = Retriever(document1, group_name='sentences', similarity='cosine', similarity_cut_off=0.4, embed_keys=['local'], topk=3)
>>> print(retriver("query"))
''')

# ---------------------------------------------------------------------------- #

# rag/transform.py

add_english_doc('SentenceSplitter', '''
Split sentences into chunks of a specified size. You can specify the size of the overlap between adjacent chunks.

Args:
    chunk_size (int): The size of the chunk after splitting.
    chunk_overlap (int): The length of the overlapping content between two adjacent chunks.
''')

add_chinese_doc('SentenceSplitter', '''
将句子拆分成指定大小的块。可以指定相邻块之间重合部分的大小。

Args:
    chunk_size (int): 拆分之后的块大小
    chunk_overlap (int): 相邻两个块之间重合的内容长度
''')

add_example('SentenceSplitter', '''
>>> import lazyllm
>>> from lazyllm.tools import Document, SentenceSplitter
>>> m = lazyllm.OnlineEmbeddingModule(source="glm")
>>> documents = Document(dataset_path='your_doc_path', embed=m, manager=False)
>>> documents.create_node_group(name="sentences", transform=SentenceSplitter, chunk_size=1024, chunk_overlap=100)
''')

add_english_doc('LLMParser', '''
A text summarizer and keyword extractor that is responsible for analyzing the text input by the user and providing concise summaries or extracting relevant keywords based on the requested task.

Args:
    llm (TrainableModule): A trainable module.
    language (str): The language type, currently only supports Chinese (zh) and English (en).
    task_type (str): Currently supports two types of tasks: summary and keyword extraction.
''')

add_chinese_doc('LLMParser', '''
一个文本摘要和关键词提取器，负责分析用户输入的文本，并根据请求任务提供简洁的摘要或提取相关关键词。

Args:
    llm (TrainableModule): 可训练的模块
    language (str): 语言种类，目前只支持中文（zh）和英文（en）
    task_type (str): 目前支持两种任务：摘要（summary）和关键词抽取（keywords）。
''')

add_example('LLMParser', '''
>>> from lazyllm import TrainableModule
>>> from lazyllm.tools.rag import LLMParser
>>> llm = TrainableModule("internlm2-chat-7b")
>>> summary_parser = LLMParser(llm, language="en", task_type="summary")
''')

add_english_doc('LLMParser.transform', '''
Perform the set task on the specified document.

Args:
    node (DocNode): The document on which the extraction task needs to be performed.
''')

add_chinese_doc('LLMParser.transform', '''
在指定的文档上执行设定的任务。

Args:
    node (DocNode): 需要执行抽取任务的文档。
''')

add_example('LLMParser.transform', '''
>>> import lazyllm
>>> from lazyllm.tools import LLMParser, TrainableModule
>>> llm = TrainableModule("internlm2-chat-7b")
>>> m = lazyllm.TrainableModule("bge-large-zh-v1.5")
>>> summary_parser = LLMParser(llm, language="en", task_type="summary")
>>> keywords_parser = LLMParser(llm, language="en", task_type="keywords")
>>> documents = Document(dataset_path='your_doc_path', embed=m, manager=False)
>>> rm = Retriever(documents, group_name='CoarseChunk', similarity='bm25', similarity_cut_off=0.01, topk=6)
>>> summary_result = summary_parser.transform(rm[0])
>>> keywords_result = keywords_parser.transform(rm[0])
''')

# ---------------------------------------------------------------------------- #

add_chinese_doc('WebModule', '''\
WebModule是LazyLLM为开发者提供的基于Web的交互界面。在初始化并启动一个WebModule之后，开发者可以从页面上看到WebModule背后的模块结构，并将Chatbot组件的输入传输给自己开发的模块进行处理。
模块返回的结果和日志会直接显示在网页的“处理日志”和Chatbot组件上。除此之外，WebModule支持在网页上动态加入Checkbox或Text组件用于向模块发送额外的参数。
WebModule页面还提供“使用上下文”，“流式输出”和“追加输出”的Checkbox，可以用来改变页面和后台模块的交互方式。

<span style="font-size: 20px;">&ensp;**`WebModule.init_web(component_descs) -> gradio.Blocks`**</span>
使用gradio库生成演示web页面，初始化session相关数据以便在不同的页面保存各自的对话和日志，然后使用传入的component_descs参数为页面动态添加Checkbox和Text组件，最后设置页面上的按钮和文本框的相应函数
之后返回整个页面。WebModule的__init__函数调用此方法生成页面。

Args:
    component_descs (list): 用于动态向页面添加组件的列表。列表中的每个元素也是一个列表，其中包含5个元素，分别是组件对应的模块ID，模块名，组件名，组件类型（目前仅支持Checkbox和Text），组件默认值。
''')

add_english_doc('WebModule', '''\
WebModule is a web-based interactive interface provided by LazyLLM for developers. After initializing and starting
a WebModule, developers can see structure of the module they provides behind the WebModule, and transmit the input
of the Chatbot component to their modules. The results and logs returned by the module will be displayed on the
“Processing Logs” and Chatbot component on the web page. In addition, Checkbox or Text components can be added
programmatically to the web page for additional parameters to the background module. Meanwhile, The WebModule page
provides Checkboxes of “Use Context,” “Stream Output,” and “Append Output,” which can be used to adjust the
interaction between the page and the module behind.

<span style="font-size: 20px;">&ensp;**`WebModule.init_web(component_descs) -> gradio.Blocks`**</span>

Generate a demonstration web page based on gradio. The function initializes session-related data to save chat history
and logs for different pages, then dynamically add Checkbox and Text components to the page according to component_descs
parameter, and set the corresponding functions for the buttons and text boxes on the page at last.
WebModule’s __init__ function calls this method to generate the page.

Args:
    component_descs (list): A list used to add components to the page. Each element in the list is also a list containing
    5 elements, which are the module ID, the module name, the component name, the component type (currently only
    supports Checkbox and Text), and the default value of the component.

''')

add_example('WebModule', '''\
>>> import lazyllm
>>> def func2(in_str, do_sample=True, temperature=0.0, *args, **kwargs):
...     return f"func2:{in_str}|do_sample:{str(do_sample)}|temp:{temperature}"
...
>>> m1=lazyllm.ActionModule(func2)
>>> m1.name="Module1"
>>> w = lazyllm.WebModule(m1, port=[20570, 20571, 20572], components={
...         m1:[('do_sample', 'Checkbox', True), ('temperature', 'Text', 0.1)]},
...                       text_mode=lazyllm.tools.WebModule.Mode.Refresh)
>>> w.start()
193703: 2024-06-07 10:26:00 lazyllm SUCCESS: ...
''')

add_chinese_doc('ToolManager', '''\
ToolManager是一个工具管理类，用于提供工具信息和工具调用给function call。

此管理类构造时需要传入工具名字符串列表。此处工具名可以是LazyLLM提供的，也可以是用户自定义的，如果是用户自定义的，首先需要注册进LazyLLM中才可以使用。在注册时直接使用 `fc_register` 注册器，该注册器已经建立 `tool` group，所以使用该工具管理类时，所有函数都统一注册进 `tool` 分组即可。待注册的函数需要对函数参数进行注解，并且需要对函数增加功能描述，以及参数类型和作用描述。以方便工具管理类能对函数解析传给LLM使用。

Args:
    tools (List[str]): 工具名称字符串列表。
''')

add_english_doc('ToolManager', '''\
ToolManager is a tool management class used to provide tool information and tool calls to function call.

When constructing this management class, you need to pass in a list of tool name strings. The tool name here can be provided by LazyLLM or user-defined. If it is user-defined, it must first be registered in LazyLLM before it can be used. When registering, directly use the `fc_register` registrar, which has established the `tool` group, so when using the tool management class, all functions can be uniformly registered in the `tool` group. The function to be registered needs to annotate the function parameters, and add a functional description to the function, as well as the parameter type and function description. This is to facilitate the tool management class to parse the function and pass it to LLM for use.

Args:
    tools (List[str]): A list of tool name strings.
''')

add_example('ToolManager', """\
>>> from lazyllm.tools import ToolManager, fc_register
>>> import json
>>> from typing import Literal
>>> @fc_register("tool")
>>> def get_current_weather(location: str, unit: Literal["fahrenheit", "celsius"]="fahrenheit"):
...     '''
...     Get the current weather in a given location
...
...     Args:
...         location (str): The city and state, e.g. San Francisco, CA.
...         unit (str): The temperature unit to use. Infer this from the users location.
...     '''
...     if 'tokyo' in location.lower():
...         return json.dumps({'location': 'Tokyo', 'temperature': '10', 'unit': 'celsius'})
...     elif 'san francisco' in location.lower():
...         return json.dumps({'location': 'San Francisco', 'temperature': '72', 'unit': 'fahrenheit'})
...     elif 'paris' in location.lower():
...         return json.dumps({'location': 'Paris', 'temperature': '22', 'unit': 'celsius'})
...     elif 'beijing' in location.lower():
...         return json.dumps({'location': 'Beijing', 'temperature': '90', 'unit': 'fahrenheit'})
...     else:
...         return json.dumps({'location': location, 'temperature': 'unknown'})
...
>>> @fc_register("tool")
>>> def get_n_day_weather_forecast(location: str, num_days: int, unit: Literal["celsius", "fahrenheit"]='fahrenheit'):
...     '''
...     Get an N-day weather forecast
...
...     Args:
...         location (str): The city and state, e.g. San Francisco, CA.
...         num_days (int): The number of days to forecast.
...         unit (Literal['celsius', 'fahrenheit']): The temperature unit to use. Infer this from the users location.
...     '''
...     if 'tokyo' in location.lower():
...         return json.dumps({'location': 'Tokyo', 'temperature': '10', 'unit': 'celsius', "num_days": num_days})
...     elif 'san francisco' in location.lower():
...         return json.dumps({'location': 'San Francisco', 'temperature': '75', 'unit': 'fahrenheit', "num_days": num_days})
...     elif 'paris' in location.lower():
...         return json.dumps({'location': 'Paris', 'temperature': '25', 'unit': 'celsius', "num_days": num_days})
...     elif 'beijing' in location.lower():
...         return json.dumps({'location': 'Beijing', 'temperature': '85', 'unit': 'fahrenheit', "num_days": num_days})
...     else:
...         return json.dumps({'location': location, 'temperature': 'unknown'})
...
>>> tools = ["get_current_weather", "get_n_day_weather_forecast"]
>>> tm = ToolManager(tools)
>>> print(tm([{'name': 'get_n_day_weather_forecast', 'arguments': {'location': 'Beijing', 'num_days': 3}}])[0])
'{"location": "Beijing", "temperature": "85", "unit": "fahrenheit", "num_days": 3}'
""")

add_chinese_doc('FunctionCall', '''\
FunctionCall是单轮工具调用类，如果LLM中的信息不足以回答用户的问题，必需结合外部知识来回答用户问题，则调用该类。如果LLM输出需要工具调用，则进行工具调用，并输出工具调用结果，输出结果为List类型，包含当前轮的输入、模型输出、工具输出。如果不需要工具调用，则直接输出LLM结果，输出结果为string类型。

Args:
    llm (ModuleBase): 要使用的LLM可以是TrainableModule或OnlineChatModule。
    tools (List[Union[str, Callable]]): LLM使用的工具名称或者 Callable 列表

注意：tools 中使用的工具必须带有 `__doc__` 字段，按照 [Google Python Style](https://google.github.io/styleguide/pyguide.html#38-comments-and-docstrings) 的要求描述清楚工具的用途和参数。
''')

add_english_doc('FunctionCall', '''\
FunctionCall is a single-round tool call class. If the information in LLM is not enough to answer the uesr's question, it is necessary to combine external knowledge to answer the user's question. If the LLM output required a tool call, the tool call is performed and the tool call result is output. The output result is of List type, including the input, model output, and tool output of the current round. If a tool call is not required, the LLM result is directly output, and the output result is of string type.

Note: The tools used in `tools` must have a `__doc__` field, clearly describing the purpose and parameters of the tool according to the [Google Python Style](https://google.github.io/styleguide/pyguide.html#38-comments-and-docstrings) requirements.

Args:
    llm (ModuleBase): The LLM to be used can be either TrainableModule or OnlineChatModule.
    tools (List[Union[str, Callable]]): A list of tool names for LLM to use.
''')

add_example('FunctionCall', """\
>>> import lazyllm
>>> from lazyllm.tools import fc_register, FunctionCall
>>> import json
>>> from typing import Literal
>>> @fc_register("tool")
>>> def get_current_weather(location: str, unit: Literal["fahrenheit", "celsius"] = 'fahrenheit'):
...     '''
...     Get the current weather in a given location
...
...     Args:
...         location (str): The city and state, e.g. San Francisco, CA.
...         unit (str): The temperature unit to use. Infer this from the users location.
...     '''
...     if 'tokyo' in location.lower():
...         return json.dumps({'location': 'Tokyo', 'temperature': '10', 'unit': 'celsius'})
...     elif 'san francisco' in location.lower():
...         return json.dumps({'location': 'San Francisco', 'temperature': '72', 'unit': 'fahrenheit'})
...     elif 'paris' in location.lower():
...         return json.dumps({'location': 'Paris', 'temperature': '22', 'unit': 'celsius'})
...     else:
...         return json.dumps({'location': location, 'temperature': 'unknown'})
...
>>> @fc_register("tool")
>>> def get_n_day_weather_forecast(location: str, num_days: int, unit: Literal["celsius", "fahrenheit"] = 'fahrenheit'):
...     '''
...     Get an N-day weather forecast
...
...     Args:
...         location (str): The city and state, e.g. San Francisco, CA.
...         num_days (int): The number of days to forecast.
...         unit (Literal['celsius', 'fahrenheit']): The temperature unit to use. Infer this from the users location.
...     '''
...     if 'tokyo' in location.lower():
...         return json.dumps({'location': 'Tokyo', 'temperature': '10', 'unit': 'celsius', "num_days": num_days})
...     elif 'san francisco' in location.lower():
...         return json.dumps({'location': 'San Francisco', 'temperature': '72', 'unit': 'fahrenheit', "num_days": num_days})
...     elif 'paris' in location.lower():
...         return json.dumps({'location': 'Paris', 'temperature': '22', 'unit': 'celsius', "num_days": num_days})
...     else:
...         return json.dumps({'location': location, 'temperature': 'unknown'})
...
>>> tools=["get_current_weather", "get_n_day_weather_forecast"]
>>> llm = lazyllm.TrainableModule("internlm2-chat-20b").start()  # or llm = lazyllm.OnlineChatModule("openai", stream=False)
>>> query = "What's the weather like today in celsius in Tokyo."
>>> fc = FunctionCall(llm, tools)
>>> ret = fc(query)
>>> print(ret)
["What's the weather like today in celsius in Tokyo.", {'role': 'assistant', 'content': '
', 'tool_calls': [{'id': 'da19cddac0584869879deb1315356d2a', 'type': 'function', 'function': {'name': 'get_current_weather', 'arguments': {'location': 'Tokyo', 'unit': 'celsius'}}}]}, [{'role': 'tool', 'content': '{"location": "Tokyo", "temperature": "10", "unit": "celsius"}', 'tool_call_id': 'da19cddac0584869879deb1315356d2a', 'name': 'get_current_weather'}]]
>>> query = "Hello"
>>> ret = fc(query)
>>> print(ret)
'Hello! How can I assist you today?'
""")

add_chinese_doc('FunctionCallAgent', '''\
FunctionCallAgent是一个使用工具调用方式进行完整工具调用的代理，即回答用户问题时，LLM如果需要通过工具获取外部知识，就会调用工具，并将工具的返回结果反馈给LLM，最后由LLM进行汇总输出。

Args:
    llm (ModuleBase): 要使用的LLM，可以是TrainableModule或OnlineChatModule。
    tools (List[str]): LLM 使用的工具名称列表。
    max_retries (int): 工具调用迭代的最大次数。默认值为5。
''')

add_english_doc('FunctionCallAgent', '''\
FunctionCallAgent is an agent that uses the tool calling method to perform complete tool calls. That is, when answering uesr questions, if LLM needs to obtain external knowledge through the tool, it will call the tool and feed back the return results of the tool to LLM, which will finally summarize and output them.

Args:
    llm (ModuleBase): The LLM to be used can be either TrainableModule or OnlineChatModule.
    tools (List[str]): A list of tool names for LLM to use.
    max_retries (int): The maximum number of tool call iterations. The default value is 5.
''')

add_example('FunctionCallAgent', """\
>>> import lazyllm
>>> from lazyllm.tools import fc_register, FunctionCallAgent
>>> import json
>>> from typing import Literal
>>> @fc_register("tool")
>>> def get_current_weather(location: str, unit: Literal["fahrenheit", "celsius"]='fahrenheit'):
...     '''
...     Get the current weather in a given location
...
...     Args:
...         location (str): The city and state, e.g. San Francisco, CA.
...         unit (str): The temperature unit to use. Infer this from the users location.
...     '''
...     if 'tokyo' in location.lower():
...         return json.dumps({'location': 'Tokyo', 'temperature': '10', 'unit': 'celsius'})
...     elif 'san francisco' in location.lower():
...         return json.dumps({'location': 'San Francisco', 'temperature': '72', 'unit': 'fahrenheit'})
...     elif 'paris' in location.lower():
...         return json.dumps({'location': 'Paris', 'temperature': '22', 'unit': 'celsius'})
...     elif 'beijing' in location.lower():
...         return json.dumps({'location': 'Beijing', 'temperature': '90', 'unit': 'Fahrenheit'})
...     else:
...         return json.dumps({'location': location, 'temperature': 'unknown'})
...
>>> @fc_register("tool")
>>> def get_n_day_weather_forecast(location: str, num_days: int, unit: Literal["celsius", "fahrenheit"]='fahrenheit'):
...     '''
...     Get an N-day weather forecast
...
...     Args:
...         location (str): The city and state, e.g. San Francisco, CA.
...         num_days (int): The number of days to forecast.
...         unit (Literal['celsius', 'fahrenheit']): The temperature unit to use. Infer this from the users location.
...     '''
...     if 'tokyo' in location.lower():
...         return json.dumps({'location': 'Tokyo', 'temperature': '10', 'unit': 'celsius', "num_days": num_days})
...     elif 'san francisco' in location.lower():
...         return json.dumps({'location': 'San Francisco', 'temperature': '75', 'unit': 'fahrenheit', "num_days": num_days})
...     elif 'paris' in location.lower():
...         return json.dumps({'location': 'Paris', 'temperature': '25', 'unit': 'celsius', "num_days": num_days})
...     elif 'beijing' in location.lower():
...         return json.dumps({'location': 'Beijing', 'temperature': '85', 'unit': 'fahrenheit', "num_days": num_days})
...     else:
...         return json.dumps({'location': location, 'temperature': 'unknown'})
...
>>> tools = ['get_current_weather', 'get_n_day_weather_forecast']
>>> llm = lazyllm.TrainableModule("internlm2-chat-20b").start()  # or llm = lazyllm.OnlineChatModule(source="sensenova")
>>> agent = FunctionCallAgent(llm, tools)
>>> query = "What's the weather like today in celsius in Tokyo and Paris."
>>> res = agent(query)
>>> print(res)
'The current weather in Tokyo is 10 degrees Celsius, and in Paris, it is 22 degrees Celsius.'
>>> query = "Hello"
>>> res = agent(query)
>>> print(res)
'Hello! How can I assist you today?'
""")

add_chinese_doc('ReactAgent', '''\
ReactAgent是按照 `Thought->Action->Observation->Thought...->Finish` 的流程一步一步的通过LLM和工具调用来显示解决用户问题的步骤，以及最后给用户的答案。

Args:
    llm (ModuleBase): 要使用的LLM，可以是TrainableModule或OnlineChatModule。
    tools (List[str]): LLM 使用的工具名称列表。
    max_retries (int): 工具调用迭代的最大次数。默认值为5。
''')

add_english_doc('ReactAgent', '''\
ReactAgent follows the process of `Thought->Action->Observation->Thought...->Finish` step by step through LLM and tool calls to display the steps to solve user questions and the final answer to the user.

Args:
    llm (ModuleBase): The LLM to be used can be either TrainableModule or OnlineChatModule.
    tools (List[str]): A list of tool names for LLM to use.
    max_retries (int): The maximum number of tool call iterations. The default value is 5.
''')

add_example('ReactAgent', """\
>>> import lazyllm
>>> from lazyllm.tools import fc_register, ReactAgent
>>> @fc_register("tool")
>>> def multiply_tool(a: int, b: int) -> int:
...     '''
...     Multiply two integers and return the result integer
...
...     Args:
...         a (int): multiplier
...         b (int): multiplier
...     '''
...     return a * b
...
>>> @fc_register("tool")
>>> def add_tool(a: int, b: int):
...     '''
...     Add two integers and returns the result integer
...
...     Args:
...         a (int): addend
...         b (int): addend
...     '''
...     return a + b
...
>>> tools = ["multiply_tool", "add_tool"]
>>> llm = lazyllm.TrainableModule("internlm2-chat-20b").start()   # or llm = lazyllm.OnlineChatModule(source="sensenova")
>>> agent = ReactAgent(llm, tools)
>>> query = "What is 20+(2*4)? Calculate step by step."
>>> res = agent(query)
>>> print(res)
'Answer: The result of 20+(2*4) is 28.'
""")

add_chinese_doc('PlanAndSolveAgent', '''\
PlanAndSolveAgent由两个组件组成，首先，由planner将整个任务分解为更小的子任务，然后由solver根据计划执行这些子任务，其中可能会涉及到工具调用，最后将答案返回给用户。

Args:
    llm (ModuleBase): 要使用的LLM，可以是TrainableModule或OnlineChatModule。和plan_llm、solve_llm互斥，要么设置llm(planner和solver公用一个LLM)，要么设置plan_llm和solve_llm，或者只指定llm(用来设置planner)和solve_llm，其它情况均认为是无效的。
    tools (List[str]): LLM使用的工具名称列表。
    plan_llm (ModuleBase): planner要使用的LLM，可以是TrainableModule或OnlineChatModule。
    solve_llm (ModuleBase): solver要使用的LLM，可以是TrainableModule或OnlineChatModule。
    max_retries (int): 工具调用迭代的最大次数。默认值为5。
''')

add_english_doc('PlanAndSolveAgent', '''\
PlanAndSolveAgent consists of two components. First, the planner breaks down the entire task into smaller subtasks, then the solver executes these subtasks according to the plan, which may involve tool calls, and finally returns the answer to the user.

Args:
    llm (ModuleBase): The LLM to be used can be TrainableModule or OnlineChatModule. It is mutually exclusive with plan_llm and solve_llm. Either set llm(the planner and sovler share the same LLM), or set plan_llm and solve_llm,or only specify llm(to set the planner) and solve_llm. Other cases are considered invalid.
    tools (List[str]): A list of tool names for LLM to use.
    plan_llm (ModuleBase): The LLM to be used by the planner, which can be either TrainableModule or OnlineChatModule.
    solve_llm (ModuleBase): The LLM to be used by the solver, which can be either TrainableModule or OnlineChatModule.
    max_retries (int): The maximum number of tool call iterations. The default value is 5.
''')

add_example('PlanAndSolveAgent', """\
>>> import lazyllm
>>> from lazyllm.tools import fc_register, PlanAndSolveAgent
>>> @fc_register("tool")
>>> def multiply(a: int, b: int) -> int:
...     '''
...     Multiply two integers and return the result integer
...
...     Args:
...         a (int): multiplier
...         b (int): multiplier
...     '''
...     return a * b
...
>>> @fc_register("tool")
>>> def add(a: int, b: int):
...     '''
...     Add two integers and returns the result integer
...
...     Args:
...         a (int): addend
...         b (int): addend
...     '''
...     return a + b
...
>>> tools = ["multiply", "add"]
>>> llm = lazyllm.TrainableModule("internlm2-chat-20b").start()  # or llm = lazyllm.OnlineChatModule(source="sensenova")
>>> agent = PlanAndSolveAgent(llm, tools)
>>> query = "What is 20+(2*4)? Calculate step by step."
>>> res = agent(query)
>>> print(res)
'The final answer is 28.'
""")

add_chinese_doc('ReWOOAgent', '''\
ReWOOAgent包含三个部分：Planner、Worker和Solver。其中，Planner使用可预见推理能力为复杂任务创建解决方案蓝图；Worker通过工具调用来与环境交互，并将实际证据或观察结果填充到指令中；Solver处理所有计划和证据以制定原始任务或问题的解决方案。

Args:
    llm (ModuleBase): 要使用的LLM，可以是TrainableModule或OnlineChatModule。和plan_llm、solve_llm互斥，要么设置llm(planner和solver公用一个LLM)，要么设置plan_llm和solve_llm，或者只指定llm(用来设置planner)和solve_llm，其它情况均认为是无效的。
    tools (List[str]): LLM使用的工具名称列表。
    plan_llm (ModuleBase): planner要使用的LLM，可以是TrainableModule或OnlineChatModule。
    solve_llm (ModuleBase): solver要使用的LLM，可以是TrainableModule或OnlineChatModule。
    max_retries (int): 工具调用迭代的最大次数。默认值为5。
''')

add_english_doc('ReWOOAgent', '''\
ReWOOAgent consists of three parts: Planer, Worker and Solver. The Planner uses predictive reasoning capabilities to create a solution blueprint for a complex task; the Worker interacts with the environment through tool calls and fills in actual evidence or observations into instructions; the Solver processes all plans and evidence to develop a solution to the original task or problem.

Args:
    llm (ModuleBase): The LLM to be used can be TrainableModule or OnlineChatModule. It is mutually exclusive with plan_llm and solve_llm. Either set llm(the planner and sovler share the same LLM), or set plan_llm and solve_llm,or only specify llm(to set the planner) and solve_llm. Other cases are considered invalid.
    tools (List[str]): A list of tool names for LLM to use.
    plan_llm (ModuleBase): The LLM to be used by the planner, which can be either TrainableModule or OnlineChatModule.
    solve_llm (ModuleBase): The LLM to be used by the solver, which can be either TrainableModule or OnlineChatModule.
    max_retries (int): The maximum number of tool call iterations. The default value is 5.
''')

add_example(
    "ReWOOAgent",
    """\
>>> import lazyllm
>>> import wikipedia
>>> from lazyllm.tools import fc_register, ReWOOAgent
>>> @fc_register("tool")
>>> def WikipediaWorker(input: str):
...     '''
...     Worker that search for similar page contents from Wikipedia. Useful when you need to get holistic knowledge about people, places, companies, historical events, or other subjects. The response are long and might contain some irrelevant information. Input should be a search query.
...
...     Args:
...         input (str): search query.
...     '''
...     try:
...         evidence = wikipedia.page(input).content
...         evidence = evidence.split("\\\\n\\\\n")[0]
...     except wikipedia.PageError:
...         evidence = f"Could not find [{input}]. Similar: {wikipedia.search(input)}"
...     except wikipedia.DisambiguationError:
...         evidence = f"Could not find [{input}]. Similar: {wikipedia.search(input)}"
...     return evidence
...
>>> @fc_register("tool")
>>> def LLMWorker(input: str):
...     '''
...     A pretrained LLM like yourself. Useful when you need to act with general world knowledge and common sense. Prioritize it when you are confident in solving the problem yourself. Input can be any instruction.
...
...     Args:
...         input (str): instruction
...     '''
...     llm = lazyllm.OnlineChatModule(source="glm")
...     query = f"Respond in short directly with no extra words.\\\\n\\\\n{input}"
...     response = llm(query, llm_chat_history=[])
...     return response
...
>>> tools = ["WikipediaWorker", "LLMWorker"]
>>> llm = lazyllm.TrainableModule("GLM-4-9B-Chat").deploy_method(lazyllm.deploy.vllm).start()  # or llm = lazyllm.OnlineChatModule(source="sensenova")
>>> agent = ReWOOAgent(llm, tools)
>>> query = "What is the name of the cognac house that makes the main ingredient in The Hennchata?"
>>> res = agent(query)
>>> print(res)
'\nHennessy '
""",
)

add_chinese_doc(
    "IntentClassifier",
    """\
IntentClassifier 是一个基于语言模型的意图识别器，用于根据用户提供的输入文本及对话上下文识别预定义的意图，并通过预处理和后处理步骤确保准确识别意图。

Arguments:
    llm: 用于意图识别的语言模型对象，OnlineChatModule或TrainableModule类型
    intent_list (list): 包含所有可能意图的字符串列表。可以包含中文或英文的意图。
    prompt (str): 用户附加的提示词。
    constrain (str): 用户附加的限制。
    examples (list[list]): 额外的示例，格式为 `[[query, intent], [query, intent], ...]` 。
    return_trace (bool, 可选): 如果设置为 True，则将结果记录在trace中。默认为 False。
""",
)

add_english_doc(
    "IntentClassifier",
    """\
IntentClassifier is an intent recognizer based on a language model that identifies predefined intents based on user-provided input text and conversational context.
It can handle intent lists and ensures accurate intent recognition through preprocessing and postprocessing steps.

Arguments:
    llm: A language model object used for intent recognition, which can be of type OnlineChatModule or TrainableModule.
    intent_list (list): A list of strings containing all possible intents. This list can include intents in either Chinese or English.
    prompt (str): User-attached prompt words.
    constrain (str): User-attached constrain words.
    examples (list[list]): extro examples，format is `[[query, intent], [query, intent], ...]`.
    return_trace (bool, optional): If set to True, the results will be recorded in the trace. Defaults to False.
""",
)

add_example(
    "IntentClassifier",
    """\
    >>> import lazyllm
    >>> from lazyllm.tools import IntentClassifier
    >>> classifier_llm = lazyllm.OnlineChatModule(source="openai")
    >>> chatflow_intent_list = ["Chat", "Financial Knowledge Q&A", "Employee Information Query", "Weather Query"]
    >>> classifier = IntentClassifier(classifier_llm, intent_list=chatflow_intent_list)
    >>> classifier.start()
    >>> print(classifier('What is the weather today'))
    Weather Query
    >>>
    >>> with IntentClassifier(classifier_llm) as ic:
    >>>     ic.case['Weather Query', lambda x: '38.5°C']
    >>>     ic.case['Chat', lambda x: 'permission denied']
    >>>     ic.case['Financial Knowledge Q&A', lambda x: 'Calling Financial RAG']
    >>>     ic.case['Employee Information Query', lambda x: 'Beijing']
    ...
    >>> ic.start()
    >>> print(ic('What is the weather today'))
    38.5°C
""",
)

add_chinese_doc(
    "SqlManager",
    """\
SqlManager是与数据库进行交互的专用工具。它提供了连接数据库，设置、创建、检查数据表，插入数据，执行查询的方法。

Arguments:
    db_type (str): 目前仅支持"PostgreSQL"，后续会增加"MySQL", "MS SQL"
    user (str): username
    password (str): password
    host (str): 主机名或IP
    port (int): 端口号
    db_name (str): 数据仓库名
    tables_info_dict (dict): 数据表的描述
    options_str (str): k1=v1&k2=v2形式表示的选项设置
""",
)

add_english_doc(
    "SqlManager",
    """\
SqlManager is a specialized tool for interacting with databases.
It provides methods for creating tables, executing queries, and performing updates on databases.

Arguments:
    db_type (str): Currently only "PostgreSQL" is supported, with "MySQL" and "MS SQL" to be added later.
    user (str): Username for connection
    password (str): Password for connection
    host (str): Hostname or IP
    port (int): Port number
    db_name (str): Name of the database
    tables_info_dict (dict): Description of the data tables
    options_str (str): Options represented in the format k1=v1&k2=v2
""",
)

add_example(
    "SqlManager",
    """\
    >>> from lazyllm.tools import SqlManager
    >>> import uuid
    >>> # !!!NOTE!!!: COPY class SqlEgsData definition from tests/charge_tests/utils.py then Paste here.
    >>> db_filepath = "personal.db"
    >>> with open(db_filepath, "w") as _:
        pass
    >>> sql_manager = SQLiteManger(filepath, SqlEgsData.TEST_TABLES_INFO)
    >>> # Altert: If using online database, ask administrator about those value: db_type, username, password, host, port, database
    >>> # sql_manager = SqlManager(db_type, username, password, host, port, database, SqlEgsData.TEST_TABLES_INFO)
    >>>
    >>> for insert_script in SqlEgsData.TEST_INSERT_SCRIPTS:
    ...     sql_manager.execute_sql_update(insert_script)
    >>> str_results = sql_manager.get_query_result_in_json(SqlEgsData.TEST_QUERY_SCRIPTS)
    >>> print(str_results)
""",
)

add_chinese_doc(
    "SqlManager.reset_tables",
    """\
根据描述表结构的字典设置SqlManager所使用的数据表。注意：若表在数据库中不存在将会自动创建，若存在则会校验所有字段的一致性。
字典格式关键字示例如下。

字典中有3个关键字为可选项：表及列的comment默认为空, is_primary_key默认为False但至少应有一列为True, nullable默认为True
{"tables":
    [
        {
            "name": f"employee",
            "comment": "employee information",
            "columns": [
                {
                    "name": "employee_id",
                    "data_type": "Integer",
                    "comment": "empoloyee work number",
                    "nullable": False,
                    "is_primary_key": True,
                },
                {"name": "name", "data_type": "String", "comment": "employee's name", "nullable": False},
                {"name": "department", "data_type": "String", "comment": "employee's department", "nullable": False},
            ],
        },
        {
            ....
        }
    ]
}
""",
)

add_english_doc(
    "SqlManager.reset_tables",
    """\
Set the data tables used by SqlManager according to the dictionary describing the table structure.
Note that if the table does not exist in the database, it will be automatically created, and if it exists, all field consistencies will be checked.
The dictionary format keyword example is as follows.

There are three optional keywords in the dictionary: "comment" for the table and columns defaults to empty, "is_primary_key" defaults to False,
but at least one column should be True, and "nullable" defaults to True.
{"tables":
    [
        {
            "name": f"employee",
            "comment": "employee information",
            "columns": [
                {
                    "name": "employee_id",
                    "data_type": "Integer",
                    "comment": "empoloyee work number",
                    "nullable": False,
                    "is_primary_key": True,
                },
                {"name": "name", "data_type": "String", "comment": "employee's name", "nullable": False},
                {"name": "department", "data_type": "String", "comment": "employee's department", "nullable": False},
            ],
        },
        {
            ....
        }
    ]
}
""",
)

add_chinese_doc(
    "SqlManager.check_connection",
    """\
检查当前SqlManager的连接状态。

**Returns:**\n
- bool: 连接成功(True), 连接失败(False)
- str: 连接成功为"Success" 否则为具体的失败信息.
""",
)

add_english_doc(
    "SqlManager.check_connection",
    """\
Check the current connection status of the SqlManager.

**Returns:**\n
- bool: True if the connection is successful, False if it fails.
- str: "Success" if the connection is successful; otherwise, it provides specific failure information.
""",
)

add_chinese_doc(
    "SqlManager.reset_tables",
    """\
根据提供的表结构设置数据库链接。
若数据库中已存在表项则检查一致性，否则创建数据表

Args:
    tables_info_dict (dict): 数据表的描述

**Returns:**\n
- bool: 设置成功(True), 设置失败(False)
- str: 设置成功为"Success" 否则为具体的失败信息.
""",
)

add_english_doc(
    "SqlManager.reset_tables",
    """\
Set database connection based on the provided table structure.
Check consistency if the table items already exist in the database, otherwise create the data table.

Args:
    tables_info_dict (dict): Description of the data tables

**Returns:**\n
- bool: True if set successfully, False if set failed
- str: "Success" if set successfully, otherwise specific failure information.

""",
)

add_chinese_doc(
    "SqlManager.get_query_result_in_json",
    """\
执行SQL查询并返回JSON格式的结果。
""",
)

add_english_doc(
    "SqlManager.get_query_result_in_json",
    """\
Executes a SQL query and returns the result in JSON format.
""",
)

add_chinese_doc(
    "SqlManager.execute_sql_update",
    """\
在SQLite数据库上执行SQL插入或更新脚本。
""",
)

add_english_doc(
    "SqlManager.execute_sql_update",
    """\
Execute insert or update script.
""",
)

add_chinese_doc(
    "SqlCall",
    """\
SqlCall 是一个扩展自 ModuleBase 的类,提供了使用语言模型(LLM)生成和执行 SQL 查询的接口。
它设计用于与 SQL 数据库交互,从语言模型的响应中提取 SQL 查询,执行这些查询,并返回结果或解释。

Arguments:
    llm: 用于生成和解释 SQL 查询及解释的大语言模型。
    sql_manager (SqlManager): 一个 SqlManager 实例，用于处理与 SQL 数据库的交互。
    sql_examples (str, 可选): JSON字符串表示的自然语言转到SQL语句的示例，格式为[{"Question": "查询表中与smith同部门的人员名字", "Answer": "SELECT...;"}]
    use_llm_for_sql_result (bool, 可选): 默认值为True。如果设置为False, 则只输出JSON格式表示的sql执行结果；True则会使用LLM对sql执行结果进行解读并返回自然语言结果。
    return_trace (bool, 可选): 如果设置为 True,则将结果记录在trace中。默认为 False。
""",
)

add_english_doc(
    "SqlCall",
    """\
SqlCall is a class that extends ModuleBase and provides an interface for generating and executing SQL queries using a language model (LLM).
It is designed to interact with a SQL database, extract SQL queries from LLM responses, execute those queries, and return results or explanations.

Arguments:
    llm: A language model to be used for generating and interpreting SQL queries and explanations.
    sql_manager (SqlManager): An instance of SqlManager that handles interaction with the SQL database.
    sql_examples (str, optional): An example of converting natural language represented by a JSON string into an SQL statement, formatted as: [{"Question": "Find the names of people in the same department as Smith", "Answer": "SELECT...;"}]
    use_llm_for_sql_result (bool, optional): Default is True. If set to False, the module will only output raw SQL results in JSON without further processing.
    return_trace (bool, optional): If set to True, the results will be recorded in the trace. Defaults to False.
""",
)

add_example(
    "SqlCall",
    """\
    >>> # First, run SqlManager example
    >>> import lazyllm
    >>> from lazyllm.tools import SQLiteManger, SqlCall
    >>> sql_tool = SQLiteManger("personal.db")
    >>> sql_llm = lazyllm.OnlineChatModule(model="gpt-4o", source="openai", base_url="***")
    >>> sql_call = SqlCall(sql_llm, sql_tool, use_llm_for_sql_result=True)
    >>> print(sql_call("去年一整年销售额最多的员工是谁?"))
""",
)

# ---------------------------------------------------------------------------- #

add_chinese_doc("HttpTool", """
用于访问第三方服务和执行自定义代码的模块。参数中的 `params` 和 `headers` 的 value，以及 `body` 中可以包含形如 `{{variable}}` 这样用两个花括号标记的模板变量，然后在调用的时候通过参数来替换模板中的值。参考 [[lazyllm.tools.HttpTool.forward]] 中的使用说明。

Args:
    method (str, optional): 指定 http 请求方法，参考 `https://developer.mozilla.org/en-US/docs/Web/HTTP/Methods`。
    url (str, optional): 要访问的 url。如果该字段为空，则表示该模块不需要访问第三方服务。
    params (Dict[str, str], optional): 请求 url 需要填充的 params 字段。如果 url 为空，该字段会被忽略。
    headers (Dict[str, str], optional): 访问 url 需要填充的 header 字段。如果 url 为空，该字段会被忽略。
    body (Dict[str, str], optional): 请求 url 需要填充的 body 字段。如果 url 为空，该字段会被忽略。
    timeout (int): 请求超时时间，单位是秒，默认值是 10。
    proxies (Dict[str, str], optional): 指定请求 url 时所使用的代理。代理格式参考 `https://www.python-httpx.org/advanced/proxies`。
    code_str (str, optional): 一个字符串，包含用户定义的函数。如果参数 `url` 为空，则直接执行该函数，执行时所有的参数都会转发给该函数；如果 `url` 不为空，该函数的参数为请求 url 返回的结果，此时该函数作为 url 返回后的后处理函数。
    vars_for_code (Dict[str, Any]): 一个字典，传入运行 code 所需的依赖及变量。

""")

add_english_doc("HttpTool", """
Module for accessing third-party services and executing custom code. The values in `params` and `headers`, as well as in body, can include template variables marked with double curly braces like `{{variable}}`, which are then replaced with actual values through parameters when called. Refer to the usage instructions in [[lazyllm.tools.HttpTool.forward]].

Args:
    method (str, optional): Specifies the HTTP request method, refer to `https://developer.mozilla.org/en-US/docs/Web/HTTP/Methods`.
    url (str, optional): The URL to access. If this field is empty, it indicates that the module does not need to access third-party services.
    params (Dict[str, str], optional): Params fields to be filled when requesting the URL. If the URL is empty, this field will be ignored.
    headers (Dict[str, str], optional): Header fields to be filled when accessing the URL. If the URL is empty, this field will be ignored.
    body (Dict[str, str], optional): Body fields to be filled when requesting the URL. If the URL is empty, this field will be ignored.
    timeout (int): Request timeout in seconds, default value is 10.
    proxies (Dict[str, str], optional): Specifies the proxies to be used when requesting the URL. Proxy format refer to `https://www.python-httpx.org/advanced/proxies`.
    code_str (str, optional): A string containing a user-defined function. If the parameter url is empty, execute this function directly, forwarding all arguments to it; if url is not empty, the parameters of this function are the results returned from the URL request, and in this case, the function serves as a post-processing function for the URL response.
    vars_for_code (Dict[str, Any]): A dictionary that includes dependencies and variables required for running the code.

""")

add_example("HttpTool", """
from lazyllm.tools import HttpTool

code_str = "def identity(content): return content"
tool = HttpTool(method='GET', url='http://www.sensetime.com/', code_str=code_str)
ret = tool()
""")

add_chinese_doc("HttpTool.forward", """
用于执行初始化时指定的操作：请求指定的 url 或者执行传入的函数。一般不直接调用，而是通过基类的 `__call__` 来调用。如果构造函数的 `url` 参数不为空，则传入的所有参数都会作为变量，用于替换在构造函数中使用 `{{}}` 标记的模板参数；如果构造函数的参数 `url` 为空，并且 `code_str` 不为空，则传入的所有参数都会作为 `code_str` 中所定义函数的参数。
""")

add_english_doc("HttpTool.forward", """
Used to perform operations specified during initialization: request the specified URL or execute the passed function. Generally not called directly, but through the base class's `__call__`. If the `url` parameter in the constructor is not empty, all passed parameters will be used as variables to replace template parameters marked with `{{}}` in the constructor; if the `url` parameter in the constructor is empty and `code_str` is not empty, all passed parameters will be used as arguments for the function defined in `code_str`.
""")

add_example("HttpTool.forward", """
from lazyllm.tools import HttpTool

code_str = "def exp(v, n): return v ** n"
tool = HttpTool(code_str=code_str)
assert tool(v=10, n=2) == 100
""")

add_tools_chinese_doc("Weather", """
创建用于查询天气的工具。
""")

add_tools_english_doc("Weather", """
Create a tool for querying weather.
""")

add_tools_example("Weather", """
from lazyllm.tools.tools import Weather

weather = Weather()
""")

add_tools_chinese_doc("Weather.forward", """
查询某个城市的天气。接收的城市输入最小范围为地级市，如果是直辖市则最小范围为区。输入的城市或区名称不带后缀的“市”或者“区”。参考下面的例子。

Args:
    city_name (str): 需要获取天气的城市名称。
""")

add_tools_english_doc("Weather.forward", """
Query the weather of a specific city. The minimum input scope for cities is at the prefecture level, and for municipalities, it is at the district level. The input city or district name should not include the suffix "市" (city) or "区" (district). Refer to the examples below.

Args:
    city_name (str): The name of the city for which weather information is needed.
""")

add_tools_example("Weather.forward", """
from lazyllm.tools.tools import Weather

weather = Weather()
res = weather('海淀')
""")

add_tools_chinese_doc("GoogleSearch", """
通过 Google 搜索指定的关键词。

Args:
    custom_search_api_key (str): 用户申请的 Google API key。
    search_engine_id (str): 用户创建的用于检索的搜索引擎 id。
    timeout (int): 搜索请求的超时时间，单位是秒，默认是 10。
    proxies (Dict[str, str], optional): 请求时所用的代理服务。格式参考 `https://www.python-httpx.org/advanced/proxies`。
""")

add_tools_english_doc("GoogleSearch", """
Search for specified keywords through Google.

Args:
    custom_search_api_key (str): The Google API key applied by the user.
    search_engine_id (str): The ID of the search engine created by the user for retrieval.
    timeout (int): The timeout for the search request, in seconds, default is 10.
    proxies (Dict[str, str], optional): The proxy services used during the request. Format reference `https://www.python-httpx.org/advanced/proxies`.
""")

add_tools_example("GoogleSearch", """
from lazyllm.tools.tools import GoogleSearch

key = '<your_google_search_api_key>'
cx = '<your_search_engine_id>'

google = GoogleSearch(custom_search_api_key=key, search_engine_id=cx)
""")

add_tools_chinese_doc("GoogleSearch.forward", """
执行搜索请求。

Args:
    query (str): 要检索的关键词。
    date_restrict (str): 要检索内容的时效性。默认检索一个月内的网页（`m1`）。参数格式可以参考 `https://developers.google.com/custom-search/v1/reference/rest/v1/cse/list?hl=zh-cn`。
    search_engine_id (str, optional): 用于检索的搜索引擎 id。如果该值为空，则使用构造函数中传入的值。
""")

add_tools_english_doc("GoogleSearch.forward", """
Execute search request.

Args:
    query (str): Keywords to retrieve.
    date_restrict (str): Timeliness of the content to retrieve. Defaults to web pages within one month (m1). Refer to `https://developers.google.com/custom-search/v1/reference/rest/v1/cse/list?hl=zh-cn` for parameter format.
    search_engine_id (str, optional): Search engine ID for retrieval. If this value is empty, the value passed in the constructor is used.
""")

add_tools_example("GoogleSearch.forward", """
from lazyllm.tools.tools import GoogleSearch

key = '<your_google_search_api_key>'
cx = '<your_search_engine_id>'

google = GoogleSearch(key, cx)
res = google(query='商汤科技', date_restrict='m1')
""")

add_tools_chinese_doc('Calculator', '''
这是一个计算器应用，可以计算用户输入的表达式的值。
''')

add_tools_english_doc('Calculator', '''
This is a calculator application that can calculate the value of expressions entered by the user.
''')

add_tools_example('Calculator', '''
from lazyllm.tools.tools import Calculator
calc = Calculator()
''')

add_tools_chinese_doc('Calculator.forward', '''
计算用户输入的表达式的值。

Args:
    exp (str): 需要计算的表达式的值。必须符合 Python 计算表达式的语法。可使用 Python math 库中的数学函数。
''')

add_tools_english_doc('Calculator.forward', '''
Calculate the value of the user input expression.

Args:
    exp (str): The expression to be calculated. It must conform to the syntax for evaluating expressions in Python. Mathematical functions from the Python math library can be used.
''')

add_tools_example('Calculator.forward', '''
from lazyllm.tools.tools import Calculator
calc = Calculator()
''')<|MERGE_RESOLUTION|>--- conflicted
+++ resolved
@@ -23,11 +23,7 @@
 
 Args:
     dataset_path (str): The path to the dataset directory. This directory should contain the documents to be managed by the document module.
-<<<<<<< HEAD
     embed (Optional[Union[Callable, Dict[str, Callable]]]): The object used to generate document embeddings. If you need to generate multiple embeddings for the text, you need to specify multiple embedding models in a dictionary format. The key identifies the name corresponding to the embedding, and the value is the corresponding embedding model.
-=======
-    embed: The object used to generate document embeddings. It can be a single embedding object or multiple embedding objects in dictionary form.
->>>>>>> b4dc5acc
     manager (bool, optional): A flag indicating whether to create a user interface for the document module. Defaults to False.
     launcher (optional): An object or function responsible for launching the server module. If not provided, the default asynchronous launcher from `lazyllm.launchers` is used (`sync=False`).
 ''')
@@ -39,11 +35,7 @@
 
 Args:
     dataset_path (str): 数据集目录的路径。此目录应包含要由文档模块管理的文档。
-<<<<<<< HEAD
     embed (Optional[Union[Callable, Dict[str, Callable]]]): 用于生成文档 embedding 的对象。如果需要对文本生成多个 embedding，此处需要通过字典的方式指定多个 embedding 模型，key 标识 embedding 对应的名字, value 为对应的 embedding 模型。
-=======
-    embed: 用于生成文档embedding的对象。可以是单个生成embedding的对象，也可以是字典形式的多个生成embedding的对象。
->>>>>>> b4dc5acc
     manager (bool, optional): 指示是否为文档模块创建用户界面的标志。默认为 False
     launcher (optional): 负责启动服务器模块的对象或函数。如果未提供，则使用 `lazyllm.launchers` 中的默认异步启动器 (`sync=False`)。
 ''')
@@ -52,13 +44,9 @@
 >>> import lazyllm
 >>> from lazyllm.tools import Document
 >>> m = lazyllm.OnlineEmbeddingModule(source="glm")
-<<<<<<< HEAD
->>> documents = Document(dataset_path='your_doc_path', embed=m, manager=False)
+>>> documents = Document(dataset_path='your_doc_path', embed=m, manager=False)  # or documents = Document(dataset_path='your_doc_path', embed={"key": m}, manager=False)
 >>> m1 = lazyllm.TrainableModule("bge-large-zh-v1.5").start()
 >>> document1 = Document(dataset_path='your_doc_path', embed={"online": m, "local": m1}, manager=False)
-=======
->>> documents = Document(dataset_path='your_doc_path', embed=m, manager=False)  # or documents = Document(dataset_path='your_doc_path', embed={"key": m}, manager=False)
->>>>>>> b4dc5acc
 ''')
 
 add_english_doc('Document.create_node_group', '''
