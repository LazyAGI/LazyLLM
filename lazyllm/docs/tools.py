--- conflicted
+++ resolved
@@ -51,14 +51,10 @@
 Generate a node group produced by the specified rule.
 
 Args:
-    name (str): The name of the node group, cannot be passed in as key-value pairs. 
+    name (str): The name of the node group, cannot be passed in as key-value pairs.
     transform (Callable): The transformation rule that converts a node into a node group. The function prototype is `(DocNode, group_name, **kwargs) -> List[DocNode]`. Currently built-in options include [SentenceSplitter][lazyllm.tools.SentenceSplitter], and users can define their own transformation rules.
-<<<<<<< HEAD
     trans_node (bool): Determines whether the input and output of transform are `DocNode` or `str`, default is None. Can only be set to true when `transform` is `Callable`.
-=======
-    trans_node (bool): Determines whether the input and output of transform are `DocNode` or `str`, default is None. Can only be set to true when `transform` is `Callable`. 
     num_workers (int): number of new threads used for transform. default: 0
->>>>>>> 8bb124f8
     parent (str): The node that needs further transformation. The series of new nodes obtained after transformation will be child nodes of this parent node. If not specified, the transformation starts from the root node.
     kwargs: Parameters related to the specific implementation.
 ''')
@@ -820,12 +816,12 @@
 Arguments:
     db_type (str): 目前仅支持"PostgreSQL"，后续会增加"MySQL", "MS SQL"
     user (str): username
-    password (str): password 
+    password (str): password
     host (str): 主机名或IP
     port (int): 端口号
     db_name (str): 数据仓库名
     tables_info_dict (dict): 数据表的描述
-    options_str (str): k1=v1&k2=v2形式表示的选项设置   
+    options_str (str): k1=v1&k2=v2形式表示的选项设置
 """,
 )
 
@@ -874,7 +870,7 @@
 字典格式关键字示例如下。
 
 字典中有3个关键字为可选项：表及列的comment默认为空, is_primary_key默认为False但至少应有一列为True, nullable默认为True
-{"tables": 
+{"tables":
     [
         {
             "name": f"employee",
@@ -903,12 +899,12 @@
     "SqlManager.reset_tables",
     """\
 Set the data tables used by SqlManager according to the dictionary describing the table structure.
-Note that if the table does not exist in the database, it will be automatically created, and if it exists, all field consistencies will be checked. 
+Note that if the table does not exist in the database, it will be automatically created, and if it exists, all field consistencies will be checked.
 The dictionary format keyword example is as follows.
 
-There are three optional keywords in the dictionary: "comment" for the table and columns defaults to empty, "is_primary_key" defaults to False, 
+There are three optional keywords in the dictionary: "comment" for the table and columns defaults to empty, "is_primary_key" defaults to False,
 but at least one column should be True, and "nullable" defaults to True.
-{"tables": 
+{"tables":
     [
         {
             "name": f"employee",
@@ -940,7 +936,7 @@
 
 **Returns:**\n
 - bool: 连接成功(True), 连接失败(False)
-- str: 连接成功为"Success" 否则为具体的失败信息. 
+- str: 连接成功为"Success" 否则为具体的失败信息.
 """,
 )
 
@@ -966,7 +962,7 @@
 
 **Returns:**\n
 - bool: 设置成功(True), 设置失败(False)
-- str: 设置成功为"Success" 否则为具体的失败信息. 
+- str: 设置成功为"Success" 否则为具体的失败信息.
 """,
 )
 
