# flake8: noqa E501
from . import utils
import functools
import lazyllm

add_chinese_doc = functools.partial(utils.add_chinese_doc, module=lazyllm.tools)
add_english_doc = functools.partial(utils.add_english_doc, module=lazyllm.tools)
add_example = functools.partial(utils.add_example, module=lazyllm.tools)

# functions for lazyllm.tools.tools
add_tools_chinese_doc = functools.partial(utils.add_chinese_doc, module=lazyllm.tools.tools)
add_tools_english_doc = functools.partial(utils.add_english_doc, module=lazyllm.tools.tools)
add_tools_example = functools.partial(utils.add_example, module=lazyllm.tools.tools)

# ---------------------------------------------------------------------------- #

# rag/document.py

add_english_doc('Document', '''\
Initialize a document module with an optional user interface.

This constructor initializes a document module that can have an optional user interface. If the user interface is enabled, it also provides a UI to manage the document operation interface and offers a web page for user interface interaction.

Args:
    dataset_path (str): The path to the dataset directory. This directory should contain the documents to be managed by the document module.
    embed (Optional[Union[Callable, Dict[str, Callable]]]): The object used to generate document embeddings. If you need to generate multiple embeddings for the text, you need to specify multiple embedding models in a dictionary format. The key identifies the name corresponding to the embedding, and the value is the corresponding embedding model.
    create_ui (bool): [Deprecated] Whether to create a user interface. Use 'manager' parameter instead.
    manager (bool, optional): A flag indicating whether to create a user interface for the document module. Defaults to False.
    server (Union[bool, int]): Server configuration. True for default server, False for no server, or an integer port number for custom server.
    name (Optional[str]): Name identifier for this document collection. Required for cloud services.
    launcher (optional): An object or function responsible for launching the server module. If not provided, the default asynchronous launcher from `lazyllm.launchers` is used (`sync=False`).
    doc_fields (optional): Configure the fields that need to be stored and retrieved along with their corresponding types (currently only used by the Milvus backend).
    doc_files (Optional[List[str]]): List of temporary document files (alternative to dataset_path).When used, dataset_path must be None and only map store is supported.
    store_conf (optional): Configure which storage backend and index backend to use.      
''')

add_chinese_doc('Document', '''\
初始化一个具有可选用户界面的文档模块。

此构造函数初始化一个可以有或没有用户界面的文档模块。如果启用了用户界面，它还会提供一个ui界面来管理文档操作接口，并提供一个用于用户界面交互的网页。

Args:
    dataset_path (str): 数据集目录的路径。此目录应包含要由文档模块管理的文档。
    embed (Optional[Union[Callable, Dict[str, Callable]]]): 用于生成文档 embedding 的对象。如果需要对文本生成多个 embedding，此处需要通过字典的方式指定多个 embedding 模型，key 标识 embedding 对应的名字, value 为对应的 embedding 模型。
    create_ui (bool):[已弃用] 是否创建用户界面。请改用'manager'参数
    manager (bool, optional): 指示是否为文档模块创建用户界面的标志。默认为 False。
    server (Union[bool, int]):服务器配置。True表示默认服务器，False表示已指定端口号作为自定义服务器
    name (Optional[str]):文档集合的名称标识符。云服务模式下必须提供
    launcher (optional): 负责启动服务器模块的对象或函数。如果未提供，则使用 `lazyllm.launchers` 中的默认异步启动器 (`sync=False`)。            
    doc_files (Optional[List[str]]):临时文档文件列表（dataset_path的替代方案）。使用时dataset_path必须为None且仅支持map存储类型
    store_conf (optional): 配置使用哪种存储后端和索引后端。
''')

add_example('Document', '''\
>>> import lazyllm
>>> from lazyllm.tools import Document
>>> m = lazyllm.OnlineEmbeddingModule(source="glm")
>>> documents = Document(dataset_path='your_doc_path', embed=m, manager=False)  # or documents = Document(dataset_path='your_doc_path', embed={"key": m}, manager=False)
>>> m1 = lazyllm.TrainableModule("bge-large-zh-v1.5").start()
>>> document1 = Document(dataset_path='your_doc_path', embed={"online": m, "local": m1}, manager=False)

>>> store_conf = {
>>>     'type': 'chroma',
>>>     'indices': {
>>>         'smart_embedding_index': {
>>>             'backend': 'milvus',
>>>             'kwargs': {
>>>                 'uri': '/tmp/tmp.db',
>>>                 'index_kwargs': {
>>>                     'index_type': 'HNSW',
>>>                     'metric_type': 'COSINE'
>>>                  }
>>>             },
>>>         },
>>>     },
>>> }
>>> doc_fields = {
>>>     'author': DocField(data_type=DataType.VARCHAR, max_size=128, default_value=' '),
>>>     'public_year': DocField(data_type=DataType.INT32),
>>> }
>>> document2 = Document(dataset_path='your_doc_path', embed={"online": m, "local": m1}, store_conf=store_conf, doc_fields=doc_fields)
''')

add_english_doc('Document.create_node_group', '''
Generate a node group produced by the specified rule.

Args:
    name (str): The name of the node group.
    transform (Callable): The transformation rule that converts a node into a node group. The function prototype is `(DocNode, group_name, **kwargs) -> List[DocNode]`. Currently built-in options include [SentenceSplitter][lazyllm.tools.SentenceSplitter], and users can define their own transformation rules.
    trans_node (bool): Determines whether the input and output of transform are `DocNode` or `str`, default is None. Can only be set to true when `transform` is `Callable`.
    num_workers (int): number of new threads used for transform. default: 0
    parent (str): The node that needs further transformation. The series of new nodes obtained after transformation will be child nodes of this parent node. If not specified, the transformation starts from the root node.
    kwargs: Parameters related to the specific implementation.
''')

add_chinese_doc('Document.create_node_group', '''
创建一个由指定规则生成的 node group。

Args:
    name (str): node group 的名称。
    transform (Callable): 将 node 转换成 node group 的转换规则，函数原型是 `(DocNode, group_name, **kwargs) -> List[DocNode]`。目前内置的有 [SentenceSplitter][lazyllm.tools.SentenceSplitter]。用户也可以自定义转换规则。
    trans_node (bool): 决定了transform的输入和输出是 `DocNode` 还是 `str` ，默认为None。只有在 `transform` 为 `Callable` 时才可以设置为true。
    num_workers (int): Transform时所用的新线程数量，默认为0
    parent (str): 需要进一步转换的节点。转换之后得到的一系列新的节点将会作为该父节点的子节点。如果不指定则从根节点开始转换。
    kwargs: 和具体实现相关的参数。
''')

add_example('Document.create_node_group', '''
>>> import lazyllm
>>> from lazyllm.tools import Document, SentenceSplitter
>>> m = lazyllm.OnlineEmbeddingModule(source="glm")
>>> documents = Document(dataset_path='your_doc_path', embed=m, manager=False)
>>> documents.create_node_group(name="sentences", transform=SentenceSplitter, chunk_size=1024, chunk_overlap=100)
''')

add_english_doc('Document.find_parent', '''
Find the parent node of the specified node.

Args:
    group (str): The name of the node for which to find the parent.
''')

add_chinese_doc('Document.find_parent', '''
查找指定节点的父节点。

Args:
    group (str): 需要查找的节点名称
''')

add_example('Document.find_parent', '''
>>> import lazyllm
>>> from lazyllm.tools import Document, SentenceSplitter
>>> m = lazyllm.OnlineEmbeddingModule(source="glm")
>>> documents = Document(dataset_path='your_doc_path', embed=m, manager=False)
>>> documents.create_node_group(name="parent", transform=SentenceSplitter, chunk_size=1024, chunk_overlap=100)
>>> documents.create_node_group(name="children", transform=SentenceSplitter, parent="parent", chunk_size=1024, chunk_overlap=100)
>>> documents.find_parent('children')
''')

add_english_doc('Document.find_children', '''
Find the child nodes of the specified node.

Args:
    group (str): The name of the node for which to find the children.
''')

add_chinese_doc('Document.find_children', '''
查找指定节点的子节点。

Args:
    group (str): 需要查找的名称
''')

add_example('Document.find_children', '''
>>> import lazyllm
>>> from lazyllm.tools import Document, SentenceSplitter
>>> m = lazyllm.OnlineEmbeddingModule(source="glm")
>>> documents = Document(dataset_path='your_doc_path', embed=m, manager=False)
>>> documents.create_node_group(name="parent", transform=SentenceSplitter, chunk_size=1024, chunk_overlap=100)
>>> documents.create_node_group(name="children", transform=SentenceSplitter, parent="parent", chunk_size=1024, chunk_overlap=100)
>>> documents.find_children('parent')
''')

add_english_doc('Document.register_global_reader', '''
Used to specify a file reader, which is visible to all Document objects. The registered file reader must be a Callable object. It can be registered using a decorator or by a function call.

Args:
    pattern (str): Matching rules applied by the file reader.
    func (Callable): File reader, must be a Callable object.
''')

add_chinese_doc('Document.register_global_reader', '''
用于指定文件读取器，作用范围对于所有的 Document 对象都可见。注册的文件读取器必须是 Callable 对象。可以使用装饰器的方式进行注册，也可以通过函数调用的方式进行注册。

Args:
    pattern (str): 文件读取器适用的匹配规则
    func (Callable): 文件读取器，必须是Callable的对象
''')

add_example('Document.register_global_reader', '''
>>> from lazyllm.tools.rag import Document, DocNode
>>> @Document.register_global_reader("**/*.yml")
>>> def processYml(file):
...     with open(file, 'r') as f:
...         data = f.read()
...     return [DocNode(text=data)]
...
>>> doc1 = Document(dataset_path="your_files_path", create_ui=False)
>>> doc2 = Document(dataset_path="your_files_path", create_ui=False)
>>> files = ["your_yml_files"]
>>> docs1 = doc1._impl._reader.load_data(input_files=files)
>>> docs2 = doc2._impl._reader.load_data(input_files=files)
>>> print(docs1[0].text == docs2[0].text)
# True
''')

add_english_doc('Document.add_reader', '''
Used to specify the file reader for an instance. The scope of action is visible only to the registered Document object. The registered file reader must be a Callable object. It can only be registered by calling a function. The priority of the file reader registered by the instance is higher than that of the file reader registered by the class, and the priority of the file reader registered by the instance and class is higher than the system default file reader. That is, the order of priority is: instance file reader > class file reader > system default file reader.

Args:
    pattern (str): Matching rules applied by the file reader.
    func (Callable): File reader, must be a Callable object.
''')

add_chinese_doc('Document.add_reader', '''
用于实例指定文件读取器，作用范围仅对注册的 Document 对象可见。注册的文件读取器必须是 Callable 对象。只能通过函数调用的方式进行注册。并且通过实例注册的文件读取器的优先级高于通过类注册的文件读取器，并且实例和类注册的文件读取器的优先级高于系统默认的文件读取器。即优先级的顺序是：实例文件读取器 > 类文件读取器 > 系统默认文件读取器。

Args:
    pattern (str): 文件读取器适用的匹配规则
    func (Callable): 文件读取器，必须是Callable的对象
''')

add_example('Document.add_reader', '''
>>> from lazyllm.tools.rag import Document, DocNode
>>> from lazyllm.tools.rag.readers import ReaderBase
>>> class YmlReader(ReaderBase):
...     def _load_data(self, file, fs=None):
...         try:
...             import yaml
...         except ImportError:
...             raise ImportError("yaml is required to read YAML file: `pip install pyyaml`")
...         with open(file, 'r') as f:
...             data = yaml.safe_load(f)
...         print("Call the class YmlReader.")
...         return [DocNode(text=data)]
...
>>> def processYml(file):
...     with open(file, 'r') as f:
...         data = f.read()
...     print("Call the function processYml.")
...     return [DocNode(text=data)]
...
>>> doc1 = Document(dataset_path="your_files_path", create_ui=False)
>>> doc2 = Document(dataset_path="your_files_path", create_ui=False)
>>> doc1.add_reader("**/*.yml", YmlReader)
>>> print(doc1._impl._local_file_reader)
{'**/*.yml': <class '__main__.YmlReader'>}
>>> print(doc2._impl._local_file_reader)
{}
>>> files = ["your_yml_files"]
>>> Document.register_global_reader("**/*.yml", processYml)
>>> doc1._impl._reader.load_data(input_files=files)
Call the class YmlReader.
>>> doc2._impl._reader.load_data(input_files=files)
Call the function processYml.
''')

add_english_doc('rag.readers.ReaderBase', '''
The base class of file readers, which inherits from the ModuleBase base class and has Callable capabilities. Subclasses that inherit from this class only need to implement the _load_data function, and its return parameter type is List[DocNode]. Generally, the input parameters of the _load_data function are file (Path) and fs (AbstractFileSystem).

Args:
    args (Any): Pass the corresponding position parameters as needed.
    return_trace (bool): Set whether to record trace logs.
    kwargs (Dict): Pass the corresponding keyword arguments as needed.
''')

add_chinese_doc('rag.readers.ReaderBase', '''
文件读取器的基类，它继承自 ModuleBase 基类，具有 Callable 的能力，继承自该类的子类只需要实现 _load_data 函数即可，它的返回参数类型为 List[DocNode]. 一般 _load_data 函数的入参为 file (Path), fs(AbstractFileSystem) 三个参数。

Args:
    args (Any): 根据需要传输相应的位置参数
    return_trace (bool): 设置是否记录trace日志
    kwargs (Dict): 根据需要传输相应的关键字参数
''')

add_example('rag.readers.ReaderBase', '''
>>> from lazyllm.tools.rag.readers import ReaderBase
>>> from lazyllm.tools.rag import DocNode, Document
>>> from typing import Dict, Optional, List
>>> from pathlib import Path
>>> from fsspec import AbstractFileSystem
>>> @Document.register_global_reader("**/*.yml")
>>> class YmlReader(ReaderBase):
...     def _load_data(self, file: Path, fs: Optional[AbstractFileSystem] = None) -> List[DocNode]:
...         try:
...             import yaml
...         except ImportError:
...             raise ImportError("yaml is required to read YAML file: `pip install pyyaml`")
...         with open(file, 'r') as f:
...             data = yaml.safe_load(f)
...         print("Call the class YmlReader.")
...         return [DocNode(text=data)]
...
>>> files = ["your_yml_files"]
>>> doc = Document(dataset_path="your_files_path", create_ui=False)
>>> reader = doc._impl._reader.load_data(input_files=files)
# Call the class YmlReader.
''')

add_chinese_doc('rag.component.bm25.BM25', '''\
基于 BM25 算法实现的检索器，用于从节点集合中根据查询词检索最相关的文本节点。

Args:
    nodes (List[DocNode]): 需要建立索引的文本节点列表。
    language (str): 所使用的语言，支持 ``en``（英文）或 ``zh``（中文）。默认为 ``en``。
    topk (int): 每次检索返回的最大节点数量，默认值为2。
''')

add_english_doc('rag.component.bm25.BM25', '''\
A retriever based on the BM25 algorithm that retrieves the most relevant text nodes from a given list of nodes.

Args:
    nodes (List[DocNode]): A list of text nodes to index.
    language (str): The language to use, supports ``en`` (English) and ``zh`` (Chinese). Defaults to ``en``.
    topk (int): The maximum number of nodes to return in each retrieval. Defaults to 2.
''')

add_chinese_doc('rag.doc_to_db.DocInfoSchemaItem', '''\
文档信息结构中单个字段的定义。

Args:
    key (str): 字段名
    desc (str): 字段含义描述
    type (str): 字段的数据类型
''')

add_english_doc('rag.doc_to_db.DocInfoSchemaItem', '''\
Definition of a single field in the document information schema.

Args:
    key (str): The name of the field.
    desc (str): The description of the field's meaning.
    type (str): The data type of the field.
''')

add_chinese_doc('rag.doc_to_db.DocGenreAnalyser', '''\
用于分析文档所属的类别，例如合同、简历、发票等。通过读取文档内容，并结合大模型判断其类型。

Args:
    maximum_doc_num (int): 最多分析的文档数量，默认是 3。
''')

add_english_doc('rag.doc_to_db.DocGenreAnalyser', '''\
Used to analyze the genre/type of documents, such as contracts, resumes, invoices, etc. It reads the document content and uses a language model to classify its type.

Args:
    maximum_doc_num (int): Maximum number of documents to analyze, default is 3.
''')

add_example('rag.doc_to_db.DocGenreAnalyser', '''\
>>> import lazyllm
>>> from lazyllm.components.doc_info_extractor import DocGenreAnalyser
>>> from lazyllm import OnlineChatModule
>>> m = OnlineChatModule(source="openai")
>>> analyser = DocGenreAnalyser()
>>> genre = analyser.analyse_doc_genre(m, "path/to/document.txt")
>>> print(genre)
contract
''')

add_chinese_doc('rag.doc_to_db.DocInfoSchemaAnalyser', '''\
用于从文档中抽取出关键信息字段的结构，如字段名、描述、字段类型。可用于构建信息提取模板。

Args:
    maximum_doc_num (int): 用于生成schema的最大文档数量，默认是 3。
''')

add_english_doc('rag.doc_to_db.DocInfoSchemaAnalyser', '''\
Used to extract key-value schema from documents, such as field names, descriptions, and data types. Useful for building structured information extraction templates.

Args:
    maximum_doc_num (int): Maximum number of documents to be used for generating schema, default is 3.
''')

add_example('rag.doc_to_db.DocInfoSchemaAnalyser', '''\
>>> from lazyllm.components.doc_info_extractor import DocInfoSchemaAnalyser
>>> from lazyllm import OnlineChatModule
>>> analyser = DocInfoSchemaAnalyser()
>>> m = OnlineChatModule(source="openai")
>>> schema = analyser.analyse_info_schema(m, "contract", ["doc1.txt", "doc2.txt"])
>>> print(schema)
[{'key': 'party_a', 'desc': 'The first party', 'type': 'str'}, ...]
''')

add_chinese_doc('rag.doc_to_db.DocInfoExtractor', '''\
根据给定的字段结构（schema）从文档中抽取具体的关键信息值，返回格式为 key-value 字典。

Args:
    无
''')

add_english_doc('rag.doc_to_db.DocInfoExtractor', '''\
Extracts specific values for key fields from a document according to a provided schema. Returns a dictionary of key-value pairs.

Args:
    None
''')

add_example('rag.doc_to_db.DocInfoExtractor', '''\
>>> from lazyllm.components.doc_info_extractor import DocInfoExtractor
>>> from lazyllm import OnlineChatModule
>>> extractor = DocInfoExtractor()
>>> m = OnlineChatModule(source="openai")
>>> schema = [{"key": "party_a", "desc": "Party A name", "type": "str"}]
>>> info = extractor.extract_doc_info(m, "contract.txt", schema)
>>> print(info)
{'party_a': 'ABC Corp'}
''')

add_chinese_doc('rag.doc_to_db.DocToDbProcessor', '''\
用于将文档信息抽取并导出到数据库中。

该类通过分析文档主题、抽取字段结构、从文档中提取关键信息，并将其保存至数据库表中。

Args:
    sql_manager (SqlManager): 数据库管理模块。
    doc_table_name (str): 存储文档字段的数据库表名，默认为`lazyllm_doc_elements`。

Note:
    - 如果表已存在，会自动检测并避免重复创建。
    - 如果你希望重置字段结构，使用 `reset_doc_info_schema` 方法。
''')

add_english_doc('rag.doc_to_db.DocToDbProcessor', '''\
Used to extract information from documents and export it to a database.

This class analyzes document topics, extracts schema structure, pulls out key information, and saves it into a database table.

Args:
    sql_manager (SqlManager): The SQL management module.
    doc_table_name (str): The table name to store document fields. Default is ``lazyllm_doc_elements``.

Note:
    - If the table already exists, it checks and avoids redundant creation.
    - Use `reset_doc_info_schema` to reset the schema if necessary.
''')

add_chinese_doc('rag.doc_to_db.DocToDbProcessor.extract_info_from_docs', '''\
从文档中提取结构化数据库信息。

该函数使用嵌入和检索技术，在提供的文档中获取数据库相关的文本片段，用于后续模式生成。

Args:
    docs (list[DocNode]): 输入文档列表。
    num_nodes (int): 要提取的片段数量，默认为10。

Returns:
    list[DocNode]: 提取出的相关文档片段。
''')

add_english_doc('rag.doc_to_db.DocToDbProcessor.extract_info_from_docs', '''\
Extract structured database-related information from documents.

This function uses embedding and retrieval techniques to identify relevant text fragments in the provided documents for schema generation.

Args:
    docs (list[DocNode]): List of input documents.
    num_nodes (int): Number of text fragments to retrieve. Default is 10.

Returns:
    list[DocNode]: The relevant extracted document nodes.
''')

add_chinese_doc('rag.doc_to_db.DocToDbProcessor.analyze_info_schema_by_llm', '''\
使用大语言模型从文档节点中推断数据库信息结构。

Args:
    nodes (list[DocNode]): 文档节点列表。

Returns:
    dict: 结构化信息模式，包含表名、字段、关系等信息。
''')

add_english_doc('rag.doc_to_db.DocToDbProcessor.analyze_info_schema_by_llm', '''\
Infer structured database information using a large language model from document nodes.

Args:
    nodes (list[DocNode]): List of document nodes.

Returns:
    dict: The inferred database schema, including table names, fields, and relationships.
''')


add_chinese_doc('rag.doc_to_db.extract_db_schema_from_files', '''\
给定文档路径和LLM模型，提取文档结构信息。

Args:
    file_paths (List[str]): 要分析的文档路径。
    llm (Union[OnlineChatModule, TrainableModule]): 支持聊天的模型模块。

Returns:
    DocInfoSchema: 提取出的字段结构描述。
''')

add_english_doc('rag.doc_to_db.extract_db_schema_from_files', '''\
Extract the schema information from documents using a given LLM.

Args:
    file_paths (List[str]): Paths of the documents to analyze.
    llm (Union[OnlineChatModule, TrainableModule]): A chat-supported LLM module.

Returns:
    DocInfoSchema: The extracted field structure schema.
''')

add_example('rag.doc_to_db.extract_db_schema_from_files', '''\
>>> import lazyllm
>>> from lazyllm.components.document_to_db import extract_db_schema_from_files
>>> llm = lazyllm.OnlineChatModule()
>>> file_paths = ["doc1.pdf", "doc2.pdf"]
>>> schema = extract_db_schema_from_files(file_paths, llm)
>>> print(schema)
''')

add_chinese_doc('rag.readers.DocxReader', """\
docx格式文件解析器，从 `.docx` 文件中读取文本内容并封装为文档节点（DocNode）列表。

Args:
    file (Path): `.docx` 文件路径。
    fs (Optional[AbstractFileSystem]): 可选的文件系统对象，支持自定义读取方式。

Returns:
    List[DocNode]: 包含文档中所有文本内容的节点列表。
""")

add_english_doc('rag.readers.DocxReader', """\
A docx format file parser, reading text content from a `.docx` file and return a list of `DocNode` objects.

Args:
    file (Path): Path to the `.docx` file.
    fs (Optional[AbstractFileSystem]): Optional file system object for custom reading.

Returns:
    List[DocNode]: A list containing the extracted text content as `DocNode` instances.
""")

add_chinese_doc('rag.readers.EpubReader', """\
用于读取 `.epub` 格式电子书的文件读取器。

继承自 `LazyLLMReaderBase`，只需实现 `_load_data` 方法，即可通过 `Document` 组件自动加载 `.epub` 文件中的内容。

注意：当前版本不支持通过 fsspec 文件系统（如远程路径）加载 epub 文件，若提供 `fs` 参数，将回退到本地文件读取。

Returns:
    List[DocNode]: 所有章节内容合并后的文本节点列表。
""")

add_english_doc('rag.readers.EpubReader', """\
A file reader for `.epub` format eBooks.

Inherits from `LazyLLMReaderBase`, and only needs to implement `_load_data`. The `Document` module can automatically use this class to load `.epub` files.

Note: Reading from fsspec file systems (e.g., remote paths) is not supported in this version. If `fs` is specified, it will fall back to reading from the local file system.

Returns:
    List[DocNode]: A single node containing all merged chapter content from the EPUB file.
""")

add_chinese_doc('rag.readers.HWPReader', '''\
HWP文件解析器，支持从本地文件系统读取 HWP 文件。它会从文档中提取正文部分的文本内容，返回 DocNode 列表。

HWP 是一种专有的二进制格式，主要在韩国使用。由于格式封闭，因此只能解析部分内容（如文本段落），但对常规文本提取已经足够使用。

Args:
    return_trace (bool): 是否启用 trace 日志记录，默认为 ``True``。
''')

add_english_doc('rag.readers.HWPReader', '''
A HWP format file parser. It supports loading from the local filesystem. It extracts body text from the `.hwp` file and returns it as a list of DocNode objects.

HWP is a proprietary binary document format used primarily in Korea. This reader focuses on extracting the plain text from the body sections of the document.

Args:
    return_trace (bool): Whether to enable trace logging. Defaults to ``True``.
''')

add_chinese_doc('rag.readers.ImageReader', '''\
用于从图片文件中读取内容的模块。支持保留图片、解析图片中的文本（基于OCR或预训练视觉模型），并返回文本和图片路径的节点列表。

Args:
    parser_config (Optional[Dict]): 解析器配置，包含模型和处理器，默认为 None。当设置 parse_text=True 且 parser_config=None 时，会自动根据 text_type 加载相应模型。
    keep_image (bool): 是否保留图片的 base64 编码，默认为 False。
    parse_text (bool): 是否解析图片中的文本，默认为 False。
    text_type (str): 解析文本的类型，支持 ``text``（默认）和 ``plain_text``。当为 ``plain_text`` 时，使用 pytesseract 进行OCR；否则使用预训练视觉编码解码模型。
    pytesseract_model_kwargs (Optional[Dict]): 传递给 pytesseract OCR 的可选参数，默认为空字典。
    return_trace (bool): 是否记录处理过程的 trace，默认为 True。
''')

add_english_doc('rag.readers.ImageReader', '''\
Module for reading content from image files. Supports keeping the image as base64, parsing text from images using OCR or pretrained vision models, and returns a list of nodes with text and image path.

Args:
    parser_config (Optional[Dict]): Parser configuration containing the model and processor. Defaults to None. When parse_text=True and parser_config is None, relevant models will be auto-loaded based on text_type.
    keep_image (bool): Whether to keep the image as base64 string. Default is False.
    parse_text (bool): Whether to parse text from the image. Default is False.
    text_type (str): Type of text parsing. Supports ``text`` (default) and ``plain_text``. If ``plain_text``, pytesseract OCR is used; otherwise a pretrained vision encoder-decoder model is used.
    pytesseract_model_kwargs (Optional[Dict]): Optional arguments passed to pytesseract OCR. Defaults to empty dict.
    return_trace (bool): Whether to record the processing trace. Default is True.
''')

add_chinese_doc('rag.readers.IPYNBReader', '''\
用于读取和解析 Jupyter Notebook (.ipynb) 文件的模块。将 notebook 转换成脚本文本后，按代码单元划分为多个文档节点，或合并为单一文本节点。

Args:
    parser_config (Optional[Dict]): 预留的解析器配置参数，当前未使用，默认为 None。
    concatenate (bool): 是否将所有代码单元合并成一个整体文本节点，默认为 False，即分割为多个节点。
    return_trace (bool): 是否记录处理过程的 trace，默认为 True。
''')

add_english_doc('rag.readers.IPYNBReader', '''\
Module for reading and parsing Jupyter Notebook (.ipynb) files. Converts the notebook to script text, then splits it by code cells into multiple document nodes or concatenates into a single text node.

Args:
    parser_config (Optional[Dict]): Reserved parser configuration parameter, currently unused. Defaults to None.
    concatenate (bool): Whether to concatenate all code cells into one text node. Defaults to False (split into multiple nodes).
    return_trace (bool): Whether to record processing trace. Default is True.
''')

add_chinese_doc('rag.readers.MagicPDFReader', '''\
用于通过 MagicPDF 服务解析 PDF 文件内容的模块。支持上传文件或通过 URL 方式调用解析接口，解析结果经过回调函数处理成文档节点列表。

Args:
    magic_url (str): MagicPDF 服务的接口 URL。
    callback (Optional[Callable[[List[dict], Path, dict], List[DocNode]]]): 解析结果回调函数，接收解析元素列表、文件路径及额外信息，返回文档节点列表。默认将所有文本合并为一个节点。
    upload_mode (bool): 是否采用文件上传模式调用接口，默认为 False，即通过 JSON 请求文件路径。
''')

add_english_doc('rag.readers.MagicPDFReader', '''\
Module to parse PDF content via the MagicPDF service. Supports file upload or URL-based parsing, with a callback to process the parsed elements into document nodes.

Args:
    magic_url (str): The MagicPDF service API URL.
    callback (Optional[Callable[[List[dict], Path, dict], List[DocNode]]]): A callback function that takes parsed element list, file path, and extra info, returns a list of DocNode. Defaults to merging all text into a single node.
    upload_mode (bool): Whether to use file upload mode for the API call. Default is False, meaning JSON request with file path.
''')

add_chinese_doc('rag.readers.MarkdownReader', '''\
用于读取和解析 Markdown 文件的模块。支持去除超链接和图片，按标题和内容将 Markdown 划分成若干文本段落节点。

Args:
    remove_hyperlinks (bool): 是否移除超链接，默认 True。
    remove_images (bool): 是否移除图片标记，默认 True。
    return_trace (bool): 是否记录处理过程的 trace，默认为 True。
''')

add_english_doc('rag.readers.MarkdownReader', '''\
Module for reading and parsing Markdown files. Supports removing hyperlinks and images, and splits Markdown into text segments by headers, returning document nodes.

Args:
    remove_hyperlinks (bool): Whether to remove hyperlinks, default is True.
    remove_images (bool): Whether to remove image tags, default is True.
    return_trace (bool): Whether to record processing trace, default is True.
''')

add_chinese_doc('rag.readers.MarkdownReader.remove_images', '''\
移除内容中形如 ![[...]] 的自定义图片标签。

Args:
    content (str): 输入的 markdown 内容。

Returns:
    str: 移除图片标签后的内容。
''')

add_english_doc('rag.readers.MarkdownReader.remove_images', '''\
Remove custom image tags of the form ![[...]] from the content.

Args:
    content (str): Input markdown content.

Returns:
    str: Content with image tags removed.
''')

add_chinese_doc('rag.readers.MarkdownReader.remove_hyperlinks', '''\
移除 Markdown 超链接，将 [文本](链接) 转换为纯文本。

Args:
    content (str): 输入的 markdown 内容。

Returns:
    str: 移除超链接后的内容，仅保留链接文本。
''')

add_english_doc('rag.readers.MarkdownReader.remove_hyperlinks', '''\
Remove markdown hyperlinks, converting [text](url) to just text.

Args:
    content (str): Input markdown content.

Returns:
    str: Content with hyperlinks removed, only link text retained.
''')

add_chinese_doc('rag.readers.MboxReader', '''\
用于解析 Mbox 邮件存档文件的模块。读取邮件内容并格式化为文本，支持限制最大邮件数和自定义消息格式。

Args:
    max_count (int): 最大读取的邮件数量，默认 0 表示读取全部邮件。
    message_format (str): 邮件文本格式模板，支持使用 ``{_date}``、``{_from}``、``{_to}``、``{_subject}`` 和 ``{_content}`` 占位符。
    return_trace (bool): 是否记录处理过程的 trace，默认为 True。
''')

add_english_doc('rag.readers.MboxReader', '''\
Module to parse Mbox email archive files. Reads email messages and formats them into text. Supports limiting the maximum number of messages and custom message formatting.

Args:
    max_count (int): Maximum number of emails to read. Default 0 means read all.
    message_format (str): Template string for formatting each message, supports placeholders ``{_date}``, ``{_from}``, ``{_to}``, ``{_subject}``, and ``{_content}``.
    return_trace (bool): Whether to record processing trace. Default is True.
''')


add_english_doc('rag.store.ChromadbStore', '''
Inherits from the abstract base class StoreBase. This class is mainly used to store and manage document nodes (DocNode), supporting operations such as node addition, deletion, modification, query, index management, and persistent storage.
Args:
    group_embed_keys (Dict[str, Set[str]]): Specifies the embedding fields associated with each document group.
    embed (Dict[str, Callable]): A dictionary of embedding generation functions, supporting multiple embedding sources.
    embed_dims (Dict[str, int]): The embedding dimensions corresponding to each embedding type.
    dir (str): Path to the chromadb persistent storage directory.
    kwargs (Dict): Additional optional parameters passed to the parent class or internal components.
''')


add_chinese_doc('rag.store.ChromadbStore', '''
继承自 StoreBase 抽象基类。它主要用于存储和管理文档节点(DocNode)，支持节点增删改查、索引管理和持久化存储。
Args:
     group_embed_keys (Dict[str, Set[str]]): 指定每个文档分组所对应的嵌入字段。
    embed (Dict[str, Callable]): 嵌入生成函数或其映射，支持多嵌入源。
    embed_dims (Dict[str, int]): 每种嵌入类型对应的维度。
    dir (str): chromadb 数据库存储路径。
    kwargs (Dict): 其他可选参数，传递给父类或内部组件。
''')

add_example('rag.store.ChromadbStore', '''
>>> from lazyllm.tools.rag.chroma_store import ChromadbStore
>>> from typing import Dict, List
>>> import numpy as np
>>> store = ChromadbStore(
...     group_embed_keys={"articles": {"title_embed", "content_embed"}},
...     embed={
...         "title_embed": lambda x: np.random.rand(128).tolist(),
...         "content_embed": lambda x: np.random.rand(256).tolist()
...     },
...     embed_dims={"title_embed": 128, "content_embed": 256},
...     dir="./chroma_data"
... )
>>> store.update_nodes([node1, node2])
>>> results = store.query(query_text="文档内容", group_name="articles", top_k=2)
>>> for node in results:
...     print(f"找到文档: {node._content[:20]}...")
>>> store.remove_nodes(doc_ids=["doc1"])
''')

add_english_doc('rag.store.ChromadbStore.update_nodes', '''
Update a group of DocNode objects.
Args:
    nodes (DocNode): The list of DocNode objects to be updated.
''')


add_chinese_doc('rag.store.ChromadbStore.update_nodes', '''
更新一组 DocNode 节点。
Args:
    nodes(DocNode): 需要更新的 DocNode 列表。
''')


add_english_doc('rag.store.ChromadbStore.remove_nodes', '''
Delete nodes based on specified conditions.
Args:
    doc_ids (str): Delete by document ID.
    group_name (str): Specify the group name for deletion.
    uids (str): Delete by unique node ID.
''')


add_chinese_doc('rag.store.ChromadbStore.remove_nodes', '''
删除指定条件的节点。
Args:
    doc_ids(str): 按文档 ID 删除。
    group_name(str): 限定删除的组名。
    uids(str): 按节点唯一 ID 删除。
''')


add_english_doc('rag.store.ChromadbStore.update_doc_meta', '''
Update the metadata of a document.
Args:
    doc_id (str): The ID of the document to be updated.
    metadata (dict): The new metadata (key-value pairs).
''')


add_chinese_doc('rag.store.ChromadbStore.update_doc_meta', '''
更新文档的元数据。。
Args:
    doc_id(str):需要更新的文档 ID。
    metadata(dict):新的元数据（键值对）。
''')


add_english_doc('rag.store.ChromadbStore.get_nodes', '''
Query nodes based on specified conditions.
Args:
    group_name (str): The name of the group to which the nodes belong.
    uids (List[str]): A list of unique node IDs.
    doc_ids (Set[str]): A set of document IDs.
    **kwargs: Additional optional parameters.
''')


add_chinese_doc('rag.store.ChromadbStore.get_nodes', '''
根据条件查询节点。
Args:
    group_name(str]):节点所属的组名。
    uids(List[str]):节点唯一 ID 列表。
    doc_ids	(Set[str])：文档 ID 集合。
    **kwargs:其他扩展参数。
''')


add_english_doc('rag.store.ChromadbStore.activate_group', '''
Activate the specified group.
Args:
    group_names([str, List[str]]): Activate by group name.
''')


add_chinese_doc('rag.store.ChromadbStore.activate_group', '''
激活指定的组。
Args:
    group_names([str, List[str]])：按组名激活。
''')

add_english_doc('rag.store.ChromadbStore.activated_groups', '''
Activate groups. Return the list of currently activated group names.
''')


add_chinese_doc('rag.store.ChromadbStore.activated_groups', '''
激活组，返回当前激活的组名列表。
''')
add_english_doc('rag.store.ChromadbStore.query', '''
Execute a query using the default index.
Args:
    args: Query parameters.
    kwargs: Additional optional parameters.
''')


add_chinese_doc('rag.store.ChromadbStore.query', '''
通过默认索引执行查询。
Args:
    args：查询参数。
    kwargs：其他扩展参数。
''')

add_english_doc('rag.store.ChromadbStore.is_group_active', '''
Check whether the specified group is active.
Args:
    name (str): The name of the group.
''')

add_chinese_doc('rag.store.ChromadbStore.is_group_active', '''
检查指定组是否激活。
Args:
    name(str)：组名。
''')


add_english_doc('rag.store.ChromadbStore.all_groups', '''
Return the list of all group names.
''')


add_chinese_doc('rag.store.ChromadbStore.all_groups', '''
返回所有组名列表。
''')

add_english_doc('rag.store.ChromadbStore.register_index', '''
Register a custom index.
Args:
    type (str): The name of the index type.
    index (IndexBase): An object implementing the IndexBase interface.
''')


add_chinese_doc('rag.store.ChromadbStore.register_index', '''
注册自定义索引。
Args:
    type(str):索引类型名称。
    index(IndexBase):实现 IndexBase 的对象。
''')


add_english_doc('rag.store.ChromadbStore.get_index', '''
Get the index of the specified type.
Args:
    type (str): The type of the index.
''')


add_chinese_doc('rag.store.ChromadbStore.get_index', '''
获取指定类型的索引。
Args:
    type(str):索引类型
''')


add_english_doc('rag.store.ChromadbStore.clear_cache', '''
Clear the ChromaDB collections and memory cache for specified groups or all groups.
Args:
    group_names (List[str]): List of group names. If None, clear all groups.
''')


add_chinese_doc('rag.store.ChromadbStore.clear_cache', '''
清除指定组或所有组的 ChromaDB 集合和内存缓存。
Args:
    group_names(List[str])：组名列表，为 None 时清除所有组。
''')





add_english_doc('rag.store.MilvusStore', '''
Inherits from the StoreBase abstract base class. Implements a vector database based on Milvus. Its functionality is similar to ChromadbStore, used for storing, managing, indexing, and querying embedded document nodes (DocNode).
Args:
    group_embed_keys (Dict[str, Set[str]]): Specifies the embedding fields for each group.
    embed (Dict[str, Callable]): Embedding functions for each field.
    embed_dims (Dict[str, int]): Vector dimensions for each embedding field.
    embed_datatypes (Dict[str, DataType]): Vector types for each embedding field (must comply with Milvus types).
    global_metadata_desc (Dict[str, GlobalMetadataDesc]): Description of global metadata fields, used to configure other non-vector fields in Milvus.
    url (str): Milvus connection address, supporting local or remote connections.
    index_kwargs (Union[Dict, List]): Optional index parameters for creating Milvus vector indexes, such as IVF, HNSW parameters.
    db_name (str): Optional, defaults to "lazyllm". Represents the database name in Milvus.
''')


add_chinese_doc('rag.store.MilvusStore', '''
继承自 StoreBase 抽象基类。基于 Milvus 向量数据库实现。其功能和 ChromadbStore 类似, 用于存储、管理、索引和查询嵌入向量化后的文档节点(DocNode)。
Args:
    group_embed_keys (Dict[str, Set[str]]): 指定每个group所对应的嵌入字段。
    embed (Dict[str, Callable]): 每种字段对应的 embedding 函数.
    embed_dims (Dict[str, int]): 每个嵌入字段的向量维度。
    embed_datatypes(Dict[str, DataType]): 每个嵌入字段的向量类型（需符合 Milvus 类型）。
    global_metadata_descDict([str, GlobalMetadataDesc])：全局元数据字段的说明，用于配置 Milvus 中的其他非向量字段。
    url(str):Milvus 的连接地址，支持本地或远程。
    index_kwargs:([Union[Dict, List]]):可选的索引参数，用于创建 Milvus 的向量索引，例如 IVF、HNSW 参数。
    db_name(str):可选，默认 "lazyllm"。表示 Milvus 中的数据库名。
''')

add_example('rag.store.MilvusStore', '''
>>> from lazyllm.tools.rag.milvus_store import MilvusStore
>>> from typing import Dict, List
>>> import numpy as np
>>> store = MilvusStore(
...     group_embed_keys={
...         "articles": {"text"},
...         "faqs": {"question"}
...     },
...     embed={
...         "text": lambda x: np.random.rand(128).tolist(),
...         "question": lambda x: np.random.rand(128).tolist()
...     },
...     embed_dims={"text": 128, "question": 128},
...     embed_datatypes={"text": DataType.FLOAT_VECTOR, "question": DataType.FLOAT_VECTOR},
...     global_metadata_desc=None,
...     uri="http://localhost:19530",
...     index_kwargs={"metric_type": "L2", "index_type": "IVF_FLAT", "params": {"nlist": 128}},
...     db_name="test_db"
... )
>>> store.update_nodes([node1, node2])
>>> results = store.query(query_text="文档内容", group_name="articles", top_k=2)
>>> for node in results:
...     print(f"找到文档: {node._content[:20]}...")
>>> store.remove_nodes(doc_ids=["doc1"])
''')

add_english_doc('rag.store.MilvusStore.update_nodes', '''
Update or insert nodes into Milvus collections and memory store.
Args:
    nodes (List[DocNode]): List of document nodes to update.
''')

add_chinese_doc('rag.store.MilvusStore.update_nodes', '''
更新或插入节点到 Milvus 集合和内存存储中。
Args:
    nodes (List[DocNode]): 需要更新的文档节点列表。
''')

add_english_doc('rag.store.MilvusStore.update_doc_meta', '''
Update metadata for a document and sync to all related nodes.
Args:
    doc_id (str): Target document ID.
    metadata (dict): New metadata key-value pairs.
''')

add_chinese_doc('rag.store.MilvusStore.update_doc_meta', '''
更新文档元数据并同步到所有关联节点。
Args:
    doc_id (str): 目标文档ID。
    metadata (dict): 新的元数据键值对。
''')

add_english_doc('rag.store.MilvusStore.remove_nodes', '''
Remove nodes by document IDs, group name, or node UIDs.
Args:
    doc_ids (Optional[List[str]]): Document IDs filter.
    group_name (Optional[str]): Group name filter.
    uids (Optional[List[str]]): Node UIDs filter.
''')

add_chinese_doc('rag.store.MilvusStore.remove_nodes', '''
通过文档ID、组名或节点UID删除节点。
Args:
    doc_ids (Optional[List[str]]): 文档ID过滤条件。
    group_name (Optional[str]): 组名过滤条件。
    uids (Optional[List[str]]): 节点UID过滤条件。
''')
add_english_doc('rag.store.MilvusStore.get_nodes', '''
Query nodes with flexible filtering options.
Args:
    group_name (Optional[str]): Group name filter.
    uids (Optional[List[str]]): Node UIDs filter.
    doc_ids (Optional[Set[str]]): Document IDs filter.
    **kwargs: Additional query parameters.
Returns:
    List[DocNode]: Matched document nodes.
''')

add_chinese_doc('rag.store.MilvusStore.get_nodes', '''
通过多条件查询节点。
Args:
    group_name (Optional[str]): 组名过滤条件。
    uids (Optional[List[str]]): 节点UID过滤条件。
    doc_ids (Optional[Set[str]]): 文档ID过滤条件。
    **kwargs: 其他查询参数。
Returns:
    List[DocNode]: 匹配的文档节点列表。
''')

add_english_doc('rag.store.MilvusStore.query', '''
Semantic search with vector similarity.
Args:
    query (str): Query text.
    group_name (str): Target group name.
    similarity_cut_off (Optional[Union[float, Dict[str, float]]]): Similarity threshold.
    topk (int): Number of results to return.
    embed_keys (List[str]): Embedding keys for search.
    filters (Optional[Dict]): Metadata filters.
Returns:
    List[DocNode]: Nodes with similarity scores.
''')

add_chinese_doc('rag.store.MilvusStore.query', '''
基于向量相似度的语义搜索。
Args:
    query (str): 查询文本。
    group_name (str): 目标组名。
    similarity_cut_off (Optional[Union[float, Dict[str, float]]): 相似度阈值。
    topk (int): 返回结果数量。
    embed_keys (List[str]): 用于搜索的嵌入键。
    filters (Optional[Dict]): 元数据过滤条件。
Returns:
    List[DocNode]: 带相似度分数的节点列表。
''')

add_english_doc('rag.store.MilvusStore.activate_group', '''
Activate one or multiple groups for operations.
Args:
    group_names (Union[str, List[str]]): Group name(s) to activate.
''')

add_chinese_doc('rag.store.MilvusStore.activate_group', '''
激活一个或多个组用于后续操作。
Args:
    group_names (Union[str, List[str]]): 要激活的组名（单个或列表）。
''')

add_english_doc('rag.store.MilvusStore.get_index', '''
Get index instance by type.
Args:
    type (Optional[str]): Index type name, defaults to "default".
''')

add_chinese_doc('rag.store.MilvusStore.get_index', '''
获取指定类型的索引实例。
Args:
    type (Optional[str]): 索引类型名称，默认为"default"。
''')

add_english_doc('rag.store.MilvusStore.register_index', '''
Register custom index type.
Args:
    type (str): Index type name.
    index (IndexBase): Custom index instance.
''')

add_chinese_doc('rag.store.MilvusStore.register_index', '''
注册自定义索引类型。
Args:
    type (str): 索引类型名称。
    index (IndexBase): 自定义索引实例。
''')

add_english_doc('rag.store.MilvusStore.activated_groups', '''
Get names of all activated groups.
Returns:
    List[str]: Active group names.
''')

add_chinese_doc('rag.store.MilvusStore.activated_groups', '''
获取所有已激活的组名。
Returns:
    List[str]: 活跃组名列表。
''')

add_english_doc('rag.store.MilvusStore.is_group_active', '''
Check if a group is activated.
Args:
    name (str): Group name to check.
''')

add_chinese_doc('rag.store.MilvusStore.is_group_active', '''
检查指定组是否激活。
Args:
    name (str): 要检查的组名。
''')

# ---------------------------------------------------------------------------- #

# rag/rerank.py

add_english_doc('Reranker', '''\
Initializes a Rerank module for postprocessing and reranking of nodes (documents).
This constructor initializes a Reranker module that configures a reranking process based on a specified reranking type. It allows for the dynamic selection and instantiation of reranking kernels (algorithms) based on the type and provided keyword arguments.

Args:
    name: The type of reranker used for the postprocessing and reranking process. Defaults to 'ModuleReranker'.
    target (str): **Deprecated** parameter, only used to notify users.
    output_format: Specifies the output format. Defaults to None. Optional values include 'content' and 'dict'. 
        - 'content' means the output is in string format.
        - 'dict' means the output is a dictionary.
    join: Determines whether to join the top-k output nodes.
        - When `output_format` is 'content':
            - If set to True, returns a single long string.
            - If set to False, returns a list of strings, each representing one node’s content.
        - When `output_format` is 'dict':
            - Joining is not supported; `join` defaults to False.
            - Returns a dictionary with three keys: 'content', 'embedding', and 'metadata'.
    kwargs: Additional keyword arguments passed to the reranker upon instantiation.
**Detailed explanation of reranker types**

- Reranker: Instantiates a `SentenceTransformerRerank` reranker with a list of document nodes and a query.\n
- KeywordFilter: This registered reranking function instantiates a KeywordNodePostprocessor with specified required and excluded keywords. It filters nodes based on the presence or absence of these keywords.
''')

add_chinese_doc('Reranker', '''\
用于创建节点（文档）后处理和重排序的模块。

Args:
    name: 用于后处理和重排序过程的排序器类型。默认为 'ModuleReranker'。
    target(str):已废弃参数，仅用于提示用户。
    output_format: 代表输出格式，默认为None，可选值有 'content' 和 'dict'，其中 content 对应输出格式为字符串，dict 对应字典。
    join: 是否联合输出的 k 个节点，当输出格式为 content 时，如果设置该值为 True，则输出一个长字符串，如果设置为 False 则输出一个字符串列表，其中每个字符串对应每个节点的文本内容。当输出格式是 dict 时，不能联合输出，此时join默认为False,，将输出一个字典，包括'content、'embedding'、'metadata'三个key。
    kwargs: 传递给重新排序器实例化的其他关键字参数。

详细解释排序器类型

  - Reranker: 实例化一个具有待排序的文档节点node列表和 query的 SentenceTransformerRerank 重排序器。
  - KeywordFilter: 实例化一个具有指定必需和排除关键字的 KeywordNodePostprocessor。它根据这些关键字的存在或缺失来过滤节点。
''')

add_example('Reranker', '''
>>> import lazyllm
>>> from lazyllm.tools import Document, Reranker, Retriever, DocNode
>>> m = lazyllm.OnlineEmbeddingModule()
>>> documents = Document(dataset_path='/path/to/user/data', embed=m, manager=False)
>>> retriever = Retriever(documents, group_name='CoarseChunk', similarity='bm25', similarity_cut_off=0.01, topk=6)
>>> reranker = Reranker(DocNode(text=user_data),query="user query")
>>> ppl = lazyllm.ActionModule(retriever, reranker)
>>> ppl.start()
>>> print(ppl("user query"))
''')

add_english_doc('Reranker.register_reranker', '''\
A class decorator factory method that provides a flexible mechanism for registering custom reranking algorithms to the `Reranker` class.
Args:
    func (Optional[Callable]): The reranking function or class to register. This can be omitted when using decorator syntax (@).
    batch (bool): Whether to process nodes in batches. Defaults to False, meaning nodes are processed individually.
''')


add_chinese_doc('Reranker.register_reranker', '''\
是一个类装饰器工厂方法，它的核心作用是为 Reranker 类提供灵活的排序算法注册机制
Args:
    func (Optional[Callable]):  要注册的排序函数或排序器类。当使用装饰器语法(@)时可省略。
    batch (bool):是否批量处理节点。默认为False，表示逐节点处理。
''')

add_example('Reranker.register_reranker', '''
@Reranker.register_reranker
def my_reranker(node: DocNode, **kwargs):
    return node.score * 0.8  # 自定义分数计算
''')

# ---------------------------------------------------------------------------- #

# rag/retriever.py

add_english_doc('Retriever', '''
Create a retrieval module for document querying and retrieval. This constructor initializes a retrieval module that configures the document retrieval process based on the specified similarity metric.

Args:
    doc: An instance of the document module. The document module can be a single instance or a list of instances. If it is a single instance, it means searching for a single Document, and if it is a list of instances, it means searching for multiple Documents.
    group_name: The name of the node group on which to perform the retrieval.
    similarity: The similarity function to use for setting up document retrieval. Defaults to 'dummy'. Candidates include ["bm25", "bm25_chinese", "cosine"].
    similarity_cut_off: Discard the document when the similarity is below the specified value. In a multi-embedding scenario, if you need to specify different values for different embeddings, you need to specify them in a dictionary, where the key indicates which embedding is specified and the value indicates the corresponding threshold. If all embeddings use the same threshold, you only need to specify one value.
    index: The type of index to use for document retrieval. Currently, only 'default' is supported.
    topk: The number of documents to retrieve with the highest similarity.
    embed_keys: Indicates which embeddings are used for retrieval. If not specified, all embeddings are used for retrieval.
    target:The name of the target document group for result conversion
    output_format: Represents the output format, with a default value of None. Optional values include 'content' and 'dict', where 'content' corresponds to a string output format and 'dict' corresponds to a dictionary.
    join:  Determines whether to concatenate the output of k nodes - when output format is 'content', setting True returns a single concatenated string while False returns a list of strings (each corresponding to a node's text content); when output format is 'dict', joining is unsupported (join defaults to False) and the output will be a dictionary containing 'content', 'embedding' and 'metadata' keys.

The `group_name` has three built-in splitting strategies, all of which use `SentenceSplitter` for splitting, with the difference being in the chunk size:

- CoarseChunk: Chunk size is 1024, with an overlap length of 100
- MediumChunk: Chunk size is 256, with an overlap length of 25
- FineChunk: Chunk size is 128, with an overlap length of 12

Also, `Image` is available for `group_name` since LazyLLM supports image embedding and retrieval.
''')

add_chinese_doc('Retriever', '''
创建一个用于文档查询和检索的检索模块。此构造函数初始化一个检索模块，该模块根据指定的相似度度量配置文档检索过程。

Args:
    doc: 文档模块实例。该文档模块可以是单个实例，也可以是一个实例的列表。如果是单个实例，表示对单个Document进行检索，如果是实例的列表，则表示对多个Document进行检索。
    group_name: 在哪个 node group 上进行检索。
    similarity: 用于设置文档检索的相似度函数。默认为 'dummy'。候选集包括 ["bm25", "bm25_chinese", "cosine"]。
    similarity_cut_off: 当相似度低于指定值时丢弃该文档。在多 embedding 场景下，如果需要对不同的 embedding 指定不同的值，则需要使用字典的方式指定，key 表示指定的是哪个 embedding，value 表示相应的阈值。如果所有的 embedding 使用同一个阈值，则只指定一个数值即可。
    index: 用于文档检索的索引类型。目前仅支持 'default'。
    topk: 表示取相似度最高的多少篇文档。
    embed_keys: 表示通过哪些 embedding 做检索，不指定表示用全部 embedding 进行检索。
    target：目标组名，将结果转换到目标组。
    output_format: 代表输出格式，默认为None，可选值有 'content' 和 'dict'，其中 content 对应输出格式为字符串，dict 对应字典。
    join: 是否联合输出的 k 个节点，当输出格式为 content 时，如果设置该值为 True，则输出一个长字符串，如果设置为 False 则输出一个字符串列表，其中每个字符串对应每个节点的文本内容。当输出格式是 dict 时，不能联合输出，此时join默认为False,，将输出一个字典，包括'content、'embedding'、'metadata'三个key。

其中 `group_name` 有三个内置的切分策略，都是使用 `SentenceSplitter` 做切分，区别在于块大小不同：

- CoarseChunk: 块大小为 1024，重合长度为 100
- MediumChunk: 块大小为 256，重合长度为 25
- FineChunk: 块大小为 128，重合长度为 12

此外，LazyLLM提供了内置的`Image`节点组存储了所有图像节点，支持图像嵌入和检索。
''')

add_example('Retriever', '''
>>> import lazyllm
>>> from lazyllm.tools import Retriever, Document, SentenceSplitter
>>> m = lazyllm.OnlineEmbeddingModule()
>>> documents = Document(dataset_path='/path/to/user/data', embed=m, manager=False)
>>> rm = Retriever(documents, group_name='CoarseChunk', similarity='bm25', similarity_cut_off=0.01, topk=6)
>>> rm.start()
>>> print(rm("user query"))
>>> m1 = lazyllm.TrainableModule('bge-large-zh-v1.5').start()
>>> document1 = Document(dataset_path='/path/to/user/data', embed={'online':m , 'local': m1}, manager=False)
>>> document1.create_node_group(name='sentences', transform=SentenceSplitter, chunk_size=1024, chunk_overlap=100)
>>> retriever = Retriever(document1, group_name='sentences', similarity='cosine', similarity_cut_off=0.4, embed_keys=['local'], topk=3)
>>> print(retriever("user query"))
>>> document2 = Document(dataset_path='/path/to/user/data', embed={'online':m , 'local': m1}, manager=False)
>>> document2.create_node_group(name='sentences', transform=SentenceSplitter, chunk_size=512, chunk_overlap=50)
>>> retriever2 = Retriever([document1, document2], group_name='sentences', similarity='cosine', similarity_cut_off=0.4, embed_keys=['local'], topk=3)
>>> print(retriever2("user query"))
>>>
>>> filters = {
>>>     "author": ["A", "B", "C"],
>>>     "public_year": [2002, 2003, 2004],
>>> }
>>> document3 = Document(dataset_path='/path/to/user/data', embed={'online':m , 'local': m1}, manager=False)
>>> document3.create_node_group(name='sentences', transform=SentenceSplitter, chunk_size=512, chunk_overlap=50)
>>> retriever3 = Retriever([document1, document3], group_name='sentences', similarity='cosine', similarity_cut_off=0.4, embed_keys=['local'], topk=3)
>>> print(retriever3(query="user query", filters=filters))
>>> document4 = Document(dataset_path='/path/to/user/data', embed=lazyllm.TrainableModule('siglip'))
>>> retriever4 = Retriever(document4, group_name='Image', similarity='cosine')
>>> nodes = retriever4("user query")
>>> print([node.get_content() for node in nodes])
>>> document5 = Document(dataset_path='/path/to/user/data', embed=m, manager=False)
>>> rm = Retriever(document5, group_name='CoarseChunk', similarity='bm25_chinese', similarity_cut_off=0.01, topk=3, output_format='content')
>>> rm.start()
>>> print(rm("user query"))
>>> document6 = Document(dataset_path='/path/to/user/data', embed=m, manager=False)
>>> rm = Retriever(document6, group_name='CoarseChunk', similarity='bm25_chinese', similarity_cut_off=0.01, topk=3, output_format='content', join=True)
>>> rm.start()
>>> print(rm("user query"))
>>> document7 = Document(dataset_path='/path/to/user/data', embed=m, manager=False)
>>> rm = Retriever(document7, group_name='CoarseChunk', similarity='bm25_chinese', similarity_cut_off=0.01, topk=3, output_format='dict')
>>> rm.start()
>>> print(rm("user query"))
''')

add_english_doc('rag.retriever.TempDocRetriever', '''
A temporary document retriever that inherits from ModuleBase and _PostProcess, used for quickly processing temporary files and performing retrieval tasks.
Args:
    embed: The embedding function.
    output_format: The format of the output result (e.g., JSON). Optional, defaults to None.
    join: Whether to merge multiple result segments (set to True or specify a separator like "\n").
''')

add_chinese_doc('rag.retriever.TempDocRetriever', '''
临时文档检索器，继承自 ModuleBase 和 _PostProcess，用于快速处理临时文件并执行检索任务。
Args:
    embed:嵌入函数。
    output_format:结果输出格式(如json),可选默认为None
    join:是否合并多段结果(True或用分隔符如"\n")
''')

add_example('rag.retriever.TempDocRetriever', '''
>>> import lazyllm
>>> from lazyllm.tools import TempDocRetriever, Document, SentenceSplitter
>>> retriever = TempDocRetriever(output_format="text", join="\n---------------\n")
    retriever.create_node_group(transform=lambda text: [s.strip() for s in text.split("。") if s] )
    retriever.add_subretriever(group=Document.MediumChunk, topk=3)
    files = ["机器学习是AI的核心领域。深度学习是其重要分支。"]
    results = retriever.forward(files, "什么是机器学习?")
    print(results)
''')

add_english_doc('rag.retriever.TempDocRetriever.create_node_group', '''
Create a node group with specific processing pipeline.
Args:
    name (str): Name of the node group. Auto-generated if None.
    transform (Callable): Function to process documents in this group.
    parent (str): Parent group name. Defaults to root group.
    trans_node (bool): Whether to transform nodes. Inherits from parent if None.
    num_workers (int): Parallel workers for processing. Default 0 (sequential).
    **kwargs: Additional group parameters.
''')

add_chinese_doc('rag.retriever.TempDocRetriever.create_node_group', '''
创建具有特定处理流程的节点组。
Args:
    name (str): 节点组名称，None时自动生成。
    transform (Callable): 该组文档的处理函数。
    parent (str): 父组名称，默认为根组。
    trans_node (bool): 是否转换节点，None时继承父组设置。
    num_workers (int): 并行处理worker数，0表示串行。
    **kwargs: 其他组参数。
''')

add_english_doc('rag.retriever.TempDocRetriever.add_subretriever', '''
Add a sub-retriever with search configuration.
Args:
    group (str): Target node group name.
    **kwargs: Retriever parameters (e.g., similarity='cosine').
Returns:
    self: For method chaining.
''')

add_chinese_doc('rag.retriever.TempDocRetriever.add_subretriever', '''
添加带搜索配置的子检索器。
Args:
    group (str): 目标节点组名称。
    **kwargs: 检索器参数（如similarity='cosine'）。
Returns:
    self: 支持链式调用。
''')

add_english_doc('rag.doc_node.DocNode', '''
Execute assigned tasks on the specified document.
Args:
    uid (str): Unique identifier.
    content (Union[str, List[Any]]): Node content.
    group (str): Document group name.
    embedding (Dict[str, List[float]]): Dictionary of embedding vectors.
    parent (Union[str, "DocNode"]): Reference to the parent node.
    store: Storage representation.
    node_groups (Dict[str, Dict]): Node storage groups.
    metadata (Dict[str, Any]): Node-level metadata.
    global_metadata (Dict[str, Any]): Document-level metadata.
    text (str): Node content, mutually exclusive with content.
''')

add_chinese_doc('rag.doc_node.DocNode', '''
在指定的文档上执行设定的任务。
Args:
    uid(str): 唯一标识符。
    content(Union[str, List[Any]]):节点内容
    group(str):文档组名
    embedding(Dict[str, List[float]]):嵌入向量字典
    parent(Union[str, "DocNode"]):父节点引用
    store:存储表示
    node_groups(Dict[str, Dict]):节点存储组
    metadata(Dict[str, Any]):节点级元数据
    global_metadata(Dict[str, Any]):文档级元数据
    text(str):节点内容与content互斥
''')

add_english_doc('rag.doc_node.DocNode.get_metadata_str', '''
Get formatted metadata string.
Args:
    mode: MetadataMode.NONE returns an empty string;  
          MetadataMode.LLM filters out metadata not needed by LLM;  
          MetadataMode.EMBED filters out metadata not needed by embedding model;  
          MetadataMode.ALL returns all metadata.
''')

add_chinese_doc('rag.doc_node.DocNode.get_metadata_str', '''
获取格式化元数据字符串
Args:
    mode: MetadataMode.NONE返回空字符串；
          MetadataMode.LLM过滤排除LLM不需要的元数据；
          MetadataMode.EMBED过滤排除嵌入模型不需要的元数据；
          MetadataMode.ALL返回全部元数据。
''')
add_english_doc('rag.doc_node.DocNode.get_text', '''
Combine metadata and content.
Args:
    metadata_mode: Same as the parameter in get_metadata_str.
''')

add_chinese_doc('rag.doc_node.DocNode.get_text', '''
组合元数据和内容
Args:
    metadata_mode: 与get_metadata_str中参数一致
''')
add_english_doc('rag.doc_node.DocNode.has_missing_embedding', '''
Check for missing embedding vectors.
Args:
    embed_keys (Union[str, List[str]]): List of target keys.
''')

add_chinese_doc('rag.doc_node.DocNode.has_missing_embedding', '''
检查缺失的嵌入向量
Args:
    embed_keys(Union[str, List[str]]): 目标键列表
''')
add_english_doc('rag.doc_node.DocNode.do_embedding', '''
Execute embedding computation.
Args:
    embed (Dict[str, Callable]): Target embedding objects.
''')

add_chinese_doc('rag.doc_node.DocNode.do_embedding', '''
执行嵌入计算
Args:
    embed(Dict[str, Callable]): 目标嵌入对象
''')
add_english_doc('rag.doc_node.DocNode.check_embedding_state', '''
Block to check the embedding status and ensure that asynchronous embedding computation is completed.
Args:
    embed_key (str): List of target keys.
''')

add_chinese_doc('rag.doc_node.DocNode.check_embedding_state', '''
阻塞检查嵌入状态,确保异步嵌入计算完成
Args:
    embed_key(str): 目标键列表
''')
add_english_doc('rag.doc_node.DocNode.to_dict', '''
Convert to dictionary format
''')

add_chinese_doc('rag.doc_node.DocNode.to_dict', '''
转换为字典格式
''')
add_english_doc('rag.doc_node.DocNode.with_score', '''
Shallow copy the original node and add a semantic relevance score.
Args:
    score: Relevance score.
''')

add_chinese_doc('rag.doc_node.DocNode.with_score', '''
浅拷贝原节点并添加语义相关分数。
Args:
    score: 相关性得分
''')
add_english_doc('rag.doc_node.DocNode.with_sim_score', '''
Shallow copy the original node and add a similarity score.
Args:
    score: Similarity score.
''')

add_chinese_doc('rag.doc_node.DocNode.with_sim_score', '''
浅拷贝原节点并添加相似度分数。
Args:
    score: 相似度得分
''')

add_english_doc('rag.dataReader.SimpleDirectoryReader', '''
A modular document directory reader that inherits from ModuleBase, supporting reading various document formats from the file system and converting them into standardized DocNode objects.
Args:
    input_dir (Optional[str]): Input directory path. Mutually exclusive with input_files.
    input_files (Optional[List]): Directly specified list of files. Mutually exclusive with input_dir.
    exclude (Optional[List]): List of file patterns to exclude.
    exclude_hidden (bool): Whether to exclude hidden files.
    recursive (bool): Whether to recursively read subdirectories.
    encoding (str): Encoding format of text files.
    required_exts (Optional[List[str]]): Whitelist of file extensions to process.
    file_extractor (Optional[Dict[str, Callable]]): Dictionary of custom file readers.
    fs (Optional[AbstractFileSystem]): Custom file system.
    metadata_genf (Optional[Callable[[str], Dict]]): Metadata generation function that takes a file path and returns a metadata dictionary.
    num_files_limit (Optional[int]): Maximum number of files to read.
    return_trace (bool): Whether to return processing trace information.
    metadatas (Optional[Dict]): Predefined global metadata dictionary.
''')

add_chinese_doc('rag.dataReader.SimpleDirectoryReader', '''
模块化的文档目录读取器，继承自 ModuleBase，支持从文件系统读取多种格式的文档并转换为标准化的 DocNode 。
Args:
    input_dir (Optional[str]): 输入目录路径。与input_files二选一，不可同时指定。
    input_files (Optional[List]):直接指定的文件列表。与input_dir二选一。
    exclude (Optional[List]):需要排除的文件模式列表。
    exclude_hidden (bool): 是否排除隐藏文件。
    recursive (bool):是否递归读取子目录。
    encoding (str):文本文件的编码格式。
    required_exts (Optional[List[str]]):需要处理的文件扩展名白名单。
    file_extractor (Optional[Dict[str, Callable]]):自定义文件阅读器字典。
    fs (Optional[AbstractFileSystem]):自定义文件系统。
    metadata_genf (Optional[Callable[[str], Dict]]):元数据生成函数，接收文件路径返回元数据字典。
    num_files_limit (Optional[int]):最大读取文件数量限制。
    return_trace (bool):是否返回处理过程追踪信息。
    metadatas (Optional[Dict]):预定义的全局元数据字典。
''')

add_example('rag.dataReader.SimpleDirectoryReader', '''
>>> import lazyllm
>>> from lazyllm.tools.dataReader import SimpleDirectoryReader
>>> reader = SimpleDirectoryReader(input_dir="yourpath/",recursive=True,exclude=["*.tmp"],required_exts=[".pdf", ".docx"])
>>> documents = reader.load_data()
''')


add_english_doc('rag.dataReader.FileReader', '''
File content reader whose main function is to convert various input file formats into concatenated plain text content.
Args:
    input_files (Optional[List]): Directly specified list of input files.
''')

add_chinese_doc('rag.dataReader.FileReader', '''
文件内容读取器，主要功能是将多种格式的输入文件转换为拼接后的纯文本内容。
Args:
    input_files (Optional[List]):直接指定的文件列表。
''')

add_example('rag.dataReader.FileReader', '''
>>> import lazyllm
>>> from lazyllm.tools.dataReader import FileReader
>>> reader = FileReader()
>>> content = reader("yourpath/") 
''')

# ---------------------------------------------------------------------------- #

# rag/transform.py

add_english_doc('SentenceSplitter', '''
Split sentences into chunks of a specified size. You can specify the size of the overlap between adjacent chunks.

Args:
    chunk_size (int): The size of the chunk after splitting.
    chunk_overlap (int): The length of the overlapping content between two adjacent chunks.
    num_workers (int): Controls the number of threads or processes used for parallel processing.
''')

add_chinese_doc('SentenceSplitter', '''
将句子拆分成指定大小的块。可以指定相邻块之间重合部分的大小。

Args:
    chunk_size (int): 拆分之后的块大小
    chunk_overlap (int): 相邻两个块之间重合的内容长度
    num_workers(int):控制并行处理的线程/进程数量
''')

add_example('SentenceSplitter', '''
>>> import lazyllm
>>> from lazyllm.tools import Document, SentenceSplitter
>>> m = lazyllm.OnlineEmbeddingModule(source="glm")
>>> documents = Document(dataset_path='your_doc_path', embed=m, manager=False)
>>> documents.create_node_group(name="sentences", transform=SentenceSplitter, chunk_size=1024, chunk_overlap=100)
''')

add_english_doc('LLMParser', '''
A text summarizer and keyword extractor that is responsible for analyzing the text input by the user and providing concise summaries or extracting relevant keywords based on the requested task.

Args:
    llm (TrainableModule): A trainable module.
    language (str): The language type, currently only supports Chinese (zh) and English (en).
    task_type (str): Currently supports two types of tasks: summary and keyword extraction.
    num_workers (int): Controls the number of threads or processes used for parallel processing.
''')

add_chinese_doc('LLMParser', '''
一个文本摘要和关键词提取器，负责分析用户输入的文本，并根据请求任务提供简洁的摘要或提取相关关键词。

Args:
    llm (TrainableModule): 可训练的模块
    language (str): 语言种类，目前只支持中文（zh）和英文（en）
    task_type (str): 目前支持两种任务：摘要（summary）和关键词抽取（keywords）。
    num_workers(int):控制并行处理的线程/进程数量。
''')

add_example('LLMParser', '''
>>> from lazyllm import TrainableModule
>>> from lazyllm.tools.rag import LLMParser
>>> llm = TrainableModule("internlm2-chat-7b")
>>> summary_parser = LLMParser(llm, language="en", task_type="summary")
''')

add_english_doc('LLMParser.transform', '''
Perform the set task on the specified document.

Args:
    node (DocNode): The document on which the extraction task needs to be performed.
''')

add_chinese_doc('LLMParser.transform', '''
在指定的文档上执行设定的任务。

Args:
    node (DocNode): 需要执行抽取任务的文档。
''')

add_example('LLMParser.transform', '''
>>> import lazyllm
>>> from lazyllm.tools import LLMParser
>>> llm = lazyllm.TrainableModule("internlm2-chat-7b").start()
>>> m = lazyllm.TrainableModule("bge-large-zh-v1.5").start()
>>> summary_parser = LLMParser(llm, language="en", task_type="summary")
>>> keywords_parser = LLMParser(llm, language="en", task_type="keywords")
>>> documents = lazyllm.Document(dataset_path="/path/to/your/data", embed=m, manager=False)
>>> rm = lazyllm.Retriever(documents, group_name='CoarseChunk', similarity='bm25', topk=6)
>>> doc_nodes = rm("test")
>>> summary_result = summary_parser.transform(doc_nodes[0])
>>> keywords_result = keywords_parser.transform(doc_nodes[0])
''')

add_english_doc('rag.transform.NodeTransform', '''
Processes document nodes in batch, supporting both single-threaded and multi-threaded modes.
Args:
    num_workers(int): Controls whether multi-threading is enabled (enabled when >0).
''')

add_chinese_doc('rag.transform.NodeTransform', '''
批量处理文档节点，支持单线程/多线程模式。
Args:
    num_workers(int)：控制是否启用多线程（>0 时启用）。
''')

add_example('rag.transform.NodeTransform', '''
>>> import lazyllm
>>> from lazyllm.tools import NodeTransform
>>> node_tran = NodeTransform(num_workers=num_workers)
>>> doc = lazyllm.Document(dataset_path="/path/to/your/data", embed=m, manager=False)
>>> nodes = node_tran.batch_forward(doc, "word_split")
''')

add_english_doc('rag.transform.NodeTransform.batch_forward', '''
Process documents in batch with node group transformation.
Args:
    documents (Union[DocNode, List[DocNode]]): Input node(s) to process.
    node_group (str): Target transformation group name.
    **kwargs: Additional transformation parameters.
''')

add_chinese_doc('rag.transform.NodeTransform.batch_forward', '''
批量处理文档节点并生成指定组的子节点。
Args:
    documents (Union[DocNode, List[DocNode]]): 待处理的输入节点（单个或列表）。
    node_group (str): 目标转换组名称。
    **kwargs: 额外转换参数。
''')

add_english_doc('rag.transform.NodeTransform.transform', '''
[Abstract] Core transformation logic to implement.
Args:
    document (DocNode): Input document node.
    **kwargs: Implementation-specific parameters.
''')

add_chinese_doc('rag.transform.NodeTransform.transform', '''
[抽象方法] 需要子类实现的核心转换逻辑。
Args:
    document (DocNode): 输入文档节点。
    **kwargs: 实现相关的参数。
''')

add_english_doc('rag.transform.NodeTransform.with_name', '''
Set transformer name with optional copying.
Args:
    name (Optional[str]): New name for the transformer.
    copy (bool): Whether to return a copy. Default True.
''')

add_chinese_doc('rag.transform.NodeTransform.with_name', '''
设置转换器名称）。
Args:
    name (Optional[str]): 转换器的新名称。
    copy (bool): 是否返回副本，默认为True。
''')

add_english_doc('rag.transform.TransformArgs', '''
A document transformation parameter container for centralized management of processing configurations.
Args:
    f (Union[str, Callable]): Transformation function or registered function name.Can be either a callable function or a string identifier for registered functions.
    trans_node (bool): Whether to transform node types.When True, modifies the document node structure during processing.
    num_workers (int):Controls parallel processing threads.Values >0.
    kwargs (Dict):Additional parameters passed to the transformation function.
    pattern (Union[str, Callable[[str], bool]]):File name/content matching pattern.
''')

add_chinese_doc('rag.transform.TransformArgs', '''
文档转换参数容器，用于统一管理文档处理中的各类配置参数。
Args:
    f(Union[str, Callable]):转换函数或注册的函数名。
    trans_node(bool):是否转换节点类型。
    num_workers(int)：控制是否启用多线程（>0 时启用）。
    kwargs(Dict):传递给转换函数的额外参数。
    pattern(Union[str, Callable[[str], bool]]):文件名/内容匹配模式。
''')

add_example('rag.transform.TransformArgs', '''
>>> from lazyllm.tools import TransformArgs
>>> args = TransformArgs(f=lambda text: text.lower(),num_workers=4,pattern=r'.*\.md$')
>>>config = {'f': 'parse_pdf','kwargs': {'engine': 'pdfminer'},'trans_node': True}
>>>args = TransformArgs.from_dict(config)
print(args['f'])
print(args.get('unknown'))
''')


add_english_doc('rag.similarity.register_similarity', '''
Similarity computation registration decorator, used for unified registration and management of different types of similarity computation methods.
Args:
    func (Callable): The name of the similarity computation function.
    mode (Literal['text', 'embedding']): 'text' indicates direct text matching, while 'embedding' indicates vector-based similarity computation.
    descend (bool): Controls whether multithreading is enabled (enabled when > 0).
    kwargs (Dict): Whether the results are sorted in descending order of similarity.
    batch (bool): Whether to process nodes in batch.
''')

add_chinese_doc('rag.similarity.register_similarity', '''
相似度计算注册装饰器，用于统一注册和管理不同类型的相似度计算方法。
Args:
    func(Callable):相似度计算函数名。
    mode(Literal['text', 'embedding']):text为文本直接匹配,embedding为向量相似度计算。
    descend(bool)：控制是否启用多线程（>0 时启用）。
    kwargs(Dict):结果是否按相似度降序排列。
    batch(bool):是否批量处理节点。
''')

# ---------------------------------------------------------------------------- #

# rag/doc_manager.py

add_chinese_doc('rag.DocManager', """
DocManager类管理文档列表及相关操作，并通过API提供文档上传、删除、分组等功能。

Args:
    dlm (DocListManager): 文档列表管理器，用于处理具体的文档操作。

""")

add_chinese_doc('rag.DocManager.document', """
提供默认文档页面的重定向接口。

**Returns:**\n
- RedirectResponse: 重定向到 `/docs` 页面。
""")

add_chinese_doc('rag.DocManager.list_kb_groups', """
列出所有文档分组的接口。

**Returns:**\n
- BaseResponse: 包含所有文档分组的数据。
""")

add_chinese_doc('rag.DocManager.upload_files', """
上传文件并更新其状态的接口。可以同时上传多个文件。

Args:
    files (List[UploadFile]): 上传的文件列表。
    override (bool): 是否覆盖已存在的文件。默认为False。
    metadatas (Optional[str]): 文件的元数据，JSON格式。
    user_path (Optional[str]): 用户自定义的文件上传路径。

**Returns:**\n
- BaseResponse: 上传结果和文件ID。
""")

add_chinese_doc('rag.doc_manager.DocManager.add_files', """
批量添加文件。
Args:
    files (List[UploadFile]): 上传的文件列表。
    group_name (str): 目标知识库分组名称，为空时不添加到分组。
    metadatas (Optional[str]): 文件的元数据，JSON格式。
**Returns:**\n
- BaseResponse:返回所有输入文件对应的唯一文件ID列表，包括新增和已存在的文件。若出现异常，则返回错误码和异常信息。
""")

add_chinese_doc('rag.DocManager.list_files', """
列出已上传文件的接口。

Args:
    limit (Optional[int]): 返回的文件数量限制。默认为None。
    details (bool): 是否返回详细信息。默认为True。
    alive (Optional[bool]): 如果为True，只返回未删除的文件。默认为None。

**Returns:**\n
- BaseResponse: 文件列表数据。
""")

add_chinese_doc('rag.DocManager.list_files_in_group', """
列出指定分组中文件的接口。

Args:
    group_name (Optional[str]): 文件分组名称。
    limit (Optional[int]): 返回的文件数量限制。默认为None。
    alive (Optional[bool]): 是否只返回未删除的文件。

**Returns:**\n
- BaseResponse: 分组文件列表。
""")

add_chinese_doc('rag.DocManager.add_files_to_group_by_id', """
通过文件ID将文件添加到指定分组的接口。

Args:
    request (FileGroupRequest): 包含文件ID和分组名称的请求。

**Returns:**\n
- BaseResponse: 操作结果。
""")

add_chinese_doc('rag.DocManager.add_files_to_group', """
将文件上传后直接添加到指定分组的接口。

Args:
    files (List[UploadFile]): 上传的文件列表。
    group_name (str): 要添加到的分组名称。
    override (bool): 是否覆盖已存在的文件。默认为False。
    metadatas (Optional[str]): 文件元数据，JSON格式。
    user_path (Optional[str]): 用户自定义的文件上传路径。

**Returns:**\n
- BaseResponse: 操作结果和文件ID。
""")

add_chinese_doc('rag.DocManager.delete_files', """
删除指定文件的接口。

Args:
    request (FileGroupRequest): 包含文件ID和分组名称的请求。

**Returns:**\n
- BaseResponse: 删除操作结果。
""")

add_english_doc('rag.DocManager', """
The `DocManager` class manages document lists and related operations, providing APIs for uploading, deleting, and grouping documents.

Args:
    dlm (DocListManager): Document list manager responsible for handling document-related operations.

""")

add_english_doc('rag.DocManager.document', """
An endpoint to redirect to the default documentation page.

**Returns:**\n
- RedirectResponse: Redirects to the `/docs` page.
""")

add_english_doc('rag.DocManager.list_kb_groups', """
An endpoint to list all document groups.

**Returns:**\n
- BaseResponse: Contains the data of all document groups.
""")

add_english_doc('rag.DocManager.upload_files', """
An endpoint to upload files and update their status. Multiple files can be uploaded at once.

Args:
    files (List[UploadFile]): List of files to upload.
    override (bool): Whether to overwrite existing files. Default is False.
    metadatas (Optional[str]): Metadata for the files in JSON format.
    user_path (Optional[str]): User-defined path for file uploads.

**Returns:**\n
- BaseResponse: Upload results and file IDs.
""")

add_english_doc('rag.DocManager.add_files', """
Batch add files.
Args:
    files (List[UploadFile]): List of uploaded files.
    group_name (str): Target knowledge base group name; if empty, files are not added to any group.
    metadatas (Optional[str]): Metadata of the files in JSON format.
**Returns:**\n
- BaseResponse: Returns a list of unique file IDs corresponding to all input files, including newly added and existing ones. In case of exceptions, returns error codes and exception information.
""")

add_english_doc('rag.DocManager.list_files', """
An endpoint to list uploaded files.

Args:
    limit (Optional[int]): Limit on the number of files returned. Default is None.
    details (bool): Whether to return detailed information. Default is True.
    alive (Optional[bool]): If True, only returns non-deleted files. Default is None.

**Returns:**\n
- BaseResponse: File list data.
""")

add_english_doc('rag.DocManager.list_files_in_group', """
An endpoint to list files in a specific group.

Args:
    group_name (Optional[str]): The name of the file group.
    limit (Optional[int]): Limit on the number of files returned. Default is None.
    alive (Optional[bool]): Whether to return only non-deleted files.

**Returns:**\n
- BaseResponse: List of files in the group.
""")

add_english_doc('rag.DocManager.add_files_to_group_by_id', """
An endpoint to add files to a specific group by file IDs.

Args:
    request (FileGroupRequest): Request containing file IDs and group name.

**Returns:**\n
- BaseResponse: Operation result.
""")

add_english_doc('rag.DocManager.add_files_to_group', """
An endpoint to upload files and directly add them to a specified group.

Args:
    files (List[UploadFile]): List of files to upload.
    group_name (str): Name of the group to add the files to.
    override (bool): Whether to overwrite existing files. Default is False.
    metadatas (Optional[str]): Metadata for the files in JSON format.
    user_path (Optional[str]): User-defined path for file uploads.

**Returns:**\n
- BaseResponse: Operation result and file IDs.
""")

add_english_doc('rag.DocManager.delete_files', """
An endpoint to delete specified files.

Args:
    request (FileGroupRequest): Request containing file IDs and group name.

**Returns:**\n
- BaseResponse: Deletion operation result.
""")

# ---------------------------------------------------------------------------- #

# rag/utils.py

add_chinese_doc('rag.DocListManager.table_inited', """\
检查数据库表是否已初始化。

**Returns:**
- bool: 如果表已初始化，则返回True；否则返回False。
""")

add_chinese_doc('rag.DocListManager._init_tables', """\
初始化数据库表。此方法应在未初始化表时调用，用于创建必要的表结构。
""")

add_chinese_doc('rag.DocListManager.list_files', """\
列出符合条件的文件。

Args:
    limit (int, optional): 要返回的文件数限制。
    details (bool): 如果为True，则返回文件的详细信息。
    status (str or list of str, optional): 要筛选的文件状态。
    exclude_status (str or list of str, optional): 要排除的文件状态。

**Returns:**
- list: 文件列表。
""")

add_chinese_doc('rag.DocListManager.list_all_kb_group', """\
列出所有知识库分组的名称。

**Returns:**
- list: 知识库分组名称列表。
""")

add_chinese_doc('rag.DocListManager.add_kb_group', """\
添加一个新的知识库分组。

Args:
    name (str): 要添加的分组名称。
""")

add_chinese_doc('rag.DocListManager.list_kb_group_files', """\
列出指定知识库分组中的文件。

Args:
    group (str, optional): 分组名称。默认为None，表示所有分组。
    limit (int, optional): 要返回的文件数限制。
    details (bool): 如果为True，则返回文件的详细信息。
    status (str or list of str, optional): 要筛选的文件状态。
    exclude_status (str or list of str, optional): 要排除的文件状态。
    upload_status (str, optional): 要筛选的上传状态。
    exclude_upload_status (str or list of str, optional): 要排除的上传状态。

**Returns:**
- list: 文件列表。
""")

add_chinese_doc('rag.DocListManager.add_files', """\
将文件添加到数据库中。

Args:
    files (list of str): 要添加的文件路径列表。
    metadatas (list, optional): 与文件相关的元数据。
    status (str, optional): 文件状态。

**Returns:**
- list: 文件的ID列表。
""")

add_chinese_doc('rag.DocListManager.update_file_message', """\
更新指定文件的消息。

Args:
    fileid (str): 文件ID。
    **kw: 需要更新的其他键值对。
""")

add_chinese_doc('rag.DocListManager.add_files_to_kb_group', """\
将文件添加到指定的知识库分组中。

Args:
    file_ids (list of str): 要添加的文件ID列表。
    group (str): 要添加的分组名称。
""")

add_chinese_doc('rag.DocListManager.delete_files', """\
将与文件关联的知识库条目设为删除中，并由各知识库进行异步删除解析结果及关联记录。

Args:
    file_ids (list of str): 要删除的文件ID列表
""")

add_chinese_doc('rag.DocListManager.delete_files_from_kb_group', """\
从指定的知识库分组中删除文件。

Args:
    file_ids (list of str): 要删除的文件ID列表。
    group (str): 分组名称。
""")

add_chinese_doc('rag.DocListManager.get_file_status', """\
获取指定文件的状态。

Args:
    fileid (str): 文件ID。

**Returns:**
- str: 文件的当前状态。
""")

add_chinese_doc('rag.DocListManager.update_file_status', """\
更新指定文件的状态。

Args:
    file_ids (list of str): 要更新状态的文件ID列表。
    status (str): 新的文件状态。
""")

add_chinese_doc('rag.DocListManager.update_kb_group', """\
更新指定知识库分组中的内容。

Args:
    cond_file_ids (list of str, optional): 过滤使用的文件ID列表，默认为None。
    cond_group (str, optional): 过滤使用的知识库分组名称，默认为None。
    cond_status_list (list of str, optional): 过滤使用的状态列表，默认为None。
    new_status (str, optional): 新状态, 默认为None。
    new_need_reparse (bool, optinoal): 新的是否需重解析标志。

**Returns:**
- list: 得到更新的列表list of (doc_id, group_name)
""")

add_chinese_doc('rag.DocListManager.release', """\
释放当前管理器的资源。

""")

add_english_doc('rag.DocListManager.table_inited', """\
Checks if the database tables have been initialized.

**Returns:**
- bool: True if the tables have been initialized, False otherwise.
""")

add_english_doc('rag.DocListManager._init_tables', """\
Initializes the database tables. This method should be called when the tables have not been initialized yet, creating the necessary table structures.
""")

add_english_doc('rag.DocListManager.list_files', """\
Lists files that meet the specified criteria.

Args:
    limit (int, optional): Limit on the number of files to return.
    details (bool): If True, return detailed file information.
    status (str or list of str, optional): Filter files by status.
    exclude_status (str or list of str, optional): Exclude files with these statuses.

**Returns:**
- list: List of files.
""")

add_english_doc('rag.DocListManager.list_all_kb_group', """\
Lists all the knowledge base group names.

**Returns:**
- list: List of knowledge base group names.
""")

add_english_doc('rag.DocListManager.add_kb_group', """\
Adds a new knowledge base group.

Args:
    name (str): Name of the group to add.
""")

add_english_doc('rag.DocListManager.list_kb_group_files', """\
Lists files in the specified knowledge base group.

Args:
    group (str, optional): Group name. Defaults to None, meaning all groups.
    limit (int, optional): Limit on the number of files to return.
    details (bool): If True, return detailed file information.
    status (str or list of str, optional): Filter files by status.
    exclude_status (str or list of str, optional): Exclude files with these statuses.
    upload_status (str, optional): Filter by upload status.
    exclude_upload_status (str or list of str, optional): Exclude files with these upload statuses.

**Returns:**
- list: List of files.
""")

add_english_doc('rag.DocListManager.add_files', """\
Adds files to the database.

Args:
    files (list of str): List of file paths to add.
    metadatas (list, optional): Metadata associated with the files.
    status (str, optional): File status.

**Returns:**
- list: List of file IDs.
""")

add_english_doc('rag.DocListManager.update_file_message', """\
Updates the message for a specified file.

Args:
    fileid (str): File ID.
    **kw: Additional key-value pairs to update.
""")

add_english_doc('rag.DocListManager.add_files_to_kb_group', """\
Adds files to the specified knowledge base group.

Args:
    file_ids (list of str): List of file IDs to add.
    group (str): Name of the group to add the files to.
""")

add_english_doc('rag.DocListManager.delete_files', """\
Set the knowledge base entries associated with the document to "deleting," and have each knowledge base asynchronously delete parsed results and associated records.

Args:
    file_ids (list of str): List of file IDs to delete.
""")

add_english_doc('rag.DocListManager.delete_files_from_kb_group', """\
Deletes files from the specified knowledge base group.

Args:
    file_ids (list of str): List of file IDs to delete.
    group (str): Name of the group.
""")

add_english_doc('rag.DocListManager.get_file_status', """\
Retrieves the status of a specified file.

Args:
    fileid (str): File ID.

**Returns:**
- str: The current status of the file.
""")

add_english_doc('rag.DocListManager.update_kb_group', """\
Updates the record of kb_group_document.

Args:
    cond_file_ids (list of str, optional): a list of file IDs to filter by, default None.
    cond_group (str, optional): a kb_group name to filter by, default None.
    cond_status_list (list of str, optional): a list of statuses to filter by, default None.
    new_status (str, optional): the new status to update to, default None
    new_need_reparse (bool, optinoal): the new need_reparse flag to update to, default None

**Returns:**
- list: updated records, list of (doc_id, group_name)
""")

add_english_doc('rag.DocListManager.release', """\
Releases the resources of the current manager.
""")

# ---------------------------------------------------------------------------- #

add_chinese_doc('WebModule', '''\
WebModule是LazyLLM为开发者提供的基于Web的交互界面。在初始化并启动一个WebModule之后，开发者可以从页面上看到WebModule背后的模块结构，并将Chatbot组件的输入传输给自己开发的模块进行处理。
模块返回的结果和日志会直接显示在网页的“处理日志”和Chatbot组件上。除此之外，WebModule支持在网页上动态加入Checkbox或Text组件用于向模块发送额外的参数。
WebModule页面还提供“使用上下文”，“流式输出”和“追加输出”的Checkbox，可以用来改变页面和后台模块的交互方式。

<span style="font-size: 20px;">&ensp;**`WebModule.init_web(component_descs) -> gradio.Blocks`**</span>
使用gradio库生成演示web页面，初始化session相关数据以便在不同的页面保存各自的对话和日志，然后使用传入的component_descs参数为页面动态添加Checkbox和Text组件，最后设置页面上的按钮和文本框的相应函数
之后返回整个页面。WebModule的__init__函数调用此方法生成页面。

Args:
    component_descs (list): 用于动态向页面添加组件的列表。列表中的每个元素也是一个列表，其中包含5个元素，分别是组件对应的模块ID，模块名，组件名，组件类型（目前仅支持Checkbox和Text），组件默认值。
''')

add_english_doc('WebModule', '''\
WebModule is a web-based interactive interface provided by LazyLLM for developers. After initializing and starting
a WebModule, developers can see structure of the module they provides behind the WebModule, and transmit the input
of the Chatbot component to their modules. The results and logs returned by the module will be displayed on the
“Processing Logs” and Chatbot component on the web page. In addition, Checkbox or Text components can be added
programmatically to the web page for additional parameters to the background module. Meanwhile, The WebModule page
provides Checkboxes of “Use Context,” “Stream Output,” and “Append Output,” which can be used to adjust the
interaction between the page and the module behind.

<span style="font-size: 20px;">&ensp;**`WebModule.init_web(component_descs) -> gradio.Blocks`**</span>

Generate a demonstration web page based on gradio. The function initializes session-related data to save chat history
and logs for different pages, then dynamically add Checkbox and Text components to the page according to component_descs
parameter, and set the corresponding functions for the buttons and text boxes on the page at last.
WebModule’s __init__ function calls this method to generate the page.

Args:
    component_descs (list): A list used to add components to the page. Each element in the list is also a list containing
    5 elements, which are the module ID, the module name, the component name, the component type (currently only
    supports Checkbox and Text), and the default value of the component.

''')

add_example('WebModule', '''\
>>> import lazyllm
>>> def func2(in_str, do_sample=True, temperature=0.0, *args, **kwargs):
...     return f"func2:{in_str}|do_sample:{str(do_sample)}|temp:{temperature}"
...
>>> m1=lazyllm.ActionModule(func2)
>>> m1.name="Module1"
>>> w = lazyllm.WebModule(m1, port=[20570, 20571, 20572], components={
...         m1:[('do_sample', 'Checkbox', True), ('temperature', 'Text', 0.1)]},
...                       text_mode=lazyllm.tools.WebModule.Mode.Refresh)
>>> w.start()
193703: 2024-06-07 10:26:00 lazyllm SUCCESS: ...
''')

#actors/codegenerator
add_chinese_doc('CodeGenerator', '''\
代码生成模块。

该模块基于用户提供的提示词生成代码，会根据提示内容自动选择中文或英文的系统提示词，并从输出中提取 Python 代码片段。

`__init__(self, base_model, prompt="")`
初始化代码生成器。

Args:
    base_model (Union[str, TrainableModule, OnlineChatModuleBase]): 模型路径字符串，或已初始化的模型实例。
    prompt (str): 用户自定义的代码生成提示词，可为中文或英文。
''')


add_english_doc('CodeGenerator', '''\
Code Generation Module.

This module generates code based on a user-defined prompt. It automatically selects a Chinese or English system prompt based on the input, and extracts Python code snippets from the output.

`__init__(self, base_model, prompt="")`
Initializes the code generator with a base model and prompt.

Args:
    base_model (Union[str, TrainableModule, OnlineChatModuleBase]): A path string to load the model, or an initialized model instance.
    prompt (str): A user-defined prompt to guide the code generation. May contain Chinese or English.
''')

add_example('CodeGenerator', ['''\
>>> from lazyllm.components import CodeGenerator
>>> generator = CodeGenerator(base_model="deepseek-coder", prompt="写一个Python函数，计算斐波那契数列。")
>>> result = generator("请给出实现代码")
>>> print(result)
... def fibonacci(n):
...     if n <= 1:
...         return n
...     return fibonacci(n-1) + fibonacci(n-2)
'''])

#actors/parameter_extractor
add_chinese_doc('ParameterExtractor', '''\
参数提取模块。

该模块根据参数名称、类型、描述和是否必填，从文本中提取结构化参数，底层依赖语言模型实现。

`__init__(self, base_model, param, type, description, require)`
使用参数定义和模型初始化参数提取器。

Args:
    base_model (Union[str, TrainableModule, OnlineChatModuleBase]): 用于参数提取的模型路径或模型实例。
    param (list[str]): 需要提取的参数名称列表。
    type (list[str]): 参数类型列表，如 "int"、"str"、"bool" 等。
    description (list[str]): 每个参数的描述信息。
    require (list[bool]): 每个参数是否为必填项的布尔列表。
''')

add_english_doc('ParameterExtractor', '''\
Parameter Extraction Module.

This module extracts structured parameters from a given text using a language model, based on the parameter names, types, descriptions, and whether they are required.

`__init__(self, base_model, param, type, description, require)`
Initializes the parameter extractor with the parameter specification and base model.

Args:
    base_model (Union[str, TrainableModule, OnlineChatModuleBase]): A model path or model instance used for extraction.
    param (list[str]): List of parameter names to extract.
    type (list[str]): List of parameter types (e.g., "int", "str", "bool").
    description (list[str]): List of descriptions for each parameter.
    require (list[bool]): List indicating whether each parameter is required.
''')

add_example('ParameterExtractor', ['''\
>>> from lazyllm.components import ParameterExtractor
>>> extractor = ParameterExtractor(
...     base_model="deepseek-chat",
...     param=["name", "age"],
...     type=["str", "int"],
...     description=["The user's name", "The user's age"],
...     require=[True, True]
... )
>>> result = extractor("My name is Alice and I am 25 years old.")
>>> print(result)
... ['Alice', 25]
'''])

# actors/question_rewrite.py
add_chinese_doc('QustionRewrite', '''\
问题改写模块。

该模块使用语言模型对用户输入的问题进行改写，可根据输出格式选择返回字符串或列表。

`__init__(self, base_model, rewrite_prompt="", formatter="str")`
使用提示词和模型初始化问题改写模块。

Args:
    base_model (Union[str, TrainableModule, OnlineChatModuleBase]): 问题改写所使用的模型路径或已初始化模型。
    rewrite_prompt (str): 用户自定义的改写提示词。
    formatter (str): 输出格式，可选 "str"（字符串）或 "list"（按行分割的列表）。
''')

add_english_doc('QustionRewrite', '''\
Question Rewrite Module.

This module rewrites or reformulates a user query using a language model. It supports both string and list output formats based on the formatter.

`__init__(self, base_model, rewrite_prompt="", formatter="str")`
Initializes the question rewrite module with a prompt and model.

Args:
    base_model (Union[str, TrainableModule, OnlineChatModuleBase]): A path string or initialized model for question rewriting.
    rewrite_prompt (str): Custom prompt to guide the rewrite behavior.
    formatter (str): Output format type; either "str" or "list".
''')

add_example('QustionRewrite', ['''\
>>> from lazyllm.components import QustionRewrite
>>> rewriter = QustionRewrite(base_model="chatglm", rewrite_prompt="请将问题改写为更适合检索的形式", formatter="list")
>>> result = rewriter("中国的最高山峰是什么？")
>>> print(result)
... ['中国的最高山峰是哪一座？', '中国海拔最高的山是什么？']
'''])


add_chinese_doc('ToolManager', '''\
ToolManager是一个工具管理类，用于提供工具信息和工具调用给function call。

此管理类构造时需要传入工具名字符串列表。此处工具名可以是LazyLLM提供的，也可以是用户自定义的，如果是用户自定义的，首先需要注册进LazyLLM中才可以使用。在注册时直接使用 `fc_register` 注册器，该注册器已经建立 `tool` group，所以使用该工具管理类时，所有函数都统一注册进 `tool` 分组即可。待注册的函数需要对函数参数进行注解，并且需要对函数增加功能描述，以及参数类型和作用描述。以方便工具管理类能对函数解析传给LLM使用。

Args:
    tools (List[str]): 工具名称字符串列表。
    return_trace (bool): 是否返回中间步骤和工具调用信息。
    stream (bool): 是否以流式方式输出规划和解决过程。
''')

add_english_doc('ToolManager', '''\
ToolManager is a tool management class used to provide tool information and tool calls to function call.

When constructing this management class, you need to pass in a list of tool name strings. The tool name here can be provided by LazyLLM or user-defined. If it is user-defined, it must first be registered in LazyLLM before it can be used. When registering, directly use the `fc_register` registrar, which has established the `tool` group, so when using the tool management class, all functions can be uniformly registered in the `tool` group. The function to be registered needs to annotate the function parameters, and add a functional description to the function, as well as the parameter type and function description. This is to facilitate the tool management class to parse the function and pass it to LLM for use.

Args:
    tools (List[str]): A list of tool name strings.
    return_trace (bool): If True, return intermediate steps and tool calls.
    stream (bool): Whether to stream the planning and solving process.
''')

add_example('ToolManager', """\
>>> from lazyllm.tools import ToolManager, fc_register
>>> import json
>>> from typing import Literal
>>> @fc_register("tool")
>>> def get_current_weather(location: str, unit: Literal["fahrenheit", "celsius"]="fahrenheit"):
...     '''
...     Get the current weather in a given location
...
...     Args:
...         location (str): The city and state, e.g. San Francisco, CA.
...         unit (str): The temperature unit to use. Infer this from the users location.
...     '''
...     if 'tokyo' in location.lower():
...         return json.dumps({'location': 'Tokyo', 'temperature': '10', 'unit': 'celsius'})
...     elif 'san francisco' in location.lower():
...         return json.dumps({'location': 'San Francisco', 'temperature': '72', 'unit': 'fahrenheit'})
...     elif 'paris' in location.lower():
...         return json.dumps({'location': 'Paris', 'temperature': '22', 'unit': 'celsius'})
...     elif 'beijing' in location.lower():
...         return json.dumps({'location': 'Beijing', 'temperature': '90', 'unit': 'fahrenheit'})
...     else:
...         return json.dumps({'location': location, 'temperature': 'unknown'})
...
>>> @fc_register("tool")
>>> def get_n_day_weather_forecast(location: str, num_days: int, unit: Literal["celsius", "fahrenheit"]='fahrenheit'):
...     '''
...     Get an N-day weather forecast
...
...     Args:
...         location (str): The city and state, e.g. San Francisco, CA.
...         num_days (int): The number of days to forecast.
...         unit (Literal['celsius', 'fahrenheit']): The temperature unit to use. Infer this from the users location.
...     '''
...     if 'tokyo' in location.lower():
...         return json.dumps({'location': 'Tokyo', 'temperature': '10', 'unit': 'celsius', "num_days": num_days})
...     elif 'san francisco' in location.lower():
...         return json.dumps({'location': 'San Francisco', 'temperature': '75', 'unit': 'fahrenheit', "num_days": num_days})
...     elif 'paris' in location.lower():
...         return json.dumps({'location': 'Paris', 'temperature': '25', 'unit': 'celsius', "num_days": num_days})
...     elif 'beijing' in location.lower():
...         return json.dumps({'location': 'Beijing', 'temperature': '85', 'unit': 'fahrenheit', "num_days": num_days})
...     else:
...         return json.dumps({'location': location, 'temperature': 'unknown'})
...
>>> tools = ["get_current_weather", "get_n_day_weather_forecast"]
>>> tm = ToolManager(tools)
>>> print(tm([{'name': 'get_n_day_weather_forecast', 'arguments': {'location': 'Beijing', 'num_days': 3}}])[0])
'{"location": "Beijing", "temperature": "85", "unit": "fahrenheit", "num_days": 3}'
""")

add_chinese_doc('ModuleTool', '''\
用于构建工具模块的基类。

该类封装了函数签名和文档字符串的自动解析逻辑，可生成标准化的参数模式（基于 pydantic），并对输入进行校验和工具调用的标准封装。

`__init__(self, verbose=False, return_trace=True)`
初始化工具模块。

Args:
    verbose (bool): 是否在执行过程中输出详细日志。
    return_trace (bool): 是否在结果中保留中间执行痕迹。
''')

add_english_doc('ModuleTool', '''\
Base class for defining tools using callable Python functions.

This class automatically parses function signatures and docstrings to build a parameter schema using `pydantic`. It also performs input validation and handles standardized tool execution.

`__init__(self, verbose=False, return_trace=True)`
Initializes a tool wrapper module.

Args:
    verbose (bool): Whether to print verbose logs during execution.
    return_trace (bool): Whether to keep intermediate execution trace in the result.
''')

add_example('ModuleTool', """
>>> from lazyllm.components import ModuleTool
>>> class AddTool(ModuleTool):
...     def apply(self, a: int, b: int) -> int:
...         '''Add two integers.
...         
...         Args:
...             a (int): First number.
...             b (int): Second number.
...         
...         Returns:
...             int: The sum of a and b.
...         '''
...         return a + b
>>> tool = AddTool()
>>> result = tool({'a': 3, 'b': 5})
>>> print(result)
8
""")


add_chinese_doc('FunctionCall', '''\
FunctionCall是单轮工具调用类，如果LLM中的信息不足以回答用户的问题，必需结合外部知识来回答用户问题，则调用该类。如果LLM输出需要工具调用，则进行工具调用，并输出工具调用结果，输出结果为List类型，包含当前轮的输入、模型输出、工具输出。如果不需要工具调用，则直接输出LLM结果，输出结果为string类型。

Args:
    llm (ModuleBase): 要使用的LLM可以是TrainableModule或OnlineChatModule。
    tools (List[Union[str, Callable]]): LLM使用的工具名称或者 Callable 列表

注意：tools 中使用的工具必须带有 `__doc__` 字段，按照 [Google Python Style](https://google.github.io/styleguide/pyguide.html#38-comments-and-docstrings) 的要求描述清楚工具的用途和参数。
''')

add_english_doc('FunctionCall', '''\
FunctionCall is a single-round tool call class. If the information in LLM is not enough to answer the uesr's question, it is necessary to combine external knowledge to answer the user's question. If the LLM output required a tool call, the tool call is performed and the tool call result is output. The output result is of List type, including the input, model output, and tool output of the current round. If a tool call is not required, the LLM result is directly output, and the output result is of string type.

Note: The tools used in `tools` must have a `__doc__` field, clearly describing the purpose and parameters of the tool according to the [Google Python Style](https://google.github.io/styleguide/pyguide.html#38-comments-and-docstrings) requirements.

Args:
    llm (ModuleBase): The LLM to be used can be either TrainableModule or OnlineChatModule.
    tools (List[Union[str, Callable]]): A list of tool names for LLM to use.
''')

add_example('FunctionCall', """\
>>> import lazyllm
>>> from lazyllm.tools import fc_register, FunctionCall
>>> import json
>>> from typing import Literal
>>> @fc_register("tool")
>>> def get_current_weather(location: str, unit: Literal["fahrenheit", "celsius"] = 'fahrenheit'):
...     '''
...     Get the current weather in a given location
...
...     Args:
...         location (str): The city and state, e.g. San Francisco, CA.
...         unit (str): The temperature unit to use. Infer this from the users location.
...     '''
...     if 'tokyo' in location.lower():
...         return json.dumps({'location': 'Tokyo', 'temperature': '10', 'unit': 'celsius'})
...     elif 'san francisco' in location.lower():
...         return json.dumps({'location': 'San Francisco', 'temperature': '72', 'unit': 'fahrenheit'})
...     elif 'paris' in location.lower():
...         return json.dumps({'location': 'Paris', 'temperature': '22', 'unit': 'celsius'})
...     else:
...         return json.dumps({'location': location, 'temperature': 'unknown'})
...
>>> @fc_register("tool")
>>> def get_n_day_weather_forecast(location: str, num_days: int, unit: Literal["celsius", "fahrenheit"] = 'fahrenheit'):
...     '''
...     Get an N-day weather forecast
...
...     Args:
...         location (str): The city and state, e.g. San Francisco, CA.
...         num_days (int): The number of days to forecast.
...         unit (Literal['celsius', 'fahrenheit']): The temperature unit to use. Infer this from the users location.
...     '''
...     if 'tokyo' in location.lower():
...         return json.dumps({'location': 'Tokyo', 'temperature': '10', 'unit': 'celsius', "num_days": num_days})
...     elif 'san francisco' in location.lower():
...         return json.dumps({'location': 'San Francisco', 'temperature': '72', 'unit': 'fahrenheit', "num_days": num_days})
...     elif 'paris' in location.lower():
...         return json.dumps({'location': 'Paris', 'temperature': '22', 'unit': 'celsius', "num_days": num_days})
...     else:
...         return json.dumps({'location': location, 'temperature': 'unknown'})
...
>>> tools=["get_current_weather", "get_n_day_weather_forecast"]
>>> llm = lazyllm.TrainableModule("internlm2-chat-20b").start()  # or llm = lazyllm.OnlineChatModule("openai", stream=False)
>>> query = "What's the weather like today in celsius in Tokyo."
>>> fc = FunctionCall(llm, tools)
>>> ret = fc(query)
>>> print(ret)
["What's the weather like today in celsius in Tokyo.", {'role': 'assistant', 'content': '
', 'tool_calls': [{'id': 'da19cddac0584869879deb1315356d2a', 'type': 'function', 'function': {'name': 'get_current_weather', 'arguments': {'location': 'Tokyo', 'unit': 'celsius'}}}]}, [{'role': 'tool', 'content': '{"location": "Tokyo", "temperature": "10", "unit": "celsius"}', 'tool_call_id': 'da19cddac0584869879deb1315356d2a', 'name': 'get_current_weather'}]]
>>> query = "Hello"
>>> ret = fc(query)
>>> print(ret)
'Hello! How can I assist you today?'
""")

add_chinese_doc('FunctionCallAgent', '''\
FunctionCallAgent是一个使用工具调用方式进行完整工具调用的代理，即回答用户问题时，LLM如果需要通过工具获取外部知识，就会调用工具，并将工具的返回结果反馈给LLM，最后由LLM进行汇总输出。

Args:
    llm (ModuleBase): 要使用的LLM，可以是TrainableModule或OnlineChatModule。
    tools (List[str]): LLM 使用的工具名称列表。
    max_retries (int): 工具调用迭代的最大次数。默认值为5。
''')

add_english_doc('FunctionCallAgent', '''\
FunctionCallAgent is an agent that uses the tool calling method to perform complete tool calls. That is, when answering uesr questions, if LLM needs to obtain external knowledge through the tool, it will call the tool and feed back the return results of the tool to LLM, which will finally summarize and output them.

Args:
    llm (ModuleBase): The LLM to be used can be either TrainableModule or OnlineChatModule.
    tools (List[str]): A list of tool names for LLM to use.
    max_retries (int): The maximum number of tool call iterations. The default value is 5.
''')

add_example('FunctionCallAgent', """\
>>> import lazyllm
>>> from lazyllm.tools import fc_register, FunctionCallAgent
>>> import json
>>> from typing import Literal
>>> @fc_register("tool")
>>> def get_current_weather(location: str, unit: Literal["fahrenheit", "celsius"]='fahrenheit'):
...     '''
...     Get the current weather in a given location
...
...     Args:
...         location (str): The city and state, e.g. San Francisco, CA.
...         unit (str): The temperature unit to use. Infer this from the users location.
...     '''
...     if 'tokyo' in location.lower():
...         return json.dumps({'location': 'Tokyo', 'temperature': '10', 'unit': 'celsius'})
...     elif 'san francisco' in location.lower():
...         return json.dumps({'location': 'San Francisco', 'temperature': '72', 'unit': 'fahrenheit'})
...     elif 'paris' in location.lower():
...         return json.dumps({'location': 'Paris', 'temperature': '22', 'unit': 'celsius'})
...     elif 'beijing' in location.lower():
...         return json.dumps({'location': 'Beijing', 'temperature': '90', 'unit': 'Fahrenheit'})
...     else:
...         return json.dumps({'location': location, 'temperature': 'unknown'})
...
>>> @fc_register("tool")
>>> def get_n_day_weather_forecast(location: str, num_days: int, unit: Literal["celsius", "fahrenheit"]='fahrenheit'):
...     '''
...     Get an N-day weather forecast
...
...     Args:
...         location (str): The city and state, e.g. San Francisco, CA.
...         num_days (int): The number of days to forecast.
...         unit (Literal['celsius', 'fahrenheit']): The temperature unit to use. Infer this from the users location.
...     '''
...     if 'tokyo' in location.lower():
...         return json.dumps({'location': 'Tokyo', 'temperature': '10', 'unit': 'celsius', "num_days": num_days})
...     elif 'san francisco' in location.lower():
...         return json.dumps({'location': 'San Francisco', 'temperature': '75', 'unit': 'fahrenheit', "num_days": num_days})
...     elif 'paris' in location.lower():
...         return json.dumps({'location': 'Paris', 'temperature': '25', 'unit': 'celsius', "num_days": num_days})
...     elif 'beijing' in location.lower():
...         return json.dumps({'location': 'Beijing', 'temperature': '85', 'unit': 'fahrenheit', "num_days": num_days})
...     else:
...         return json.dumps({'location': location, 'temperature': 'unknown'})
...
>>> tools = ['get_current_weather', 'get_n_day_weather_forecast']
>>> llm = lazyllm.TrainableModule("internlm2-chat-20b").start()  # or llm = lazyllm.OnlineChatModule(source="sensenova")
>>> agent = FunctionCallAgent(llm, tools)
>>> query = "What's the weather like today in celsius in Tokyo and Paris."
>>> res = agent(query)
>>> print(res)
'The current weather in Tokyo is 10 degrees Celsius, and in Paris, it is 22 degrees Celsius.'
>>> query = "Hello"
>>> res = agent(query)
>>> print(res)
'Hello! How can I assist you today?'
""")

# actors/function_call_formatter.py
add_chinese_doc('FunctionCallFormatter', '''\
用于解析函数调用结构消息的格式化器。

该类继承自 `JsonFormatter`，用于从包含工具调用信息的消息字符串中提取 JSON 结构，并在需要时通过全局分隔符拆分内容。

私有方法:
    _load(msg)
        解析输入的消息字符串，提取其中的 JSON 格式的工具调用结构（如果存在）。
''')

add_english_doc('FunctionCallFormatter', '''\
Formatter for parsing structured function call messages.

This class extends `JsonFormatter` and is responsible for extracting JSON-based tool call structures from a mixed message string, optionally separating them using a global delimiter.

Private Method:
    _load(msg)
        Parses the input message string and extracts JSON-formatted tool calls, if present.
''')

add_example('FunctionCallFormatter', ['''\
>>> from lazyllm.components import FunctionCallFormatter
>>> formatter = FunctionCallFormatter()
>>> msg = "Please call this tool. <TOOL> [{\\"name\\": \\"search\\", \\"args\\": {\\"query\\": \\"weather\\"}}]"
>>> result = formatter._load(msg)
>>> print(result)
... [{'name': 'search', 'args': {'query': 'weather'}}, 'Please call this tool. ']
'''])

add_chinese_doc('ReactAgent', '''\
ReactAgent是按照 `Thought->Action->Observation->Thought...->Finish` 的流程一步一步的通过LLM和工具调用来显示解决用户问题的步骤，以及最后给用户的答案。

Args:
    llm (ModuleBase): 要使用的LLM，可以是TrainableModule或OnlineChatModule。
    tools (List[str]): LLM 使用的工具名称列表。
    max_retries (int): 工具调用迭代的最大次数。默认值为5。
    return_trace (bool): 是否返回中间步骤和工具调用信息。
    stream (bool): 是否以流式方式输出规划和解决过程。
''')

add_english_doc('ReactAgent', '''\
ReactAgent follows the process of `Thought->Action->Observation->Thought...->Finish` step by step through LLM and tool calls to display the steps to solve user questions and the final answer to the user.

Args:
    llm (ModuleBase): The LLM to be used can be either TrainableModule or OnlineChatModule.
    tools (List[str]): A list of tool names for LLM to use.
    max_retries (int): The maximum number of tool call iterations. The default value is 5.
    return_trace (bool): If True, return intermediate steps and tool calls.
    stream (bool): Whether to stream the planning and solving process.
''')

add_example('ReactAgent', """\
>>> import lazyllm
>>> from lazyllm.tools import fc_register, ReactAgent
>>> @fc_register("tool")
>>> def multiply_tool(a: int, b: int) -> int:
...     '''
...     Multiply two integers and return the result integer
...
...     Args:
...         a (int): multiplier
...         b (int): multiplier
...     '''
...     return a * b
...
>>> @fc_register("tool")
>>> def add_tool(a: int, b: int):
...     '''
...     Add two integers and returns the result integer
...
...     Args:
...         a (int): addend
...         b (int): addend
...     '''
...     return a + b
...
>>> tools = ["multiply_tool", "add_tool"]
>>> llm = lazyllm.TrainableModule("internlm2-chat-20b").start()   # or llm = lazyllm.OnlineChatModule(source="sensenova")
>>> agent = ReactAgent(llm, tools)
>>> query = "What is 20+(2*4)? Calculate step by step."
>>> res = agent(query)
>>> print(res)
'Answer: The result of 20+(2*4) is 28.'
""")

add_chinese_doc('PlanAndSolveAgent', '''\
PlanAndSolveAgent由两个组件组成，首先，由planner将整个任务分解为更小的子任务，然后由solver根据计划执行这些子任务，其中可能会涉及到工具调用，最后将答案返回给用户。

Args:
    llm (ModuleBase): 要使用的LLM，可以是TrainableModule或OnlineChatModule。和plan_llm、solve_llm互斥，要么设置llm(planner和solver公用一个LLM)，要么设置plan_llm和solve_llm，或者只指定llm(用来设置planner)和solve_llm，其它情况均认为是无效的。
    tools (List[str]): LLM使用的工具名称列表。
    plan_llm (ModuleBase): planner要使用的LLM，可以是TrainableModule或OnlineChatModule。
    solve_llm (ModuleBase): solver要使用的LLM，可以是TrainableModule或OnlineChatModule。
    max_retries (int): 工具调用迭代的最大次数。默认值为5。
    return_trace (bool): 是否返回中间步骤和工具调用信息。
    stream (bool): 是否以流式方式输出规划和解决过程。
''')

add_english_doc('PlanAndSolveAgent', '''\
PlanAndSolveAgent consists of two components. First, the planner breaks down the entire task into smaller subtasks, then the solver executes these subtasks according to the plan, which may involve tool calls, and finally returns the answer to the user.

Args:
    llm (ModuleBase): The LLM to be used can be TrainableModule or OnlineChatModule. It is mutually exclusive with plan_llm and solve_llm. Either set llm(the planner and sovler share the same LLM), or set plan_llm and solve_llm,or only specify llm(to set the planner) and solve_llm. Other cases are considered invalid.
    tools (List[str]): A list of tool names for LLM to use.
    plan_llm (ModuleBase): The LLM to be used by the planner, which can be either TrainableModule or OnlineChatModule.
    solve_llm (ModuleBase): The LLM to be used by the solver, which can be either TrainableModule or OnlineChatModule.
    max_retries (int): The maximum number of tool call iterations. The default value is 5.
    return_trace (bool): If True, return intermediate steps and tool calls.
    stream (bool): Whether to stream the planning and solving process.
''')

add_example('PlanAndSolveAgent', """\
>>> import lazyllm
>>> from lazyllm.tools import fc_register, PlanAndSolveAgent
>>> @fc_register("tool")
>>> def multiply(a: int, b: int) -> int:
...     '''
...     Multiply two integers and return the result integer
...
...     Args:
...         a (int): multiplier
...         b (int): multiplier
...     '''
...     return a * b
...
>>> @fc_register("tool")
>>> def add(a: int, b: int):
...     '''
...     Add two integers and returns the result integer
...
...     Args:
...         a (int): addend
...         b (int): addend
...     '''
...     return a + b
...
>>> tools = ["multiply", "add"]
>>> llm = lazyllm.TrainableModule("internlm2-chat-20b").start()  # or llm = lazyllm.OnlineChatModule(source="sensenova")
>>> agent = PlanAndSolveAgent(llm, tools)
>>> query = "What is 20+(2*4)? Calculate step by step."
>>> res = agent(query)
>>> print(res)
'The final answer is 28.'
""")

add_chinese_doc('ReWOOAgent', '''\
ReWOOAgent包含三个部分：Planner、Worker和Solver。其中，Planner使用可预见推理能力为复杂任务创建解决方案蓝图；Worker通过工具调用来与环境交互，并将实际证据或观察结果填充到指令中；Solver处理所有计划和证据以制定原始任务或问题的解决方案。

Args:
    llm (ModuleBase): 要使用的LLM，可以是TrainableModule或OnlineChatModule。和plan_llm、solve_llm互斥，要么设置llm(planner和solver公用一个LLM)，要么设置plan_llm和solve_llm，或者只指定llm(用来设置planner)和solve_llm，其它情况均认为是无效的。
    tools (List[str]): LLM使用的工具名称列表。
    plan_llm (ModuleBase): planner要使用的LLM，可以是TrainableModule或OnlineChatModule。
    solve_llm (ModuleBase): solver要使用的LLM，可以是TrainableModule或OnlineChatModule。
    max_retries (int): 工具调用迭代的最大次数。默认值为5。
    return_trace (bool): 是否返回中间步骤和工具调用信息。
    stream (bool): 是否以流式方式输出规划和解决过程。

''')

add_english_doc('ReWOOAgent', '''\
ReWOOAgent consists of three parts: Planer, Worker and Solver. The Planner uses predictive reasoning capabilities to create a solution blueprint for a complex task; the Worker interacts with the environment through tool calls and fills in actual evidence or observations into instructions; the Solver processes all plans and evidence to develop a solution to the original task or problem.

Args:
    llm (ModuleBase): The LLM to be used can be TrainableModule or OnlineChatModule. It is mutually exclusive with plan_llm and solve_llm. Either set llm(the planner and sovler share the same LLM), or set plan_llm and solve_llm,or only specify llm(to set the planner) and solve_llm. Other cases are considered invalid.
    tools (List[str]): A list of tool names for LLM to use.
    plan_llm (ModuleBase): The LLM to be used by the planner, which can be either TrainableModule or OnlineChatModule.
    solve_llm (ModuleBase): The LLM to be used by the solver, which can be either TrainableModule or OnlineChatModule.
    max_retries (int): The maximum number of tool call iterations. The default value is 5.
    return_trace (bool): If True, return intermediate steps and tool calls.
    stream (bool): Whether to stream the planning and solving process.
''')

add_example(
    "ReWOOAgent",
    """\
>>> import lazyllm
>>> import wikipedia
>>> from lazyllm.tools import fc_register, ReWOOAgent
>>> @fc_register("tool")
>>> def WikipediaWorker(input: str):
...     '''
...     Worker that search for similar page contents from Wikipedia. Useful when you need to get holistic knowledge about people, places, companies, historical events, or other subjects. The response are long and might contain some irrelevant information. Input should be a search query.
...
...     Args:
...         input (str): search query.
...     '''
...     try:
...         evidence = wikipedia.page(input).content
...         evidence = evidence.split("\\\\n\\\\n")[0]
...     except wikipedia.PageError:
...         evidence = f"Could not find [{input}]. Similar: {wikipedia.search(input)}"
...     except wikipedia.DisambiguationError:
...         evidence = f"Could not find [{input}]. Similar: {wikipedia.search(input)}"
...     return evidence
...
>>> @fc_register("tool")
>>> def LLMWorker(input: str):
...     '''
...     A pretrained LLM like yourself. Useful when you need to act with general world knowledge and common sense. Prioritize it when you are confident in solving the problem yourself. Input can be any instruction.
...
...     Args:
...         input (str): instruction
...     '''
...     llm = lazyllm.OnlineChatModule(source="glm")
...     query = f"Respond in short directly with no extra words.\\\\n\\\\n{input}"
...     response = llm(query, llm_chat_history=[])
...     return response
...
>>> tools = ["WikipediaWorker", "LLMWorker"]
>>> llm = lazyllm.TrainableModule("GLM-4-9B-Chat").deploy_method(lazyllm.deploy.vllm).start()  # or llm = lazyllm.OnlineChatModule(source="sensenova")
>>> agent = ReWOOAgent(llm, tools)
>>> query = "What is the name of the cognac house that makes the main ingredient in The Hennchata?"
>>> res = agent(query)
>>> print(res)
'\nHennessy '
""",
)

add_chinese_doc(
    "IntentClassifier",
    """\
IntentClassifier 是一个基于语言模型的意图识别器，用于根据用户提供的输入文本及对话上下文识别预定义的意图，并通过预处理和后处理步骤确保准确识别意图。

Arguments:
    llm: 用于意图识别的语言模型对象，OnlineChatModule或TrainableModule类型
    intent_list (list): 包含所有可能意图的字符串列表。可以包含中文或英文的意图。
    prompt (str): 用户附加的提示词。
    constrain (str): 用户附加的限制。
    examples (list[list]): 额外的示例，格式为 `[[query, intent], [query, intent], ...]` 。
    return_trace (bool, 可选): 如果设置为 True，则将结果记录在trace中。默认为 False。
""",
)

add_english_doc(
    "IntentClassifier",
    """\
IntentClassifier is an intent recognizer based on a language model that identifies predefined intents based on user-provided input text and conversational context.
It can handle intent lists and ensures accurate intent recognition through preprocessing and postprocessing steps.

Arguments:
    llm: A language model object used for intent recognition, which can be of type OnlineChatModule or TrainableModule.
    intent_list (list): A list of strings containing all possible intents. This list can include intents in either Chinese or English.
    prompt (str): User-attached prompt words.
    constrain (str): User-attached constrain words.
    examples (list[list]): extra examples，format is `[[query, intent], [query, intent], ...]`.
    return_trace (bool, optional): If set to True, the results will be recorded in the trace. Defaults to False.
""",
)

add_example(
    "IntentClassifier",
    """\
    >>> import lazyllm
    >>> from lazyllm.tools import IntentClassifier
    >>> classifier_llm = lazyllm.OnlineChatModule(source="openai")
    >>> chatflow_intent_list = ["Chat", "Financial Knowledge Q&A", "Employee Information Query", "Weather Query"]
    >>> classifier = IntentClassifier(classifier_llm, intent_list=chatflow_intent_list)
    >>> classifier.start()
    >>> print(classifier('What is the weather today'))
    Weather Query
    >>>
    >>> with IntentClassifier(classifier_llm) as ic:
    >>>     ic.case['Weather Query', lambda x: '38.5°C']
    >>>     ic.case['Chat', lambda x: 'permission denied']
    >>>     ic.case['Financial Knowledge Q&A', lambda x: 'Calling Financial RAG']
    >>>     ic.case['Employee Information Query', lambda x: 'Beijing']
    ...
    >>> ic.start()
    >>> print(ic('What is the weather today'))
    38.5°C
""",
)

#eval/eval_base.py
add_chinese_doc('BaseEvaluator', '''\
评估模块的抽象基类。

该类定义了模型评估的标准接口，支持并发处理、输入校验和评估结果的自动保存，同时内置了重试机制。

Args:
    concurrency (int): 评估过程中使用的并发线程数。
    retry (int): 每个样本的最大重试次数。
    log_base_name (Optional[str]): 用于保存结果文件的日志文件名前缀（可选）。
''')

add_english_doc('BaseEvaluator', '''\
Abstract base class for evaluation modules.

This class defines the standard interface and retry logic for evaluating model outputs. It supports concurrent processing, input validation, and automatic result saving.

Args:
    concurrency (int): Number of concurrent threads used during evaluation.
    retry (int): Number of retry attempts for each evaluation item.
    log_base_name (Optional[str]): Optional log file name prefix for saving results.
''')

add_example('BaseEvaluator', ['''\
>>> from lazyllm.components import BaseEvaluator
>>> class SimpleAccuracyEvaluator(BaseEvaluator):
...     def _process_one_data_impl(self, data):
...         return {
...             "final_score": float(data["pred"] == data["label"])
...         }
>>> evaluator = SimpleAccuracyEvaluator()
>>> score = evaluator([
...     {"pred": "yes", "label": "yes"},
...     {"pred": "no", "label": "yes"}
... ])
>>> print(score)
... 0.5
'''])

add_chinese_doc('ResponseRelevancy', '''\
用于评估用户问题与模型生成问题之间语义相关性的指标类。

该评估器使用语言模型根据回答生成问题，并通过 Embedding 与余弦相似度度量其与原始问题之间的相关性。


Args:
    llm (ModuleBase): 用于根据回答生成问题的语言模型模块。
    embedding (ModuleBase): 用于编码问题向量的嵌入模块。
    prompt (str, 可选): 自定义的生成提示词，若不提供将使用默认提示。
    prompt_lang (str): 默认提示词的语言，可选 `'en'`（默认）或 `'zh'`。
    num_infer_questions (int): 每条数据生成和评估的问题数量。
    retry (int): 失败时的重试次数。
    concurrency (int): 并发评估的数量。
''')

add_english_doc('ResponseRelevancy', '''\
Evaluator for measuring the semantic relevancy between a user-generated question and a model-generated one.

This evaluator uses a language model to generate possible questions from an answer, and measures their semantic similarity to the original question using embeddings and cosine similarity.


Args:
    llm (ModuleBase): A language model used to generate inferred questions from the given answer.
    embedding (ModuleBase): An embedding module to encode questions for similarity comparison.
    prompt (str, optional): Custom prompt to guide the question generation. If not provided, a default will be used.
    prompt_lang (str): Language for the default prompt. Options: `'en'` (default) or `'zh'`.
    num_infer_questions (int): Number of questions to generate and evaluate for each answer.
    retry (int): Number of retry attempts if generation fails.
    concurrency (int): Number of concurrent evaluations.
''')

add_example('ResponseRelevancy', ['''\
>>> from lazyllm.components import ResponseRelevancy
>>> relevancy = ResponseRelevancy(
...     llm=YourLLM(),
...     embedding=YourEmbedding(),
...     prompt_lang="en",
...     num_infer_questions=3
... )
>>> result = relevancy([
...     {"question": "What is the capital of France?", "answer": "Paris is the capital city of France."}
... ])
>>> print(result)
... 0.95  # (a float score between 0 and 1)
'''])

add_chinese_doc('Faithfulness', '''\
评估回答与上下文之间事实一致性的指标类。

该评估器首先使用语言模型将答案拆分为独立事实句，然后基于上下文对每条句子进行支持性判断（0或1分），最终取平均值作为总体一致性分数。


Args:
    llm (ModuleBase): 同时用于生成句子与进行评估的语言模型模块。
    generate_prompt (str, 可选): 用于将答案转换为事实句的自定义提示词。
    eval_prompt (str, 可选): 用于评估句子与上下文匹配度的提示词。
    prompt_lang (str): 默认提示词的语言，可选 'en' 或 'zh'。
    retry (int): 生成或评估失败时的最大重试次数。
    concurrency (int): 并发评估的数据条数。
''')

add_english_doc('Faithfulness', '''\
Evaluator that measures the factual consistency of an answer with the given context.

This evaluator splits the answer into atomic factual statements using a generation model, then verifies each against the context using binary (1/0) scoring. It computes a final score as the average of the individual statement scores.


Args:
    llm (ModuleBase): A language model capable of both generating statements and evaluating them.
    generate_prompt (str, optional): Custom prompt to generate factual statements from the answer.
    eval_prompt (str, optional): Custom prompt to evaluate statement support within the context.
    prompt_lang (str): Language of the default prompt, either 'en' or 'zh'.
    retry (int): Number of retry attempts when generation or evaluation fails.
    concurrency (int): Number of concurrent evaluations to run in parallel.
''')

add_example('Faithfulness', ['''\
>>> from lazyllm.components import Faithfulness
>>> evaluator = Faithfulness(llm=YourLLM(), prompt_lang="en")
>>> data = {
...     "question": "What is the role of ATP in cells?",
...     "answer": "ATP stores energy and transfers it within cells.",
...     "context": "ATP is the energy currency of the cell. It provides energy for many biochemical reactions."
... }
>>> result = evaluator([data])
>>> print(result)
... 1.0  # Average binary score of all factual statements
'''])

add_chinese_doc('LLMContextRecall', '''\
用于评估回答中的每一句话是否可以归因于检索到的上下文的指标类。

该模块使用语言模型判断回答中的每个句子是否得到上下文的支持，通过二元值进行评分（1 表示支持，0 表示不支持或矛盾），最终计算平均回忆得分。

Args:
    llm (ModuleBase): 用于执行上下文一致性判断的语言模型。
    eval_prompt (str, 可选): 指导模型评估的自定义提示词。
    prompt_lang (str): 默认提示词语言，'en' 表示英文，'zh' 表示中文。
    retry (int): 评估失败时的最大重试次数。
    concurrency (int): 并发评估的任务数量。
''')

add_english_doc('LLMContextRecall', '''\
Evaluator that measures whether each sentence in the answer can be attributed to the retrieved context.

This module uses a language model to analyze the factual alignment between each statement in the answer and the provided context. It scores each sentence with binary values (1 = supported, 0 = unsupported/contradictory) and computes an average recall score.


Args:
    llm (ModuleBase): A language model capable of evaluating answer-context consistency.
    eval_prompt (str, optional): Custom prompt used to instruct the evaluator model.
    prompt_lang (str): Language of the default prompt. Choose 'en' for English or 'zh' for Chinese.
    retry (int): Number of retry attempts if the evaluation fails.
    concurrency (int): Number of parallel evaluations to perform concurrently.
''')

add_example('LLMContextRecall', ['''\
>>> from lazyllm.components import LLMContextRecall
>>> evaluator = LLMContextRecall(llm=YourLLM(), prompt_lang="en")
>>> data = {
...     "question": "What is Photosynthesis?",
...     "answer": "Photosynthesis was discovered in the 1780s. It occurs in chloroplasts.",
...     "context_retrieved": [
...         "Photosynthesis occurs in chloroplasts.",
...         "Light reactions produce ATP using sunlight."
...     ]
... }
>>> result = evaluator([data])
>>> print(result)
... 0.5  # Final recall score averaged over statement evaluations
'''])

add_chinese_doc('NonLLMContextRecall', '''\
基于字符串模糊匹配的非LLM上下文回忆指标类。

该模块通过 Levenshtein 距离计算检索到的上下文与参考上下文的相似度，并给出回忆得分。可选择输出二值得分（是否存在足够相似的匹配）或平均匹配度得分。

Args:
    th (float): 相似度阈值（范围为0到1），值越高表示匹配越严格。
    binary (bool): 若为True，则只判断是否有任一匹配超过阈值；若为False，则输出所有匹配的平均得分。
    retry (int): 失败时最大重试次数。
    concurrency (int): 并发执行的任务数量。
''')

add_english_doc('NonLLMContextRecall', '''\
A non-LLM evaluator that measures whether retrieved contexts match the reference context using fuzzy string matching.

This module compares each retrieved context against a reference using Levenshtein distance and computes a recall score. It can return binary scores (whether any retrieved context is similar enough) or an averaged similarity score.


Args:
    th (float): Similarity threshold (between 0 and 1). A higher value means stricter matching.
    binary (bool): If True, output is binary (1 if any match exceeds threshold), otherwise returns average match score.
    retry (int): Number of retries for evaluation in case of failure.
    concurrency (int): Number of parallel evaluations to run.
''')

add_example('NonLLMContextRecall', ['''\
>>> from lazyllm.components import NonLLMContextRecall
>>> evaluator = NonLLMContextRecall(th=0.8, binary=True)
>>> data = {
...     "context_retrieved": [
...         "Photosynthesis uses sunlight to produce sugar.",
...         "It takes place in chloroplasts."
...     ],
...     "context_reference": [
...         "Photosynthesis occurs in chloroplasts."
...     ]
... }
>>> result = evaluator([data])
>>> print(result)
... 1.0  # At least one retrieved context is similar enough
'''])

add_chinese_doc('ContextRelevance', '''\
基于句子级匹配的非LLM上下文相关性评估器。

该模块将检索到的上下文与参考上下文分别按句子划分，并统计检索内容中与参考完全一致的句子数量，从而计算相关性得分。


Args:
    splitter (str): 句子分隔符，默认为中文句号 "。"，英文可设置为 "."。
    retry (int): 失败时最大重试次数。
    concurrency (int): 并发执行的任务数量。
''')

add_english_doc('ContextRelevance', '''\
A non-LLM evaluator that measures the overlap between retrieved and reference contexts at the sentence level.

This evaluator splits both retrieved and reference contexts into sentences, then counts how many retrieved sentences exactly match those in the reference. It outputs a relevance score as the fraction of overlapping sentences.


Args:
    splitter (str): Sentence splitter. Default is '。' for Chinese. Use '.' for English contexts.
    retry (int): Number of retries for evaluation in case of failure.
    concurrency (int): Number of parallel evaluations to run.
''')

add_example('ContextRelevance', ['''\
>>> from lazyllm.components import ContextRelevance
>>> evaluator = ContextRelevance(splitter='.')
>>> data = {
...     "context_retrieved": [
...         "Photosynthesis occurs in chloroplasts. It produces glucose."
...     ],
...     "context_reference": [
...         "Photosynthesis occurs in chloroplasts. It requires sunlight. It produces glucose."
...     ]
... }
>>> result = evaluator([data])
>>> print(result)
... 0.6667  # 2 of 3 retrieved sentences match
'''])



#http_request/http_request.py
add_chinese_doc('HttpRequest', '''\
通用 HTTP 请求执行器。

该类用于构建并发送 HTTP 请求，支持变量替换、API Key 注入、JSON 或表单编码、文件类型响应识别等功能。

Args:
    method (str): HTTP 方法，如 'GET'、'POST' 等。
    url (str): 请求目标的 URL。
    api_key (str): 可选的 API Key，会被加入请求参数。
    headers (dict): HTTP 请求头。
    params (dict): URL 查询参数。
    body (Union[str, dict]): 请求体，支持字符串或 JSON 字典格式。
    timeout (int): 请求超时时间（秒）。
    proxies (dict, optional): 可选的代理设置。
''')

add_english_doc('HttpRequest', '''\
General HTTP request executor.

This class builds and sends HTTP requests with support for dynamic variable substitution, API key injection, JSON or form data encoding, and file-aware response parsing.

Args:
    method (str): HTTP method, such as 'GET', 'POST', etc.
    url (str): The target URL for the HTTP request.
    api_key (str): Optional API key, inserted into query parameters.
    headers (dict): HTTP request headers.
    params (dict): URL query parameters.
    body (Union[str, dict]): HTTP request body (raw string or JSON-formatted dict).
    timeout (int): Timeout duration for the request (in seconds).
    proxies (dict, optional): Proxy settings for the request, if needed.
''')

add_example('HttpRequest', ['''\
>>> from lazyllm.components import HttpRequest
>>> request = HttpRequest(
...     method="GET",
...     url="https://api.github.com/repos/openai/openai-python",
...     api_key="",
...     headers={"Accept": "application/json"},
...     params={},
...     body=None
... )
>>> result = request()
>>> print(result["status_code"])
... 200
>>> print(result["content"][:100])
... '{"id":123456,"name":"openai-python", ...}'
'''])

#infer_service/serve.py/JobDescription
add_chinese_doc('JobDescription', '''\
模型部署任务描述的数据结构。

用于创建模型推理任务时指定部署配置，包括模型名称与所需 GPU 数量。

Args:
    deploy_model (str): 要部署的模型名称，默认为 "qwen1.5-0.5b-chat"。
    num_gpus (int): 所需的 GPU 数量，默认为 1。
''')

add_english_doc('JobDescription', '''\
Model deployment job description schema.

Used to specify the configuration for creating a model inference job, including model name and GPU requirements.

Args:
    deploy_model (str): The model to be deployed. Default is "qwen1.5-0.5b-chat".
    num_gpus (int): Number of GPUs required for deployment. Default is 1.
''')

add_example('JobDescription', ['''\
>>> from lazyllm.components import JobDescription
>>> job = JobDescription(deploy_model="deepseek-coder", num_gpus=2)
>>> print(job.dict())
... {'deploy_model': 'deepseek-coder', 'num_gpus': 2}
'''])


add_chinese_doc('DBManager', '''\
数据库管理器的抽象基类。

该类定义了构建数据库连接器的通用接口，包括 `execute_query` 抽象方法和 `desc` 描述属性。

Args:
    db_type (str): 数据库类型标识符，例如 'mysql'、'mongodb'。
''')

add_english_doc('DBManager', '''\
Abstract base class for database managers.

This class defines the standard interface and helpers for building database connectors, including a required `execute_query` method and description property.

Args:
    db_type (str): Type identifier of the database (e.g., 'mysql', 'mongodb').
''')

add_example('DBManager', ['''\
>>> from lazyllm.components import DBManager
>>> class DummyDB(DBManager):
...     def __init__(self):
...         super().__init__(db_type="dummy")
...     def execute_query(self, statement):
...         return f"Executed: {statement}"
...     @property
...     def desc(self):
...         return "Dummy database for testing."
>>> db = DummyDB()
>>> print(db("SELECT * FROM test"))
... Executed: SELECT * FROM test
'''])

add_chinese_doc(
    "SqlManager",
    """\
SqlManager是与数据库进行交互的专用工具。它提供了连接数据库，设置、创建、检查数据表，插入数据，执行查询的方法。

Arguments:
    db_type (str): "PostgreSQL"，"SQLite", "MySQL", "MSSQL"。注意当类型为"SQLite"时，db_name为文件路径或者":memory:"
    user (str): 用户名
    password (str): 密码
    host (str): 主机名或IP
    port (int): 端口号
    db_name (str): 数据仓库名
    **options_str (str): k1=v1&k2=v2形式表示的选项设置
""",
)

add_english_doc(
    "SqlManager",
    """\
SqlManager is a specialized tool for interacting with databases.
It provides methods for creating tables, executing queries, and performing updates on databases.

Arguments:
    db_type (str): "PostgreSQL"，"SQLite", "MySQL", "MSSQL". Note that when the type is "SQLite", db_name is a file path or ":memory:"
    user (str): Username for connection
    password (str): Password for connection
    host (str): Hostname or IP
    port (int): Port number
    db_name (str): Name of the database
    **options_str (str): Options represented in the format k1=v1&k2=v2
""",
)

add_chinese_doc(
    "SqlManager.get_session",
    """\
这是一个上下文管理器，它创建并返回一个数据库连接Session，并在完成时自动提交或回滚更改并在使用完成后自动关闭会话。

**Returns:**\n
- sqlalchemy.orm.Session: sqlalchemy 数据库会话
""",
)

add_english_doc(
    "SqlManager.get_session",
    """\
This is a context manager that creates and returns a database session, yields it for use, and then automatically commits or rolls back changes and closes the session when done.

**Returns:**\n
- sqlalchemy.orm.Session: sqlalchemy database session
""",
)

add_chinese_doc(
    "SqlManager.check_connection",
    """\
检查当前SqlManager的连接状态。

**Returns:**\n
- DBResult: DBResult.status 连接成功(True), 连接失败(False)。DBResult.detail 包含失败信息
""",
)

add_english_doc(
    "SqlManager.check_connection",
    """\
Check the current connection status of the SqlManagerBase.

**Returns:**\n
- DBResult: DBResult.status True if the connection is successful, False if it fails. DBResult.detail contains failure information.
""",
)

add_chinese_doc(
    "SqlManager.set_desc",
    """\
对于SqlManager搭配LLM使用自然语言查询的表项设置其描述，尤其当其表名、列名及取值不具有自解释能力时。
例如：
数据表Document的status列取值包括: "waiting", "working", "success", "failed"，tables_desc_dict参数应为 {"Document": "status列取值包括: waiting, working, success, failed"}

Args:
    tables_desc_dict (dict): 表项的补充说明
""",
)

add_english_doc(
    "SqlManager.set_desc",
    """\
When using SqlManager with LLM to query table entries in natural language, set descriptions for better results, especially when table names, column names, and values are not self-explanatory.

Args:
    tables_desc_dict (dict): descriptive comment for tables
""",
)

add_chinese_doc(
    "SqlManager.get_all_tables",
    """\
返回当前数据库中的所有表名。
""",
)

add_english_doc(
    "SqlManager.get_all_tables",
    """\
Return all table names in the current database.
""",
)

add_chinese_doc(
    "SqlManager.get_table_orm_class",
    """\
返回数据表名对应的sqlalchemy orm类。结合get_session，进行orm操作
""",
)

add_english_doc(
    "SqlManager.get_table_orm_class",
    """\
Return the sqlalchemy orm class corresponding to the given table name. Combine with get_session to perform orm operations.
""",
)

add_chinese_doc(
    "SqlManager.execute_commit",
    """\
执行无返回的sql脚本并提交更改。
""",
)

add_english_doc(
    "SqlManager.execute_commit",
    """\
Execute the SQL script without return and submit changes.
""",
)

add_chinese_doc(
    "SqlManager.execute_query",
    """\
执行sql查询脚本并以JSON字符串返回结果。
""",
)

add_english_doc(
    "SqlManager.execute_query",
    """\
Execute the SQL query script and return the result as a JSON string.
""",
)

add_chinese_doc(
    "SqlManager.create_table",
    """\
创建数据表

Args:
    table (str/Type[DeclarativeBase]/DeclarativeMeta): 数据表schema。支持三种参数类型：类型为str的sql语句，继承自DeclarativeBase或继承自declarative_base()的ORM类
""",
)

add_english_doc(
    "SqlManager.create_table",
    """\
Create a table

Args:
    table (str/Type[DeclarativeBase]/DeclarativeMeta): table schema。Supports three types of parameters: SQL statements with type str, ORM classes that inherit from DeclarativeBase or declarative_base().
""",
)

add_chinese_doc(
    "SqlManager.drop_table",
    """\
删除数据表

Args:
    table (str/Type[DeclarativeBase]/DeclarativeMeta): 数据表schema。支持三种参数类型：类型为str的数据表名，继承自DeclarativeBase或继承自declarative_base()的ORM类
""",
)

add_english_doc(
    "SqlManager.drop_table",
    """\
Delete a table

Args:
    table (str/Type[DeclarativeBase]/DeclarativeMeta): table schema。Supports three types of parameters: Table name with type str, ORM classes that inherit from DeclarativeBase or declarative_base().
""",
)

add_chinese_doc(
    "SqlManager.insert_values",
    """\
批量数据插入

Args:
    table_name (str): 数据表名
    vals (List[dict]): 待插入数据，格式为[{"col_name1": v01, "col_name2": v02, ...}, {"col_name1": v11, "col_name2": v12, ...}, ...]
""",
)

add_english_doc(
    "SqlManager.insert_values",
    """\
Bulk insert data

Args:
    table_name (str): Table name
    vals (List[dict]): data to be inserted, format as [{"col_name1": v01, "col_name2": v02, ...}, {"col_name1": v11, "col_name2": v12, ...}, ...]
""",
)

add_chinese_doc(
    "MongoDBManager",
    """\
MongoDBManager是与MongoB数据库进行交互的专用工具。它提供了检查连接，获取数据库连接对象，执行查询的方法。

Arguments:
    user (str): 用户名
    password (str): 密码
    host (str): 主机名或IP
    port (int): 端口号
    db_name (str): 数据仓库名
    collection_name (str): 集合名
    **options_str (str): k1=v1&k2=v2形式表示的选项设置
    **collection_desc_dict (dict): 集合内文档关键字描述，默认为空。不同于关系型数据库行和列的概念，MongoDB集合中的文档可以有完全不同的关键字，因此当配合LLM进行自然语言查询时需要提供必须的关键字的描述以获得更好的结果。
""",
)

add_english_doc(
    "MongoDBManager",
    """\
MongoDBManager is a specialized tool for interacting with MongoB databases.
It provides methods to check the connection, obtain the database connection object, and execute query.

Arguments:
    user (str): Username for connection
    password (str): Password for connection
    host (str): Hostname or IP
    port (int): Port number
    db_name (str): Name of the database
    collection_name (str): Name of the collection
    **options_str (str): Options represented in the format k1=v1&k2=v2
    **collection_desc_dict (dict): Document keyword description in the collection, which is None by default. Different from the concept of rows and columns in relational databases, documents in MongoDB collections can have completely different keywords. Therefore, when using LLM to perform natural language queries, it is necessary to provide descriptions of necessary keywords to obtain better results.
""",
)

add_example('MongoDBManager', ['''\
>>> from lazyllm.components import MongoDBManager
>>> mgr = MongoDBManager(
...     user="admin",
...     password="123456",
...     host="localhost",
...     port=27017,
...     db_name="mydb",
...     collection_name="books"
... )
>>> result = mgr.execute_query('[{"$match": {"author": "Tolstoy"}}]')
>>> print(result)
... '[{"title": "War and Peace", "author": "Tolstoy"}]'
'''])


add_chinese_doc(
    "MongoDBManager.get_client",
    """\
这是一个上下文管理器，它创建并返回一个数据库会话连接对象，并在使用完成后自动关闭会话。
使用方式例如：
with mongodb_manager.get_client() as client:
    all_dbs = client.list_database_names()

**Returns:**\n
- pymongo.MongoClient: 连接 MongoDB 数据库的对象
""",
)

add_english_doc(
    "MongoDBManager.get_client",
    """\
This is a context manager that creates a database session, yields it for use, and closes the session when done.
Usage example:
with mongodb_manager.get_client() as client:
    all_dbs = client.list_database_names()

**Returns:**\n
- pymongo.MongoClient: MongoDB client used to connect to MongoDB database
""",
)

add_chinese_doc(
    "MongoDBManager.check_connection",
    """\
检查当前MongoDBManager的连接状态。

**Returns:**\n
- DBResult: DBResult.status 连接成功(True), 连接失败(False)。DBResult.detail 包含失败信息
""",
)

add_english_doc(
    "MongoDBManager.check_connection",
    """\
Check the current connection status of the MongoDBManager.

**Returns:**\n
- DBResult: DBResult.status True if the connection is successful, False if it fails. DBResult.detail contains failure information.
""",
)

add_chinese_doc(
    "MongoDBManager.set_desc",
    """\
对于MongoDBManager搭配LLM使用自然语言查询的文档集设置其必须的关键字描述。注意，查询需要用到的关系字都必须提供，因为MonoDB无法像SQL数据库一样获得表结构信息

Args:
    schema_desc_dict (dict): 文档集的关键字描述
""",
)

add_english_doc(
    "MongoDBManager.set_desc",
    """\
When using MongoDBManager with LLM to query documents in natural language, set descriptions for the necessary keywords. Note that all relevant keywords needed for queries must be provided because MongoDB cannot obtain like structural information like a SQL database.

Args:
    tables_desc_dict (dict): descriptive comment for documents
""",
)

add_chinese_doc(
    "SqlCall",
    """\
SqlCall 是一个扩展自 ModuleBase 的类,提供了使用语言模型(LLM)生成和执行 SQL 查询的接口。
它设计用于与 SQL 数据库交互,从语言模型的响应中提取 SQL 查询,执行这些查询,并返回结果或解释。

Arguments:
    llm: 用于生成和解释 SQL 查询及解释的大语言模型。
    sql_manager (SqlManager): 一个 SqlManager 实例，用于处理与 SQL 数据库的交互。
    sql_examples (str, 可选): JSON字符串表示的自然语言转到SQL语句的示例，格式为[{"Question": "查询表中与smith同部门的人员名字", "Answer": "SELECT...;"}]
    use_llm_for_sql_result (bool, 可选): 默认值为True。如果设置为False, 则只输出JSON格式表示的sql执行结果；True则会使用LLM对sql执行结果进行解读并返回自然语言结果。
    return_trace (bool, 可选): 如果设置为 True,则将结果记录在trace中。默认为 False。
""",
)

add_english_doc(
    "SqlCall",
    """\
SqlCall is a class that extends ModuleBase and provides an interface for generating and executing SQL queries using a language model (LLM).
It is designed to interact with a SQL database, extract SQL queries from LLM responses, execute those queries, and return results or explanations.

Arguments:
    llm: A language model to be used for generating and interpreting SQL queries and explanations.
    sql_manager (SqlManager): An instance of SqlManager that handles interaction with the SQL database.
    sql_examples (str, optional): An example of converting natural language represented by a JSON string into an SQL statement, formatted as: [{"Question": "Find the names of people in the same department as Smith", "Answer": "SELECT...;"}]
    use_llm_for_sql_result (bool, optional): Default is True. If set to False, the module will only output raw SQL results in JSON without further processing.
    return_trace (bool, optional): If set to True, the results will be recorded in the trace. Defaults to False.
""",
)

add_example(
    "SqlCall",
    """\
    >>> # First, run SqlManager example
    >>> import lazyllm
    >>> from lazyllm.tools import SQLManger, SqlCall
    >>> sql_tool = SQLManger("personal.db")
    >>> sql_llm = lazyllm.OnlineChatModule(model="gpt-4o", source="openai", base_url="***")
    >>> sql_call = SqlCall(sql_llm, sql_tool, use_llm_for_sql_result=True)
    >>> print(sql_call("去年一整年销售额最多的员工是谁?"))
""",
)

# ---------------------------------------------------------------------------- #

add_chinese_doc("HttpTool", """
用于访问第三方服务和执行自定义代码的模块。参数中的 `params` 和 `headers` 的 value，以及 `body` 中可以包含形如 `{{variable}}` 这样用两个花括号标记的模板变量，然后在调用的时候通过参数来替换模板中的值。参考 [[lazyllm.tools.HttpTool.forward]] 中的使用说明。

Args:
    method (str, optional): 指定 http 请求方法，参考 `https://developer.mozilla.org/en-US/docs/Web/HTTP/Methods`。
    url (str, optional): 要访问的 url。如果该字段为空，则表示该模块不需要访问第三方服务。
    params (Dict[str, str], optional): 请求 url 需要填充的 params 字段。如果 url 为空，该字段会被忽略。
    headers (Dict[str, str], optional): 访问 url 需要填充的 header 字段。如果 url 为空，该字段会被忽略。
    body (Dict[str, str], optional): 请求 url 需要填充的 body 字段。如果 url 为空，该字段会被忽略。
    timeout (int): 请求超时时间，单位是秒，默认值是 10。
    proxies (Dict[str, str], optional): 指定请求 url 时所使用的代理。代理格式参考 `https://www.python-httpx.org/advanced/proxies`。
    code_str (str, optional): 一个字符串，包含用户定义的函数。如果参数 `url` 为空，则直接执行该函数，执行时所有的参数都会转发给该函数；如果 `url` 不为空，该函数的参数为请求 url 返回的结果，此时该函数作为 url 返回后的后处理函数。
    vars_for_code (Dict[str, Any]): 一个字典，传入运行 code 所需的依赖及变量。
    outputs (Optional[List[str]]): 期望提取的输出字段名。
    extract_from_result (Optional[bool]): 是否从响应字典中直接提取指定字段。
""")

add_english_doc("HttpTool", """
Module for accessing third-party services and executing custom code. The values in `params` and `headers`, as well as in body, can include template variables marked with double curly braces like `{{variable}}`, which are then replaced with actual values through parameters when called. Refer to the usage instructions in [[lazyllm.tools.HttpTool.forward]].

Args:
    method (str, optional): Specifies the HTTP request method, refer to `https://developer.mozilla.org/en-US/docs/Web/HTTP/Methods`.
    url (str, optional): The URL to access. If this field is empty, it indicates that the module does not need to access third-party services.
    params (Dict[str, str], optional): Params fields to be filled when requesting the URL. If the URL is empty, this field will be ignored.
    headers (Dict[str, str], optional): Header fields to be filled when accessing the URL. If the URL is empty, this field will be ignored.
    body (Dict[str, str], optional): Body fields to be filled when requesting the URL. If the URL is empty, this field will be ignored.
    timeout (int): Request timeout in seconds, default value is 10.
    proxies (Dict[str, str], optional): Specifies the proxies to be used when requesting the URL. Proxy format refer to `https://www.python-httpx.org/advanced/proxies`.
    code_str (str, optional): A string containing a user-defined function. If the parameter url is empty, execute this function directly, forwarding all arguments to it; if url is not empty, the parameters of this function are the results returned from the URL request, and in this case, the function serves as a post-processing function for the URL response.
    vars_for_code (Dict[str, Any]): A dictionary that includes dependencies and variables required for running the code.
    outputs (Optional[List[str]]): Names of expected output fields.
    extract_from_result (Optional[bool]): Whether to extract fields directly from response dict using `outputs`.
""")

add_example("HttpTool", """
from lazyllm.tools import HttpTool

code_str = "def identity(content): return content"
tool = HttpTool(method='GET', url='http://www.sensetime.com/', code_str=code_str)
ret = tool()
""")

add_chinese_doc("HttpTool.forward", """
用于执行初始化时指定的操作：请求指定的 url 或者执行传入的函数。一般不直接调用，而是通过基类的 `__call__` 来调用。如果构造函数的 `url` 参数不为空，则传入的所有参数都会作为变量，用于替换在构造函数中使用 `{{}}` 标记的模板参数；如果构造函数的参数 `url` 为空，并且 `code_str` 不为空，则传入的所有参数都会作为 `code_str` 中所定义函数的参数。
""")

add_english_doc("HttpTool.forward", """
Used to perform operations specified during initialization: request the specified URL or execute the passed function. Generally not called directly, but through the base class's `__call__`. If the `url` parameter in the constructor is not empty, all passed parameters will be used as variables to replace template parameters marked with `{{}}` in the constructor; if the `url` parameter in the constructor is empty and `code_str` is not empty, all passed parameters will be used as arguments for the function defined in `code_str`.
""")

add_example("HttpTool.forward", """
from lazyllm.tools import HttpTool

code_str = "def exp(v, n): return v ** n"
tool = HttpTool(code_str=code_str)
assert tool(v=10, n=2) == 100
""")

add_tools_chinese_doc("Weather", """
创建用于查询天气的工具。
""")

add_tools_english_doc("Weather", """
Create a tool for querying weather.
""")

add_tools_example("Weather", """
from lazyllm.tools.tools import Weather

weather = Weather()
""")

add_tools_chinese_doc("Weather.forward", """
查询某个城市的天气。接收的城市输入最小范围为地级市，如果是直辖市则最小范围为区。输入的城市或区名称不带后缀的“市”或者“区”。参考下面的例子。

Args:
    city_name (str): 需要获取天气的城市名称。
""")

add_tools_english_doc("Weather.forward", """
Query the weather of a specific city. The minimum input scope for cities is at the prefecture level, and for municipalities, it is at the district level. The input city or district name should not include the suffix "市" (city) or "区" (district). Refer to the examples below.

Args:
    city_name (str): The name of the city for which weather information is needed.
""")

add_tools_example("Weather.forward", """
from lazyllm.tools.tools import Weather

weather = Weather()
res = weather('海淀')
""")

add_tools_chinese_doc("GoogleSearch", """
通过 Google 搜索指定的关键词。

Args:
    custom_search_api_key (str): 用户申请的 Google API key。
    search_engine_id (str): 用户创建的用于检索的搜索引擎 id。
    timeout (int): 搜索请求的超时时间，单位是秒，默认是 10。
    proxies (Dict[str, str], optional): 请求时所用的代理服务。格式参考 `https://www.python-httpx.org/advanced/proxies`。
""")

add_tools_english_doc("GoogleSearch", """
Search for specified keywords through Google.

Args:
    custom_search_api_key (str): The Google API key applied by the user.
    search_engine_id (str): The ID of the search engine created by the user for retrieval.
    timeout (int): The timeout for the search request, in seconds, default is 10.
    proxies (Dict[str, str], optional): The proxy services used during the request. Format reference `https://www.python-httpx.org/advanced/proxies`.
""")

add_tools_example("GoogleSearch", """
from lazyllm.tools.tools import GoogleSearch

key = '<your_google_search_api_key>'
cx = '<your_search_engine_id>'

google = GoogleSearch(custom_search_api_key=key, search_engine_id=cx)
""")

add_tools_chinese_doc("GoogleSearch.forward", """
执行搜索请求。

Args:
    query (str): 要检索的关键词。
    date_restrict (str): 要检索内容的时效性。默认检索一个月内的网页（`m1`）。参数格式可以参考 `https://developers.google.com/custom-search/v1/reference/rest/v1/cse/list?hl=zh-cn`。
    search_engine_id (str, optional): 用于检索的搜索引擎 id。如果该值为空，则使用构造函数中传入的值。
""")

add_tools_english_doc("GoogleSearch.forward", """
Execute search request.

Args:
    query (str): Keywords to retrieve.
    date_restrict (str): Timeliness of the content to retrieve. Defaults to web pages within one month (m1). Refer to `https://developers.google.com/custom-search/v1/reference/rest/v1/cse/list?hl=zh-cn` for parameter format.
    search_engine_id (str, optional): Search engine ID for retrieval. If this value is empty, the value passed in the constructor is used.
""")

add_tools_example("GoogleSearch.forward", """
from lazyllm.tools.tools import GoogleSearch

key = '<your_google_search_api_key>'
cx = '<your_search_engine_id>'

google = GoogleSearch(key, cx)
res = google(query='商汤科技', date_restrict='m1')
""")

add_tools_chinese_doc('Calculator', '''
这是一个计算器应用，可以计算用户输入的表达式的值。
''')

add_tools_english_doc('Calculator', '''
This is a calculator application that can calculate the value of expressions entered by the user.
''')

add_tools_example('Calculator', '''
from lazyllm.tools.tools import Calculator
calc = Calculator()
''')

add_tools_chinese_doc('Calculator.forward', '''
计算用户输入的表达式的值。

Args:
    exp (str): 需要计算的表达式的值。必须符合 Python 计算表达式的语法。可使用 Python math 库中的数学函数。
''')

add_tools_english_doc('Calculator.forward', '''
Calculate the value of the user input expression.

Args:
    exp (str): The expression to be calculated. It must conform to the syntax for evaluating expressions in Python. Mathematical functions from the Python math library can be used.
''')

add_tools_example('Calculator.forward', '''
from lazyllm.tools.tools import Calculator
calc = Calculator()
''')

add_tools_chinese_doc('TencentSearch', '''
这是一个搜索增强工具。
''')

add_tools_english_doc('TencentSearch', '''
This is a search enhancement tool.
''')

add_tools_example('TencentSearch', '''
from lazyllm.tools.tools import TencentSearch
secret_id = '<your_secret_id>'
secret_key = '<your_secret_key>'
searcher = TencentSearch(secret_id, secret_key)
''')

add_tools_chinese_doc('TencentSearch.forward', '''
搜索用户输入的查询。

Args:
    query (str): 用户待查询的内容。
''')

add_tools_english_doc('TencentSearch.forward', '''
Searches for the query entered by the user.

Args:
    query (str): The content that the user wants to query.
''')

add_tools_example('TencentSearch.forward', '''
from lazyllm.tools.tools import TencentSearch
secret_id = '<your_secret_id>'
secret_key = '<your_secret_key>'
searcher = TencentSearch(secret_id, secret_key)
res = searcher('calculus')
''')


# ---------------------------------------------------------------------------- #

# mcp/client.py

add_english_doc('MCPClient', '''\
MCP client that can be used to connect to an MCP server. It supports both local servers (through stdio client) and remote servers (through sse client).

If the 'command_or_url' is a url string (started with 'http' or 'https'), a remote server will be connected, otherwise a local server will be started and connected.

Args:
    command_or_url (str): The command or url string, which will be used to start a local server or connect to a remote server.
    args (list[str], optional): Arguments list used for starting a local server, if you want to connect to a remote server, this argument is not needed. (default is [])
    env (dict[str, str], optional): Environment variables dictionary used in tools, for example some api keys. (default is None)
    headers(dict[str, Any], optional): HTTP headers used in sse client connection. (default is None)
    timeout (float, optional): Timeout for sse client connection, in seconds. (default is 5)
''')

add_chinese_doc('MCPClient', '''\
MCP客户端，用于连接MCP服务器。同时支持本地服务器和sse服务器。


<<<<<<< HEAD
如果传入的 'command_or_url' 是一个 URL 字符串（以 'http' 或 'https' 开头），则将连接到远程服务器；否则，将启动并连接到本地服务器。

=======
>>>>>>> cdf4d180
Args:
    command_or_url (str): 用于启动本地服务器或连接远程服务器的命令或 URL 字符串。
    args (list[str], optional): 用于启动本地服务器的参数列表；如果要连接远程服务器，则无需此参数。（默认值为[]）
    env (dict[str, str], optional): 工具中使用的环境变量，例如一些 API 密钥。（默认值为None）
    headers(dict[str, Any], optional): 用于sse客户端连接的HTTP头。（默认值为None）
    timeout (float, optional): sse客户端连接的超时时间，单位为秒。(默认值为5)
''')


add_english_doc('MCPClient.call_tool', '''\
Calls one of the tools provided in the toolset of the connected MCP server via the MCP client and returns the result.

Args:
    tool_name (str): The name of the tool.
    arguments (dict): The parameters for the tool.
''')

add_chinese_doc('MCPClient.call_tool', '''\
通过MCP客户端调用连接的MCP服务器提供的工具集中的某一个工具，并返回结果。

Args:
    tool_name (str): 工具名称。
    arguments (dict): 工具传参。
''')


add_english_doc('MCPClient.list_tools', '''\
Retrieves the list of tools from the currently connected MCP client.
''')

add_chinese_doc('MCPClient.list_tools', '''\
获取当前连接MCP客户端的工具列表。
''')


add_english_doc('MCPClient.aget_tools', '''\
Used to convert the tool set from the MCP server into a list of functions available for LazyLLM and return them.

The allowed_tools parameter is used to specify the list of tools to be returned. If None, all tools will be returned.

Args: 
    allowed_tools (list[str], optional): The list of tools expected to be returned. Defaults to None, meaning that all tools will be returned.
''')

add_chinese_doc('MCPClient.aget_tools', '''\
用于将MCP服务器中的工具集转换为LazyLLM可用的函数列表，并返回。

allowed_tools参数用于指定要返回的工具列表，默认为None，表示返回所有工具。

Args:
    allowed_tools (list[str], optional): 期望返回的工具列表，默认为None，表示返回所有工具。
''')


add_example('MCPClient', '''\
>>> from lazyllm.tools import MCPClient
>>> mcp_server_configs = {
...     "filesystem": {
...         "command": "npx",
...         "args": [
...             "-y",
...             "@modelcontextprotocol/server-filesystem",
...             "./",
...         ]
...     }
... }
>>> file_sys_config = mcp_server_configs["filesystem"]
>>> file_client = MCPClient(
...     command_or_url=file_sys_config["command"],
...     args=file_sys_config["args"],
... )
>>> from lazyllm import OnlineChatModule
>>> from lazyllm.tools.agent.reactAgent import ReactAgent
>>> llm=OnlineChatModule(source="deepseek", stream=False)
>>> agent = ReactAgent(llm.share(), file_client.get_tools())
>>> print(agent("Write a Chinese poem about the moon, and save it to a file named 'moon.txt".))
''')


# ---------------------------------------------------------------------------- #

# mcp/tool_adaptor.py

add_english_doc('mcp.tool_adaptor.generate_lazyllm_tool', '''\
Dynamically build a function for the LazyLLM agent based on a tool provided by the MCP server.

Args:
    client (mcp.ClientSession): MCP client which connects to the MCP server.
    mcp_tool (mcp.types.Tool): A tool provided by the MCP server.
''')

add_chinese_doc('mcp.tool_adaptor.generate_lazyllm_tool', '''\
将 MCP 服务器提供的工具转换为 LazyLLM 代理使用的函数。

Args:
    client (mcp.ClientSession): 连接到MCP服务器的MCP客户端。
    mcp_tool (mcp.types.Tool): 由MCP服务器提供的工具。
''')

<<<<<<< HEAD
# ---------------------------------------------------------------------------- #

# rag/smart_embedding_index.py

add_chinese_doc('rag.smart_embedding_index.SmartEmbeddingIndex', """\
智能嵌入索引类，用于管理和查询文档节点的嵌入向量。

SmartEmbeddingIndex是一个基于IndexBase的索引实现，支持多种后端存储（如Milvus、Map存储）。它提供了统一的接口来更新、删除和查询文档节点，特别适用于需要高效向量相似性搜索的RAG（检索增强生成）应用场景。

该类封装了不同存储后端的具体实现细节，为用户提供了简洁一致的API接口。

Args:
    backend_type (str): 后端存储类型。支持的类型包括：
        - 'milvus': 使用Milvus向量数据库作为后端存储
        - 'map': 使用内存映射存储作为后端存储
    **kwargs: 传递给具体后端存储的额外参数，这些参数会根据backend_type的不同而有所差异。

**抛出:**\n
- ValueError: 当提供不支持的backend_type时抛出
""")

add_english_doc('rag.smart_embedding_index.SmartEmbeddingIndex', """\
Smart embedding index class for managing and querying document node embeddings.

SmartEmbeddingIndex is an index implementation based on IndexBase that supports multiple backend storage options (such as Milvus, Map storage). It provides a unified interface for updating, removing, and querying document nodes, particularly suitable for RAG (Retrieval-Augmented Generation) applications that require efficient vector similarity search.

This class encapsulates the implementation details of different storage backends, providing users with a clean and consistent API interface.

Args:
    backend_type (str): Backend storage type. Supported types include:
        - 'milvus': Uses Milvus vector database as backend storage
        - 'map': Uses memory-mapped storage as backend storage
    **kwargs: Additional parameters passed to the specific backend storage, which may vary depending on the backend_type.

**Raises:**\n
- ValueError: Raised when an unsupported backend_type is provided
""")

add_chinese_doc('rag.smart_embedding_index.SmartEmbeddingIndex.update', """\
更新索引中的文档节点。

此方法将新的文档节点列表添加到索引中，包括它们的嵌入向量和元数据。如果节点已存在，则会更新其内容。

Args:
    nodes (List[DocNode]): 要添加或更新的文档节点列表。每个DocNode应包含文本内容、嵌入向量和相关元数据。
""")

add_english_doc('rag.smart_embedding_index.SmartEmbeddingIndex.update', """\
Update document nodes in the index.

This method adds a list of new document nodes to the index, including their embedding vectors and metadata. If nodes already exist, their content will be updated.

Args:
    nodes (List[DocNode]): List of document nodes to add or update. Each DocNode should contain text content, embedding vectors, and related metadata.
""")

add_chinese_doc('rag.smart_embedding_index.SmartEmbeddingIndex.remove', """\
从索引中删除指定的文档节点。

此方法根据提供的唯一标识符列表从索引中删除对应的文档节点。

Args:
    uids (List[str]): 要删除的文档节点的唯一标识符列表。
    group_name (Optional[str]): 节点组名称，用于指定删除特定组中的节点。默认为None，表示删除所有匹配的节点。
""")

add_english_doc('rag.smart_embedding_index.SmartEmbeddingIndex.remove', """\
Remove specified document nodes from the index.

This method removes corresponding document nodes from the index based on the provided list of unique identifiers.

Args:
    uids (List[str]): List of unique identifiers of document nodes to be removed.
    group_name (Optional[str]): Node group name used to specify removal of nodes from a specific group. Defaults to None, meaning all matching nodes will be removed.
""")

add_chinese_doc('rag.smart_embedding_index.SmartEmbeddingIndex.query', """\
在索引中查询最相关的文档节点。

此方法基于向量相似性搜索，返回与查询最相关的文档节点列表。具体的查询参数和行为取决于底层存储后端的实现。

Args:
    *args: 位置参数，传递给底层存储的查询方法。
    **kwargs: 关键字参数，传递给底层存储的查询方法。

**Returns:**\n
- List[DocNode]: 按相关性排序的文档节点列表。
""")

add_english_doc('rag.smart_embedding_index.SmartEmbeddingIndex.query', """\
Query the most relevant document nodes in the index.

This method returns a list of document nodes most relevant to the query based on vector similarity search. The specific query parameters and behavior depend on the implementation of the underlying storage backend.

Args:
    *args: Positional arguments passed to the underlying storage's query method.
    **kwargs: Keyword arguments passed to the underlying storage's query method. 

**Returns:**\n
- List[DocNode]: List of document nodes sorted by relevance.
""")

add_english_doc('rag.doc_node.ImageDocNode', '''\
A specialized document node for handling image content in RAG systems.

ImageDocNode extends DocNode to provide specialized functionality for image processing and embedding generation. It automatically handles image loading, base64 encoding for embedding, and PIL Image objects for LLM processing.

Args:
    image_path (str): The file path to the image file. This should be a valid path to an image file (e.g., .jpg, .png, .jpeg).
    uid (Optional[str]): Unique identifier for the document node. If not provided, a UUID will be automatically generated.
    group (Optional[str]): The group name this node belongs to. Used for organizing and filtering nodes.
    embedding (Optional[Dict[str, List[float]]]): Pre-computed embeddings for the image. Keys are embedding model names, values are embedding vectors.
    parent (Optional[DocNode]): Parent node in the document hierarchy. Used for building document trees.
    metadata (Optional[Dict[str, Any]]): Additional metadata associated with the image node.
    global_metadata (Optional[Dict[str, Any]]): Global metadata that applies to all nodes in the document.
    text (Optional[str]): Optional text description or caption for the image.
''')

add_chinese_doc('rag.doc_node.ImageDocNode', '''\
专门用于处理RAG系统中图像内容的文档节点。

ImageDocNode继承自DocNode，为图像处理和嵌入生成提供专门的功能。它自动处理图像加载、用于嵌入的base64编码，以及用于LLM处理的PIL图像对象。

Args:
    image_path (str): 图像文件的文件路径。这应该是一个有效的图像文件路径（例如.jpg、.png、.jpeg）。
    uid (Optional[str]): 文档节点的唯一标识符。如果未提供，将自动生成UUID。
    group (Optional[str]): 此节点所属的组名。用于组织和过滤节点。
    embedding (Optional[Dict[str, List[float]]]): 图像的预计算嵌入。键是嵌入模型名称，值是嵌入向量。
    parent (Optional[DocNode]): 文档层次结构中的父节点。用于构建文档树。
    metadata (Optional[Dict[str, Any]]): 与图像节点关联的附加元数据。
    global_metadata (Optional[Dict[str, Any]]): 适用于文档中所有节点的全局元数据。
    text (Optional[str]): 图像的可选文本描述或标题。
''')

add_example('rag.doc_node.ImageDocNode', '''\
>>> from lazyllm.tools.rag.doc_node import ImageDocNode, MetadataMode
>>> import numpy as np
>>> image_node = ImageDocNode(
...     image_path="/home/mnt/yehongfei/Code/Test/framework.jpg",
...     text="这是一张照片"
)
>>> def clip_emb(content, modality="image"):
...     if modality == "image":
...         return [np.random.rand(512).tolist()]
...     return [np.random.rand(256).tolist()]
>>> embed_functions = {"clip": clip_emb}
>>> image_node.do_embedding(embed_functions)
>>> print(f"嵌入维度: {len(image_node.embedding['clip'])}")
>>> text_representation = image_node.get_text()
>>> content_representation = image_node.get_content(MetadataMode.EMBED)
>>> print(f"text属性: {text_representation}")
>>> print(f"content属性: {content_representation}")    
''')

add_english_doc('rag.doc_node.ImageDocNode.do_embedding', '''\
Generate embeddings for the image using the provided embedding functions.

This method overrides the parent class method to handle image-specific embedding generation. It automatically converts the image to the appropriate format (base64 for embedding) and calls the embedding functions with the image modality.

Args:
    embed (Dict[str, Callable]): Dictionary of embedding functions. Keys are embedding model names, values are callable functions that accept (content, modality) and return embedding vectors.
''')

add_chinese_doc('rag.doc_node.ImageDocNode.do_embedding', '''\
使用提供的嵌入函数为图像生成嵌入。

此方法重写父类方法以处理图像特定的嵌入生成。它自动将图像转换为适当的格式（用于嵌入的base64），并使用图像模态调用嵌入函数。

Args:
    embed (Dict[str, Callable]): 嵌入函数字典。键是嵌入模型名称，值是接受(content, modality)并返回嵌入向量的可调用函数。
''')

add_english_doc('rag.doc_node.ImageDocNode.get_content', '''\
Get the image content in different formats based on the metadata mode.

This method returns the image content in different formats depending on the intended use case. For LLM processing, it returns a PIL Image object. For embedding generation, it returns a base64-encoded image string.

Args:
    metadata_mode (MetadataMode, optional): The mode for content retrieval. Defaults to MetadataMode.LLM.
        - MetadataMode.LLM: Returns PIL Image object for LLM processing
        - MetadataMode.EMBED: Returns base64-encoded image for embedding generation
        - Other modes: Returns the image path as text

**Returns:**\n
- Union[PIL.Image.Image, List[str], str]: The image content in the requested format.
''')

add_chinese_doc('rag.doc_node.ImageDocNode.get_content', '''\
根据元数据模式获取不同格式的图像内容。

此方法根据预期用例返回不同格式的图像内容。对于LLM处理，它返回PIL图像对象。对于嵌入生成，它返回base64编码的图像字符串。

Args:
    metadata_mode (MetadataMode, optional): 内容检索模式。默认为MetadataMode.LLM。
        - MetadataMode.LLM: 返回用于LLM处理的PIL图像对象
        - MetadataMode.EMBED: 返回用于嵌入生成的base64编码图像
        - 其他模式: 返回图像路径作为文本

**Returns:**\n
- Union[PIL.Image.Image, List[str], str]: 请求格式的图像内容。
''')

add_english_doc('rag.doc_node.ImageDocNode.get_text', '''\
Get the image path as text representation.

This method overrides the parent class method to return the image path instead of the content field, since ImageDocNode doesn't use the content field for storing text.

**Returns:**\n
- str: The image file path.
''')

add_chinese_doc('rag.doc_node.ImageDocNode.get_text', '''\
获取图像路径作为文本表示。

此方法重写父类方法以返回图像路径而不是内容字段，因为ImageDocNode不使用内容字段存储文本。

**Returns:**\n
- str: 图像文件路径。
''')

add_english_doc('rag.transform.AdaptiveTransform', '''\
A flexible document transformation system that applies different transforms based on document patterns.

AdaptiveTransform allows you to define multiple transformation strategies and automatically selects the appropriate one based on the document's file path or custom pattern matching. This is particularly useful when you have different types of documents that require different processing approaches.

Args:
    transforms (Union[List[Union[TransformArgs, Dict]], Union[TransformArgs, Dict]]): A list of transform configurations or a single transform configuration. 
    num_workers (int, optional): Number of worker threads for parallel processing. Defaults to 0.
''')

add_chinese_doc('rag.transform.AdaptiveTransform', '''\
一个灵活的文档转换系统，根据文档模式应用不同的转换策略。

AdaptiveTransform允许您定义多种转换策略，并根据文档的文件路径或自定义模式匹配自动选择适当的转换方法。当您有不同类型的文档需要不同处理方法时，这特别有用。

Args:
    transforms (Union[List[Union[TransformArgs, Dict]], Union[TransformArgs, Dict]]): 转换配置列表或单个转换配置。
    num_workers (int, optional): 并行处理的工作线程数。默认为0。
''')

add_example('rag.transform.AdaptiveTransform', '''\
>>> from lazyllm.tools.rag.transform import AdaptiveTransform, DocNode, SentenceSplitter
>>> doc1 = DocNode(text="这是第一个文档的内容。它包含多个句子。")
>>> doc2 = DocNode(text="这是第二个文档的内容。")
>>> transforms = [
...     {
...         'f': SentenceSplitter,
...         'pattern': '*.txt',
...         'kwargs': {'chunk_size': 50, 'chunk_overlap': 10}
...     },
...     {
...         'f': SentenceSplitter,
...         'pattern': '*.pdf',
...         'kwargs': {'chunk_size': 100, 'chunk_overlap': 20}
...     }
... ]
>>> adaptive = AdaptiveTransform(transforms)
>>> results1 = adaptive.transform(doc1)
>>> print(f"文档1转换结果: {len(results1)} 个块")
>>> for i, result in enumerate(results1):
...     print(f"  块 {i+1}: {result.text}")
>>> results2 = adaptive.transform(doc2)
>>> print(f"文档2转换结果: {len(results2)} 个块")
>>> for i, result in enumerate(results2):
...     print(f"  块 {i+1}: {result.text}")      
''')

add_english_doc('rag.transform.AdaptiveTransform.transform', '''\
Transform a document using the appropriate transformation strategy based on pattern matching.

This method evaluates each transform configuration in order and applies the first one that matches the document's path pattern. The matching logic supports both glob patterns and custom callable functions.

Args:
    document (DocNode): The document node to be transformed.
    **kwargs: Additional keyword arguments passed to the transform function.

**Returns:**\n
- List[Union[str, DocNode]]: A list of transformed results (strings or DocNode objects).
''')

add_chinese_doc('rag.transform.AdaptiveTransform.transform', '''\
根据模式匹配使用适当的转换策略转换文档。

此方法按顺序评估每个转换配置，并应用第一个匹配文档路径模式的转换。匹配逻辑支持glob模式和自定义可调用函数。

Args:
    document (DocNode): 要转换的文档节点。
    **kwargs: 传递给转换函数的附加关键字参数。

**Returns:**\n
- List[Union[str, DocNode]]: 转换结果列表（字符串或DocNode对象）。
''')

add_english_doc('rag.rerank.ModuleReranker', '''\
A reranker that uses trainable modules to reorder documents based on relevance to a query.

ModuleReranker is a specialized reranker that leverages trainable models (such as BGE-reranker, Cohere rerank, etc.) to improve the relevance of retrieved documents. It takes a list of documents and a query, then returns the documents reordered by their relevance scores.

Args:
    name (str): The name of the reranker. Defaults to "ModuleReranker".
    model (Union[Callable, str]): The reranking model. Can be either a model name (string) or a callable function.
    target (Optional[str]): Defaults to None.
    output_format (Optional[str]): The format for output processing. Defaults to None.
    join (Union[bool, str]): Whether to join the results. Defaults to False.
    **kwargs: Additional keyword arguments passed to the reranker model.
''')

add_chinese_doc('rag.rerank.ModuleReranker', '''\
使用可训练模块根据查询相关性重新排序文档的重排序器。

ModuleReranker是一个专门的重排序器，利用可训练模型（如BGE-reranker、Cohere rerank等）来提高检索文档的相关性。它接收文档列表和查询，然后返回按相关性分数重新排序的文档。

Args:
    name (str): 重排序器的名称。默认为"ModuleReranker"。
    model (Union[Callable, str]): 重排序模型。可以是模型名称（字符串）或可调用函数。
    target (Optional[str]): 默认为None。
    output_format (Optional[str]): 输出处理格式。默认为None。
    join (Union[bool, str]): 是否连接结果。默认为False。
    **kwargs: 传递给重排序模型模型的附加关键字参数。
''')

add_example('rag.rerank.ModuleReranker', '''\
>>> from lazyllm.tools.rag.rerank import ModuleReranker, DocNode
>>> def simple_reranker(query, documents, top_n):
...     query_lower = query.lower()
...     scores = []
...     for i, doc in enumerate(documents):
...         score = sum(1 for word in query_lower.split() if word in doc)
...         scores.append((i, score))
...     scores.sort(key=lambda x: x[1], reverse=True)
...     return scores[:top_n]
>>> reranker = ModuleReranker(
...     model=simple_reranker,
...     topk=2
... )
>>> docs = [
...     DocNode(text="机器学习算法在数据分析中应用广泛"),
...     DocNode(text="深度学习模型需要大量训练数据"),
...     DocNode(text="自然语言处理技术发展迅速"),
...     DocNode(text="计算机视觉在自动驾驶中的应用")
... ]
>>> query = "机器学习"
>>> results = reranker.forward(docs, query)
>>> for i, doc in enumerate(results):
...     print(f"  {i+1}. : {doc.text}")
...     print(f"     相关性分数: {doc.relevance_score:.4f}")        
''')

add_english_doc('rag.rerank.ModuleReranker.forward', '''\
Forward pass of the reranker that reorders documents based on relevance to the query.

This method takes a list of documents and a query, then uses the underlying reranking model to score and reorder the documents by relevance. The documents are processed in MetadataMode.EMBED format to ensure compatibility with the reranking model.

Args:
    nodes (List[DocNode]): List of document nodes to be reranked.
    query (str): The query string to rank documents against. Defaults to "".

**Returns:**\n
- List[DocNode]: List of document nodes reordered by relevance score, with relevance_score attribute added.
''')

add_chinese_doc('rag.rerank.ModuleReranker.forward', '''\
重排序器的前向传播，根据与查询的相关性重新排序文档。

此方法接收文档列表和查询，然后使用底层重排序模型对文档进行评分和重新排序。文档以MetadataMode.EMBED格式处理，以确保与重排序模型的兼容性。

Args:
    nodes (List[DocNode]): 要重排序的文档节点列表。
    query (str): 用于排序文档的查询字符串。默认为""。

**Returns:**\n
- List[DocNode]: 按相关性分数重新排序的文档节点列表，添加了relevance_score属性。
=======
add_english_doc('rag.utils.DocListManager.table_inited', '''\
Checks if the database table `documents` is initialized. This method ensures thread-safety when accessing the database.
`table_inited(self)`
Determines whether the `documents` table exists in the database.
Returns:
    bool: `True` if the `documents` table exists, `False` otherwise.
Notes:
    - Uses a thread-safe lock (`self._db_lock`) to ensure safe access to the database.
    - Establishes a connection to the SQLite database at `self._db_path` with the `check_same_thread` option.
    - Executes the SQL query: `SELECT name FROM sqlite_master WHERE type='table' AND name='documents'` to check for the table.
''')

add_chinese_doc('rag.utils.DocListManager.table_inited', '''\
检查数据库中的 `documents` 表是否已初始化。此方法在访问数据库时确保线程安全。
`table_inited(self)`
判断数据库中是否存在 `documents` 表。
返回值:
    bool: 如果 `documents` 表存在，返回 `True`；否则返回 `False`。
说明:
    - 使用线程安全锁 (`self._db_lock`) 确保对数据库的安全访问。
    - 通过 `self._db_path` 连接 SQLite 数据库，并使用 `check_same_thread` 配置选项。
    - 执行 SQL 查询：`SELECT name FROM sqlite_master WHERE type='table' AND name='documents'` 来检查表是否存在。
''')

add_english_doc('rag.utils.DocListManager.validate_paths', '''\
Validates a list of file paths to ensure they are ready for processing.
`validate_paths(self, paths: List[str]) -> Tuple[bool, str, List[bool]]`
This method checks whether the provided paths are new, already processed, or currently being processed. It ensures there are no conflicts in processing the documents.
Args
    paths (List[str]): A list of file paths to validate.
Returns:
    Tuple[bool, str, List[bool]]: A tuple containing:
        - `bool`: `True` if all paths are valid, `False` otherwise.
        - `str`: A message indicating success or the reason for failure.
        - `List[bool]`: A list where each element corresponds to whether a path is new (`True`) or already exists (`False`).
Notes:
    - If any document is still being processed or needs reparsing, the method returns `False` with an appropriate error message.
    - The method uses a database session and thread-safe lock (`self._db_lock`) to retrieve document status information.
    - Unsafe statuses include `working` and `waiting`.
''')

add_chinese_doc('rag.utils.DocListManager.validate_paths', '''\
验证一组文件路径，以确保它们可以被正常处理。
`validate_paths(self, paths: List[str]) -> Tuple[bool, str, List[bool]]`
此方法检查提供的路径是否是新的、已处理的或当前正在处理的，并确保处理文档时不会发生冲突。
参数:
    paths (List[str]): 要验证的文件路径列表。
返回值:
    Tuple[bool, str, List[bool]]: 返回一个元组，包括：
        - `bool`: 如果所有路径有效，则返回 `True`；否则返回 `False`。
        - `str`: 表示成功或失败原因的消息。
        - `List[bool]`: 一个布尔值列表，每个元素对应一个路径是否为新路径（`True` 表示新路径，`False` 表示已存在）。
说明:
    - 如果任何文档仍在处理中或需要重新解析，该方法会返回 `False`，并附带相应的错误消息。
    - 方法通过数据库会话和线程安全锁 (`self._db_lock`) 检索文档状态信息。
    - 不安全状态包括 `working` 和 `waiting`。
''')

add_english_doc('rag.utils.DocListManager.update_need_reparsing', '''\
Updates the `need_reparse` status of a document in the `KBGroupDocuments` table.
`update_need_reparsing(self, doc_id: str, need_reparse: bool, group_name: Optional[str] = None)`
This method sets the `need_reparse` flag for a specific document, optionally scoped to a given group.
Args:
    doc_id (str): The ID of the document to update.
    need_reparse (bool): The new value for the `need_reparse` flag.
    group_name (Optional[str]): If provided, the update will be applied only to the specified group.
Notes:
    - Uses a thread-safe lock (`self._db_lock`) to ensure safe database access.
    - The `group_name` parameter allows scoping the update to a specific group; if not provided, the update applies to all groups containing the document.
    - The method commits the change to the database immediately.
''')

add_chinese_doc('rag.utils.DocListManager.update_need_reparsing', '''\
更新 `KBGroupDocuments` 表中某个文档的 `need_reparse` 状态。
`update_need_reparsing(self, doc_id: str, need_reparse: bool, group_name: Optional[str] = None)`
此方法设置指定文档的 `need_reparse` 标志，并可选限定到特定分组。
参数:
    doc_id (str): 要更新的文档ID。
    need_reparse (bool): `need_reparse` 标志的新值。
    group_name (Optional[str]): 如果提供，仅对指定分组应用更新；如果未提供，则对包含该文档的所有分组应用更新。
说明:
    - 使用线程安全锁 (`self._db_lock`) 确保数据库访问安全。
    - `group_name` 参数允许将更新限定到特定分组；如果未提供，则更新应用于包含该文档的所有分组。
    - 方法会立刻将更改提交到数据库。
''')

add_english_doc('rag.utils.DocListManager.list_files', '''\
Lists files from the `documents` table with optional filtering, limiting, and returning details.
`list_files(self, limit: Optional[int] = None, details: bool = False, status: Union[str, List[str]] = DocListManager.Status.all, exclude_status: Optional[Union[str, List[str]]] = None)`
This method retrieves file IDs or detailed file information from the database, based on the specified filtering conditions.
Args:
    limit (Optional[int]): Maximum number of files to return. If `None`, all matching files will be returned.
    details (bool): Whether to return detailed file information (`True`) or just file IDs (`False`).
    status (Union[str, List[str]]): The status or list of statuses to include in the results. Defaults to all statuses.
    exclude_status (Optional[Union[str, List[str]]]): The status or list of statuses to exclude from the results. Defaults to `None`.
Returns:
    List: A list of file IDs if `details=False`, or a list of detailed file rows if `details=True`.
Notes:
    - The method constructs a query dynamically based on the provided `status` and `exclude_status` conditions.
    - A thread-safe lock (`self._db_lock`) ensures safe database access.
    - The `LIMIT` clause is applied if `limit` is specified.
''')

add_chinese_doc('rag.utils.DocListManager.list_files', '''\
从 `documents` 表中列出文件，并支持过滤、限制返回结果以及返回详细信息。
`list_files(self, limit: Optional[int] = None, details: bool = False, status: Union[str, List[str]] = DocListManager.Status.all, exclude_status: Optional[Union[str, List[str]]] = None)`
此方法根据指定的条件，从数据库中检索文件ID或详细文件信息。
参数:
    limit (Optional[int]): 返回的最大文件数量。如果为 `None`，则返回所有匹配的文件。
    details (bool): 是否返回详细的文件信息（`True`）或仅返回文件ID（`False`）。
    status (Union[str, List[str]]): 要包含的状态或状态列表，默认为所有状态。
    exclude_status (Optional[Union[str, List[str]]]): 要排除的状态或状态列表，默认为 `None`。
返回值:
    List: 如果 `details=False`，则返回文件ID列表；如果 `details=True`，则返回详细文件行的列表。
说明:
    - 该方法根据 `status` 和 `exclude_status` 条件动态构造查询。
    - 使用线程安全锁 (`self._db_lock`) 确保数据库访问安全。
    - 如果指定了 `limit`，查询会附加 `LIMIT` 子句。
''')

add_english_doc('rag.utils.DocListManager.get_docs', '''\
Fetch documents from the database based on a list of document IDs.
`get_docs(self, doc_ids: List[str]) -> List[KBDocument]`
This method retrieves document objects of type `KBDocument` from the database for the provided list of document IDs.
Args:
    doc_ids (List[str]): A list of document IDs to fetch.
Returns:
    List[KBDocument]: A list of `KBDocument` objects corresponding to the provided document IDs. If no documents are found, an empty list is returned.
Notes:
    - The method uses a thread-safe lock (`self._db_lock`) to ensure safe database access.
    - The query filters documents using the `doc_id` field with an SQL `IN` clause.
    - If `doc_ids` is empty, the function will return an empty list without querying the database.
''')

add_chinese_doc('rag.utils.DocListManager.get_docs', '''\
根据文档 ID 列表从数据库中获取文档对象。
`get_docs(self, doc_ids: List[str]) -> List[KBDocument]`
此方法从数据库中检索类型为 `KBDocument` 的文档对象，基于提供的文档 ID 列表。
参数:
    doc_ids (List[str]): 要获取的文档 ID 列表。
返回值:
    List[KBDocument]: 与提供的文档 ID 对应的 `KBDocument` 对象列表。如果没有找到文档，将返回空列表。
说明:
    - 使用线程安全锁 (`self._db_lock`) 确保数据库访问的安全性。
    - 查询使用 SQL 的 `IN` 子句，通过 `doc_id` 字段进行过滤。
    - 如果 `doc_ids` 为空，函数将直接返回空列表，而不会查询数据库。
''')

add_english_doc('rag.utils.DocListManager.fetch_docs_changed_meta', '''\
Fetch documents with changed metadata for a specific group and reset their `new_meta` field to `None`.
`fetch_docs_changed_meta(self, group: str) -> List[DocMetaChangedRow]`
This method retrieves all documents where metadata has changed (`new_meta` is not `None`) for the given group. After fetching, it resets the `new_meta` field to `None` for those documents.
Args:
    group (str): The name of the group to filter documents by.
Returns:
    List[DocMetaChangedRow]: A list of rows, where each row contains the `doc_id` and the `new_meta` field of documents with changed metadata.
Notes:
    - The method uses a thread-safe lock (`self._db_lock`) to ensure safe database access.
    - It performs a SQL join between `KBDocument` and `KBGroupDocuments` to retrieve the relevant rows.
    - After fetching, it updates the `new_meta` field of the affected rows to `None` and commits the changes to the database.
''')

add_chinese_doc('rag.utils.DocListManager.fetch_docs_changed_meta', '''\
获取指定组中元数据已更改的文档，并将其 `new_meta` 字段重置为 `None`。
`fetch_docs_changed_meta(self, group: str) -> List[DocMetaChangedRow]`
此方法检索元数据已更改（即 `new_meta` 不为 `None`）的所有文档，基于提供的组名。检索后，会将这些文档的 `new_meta` 字段重置为 `None`。
参数:
    group (str): 用于过滤文档的组名。
返回值:
    List[DocMetaChangedRow]: 包含文档 `doc_id` 和 `new_meta` 字段的行列表，表示元数据已更改的文档。
说明:
    - 使用线程安全锁 (`self._db_lock`) 确保数据库访问安全。
    - 方法通过 SQL `JOIN` 操作连接 `KBDocument` 和 `KBGroupDocuments` 表以检索相关行。
    - 在获取数据后，将受影响行的 `new_meta` 字段更新为 `None`，并将更改提交到数据库。
''')

add_english_doc('rag.utils.DocListManager.list_kb_group_files', '''\
List files in a specific knowledge base (KB) group with optional filters, limiting, and details.
`list_kb_group_files(self, group: str = None, limit: Optional[int] = None, details: bool = False, status: Union[str, List[str]] = DocListManager.Status.all, exclude_status: Optional[Union[str, List[str]]] = None, upload_status: Union[str, List[str]] = DocListManager.Status.all, exclude_upload_status: Optional[Union[str, List[str]]] = None, need_reparse: Optional[bool] = None)`
This method retrieves files from the `kb_group_documents` table, optionally filtering by group, document status, upload status, and whether reparsing is needed.
Args:
    group (str): The name of the KB group to filter files by. Defaults to `None` (no group filter).
    limit (Optional[int]): Maximum number of files to return. If `None`, returns all matching files.
    details (bool): Whether to return detailed file information (`True`) or only file IDs and paths (`False`).
    status (Union[str, List[str]]): The KB group status or list of statuses to include in the results. Defaults to all statuses.
    exclude_status (Optional[Union[str, List[str]]): The KB group status or list of statuses to exclude from the results. Defaults to `None`.
    upload_status (Union[str, List[str]]): The document upload status or list of statuses to include in the results. Defaults to all statuses.
    exclude_upload_status (Optional[Union[str, List[str]]): The document upload status or list of statuses to exclude from the results. Defaults to `None`.
    need_reparse (Optional[bool]): Whether to filter files that need reparsing (`True`) or not (`False`). Defaults to `None` (no filtering).
Returns:
    List: If `details=False`, returns a list of tuples containing `(doc_id, path)`. 
          If `details=True`, returns a list of detailed rows with additional metadata.
Notes:
    - This method constructs a SQL query dynamically based on the provided filters.
    - Uses a thread-safe lock (`self._db_lock`) to ensure safe database access.
    - If `status` or `upload_status` are provided as lists, they are processed with SQL `IN` clauses.
''')

add_chinese_doc('rag.utils.DocListManager.list_kb_group_files', '''\
列出指定知识库 (KB) 组中的文件，并支持过滤、限制返回以及返回详细信息。
`list_kb_group_files(self, group: str = None, limit: Optional[int] = None, details: bool = False, status: Union[str, List[str]] = DocListManager.Status.all, exclude_status: Optional[Union[str, List[str]]] = None, upload_status: Union[str, List[str]] = DocListManager.Status.all, exclude_upload_status: Optional[Union[str, List[str]]] = None, need_reparse: Optional[bool] = None)`
此方法从 `kb_group_documents` 表中检索文件，支持基于组名、文档状态、上传状态以及是否需要重新解析的过滤。
参数:
    group (str): 用于过滤文件的 KB 组名。默认为 `None`（不过滤组名）。
    limit (Optional[int]): 返回的最大文件数量。如果为 `None`，则返回所有匹配的文件。
    details (bool): 是否返回详细的文件信息（`True`）或仅返回文件 ID 和路径（`False`）。
    status (Union[str, List[str]]): 要包含在结果中的 KB 组状态或状态列表。默认为所有状态。
    exclude_status (Optional[Union[str, List[str]]): 要从结果中排除的 KB 组状态或状态列表。默认为 `None`。
    upload_status (Union[str, List[str]]): 要包含在结果中的文档上传状态或状态列表。默认为所有状态。
    exclude_upload_status (Optional[Union[str, List[str]]): 要从结果中排除的文档上传状态或状态列表。默认为 `None`。
    need_reparse (Optional[bool]): 是否过滤需要重新解析的文件（`True`）或不需要重新解析的文件（`False`）。默认为 `None`（不进行过滤）。
返回值:
    List: 如果 `details=False`，返回包含 `(doc_id, path)` 的元组列表。
          如果 `details=True`，返回包含附加元数据的详细行列表。
说明:
    - 方法根据提供的过滤条件动态构建 SQL 查询。
    - 使用线程安全锁 (`self._db_lock`) 确保多线程环境下的数据库访问安全。
    - 如果 `status` 或 `upload_status` 参数为列表，则会使用 SQL 的 `IN` 子句进行处理。
''')

add_english_doc('rag.utils.DocListManager.add_files', '''\
Add multiple files to the document list with optional metadata, status, and batch processing.
`add_files(self, files: List[str], metadatas: Optional[List[Dict[str, Any]]] = None, status: Optional[str] = Status.waiting, batch_size: int = 64) -> List[DocPartRow]`
This method adds a list of files to the database with optional metadata and a specified initial status. Files are processed in batches for efficiency. After adding the documents, they are associated with the default knowledge base (KB) group.
Args:
    files (List[str]): A list of file paths to add to the database.
    metadatas (Optional[List[Dict[str, Any]]]): A list of metadata dictionaries corresponding to the files. If `None`, no metadata will be associated. Defaults to `None`.
    status (Optional[str]): The initial status for the added files. Defaults to `Status.waiting`.
    batch_size (int): The number of files to process in each batch. Defaults to 64.
Returns:
    List[DocPartRow]: A list of `DocPartRow` objects representing the added files and their associated information.
Notes:
    - The method first creates document records using the `_add_doc_records` helper function.
    - After the files are added, they are automatically linked to the default KB group (`DocListManager.DEFAULT_GROUP_NAME`).
    - Batch processing ensures scalability when adding a large number of files.
''')

add_chinese_doc('rag.utils.DocListManager.add_files', '''\
批量向文档列表中添加文件，可选附加元数据、状态，并支持分批处理。
`add_files(self, files: List[str], metadatas: Optional[List[Dict[str, Any]]] = None, status: Optional[str] = Status.waiting, batch_size: int = 64) -> List[DocPartRow]`
此方法将文件列表添加到数据库中，并为每个文件设置可选的元数据和初始状态。文件会以批量方式处理以提高效率。在文件添加完成后，它们会自动关联到默认的知识库 (KB) 组。
参数:
    files (List[str]): 要添加到数据库的文件路径列表。
    metadatas (Optional[List[Dict[str, Any]]]): 与文件对应的元数据字典列表。如果为 `None`，则不会附加元数据。默认为 `None`。
    status (Optional[str]): 添加文件的初始状态。默认为 `Status.waiting`。
    batch_size (int): 每批处理的文件数量。默认为 64。
返回值:
    List[DocPartRow]: 包含已添加文件及其相关信息的 `DocPartRow` 对象列表。
说明:
    - 方法首先通过辅助函数 `_add_doc_records` 创建文档记录。
    - 文件添加后，会自动关联到默认的知识库组 (`DocListManager.DEFAULT_GROUP_NAME`)。
    - 批量处理确保在添加大量文件时具有良好的可扩展性。
''')


#delete_unreferenced_doc
add_english_doc('rag.utils.DocListManager.delete_unreferenced_doc', '''\
Delete documents marked as "deleting" and no longer referenced in the database.
`delete_unreferenced_doc(self)`
This method removes documents from the database that meet the following conditions:
1. Their status is set to `DocListManager.Status.deleting`.
2. Their reference count (`count`) is 0.
''')

add_chinese_doc('rag.utils.DocListManager.delete_unreferenced_doc', '''\
删除数据库中标记为 "删除中" 且不再被引用的文档。
`delete_unreferenced_doc(self)`
此方法从数据库中删除满足以下条件的文档：
1. 文档状态为 `DocListManager.Status.deleting`。
2. 文档的引用计数 (`count`) 为 0。
''')

#get_docs_need_reparse
add_english_doc('rag.utils.DocListManager.get_docs_need_reparse', '''\
Retrieve documents that require reparsing for a specific group.
`get_docs_need_reparse(self, group: str) -> List[KBDocument]`
This method fetches documents that are marked as needing reparsing (`need_reparse=True`) for the given group. Only documents with a status of `success` or `failed` are included in the results.
Args:
    group (str): The name of the group to filter documents by.
Returns:
    List[KBDocument]: A list of `KBDocument` objects that need reparsing.
Notes:
    - The method uses a thread-safe lock (`self._db_lock`) to ensure safe database access.
    - The query performs a SQL `JOIN` between `KBDocument` and `KBGroupDocuments` to filter by group and reparse status.
    - Documents with `need_reparse=True` and a status of `success` or `failed` are considered for reparsing.
''')

add_chinese_doc('rag.utils.DocListManager.get_docs_need_reparse', '''\
获取需要重新解析的指定组中的文档。
`get_docs_need_reparse(self, group: str) -> List[KBDocument]`
此方法检索标记为需要重新解析 (`need_reparse=True`) 的文档，基于提供的组名。仅包含状态为 `success` 或 `failed` 的文档。
参数:
    group (str): 用于过滤文档的组名。
返回值:
    List[KBDocument]: 需要重新解析的 `KBDocument` 对象列表。
说明:
    - 使用线程安全锁 (`self._db_lock`) 确保多线程环境下的数据库访问安全。
    - 查询通过 SQL `JOIN` 操作连接 `KBDocument` 和 `KBGroupDocuments` 表，并基于组名和重新解析状态进行过滤。
    - 仅状态为 `success` 或 `failed` 且 `need_reparse=True` 的文档会被检索出来。
''')

add_english_doc('rag.utils.DocListManager.get_existing_paths_by_pattern', '''\
Retrieve existing document paths that match a given pattern.
`get_existing_paths_by_pattern(self, pattern: str) -> List[str]`
This method fetches all document paths from the database that match the provided SQL `LIKE` pattern.
Args:
    pattern (str): The SQL `LIKE` pattern to filter document paths. For example, `%example%` matches paths containing the word "example".
Returns:
    List[str]: A list of document paths that match the given pattern. If no paths match, an empty list is returned.
Notes:
    - The method uses a thread-safe lock (`self._db_lock`) to ensure safe database access.
    - The `LIKE` operator in the SQL query is used to perform pattern matching on document paths.

''')

add_chinese_doc('rag.utils.DocListManager.get_existing_paths_by_pattern', '''\
根据给定的模式，检索符合条件的文档路径。
`get_existing_paths_by_pattern(self, pattern: str) -> List[str]`
此方法从数据库中获取所有符合提供的 SQL `LIKE` 模式的文档路径。
参数:
    pattern (str): 用于过滤文档路径的 SQL `LIKE` 模式。例如，`%example%` 匹配包含单词 "example" 的路径。
返回值:
    List[str]: 符合给定模式的文档路径列表。如果没有匹配的路径，则返回空列表。
说明:
    - 使用线程安全锁 (`self._db_lock`) 确保多线程环境下的数据库访问安全。
    - SQL 查询中的 `LIKE` 操作符用于对文档路径进行模式匹配。
''')

add_english_doc('rag.utils.DocListManager.enable_path_monitoring', '''\
Enable or disable path monitoring for the document manager.
`enable_path_monitoring(self, val: bool)`
This method enables or disables the path monitoring functionality in the document manager. When enabled, a monitoring thread starts to handle path-related operations. When disabled, the thread stops and joins (waits for it to terminate).
Args:
    val (bool): A boolean value indicating whether to enable (`True`) or disable (`False`) path monitoring.
Notes:
    - If `val` is `True`, path monitoring is enabled by setting `_monitor_continue` to `True` and starting the `_monitor_thread`.
    - If `val` is `False`, path monitoring is disabled by setting `_monitor_continue` to `False` and joining the `_monitor_thread` if it is running.
    - This method ensures thread-safe operation when managing the monitoring thread.
''')

add_chinese_doc('rag.utils.DocListManager.enable_path_monitoring', '''\
启用或禁用文档管理器的路径监控功能。
`enable_path_monitoring(self, val: bool)`
此方法用于启用或禁用文档管理器的路径监控功能。当启用时，会启动一个监控线程处理与路径相关的操作；当禁用时，会停止该线程并等待它终止。
参数:
    val (bool): 布尔值，指示是否启用 (`True`) 或禁用 (`False`) 路径监控。
说明:
    - 如果 `val` 为 `True`，路径监控功能会通过将 `_monitor_continue` 设置为 `True` 并启动 `_monitor_thread` 来启用。
    - 如果 `val` 为 `False`，路径监控功能会通过将 `_monitor_continue` 设置为 `False` 并等待 `_monitor_thread` 终止来禁用。
    - 方法在管理监控线程时确保线程操作是安全的。
''')

add_english_doc('rag.global_metadata.GlobalMetadataDesc', '''\
A descriptor for global metadata, defining its type, optional element type, default value, and size constraints.
`class GlobalMetadataDesc`
This class is used to describe metadata properties such as type, optional constraints, and default values. It supports scalar and array data types, with specific size limitations for certain types.
Args:
    data_type (int): The type of the metadata as an integer, representing various data types (e.g., VARCHAR, ARRAY, etc.).
    element_type (Optional[int]): The type of individual elements if `data_type` is an array. Defaults to `None`.
    default_value (Optional[Any]): The default value for the metadata. If not provided, the default will be `None`.
    max_size (Optional[int]): The maximum size or length for the metadata. Required if `data_type` is `VARCHAR` or `ARRAY`.
''')

add_chinese_doc('rag.global_metadata.GlobalMetadataDesc', '''\
用于描述全局元数据的说明符，包括其类型、可选的元素类型、默认值和大小限制。
`class GlobalMetadataDesc`
此类用于描述元数据的属性，例如类型、可选约束和默认值。支持标量和数组数据类型，并对某些类型指定特定的大小限制。
Args:
    data_type (int): 元数据的类型，以整数表示，代表不同的数据类型（例如 VARCHAR、ARRAY 等）。
    element_type (Optional[int]): 如果 `data_type` 是数组，则表示数组中每个元素的类型。默认为 `None`。
    default_value (Optional[Any]): 元数据的默认值。如果未提供，默认值为 `None`。
    max_size (Optional[int]): 元数据的最大大小或长度。如果 `data_type` 为 `VARCHAR` 或 `ARRAY`，则此属性为必填项。
''')

add_english_doc('rag.index_base.IndexBase', '''\
An abstract base class for implementing indexing systems that support updating, removing, and querying document nodes.
`class IndexBase(ABC)`
This abstract base class defines the interface for an indexing system. It requires subclasses to implement methods for updating, removing, and querying document nodes.
''')

add_chinese_doc('rag.index_base.IndexBase', '''\
用于实现索引系统的抽象基类，支持更新、删除和查询文档节点。
`class IndexBase(ABC)`
此抽象基类定义了索引系统的接口，要求子类实现更新、删除和查询文档节点的方法。
''')

add_example('rag.index_base.IndexBase', '''\
>>> from mymodule import IndexBase, DocNode
>>> class MyIndex(IndexBase):
...     def __init__(self):
...         self.nodes = []
...     def update(self, nodes):
...         self.nodes.extend(nodes)
...         print(f"Updated nodes: {nodes}")
...     def remove(self, uids, group_name=None):
...         self.nodes = [node for node in self.nodes if node.uid not in uids]
...         print(f"Removed nodes with uids: {uids}")
...     def query(self, *args, **kwargs):
...         print("Querying nodes...")
...         return self.nodes
>>> index = MyIndex()
>>> doc1 = DocNode(uid="1", content="Document 1")
>>> doc2 = DocNode(uid="2", content="Document 2")
>>> index.update([doc1, doc2])
Updated nodes: [DocNode(uid="1", content="Document 1"), DocNode(uid="2", content="Document 2")]
>>> index.query()
Querying nodes...
[DocNode(uid="1", content="Document 1"), DocNode(uid="2", content="Document 2")]
>>> index.remove(["1"])
Removed nodes with uids: ['1']
>>> index.query()
Querying nodes...
[DocNode(uid="2", content="Document 2")]
>>>>>>> cdf4d180
''')<|MERGE_RESOLUTION|>--- conflicted
+++ resolved
@@ -3923,12 +3923,9 @@
 add_chinese_doc('MCPClient', '''\
 MCP客户端，用于连接MCP服务器。同时支持本地服务器和sse服务器。
 
-
-<<<<<<< HEAD
 如果传入的 'command_or_url' 是一个 URL 字符串（以 'http' 或 'https' 开头），则将连接到远程服务器；否则，将启动并连接到本地服务器。
 
-=======
->>>>>>> cdf4d180
+
 Args:
     command_or_url (str): 用于启动本地服务器或连接远程服务器的命令或 URL 字符串。
     args (list[str], optional): 用于启动本地服务器的参数列表；如果要连接远程服务器，则无需此参数。（默认值为[]）
@@ -4028,7 +4025,6 @@
     mcp_tool (mcp.types.Tool): 由MCP服务器提供的工具。
 ''')
 
-<<<<<<< HEAD
 # ---------------------------------------------------------------------------- #
 
 # rag/smart_embedding_index.py
@@ -4401,7 +4397,382 @@
 
 **Returns:**\n
 - List[DocNode]: 按相关性分数重新排序的文档节点列表，添加了relevance_score属性。
-=======
+''')
+
+# ---------------------------------------------------------------------------- #
+
+# rag/smart_embedding_index.py
+
+add_chinese_doc('rag.smart_embedding_index.SmartEmbeddingIndex', """\
+智能嵌入索引类，用于管理和查询文档节点的嵌入向量。
+
+SmartEmbeddingIndex是一个基于IndexBase的索引实现，支持多种后端存储（如Milvus、Map存储）。它提供了统一的接口来更新、删除和查询文档节点，特别适用于需要高效向量相似性搜索的RAG（检索增强生成）应用场景。
+
+该类封装了不同存储后端的具体实现细节，为用户提供了简洁一致的API接口。
+
+Args:
+    backend_type (str): 后端存储类型。支持的类型包括：
+        - 'milvus': 使用Milvus向量数据库作为后端存储
+        - 'map': 使用内存映射存储作为后端存储
+    **kwargs: 传递给具体后端存储的额外参数，这些参数会根据backend_type的不同而有所差异。
+
+**抛出:**\n
+- ValueError: 当提供不支持的backend_type时抛出
+""")
+
+add_english_doc('rag.smart_embedding_index.SmartEmbeddingIndex', """\
+Smart embedding index class for managing and querying document node embeddings.
+
+SmartEmbeddingIndex is an index implementation based on IndexBase that supports multiple backend storage options (such as Milvus, Map storage). It provides a unified interface for updating, removing, and querying document nodes, particularly suitable for RAG (Retrieval-Augmented Generation) applications that require efficient vector similarity search.
+
+This class encapsulates the implementation details of different storage backends, providing users with a clean and consistent API interface.
+
+Args:
+    backend_type (str): Backend storage type. Supported types include:
+        - 'milvus': Uses Milvus vector database as backend storage
+        - 'map': Uses memory-mapped storage as backend storage
+    **kwargs: Additional parameters passed to the specific backend storage, which may vary depending on the backend_type.
+
+**Raises:**\n
+- ValueError: Raised when an unsupported backend_type is provided
+""")
+
+add_chinese_doc('rag.smart_embedding_index.SmartEmbeddingIndex.update', """\
+更新索引中的文档节点。
+
+此方法将新的文档节点列表添加到索引中，包括它们的嵌入向量和元数据。如果节点已存在，则会更新其内容。
+
+Args:
+    nodes (List[DocNode]): 要添加或更新的文档节点列表。每个DocNode应包含文本内容、嵌入向量和相关元数据。
+""")
+
+add_english_doc('rag.smart_embedding_index.SmartEmbeddingIndex.update', """\
+Update document nodes in the index.
+
+This method adds a list of new document nodes to the index, including their embedding vectors and metadata. If nodes already exist, their content will be updated.
+
+Args:
+    nodes (List[DocNode]): List of document nodes to add or update. Each DocNode should contain text content, embedding vectors, and related metadata.
+""")
+
+add_chinese_doc('rag.smart_embedding_index.SmartEmbeddingIndex.remove', """\
+从索引中删除指定的文档节点。
+
+此方法根据提供的唯一标识符列表从索引中删除对应的文档节点。
+
+Args:
+    uids (List[str]): 要删除的文档节点的唯一标识符列表。
+    group_name (Optional[str]): 节点组名称，用于指定删除特定组中的节点。默认为None，表示删除所有匹配的节点。
+""")
+
+add_english_doc('rag.smart_embedding_index.SmartEmbeddingIndex.remove', """\
+Remove specified document nodes from the index.
+
+This method removes corresponding document nodes from the index based on the provided list of unique identifiers.
+
+Args:
+    uids (List[str]): List of unique identifiers of document nodes to be removed.
+    group_name (Optional[str]): Node group name used to specify removal of nodes from a specific group. Defaults to None, meaning all matching nodes will be removed.
+""")
+
+add_chinese_doc('rag.smart_embedding_index.SmartEmbeddingIndex.query', """\
+在索引中查询最相关的文档节点。
+
+此方法基于向量相似性搜索，返回与查询最相关的文档节点列表。具体的查询参数和行为取决于底层存储后端的实现。
+
+Args:
+    *args: 位置参数，传递给底层存储的查询方法。
+    **kwargs: 关键字参数，传递给底层存储的查询方法。
+
+**Returns:**\n
+- List[DocNode]: 按相关性排序的文档节点列表。
+""")
+
+add_english_doc('rag.smart_embedding_index.SmartEmbeddingIndex.query', """\
+Query the most relevant document nodes in the index.
+
+This method returns a list of document nodes most relevant to the query based on vector similarity search. The specific query parameters and behavior depend on the implementation of the underlying storage backend.
+
+Args:
+    *args: Positional arguments passed to the underlying storage's query method.
+    **kwargs: Keyword arguments passed to the underlying storage's query method. 
+
+**Returns:**\n
+- List[DocNode]: List of document nodes sorted by relevance.
+""")
+
+add_english_doc('rag.doc_node.ImageDocNode', '''\
+A specialized document node for handling image content in RAG systems.
+
+ImageDocNode extends DocNode to provide specialized functionality for image processing and embedding generation. It automatically handles image loading, base64 encoding for embedding, and PIL Image objects for LLM processing.
+
+Args:
+    image_path (str): The file path to the image file. This should be a valid path to an image file (e.g., .jpg, .png, .jpeg).
+    uid (Optional[str]): Unique identifier for the document node. If not provided, a UUID will be automatically generated.
+    group (Optional[str]): The group name this node belongs to. Used for organizing and filtering nodes.
+    embedding (Optional[Dict[str, List[float]]]): Pre-computed embeddings for the image. Keys are embedding model names, values are embedding vectors.
+    parent (Optional[DocNode]): Parent node in the document hierarchy. Used for building document trees.
+    metadata (Optional[Dict[str, Any]]): Additional metadata associated with the image node.
+    global_metadata (Optional[Dict[str, Any]]): Global metadata that applies to all nodes in the document.
+    text (Optional[str]): Optional text description or caption for the image.
+''')
+
+add_chinese_doc('rag.doc_node.ImageDocNode', '''\
+专门用于处理RAG系统中图像内容的文档节点。
+
+ImageDocNode继承自DocNode，为图像处理和嵌入生成提供专门的功能。它自动处理图像加载、用于嵌入的base64编码，以及用于LLM处理的PIL图像对象。
+
+Args:
+    image_path (str): 图像文件的文件路径。这应该是一个有效的图像文件路径（例如.jpg、.png、.jpeg）。
+    uid (Optional[str]): 文档节点的唯一标识符。如果未提供，将自动生成UUID。
+    group (Optional[str]): 此节点所属的组名。用于组织和过滤节点。
+    embedding (Optional[Dict[str, List[float]]]): 图像的预计算嵌入。键是嵌入模型名称，值是嵌入向量。
+    parent (Optional[DocNode]): 文档层次结构中的父节点。用于构建文档树。
+    metadata (Optional[Dict[str, Any]]): 与图像节点关联的附加元数据。
+    global_metadata (Optional[Dict[str, Any]]): 适用于文档中所有节点的全局元数据。
+    text (Optional[str]): 图像的可选文本描述或标题。
+''')
+
+add_example('rag.doc_node.ImageDocNode', '''\
+>>> from lazyllm.tools.rag.doc_node import ImageDocNode, MetadataMode
+>>> import numpy as np
+>>> image_node = ImageDocNode(
+...     image_path="/home/mnt/yehongfei/Code/Test/framework.jpg",
+...     text="这是一张照片"
+)
+>>> def clip_emb(content, modality="image"):
+...     if modality == "image":
+...         return [np.random.rand(512).tolist()]
+...     return [np.random.rand(256).tolist()]
+>>> embed_functions = {"clip": clip_emb}
+>>> image_node.do_embedding(embed_functions)
+>>> print(f"嵌入维度: {len(image_node.embedding['clip'])}")
+>>> text_representation = image_node.get_text()
+>>> content_representation = image_node.get_content(MetadataMode.EMBED)
+>>> print(f"text属性: {text_representation}")
+>>> print(f"content属性: {content_representation}")    
+''')
+
+add_english_doc('rag.doc_node.ImageDocNode.do_embedding', '''\
+Generate embeddings for the image using the provided embedding functions.
+
+This method overrides the parent class method to handle image-specific embedding generation. It automatically converts the image to the appropriate format (base64 for embedding) and calls the embedding functions with the image modality.
+
+Args:
+    embed (Dict[str, Callable]): Dictionary of embedding functions. Keys are embedding model names, values are callable functions that accept (content, modality) and return embedding vectors.
+''')
+
+add_chinese_doc('rag.doc_node.ImageDocNode.do_embedding', '''\
+使用提供的嵌入函数为图像生成嵌入。
+
+此方法重写父类方法以处理图像特定的嵌入生成。它自动将图像转换为适当的格式（用于嵌入的base64），并使用图像模态调用嵌入函数。
+
+Args:
+    embed (Dict[str, Callable]): 嵌入函数字典。键是嵌入模型名称，值是接受(content, modality)并返回嵌入向量的可调用函数。
+''')
+
+add_english_doc('rag.doc_node.ImageDocNode.get_content', '''\
+Get the image content in different formats based on the metadata mode.
+
+This method returns the image content in different formats depending on the intended use case. For LLM processing, it returns a PIL Image object. For embedding generation, it returns a base64-encoded image string.
+
+Args:
+    metadata_mode (MetadataMode, optional): The mode for content retrieval. Defaults to MetadataMode.LLM.
+        - MetadataMode.LLM: Returns PIL Image object for LLM processing
+        - MetadataMode.EMBED: Returns base64-encoded image for embedding generation
+        - Other modes: Returns the image path as text
+
+**Returns:**\n
+- Union[PIL.Image.Image, List[str], str]: The image content in the requested format.
+''')
+
+add_chinese_doc('rag.doc_node.ImageDocNode.get_content', '''\
+根据元数据模式获取不同格式的图像内容。
+
+此方法根据预期用例返回不同格式的图像内容。对于LLM处理，它返回PIL图像对象。对于嵌入生成，它返回base64编码的图像字符串。
+
+Args:
+    metadata_mode (MetadataMode, optional): 内容检索模式。默认为MetadataMode.LLM。
+        - MetadataMode.LLM: 返回用于LLM处理的PIL图像对象
+        - MetadataMode.EMBED: 返回用于嵌入生成的base64编码图像
+        - 其他模式: 返回图像路径作为文本
+
+**Returns:**\n
+- Union[PIL.Image.Image, List[str], str]: 请求格式的图像内容。
+''')
+
+add_english_doc('rag.doc_node.ImageDocNode.get_text', '''\
+Get the image path as text representation.
+
+This method overrides the parent class method to return the image path instead of the content field, since ImageDocNode doesn't use the content field for storing text.
+
+**Returns:**\n
+- str: The image file path.
+''')
+
+add_chinese_doc('rag.doc_node.ImageDocNode.get_text', '''\
+获取图像路径作为文本表示。
+
+此方法重写父类方法以返回图像路径而不是内容字段，因为ImageDocNode不使用内容字段存储文本。
+
+**Returns:**\n
+- str: 图像文件路径。
+''')
+
+add_english_doc('rag.transform.AdaptiveTransform', '''\
+A flexible document transformation system that applies different transforms based on document patterns.
+
+AdaptiveTransform allows you to define multiple transformation strategies and automatically selects the appropriate one based on the document's file path or custom pattern matching. This is particularly useful when you have different types of documents that require different processing approaches.
+
+Args:
+    transforms (Union[List[Union[TransformArgs, Dict]], Union[TransformArgs, Dict]]): A list of transform configurations or a single transform configuration. 
+    num_workers (int, optional): Number of worker threads for parallel processing. Defaults to 0.
+''')
+
+add_chinese_doc('rag.transform.AdaptiveTransform', '''\
+一个灵活的文档转换系统，根据文档模式应用不同的转换策略。
+
+AdaptiveTransform允许您定义多种转换策略，并根据文档的文件路径或自定义模式匹配自动选择适当的转换方法。当您有不同类型的文档需要不同处理方法时，这特别有用。
+
+Args:
+    transforms (Union[List[Union[TransformArgs, Dict]], Union[TransformArgs, Dict]]): 转换配置列表或单个转换配置。
+    num_workers (int, optional): 并行处理的工作线程数。默认为0。
+''')
+
+add_example('rag.transform.AdaptiveTransform', '''\
+>>> from lazyllm.tools.rag.transform import AdaptiveTransform, DocNode, SentenceSplitter
+>>> doc1 = DocNode(text="这是第一个文档的内容。它包含多个句子。")
+>>> doc2 = DocNode(text="这是第二个文档的内容。")
+>>> transforms = [
+...     {
+...         'f': SentenceSplitter,
+...         'pattern': '*.txt',
+...         'kwargs': {'chunk_size': 50, 'chunk_overlap': 10}
+...     },
+...     {
+...         'f': SentenceSplitter,
+...         'pattern': '*.pdf',
+...         'kwargs': {'chunk_size': 100, 'chunk_overlap': 20}
+...     }
+... ]
+>>> adaptive = AdaptiveTransform(transforms)
+>>> results1 = adaptive.transform(doc1)
+>>> print(f"文档1转换结果: {len(results1)} 个块")
+>>> for i, result in enumerate(results1):
+...     print(f"  块 {i+1}: {result.text}")
+>>> results2 = adaptive.transform(doc2)
+>>> print(f"文档2转换结果: {len(results2)} 个块")
+>>> for i, result in enumerate(results2):
+...     print(f"  块 {i+1}: {result.text}")      
+''')
+
+add_english_doc('rag.transform.AdaptiveTransform.transform', '''\
+Transform a document using the appropriate transformation strategy based on pattern matching.
+
+This method evaluates each transform configuration in order and applies the first one that matches the document's path pattern. The matching logic supports both glob patterns and custom callable functions.
+
+Args:
+    document (DocNode): The document node to be transformed.
+    **kwargs: Additional keyword arguments passed to the transform function.
+
+**Returns:**\n
+- List[Union[str, DocNode]]: A list of transformed results (strings or DocNode objects).
+''')
+
+add_chinese_doc('rag.transform.AdaptiveTransform.transform', '''\
+根据模式匹配使用适当的转换策略转换文档。
+
+此方法按顺序评估每个转换配置，并应用第一个匹配文档路径模式的转换。匹配逻辑支持glob模式和自定义可调用函数。
+
+Args:
+    document (DocNode): 要转换的文档节点。
+    **kwargs: 传递给转换函数的附加关键字参数。
+
+**Returns:**\n
+- List[Union[str, DocNode]]: 转换结果列表（字符串或DocNode对象）。
+''')
+
+add_english_doc('rag.rerank.ModuleReranker', '''\
+A reranker that uses trainable modules to reorder documents based on relevance to a query.
+
+ModuleReranker is a specialized reranker that leverages trainable models (such as BGE-reranker, Cohere rerank, etc.) to improve the relevance of retrieved documents. It takes a list of documents and a query, then returns the documents reordered by their relevance scores.
+
+Args:
+    name (str): The name of the reranker. Defaults to "ModuleReranker".
+    model (Union[Callable, str]): The reranking model. Can be either a model name (string) or a callable function.
+    target (Optional[str]): Defaults to None.
+    output_format (Optional[str]): The format for output processing. Defaults to None.
+    join (Union[bool, str]): Whether to join the results. Defaults to False.
+    **kwargs: Additional keyword arguments passed to the reranker model.
+''')
+
+add_chinese_doc('rag.rerank.ModuleReranker', '''\
+使用可训练模块根据查询相关性重新排序文档的重排序器。
+
+ModuleReranker是一个专门的重排序器，利用可训练模型（如BGE-reranker、Cohere rerank等）来提高检索文档的相关性。它接收文档列表和查询，然后返回按相关性分数重新排序的文档。
+
+Args:
+    name (str): 重排序器的名称。默认为"ModuleReranker"。
+    model (Union[Callable, str]): 重排序模型。可以是模型名称（字符串）或可调用函数。
+    target (Optional[str]): 默认为None。
+    output_format (Optional[str]): 输出处理格式。默认为None。
+    join (Union[bool, str]): 是否连接结果。默认为False。
+    **kwargs: 传递给重排序模型模型的附加关键字参数。
+''')
+
+add_example('rag.rerank.ModuleReranker', '''\
+>>> from lazyllm.tools.rag.rerank import ModuleReranker, DocNode
+>>> def simple_reranker(query, documents, top_n):
+...     query_lower = query.lower()
+...     scores = []
+...     for i, doc in enumerate(documents):
+...         score = sum(1 for word in query_lower.split() if word in doc)
+...         scores.append((i, score))
+...     scores.sort(key=lambda x: x[1], reverse=True)
+...     return scores[:top_n]
+>>> reranker = ModuleReranker(
+...     model=simple_reranker,
+...     topk=2
+... )
+>>> docs = [
+...     DocNode(text="机器学习算法在数据分析中应用广泛"),
+...     DocNode(text="深度学习模型需要大量训练数据"),
+...     DocNode(text="自然语言处理技术发展迅速"),
+...     DocNode(text="计算机视觉在自动驾驶中的应用")
+... ]
+>>> query = "机器学习"
+>>> results = reranker.forward(docs, query)
+>>> for i, doc in enumerate(results):
+...     print(f"  {i+1}. : {doc.text}")
+...     print(f"     相关性分数: {doc.relevance_score:.4f}")        
+''')
+
+add_english_doc('rag.rerank.ModuleReranker.forward', '''\
+Forward pass of the reranker that reorders documents based on relevance to the query.
+
+This method takes a list of documents and a query, then uses the underlying reranking model to score and reorder the documents by relevance. The documents are processed in MetadataMode.EMBED format to ensure compatibility with the reranking model.
+
+Args:
+    nodes (List[DocNode]): List of document nodes to be reranked.
+    query (str): The query string to rank documents against. Defaults to "".
+
+**Returns:**\n
+- List[DocNode]: List of document nodes reordered by relevance score, with relevance_score attribute added.
+''')
+
+add_chinese_doc('rag.rerank.ModuleReranker.forward', '''\
+重排序器的前向传播，根据与查询的相关性重新排序文档。
+
+此方法接收文档列表和查询，然后使用底层重排序模型对文档进行评分和重新排序。文档以MetadataMode.EMBED格式处理，以确保与重排序模型的兼容性。
+
+Args:
+    nodes (List[DocNode]): 要重排序的文档节点列表。
+    query (str): 用于排序文档的查询字符串。默认为""。
+
+**Returns:**\n
+- List[DocNode]: 按相关性分数重新排序的文档节点列表，添加了relevance_score属性。
+''')
+
 add_english_doc('rag.utils.DocListManager.table_inited', '''\
 Checks if the database table `documents` is initialized. This method ensures thread-safety when accessing the database.
 `table_inited(self)`
@@ -4815,5 +5186,4 @@
 >>> index.query()
 Querying nodes...
 [DocNode(uid="2", content="Document 2")]
->>>>>>> cdf4d180
 ''')