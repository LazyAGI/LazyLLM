--- conflicted
+++ resolved
@@ -287,10 +287,6 @@
 # Call the class YmlReader.
 ''')
 
-<<<<<<< HEAD
-add_chinese_doc('DefaultIndex', '''\
-默认的索引实现，负责通过 embedding 和文本相似度在底层存储中查询、更新和删除文档节点。支持多种相似度度量方式，并在必要时对查询和节点进行 embedding 计算与更新。
-=======
 add_chinese_doc('rag.readers.PandasCSVReader', '''\
 用于读取 CSV 文件并使用 pandas 进行解析。
 
@@ -381,7 +377,6 @@
 
 add_chinese_doc('rag.component.bm25.BM25', '''\
 基于 BM25 算法实现的检索器，用于从节点集合中根据查询词检索最相关的文本节点。
->>>>>>> e0b8d39e
 
 Args:
     embed (Dict[str, Callable]): 用于生成查询和节点 embedding 的字典，key 是 embedding 名称，value 是接收字符串返回向量的函数。
@@ -4742,7 +4737,6 @@
 - List[Union[str, DocNode]]: 转换结果列表（字符串或DocNode对象）。
 ''')
 
-<<<<<<< HEAD
 add_english_doc('SqlCall.sql_query_promt_hook', '''\
 Hook to prepare the prompt inputs for generating a database query from user input.
 
@@ -4816,10 +4810,8 @@
 ''')
 
 # ---------------------------------------------------------------------------- #
-=======
 add_english_doc('rag.rerank.ModuleReranker', '''\
 A reranker that uses trainable modules to reorder documents based on relevance to a query.
->>>>>>> e0b8d39e
 
 ModuleReranker is a specialized reranker that leverages trainable models (such as BGE-reranker, Cohere rerank, etc.) to improve the relevance of retrieved documents. It takes a list of documents and a query, then returns the documents reordered by their relevance scores.
 
