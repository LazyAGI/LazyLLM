new


# flake8: noqa E501
from . import utils
import functools
import lazyllm

add_chinese_doc = functools.partial(utils.add_chinese_doc, module=lazyllm.tools)
add_english_doc = functools.partial(utils.add_english_doc, module=lazyllm.tools)
add_example = functools.partial(utils.add_example, module=lazyllm.tools)

add_english_doc('Document', '''\
Initializes a Document module with optional user interface creation.

This constructor initializes a Document module that can work with or without a user interface (UI). If the UI is enabled, it also sets up a server module to manage document operations and a web module for UI interactions. The module relies on an implementation (`DocGroupImpl`) that handles the core functionality such as generating signatures and querying documents based on signatures.

Args:
    dataset_path (str): The path to the dataset directory. This directory should contain the documents to be managed by the Document module.
    embed: An embedding object or function that is used for generating document embeddings. The exact type and requirements depend on the implementation of `DocGroupImpl`.
    create_ui (bool, optional): A flag indicating whether to create a user interface for the Document module. Defaults to True.
    launcher (optional): An object or function responsible for launching the server module. If not provided, a default launcher from `lazyllm.launchers` with asynchronous behavior (`sync=False`) is used.
''')

add_chinese_doc('Document', '''\
初始化一个具有可选用户界面的文档模块。

此构造函数初始化一个可以有或没有用户界面的文档模块。如果启用了用户界面，它还会提供一个ui界面来管理文档操作接口，并提供一个用于用户界面交互的网页。

Args:
    dataset_path (str): 数据集目录的路径。此目录应包含要由文档模块管理的文档。
    embed: 用于生成文档embedding的对象。
    create_ui (bool, optional): 指示是否为文档模块创建用户界面的标志。默认为 True。
    launcher (optional): 负责启动服务器模块的对象或函数。如果未提供，则使用 `lazyllm.launchers` 中的默认异步启动器 (`sync=False`)。
''')

add_example('Document', '''\
>>> import lazyllm
>>> from lazyllm.tools.rag.docment import Document
>>> m = lazyllm.OnlineEmbeddingModule(source="glm")
>>> documents = Document(dataset_path='your_doc_path', embed=m, create_ui=False)
''')

add_english_doc('Reranker', '''\
Initializes a Rerank module for postprocessing and reranking of nodes (documents).
This constructor initializes a Reranker module that configures a reranking process based on a specified reranking type. It allows for the dynamic selection and instantiation of reranking kernels (algorithms) based on the type and provided keyword arguments.

Args:
    types: The type of reranker to be used for the postprocessing and reranking process. Defaults to 'Reranker'.
    **kwargs: Additional keyword arguments that are passed to the reranker upon its instantiation.

**Detailed explanation of reranker types**\n
- Reranker：This registered reranking function instantiates a SentenceTransformerRerank reranker with a specified model and top_n parameter. It is designed to rerank nodes based on sentence transformer embeddings.\n
- SimilarityFilter：This registered reranking function instantiates a SimilarityPostprocessor with a specified similarity threshold. It filters out nodes that do not meet the similarity criteria.\n
- KeywordFilter：This registered reranking function instantiates a KeywordNodePostprocessor with specified required and excluded keywords. It filters nodes based on the presence or absence of these keywords.
''')

add_chinese_doc('Reranker', '''\
用于创建节点（文档）后处理和重排序的模块。

Args:
    types: 用于后处理和重排序过程的排序器类型。默认为 'Reranker'。
    **kwargs: 传递给重新排序器实例化的其他关键字参数。

详细解释types类型
  - Reranker：实例化一个具有指定模型和 top_n 参数的 SentenceTransformerRerank 重排序器。
  - SimilarityFilter：实例化一个具有指定相似度阈值的 SimilarityPostprocessor。它过滤掉不满足相似度标准的节点。
  - KeywordFilter：实例化一个具有指定必需和排除关键字的 KeywordNodePostprocessor。它根据这些关键字的存在或缺失来过滤节点。
''')

add_example('Reranker', '''\
>>> import lazyllm
>>> from lazyllm.tools.rag.base import Reranker, Retriever
>>> from lazyllm.tools.rag.docment import Document
>>> m = lazyllm.OnlineEmbeddingModule(source="glm")
>>> documents = Document(dataset_path='your_doc_path', embed=m, create_ui=False)
>>> rm = Retriever(documents, similarity='chinese_bm25', parser='SentenceDivider', similarity_top_k=6)
>>> reranker = Reranker(types='SimilarityFilter', threshold=2.0)
>>> m = lazyllm.ActionModule(rm, reranker)
>>> m.start()
>>> print(m("query"))  
''')

add_english_doc('Retriever', '''\
Create a Retriever module for document query and retrieval.
This constructor initializes a Retriever module that configures a document retrieval process based on a specified similarity measure. It generates a signature using the document's generate_signature method, which is then used for querying documents.

Args:
    doc: The Document module instance that contains the documents and functionalities for generating signatures and querying documents.
    parser: The parser to be used for processing documents during querying.The candidate sets are ["Hierarchy", "CoarseChunk", "MediumChunk", "FineChunk", "SentenceDivider", "TokenDivider", "HtmlExtractor", "JsonExtractor", "MarkDownExtractor"]
    similarity : The name of the similarity function to be used for document retrieval. Defaults to 'defatult'. The candidate sets are ["defatult", "chinese_bm25", "bm25"].
    index: The type of index to be used for document retrieval. Defaults to 'vector'.

**Detailed explanation of Parser types**\n
  - Hierarchy: This node parser will chunk nodes into hierarchical nodes. This means a single input will be chunked into several hierarchies of chunk sizes, with each node containing a reference to it's parent node.\n
  - CoarseChunk: Get children of root nodes in given nodes that have given depth 0.\n
  - MediumChunk: Get children of root nodes in given nodes that have given depth 1.\n
  - FineChunk: Get children of root nodes in given nodes that have given depth 2.\n
  - SentenceDivider：This node parser attempts to split text while respecting the boundaries of sentences.\n
  - TokenDivider：This node parser attempts to split to a consistent chunk size according to raw token counts.\n
  - HtmlExtractor：This node parser uses beautifulsoup to parse raw HTML.By default, it will parse a select subset of HTML tags, but you can override this.The default tags are: ["p", "h1"]\n
  - JsonExtractor：Splits a document into Nodes using custom JSON splitting logic.\n
  - MarkDownExtractor：Splits a document into Nodes using custom Markdown splitting logic.

**Detailed explanation of similarity types**\n
  - defatult：Search documents using cosine method.\n
  - chinese_bm25：Search documents using chinese_bm25 method.The primary differences between chinese_bm25 and the standard bm25 stem from the specific adjustments and optimizations made for handling Chinese text. \n
  - bm25：Search documents using bm25 method.\n
''')

add_chinese_doc('Retriever', '''\
创建一个用于文档查询和检索的检索模块。

此构造函数初始化一个检索模块，该模块根据指定的相似度度量配置文档检索过程。它使用文档的 generate_signature 方法生成签名，然后用于查询文档。

Args:
    doc: 文档模块实例。
    parser: 用于设置处理文档的解析器。候选集包括 ["Hierarchy", "CoarseChunk", "MediumChunk", "FineChunk", "SentenceDivider", "TokenDivider", "HtmlExtractor", "JsonExtractor", "MarkDownExtractor"]
    similarity : 用于设置文档检索的相似度函数。默认为 'defatult'。候选集包括 ["defatult", "chinese_bm25", "bm25"]。
    index: 用于文档检索的索引类型。默认为 'vector'。

详细解释parser类型\n
  - Hierarchy: 此节点解析器将原始文本按照分层算法拆分成节点。这意味着一个输入将被分块成几个层次的块，每个节点包含对其父节点的引用。\n
  - CoarseChunk: 获取给定结点中的深度为 0 的子节点。\n
  - MediumChunk: 获取给定结点中的深度为 1 的子节点。\n
  - FineChunk: 获取给定结点中的深度为 2 的子节点。\n
  - SentenceDivider：此节点解析器尝试在尊重句子边界的同时拆分文本。\n
  - TokenDivider：此节点解析器尝试将原始文本拆分为一致的块大小。\n
  - HtmlExtractor：此节点解析器使用 beautifulsoup 解析原始 HTML。默认情况下，它将解析选定的 HTML 标签，但您可以覆盖此设置。默认标签为: ["p", "h1"]\n
  - JsonExtractor：使用自定义 JSON 拆分逻辑将文档拆分为节点。\n
  - MarkDownExtractor：使用自定义 Markdown 拆分逻辑将文档拆分为节点。\n

详细解释similarity类型\n
  - defatult：使用 cosine 算法搜索文档。\n
  - chinese_bm25：使用 chinese_bm25 算法搜索文档。chinese_bm25 与标准 bm25 的主要区别在于对中文的特定优化。\n
  - bm25：使用 bm25 算法搜索文档。\n
''')

add_example('Retriever', '''\
>>> import lazyllm
>>> from lazyllm.tools.rag.base import Retriever
>>> from lazyllm.tools.rag.docment import Document
>>> m = lazyllm.OnlineEmbeddingModule(source="glm")
>>> documents = Document(dataset_path='your_doc_path', embed=m, create_ui=False)
>>> rm = Retriever(documents, similarity='chinese_bm25', parser='SentenceDivider', similarity_top_k=6)
>>> rm.start()
>>> print(rm("query"))
''')

add_chinese_doc('WebModule', '''\
WebModule是LazyLLM为开发者提供的基于Web的交互界面。在初始化并启动一个WebModule之后，开发者可以从页面上看到WebModule背后的模块结构，并将Chatbot组件的输入传输给自己开发的模块进行处理。
模块返回的结果和日志会直接显示在网页的“处理日志”和Chatbot组件上。除此之外，WebModule支持在网页上动态加入Checkbox或Text组件用于向模块发送额外的参数。
WebModule页面还提供“使用上下文”，“流式输出”和“追加输出”的Checkbox，可以用来改变页面和后台模块的交互方式。

<span style="font-size: 20px;">&ensp;**`WebModule.init_web(component_descs) -> gradio.Blocks`**</span>
使用gradio库生成演示web页面，初始化session相关数据以便在不同的页面保存各自的对话和日志，然后使用传入的component_descs参数为页面动态添加Checkbox和Text组件，最后设置页面上的按钮和文本框的相应函数
之后返回整个页面。WebModule的__init__函数调用此方法生成页面。

Args：
    component_descs (list): 用于动态向页面添加组件的列表。列表中的每个元素也是一个列表，其中包含5个元素，分别是组件对应的模块ID，模块名，组件名，组件类型（目前仅支持Checkbox和Text），组件默认值。
''')

add_english_doc('WebModule', '''\
WebModule is a web-based interactive interface provided by LazyLLM for developers. After initializing and starting
a WebModule, developers can see structure of the module they provides behind the WebModule, and transmit the input
of the Chatbot component to their modules. The results and logs returned by the module will be displayed on the 
“Processing Logs” and Chatbot component on the web page. In addition, Checkbox or Text components can be added
programmatically to the web page for additional parameters to the background module. Meanwhile, The WebModule page
provides Checkboxes of “Use Context,” “Stream Output,” and “Append Output,” which can be used to adjust the
interaction between the page and the module behind.

<span style="font-size: 20px;">&ensp;**`WebModule.init_web(component_descs) -> gradio.Blocks`**</span>

Generate a demonstration web page based on gradio. The function initializes session-related data to save chat history
and logs for different pages, then dynamically add Checkbox and Text components to the page according to component_descs
parameter, and set the corresponding functions for the buttons and text boxes on the page at last.
WebModule’s __init__ function calls this method to generate the page.

Args:
    component_descs (list): A list used to add components to the page. Each element in the list is also a list containing 
    5 elements, which are the module ID, the module name, the component name, the component type (currently only
    supports Checkbox and Text), and the default value of the component.

''')

<<<<<<< HEAD
add_example('WebModule', r'''\
    >>> import lazyllm
    >>> def func2(in_str, do_sample=True, temperature=0.0, *args, **kwargs):
    ...     return f"func2:{in_str}|do_sample:{str(do_sample)}|temp:{temperature}"
    ...
    >>> m1=lazyllm.ActionModule(func2)
    >>> m1.name="Module1"
    >>> w = lazyllm.WebModule(m1, port=[20570, 20571, 20572], components={
    ...         m1:[('do_sample', 'Checkbox', True), ('temperature', 'Text', 0.1)]},
    ...                       text_mode=lazyllm.tools.WebModule.Mode.Refresh)
    >>> w.start()
    193703: 2024-06-07 10:26:00 lazyllm SUCCESS: ...
''')

add_chinese_doc(
    "SQLiteTool",
    r"""\
SQLiteTool是与SQLite数据库进行交互的专用工具。它扩展了SqlTool类，提供了创建表、执行查询和对SQLite数据库进行更新的方法。

Arguments:
    db_file (str): SQLite 文件数据库的路径


.. function:: 
    __del__(self)
    
    当实例被销毁时，自动关闭SQLite连接。

.. function:: 
    create_tables(self, tables_info: dict)
    
    根据描述表结构的JSON字典在SQLite数据库中创建表。
    
    Parameters:
        tables_info (dict): 描述要创建的表的字典，包括字段名称、类型和注释。

.. function:: 
    close_connection(self)
    
    关闭SQLite数据库的连接。该方法在实例销毁时自动被调用。

.. function:: 
    get_all_tables(self) -> str
    
    检索并返回SQLite数据库中所有表的字符串表示形式。

.. function:: 
    get_query_result_in_json(self, sql_script) -> str
    
    执行SQL查询并返回JSON格式的结果。

    Parameters:
        sql_script (str): 在SQLite数据库上执行SQL插入或更新脚本。

.. function:: 
    sql_update(self, sql_script) -> str
    
    在SQLite数据库上执行SQL插入或更新脚本。

    Parameters:
        sql_script (str): 要执行的插入或更新操作的SQL查询。

""",
)

add_english_doc(
    "SQLiteTool",
    r"""\
SQLiteTool is a specialized tool for interacting with SQLite databases.
It extends the SqlTool class and provides methods for creating tables, executing queries, and performing updates on SQLite databases.


Arguments:
    db_file (str): The path to the SQLite database file.


.. function:: 
    __del__(self)
    
    Automatically closes the SQLite connection when the instance is destroyed.

.. function:: 
    create_tables(self, tables_info: dict)
    
    Creates tables in the SQLite database according to a JSON-like dictionary that describes the table structure.
    
    Parameters:
        tables_info (dict): A dictionary describing the tables to be created, including field names, types, and comments.

.. function:: 
    close_connection(self)
    
    Closes the connection to the SQLite database. This method is automatic called when the instance is destroyed.

.. function:: 
    get_all_tables(self) -> str
    
    Retrieves and returns a string representation of all the tables in the SQLite database.

.. function:: 
    get_query_result_in_json(self, sql_script) -> str
    
    Executes a SQL query and returns the result in JSON format.

    Parameters:
        sql_script (str): The SQL query to be executed.

.. function:: 
    sql_update(self, sql_script) -> str
    
    Executes an SQL insert or update script on the SQLite database.

    Parameters:
        sql_script (str): The SQL query to be executed for insert or update operations.

""",
)

add_example(
    "SQLiteTool",
    r"""\
    >>> from lazyllm.tools import SQLiteTool
    >>> sql_tool = SQLliteTool("personal.db")
    >>> tables_info = {
    ...     "User": {
    ...         "fields": {
    ...             "id": {
    ...                 "type": "integer",
    ...                 "comment": "user id"
    ...             },
    ...             "name": {
    ...                 "type": "text",
    ...                 "comment": "user name"
    ...             },
    ...             "email": {
    ...                 "type": "text",
    ...                 "comment": "user email"
    ...             }
    ...         }
    ...     }
    ... }
    >>> sql_tool.create_tables(tables_info)
    >>> sql_tool.sql_update("INSERT INTO User (id, name, email) VALUES (1, 'Alice', 'alice@example.com')")
    >>> table_info = sql_tool.get_all_tables()
    >>> print(table_info)
    >>> result_json = sql_tool.get_query_result_in_json("SELECT * from User")
    >>> print(result_json)
""",
)

add_chinese_doc(
    "IntentClassifier",
    r"""\
IntentClassifier 是一个基于语言模型的意图识别器，用于根据用户提供的输入文本及对话上下文识别预定义的意图。
它可以处理中文和英文的意图列表，并通过预处理和后处理步骤确保准确识别意图。

Arguments:
    llm: 用于意图识别的语言模型对象，OnlineChatModule或TrainableModule类型
    intent_list (list)：包含所有可能意图的字符串列表。可以包含中文或英文的意图。
    return_trace (bool, 可选)：如果设置为 True，则将结果记录在trace中。默认为 False。
""",
)

add_english_doc(
    "IntentClassifier",
    r"""\
IntentClassifier is an intent recognizer based on a language model that identifies predefined intents based on user-provided input text and conversational context.
It can handle both Chinese and English intent lists and ensures accurate intent recognition through preprocessing and postprocessing steps.

Arguments:
    llm: A language model object used for intent recognition, which can be of type OnlineChatModule or TrainableModule.
    intent_list (list): A list of strings containing all possible intents. This list can include intents in either Chinese or English.
    return_trace (bool, optional): If set to True, the results will be recorded in the trace. Defaults to False.

.. Destructor:: 
    __del__(self)

    Automatically closes the SQLite connection when the instance is destroyed.

.. function:: 
    create_tables(self, tables_info: dict)
    
    Creates tables in the SQLite database according to a JSON-like dictionary that describes the table structure.
    Parameters:
        tables_info (dict): A dictionary describing the tables to be created, including field names, types, and comments.

.. function:: 
    close_connection(self)

    Closes the connection to the SQLite database. 
    It will be automatically called by the destructor
""",
)

add_example(
    "IntentClassifier",
    r"""\
    >>> import lazyllm
    >>> classifier_llm = lazyllm.OnlineChatModule(model=MODEL_ID, source="openai", base_url=BASE_URL)
    >>> chatflow_intent_list = ["闲聊", "金融知识问答", "销售业绩查询", "员工信息查询"]
    >>> classifier = IntentClassifier(classifier_llm, intent_list=chatflow_intent_list)
    >>> classifier.start()
    >>> print(classifier(QUERY))  
""",
)

add_chinese_doc(
    "SqlModule",
    r"""\
SqlModule 是一个扩展自 ModuleBase 的类,提供了使用语言模型(LLM)生成和执行 SQL 查询的接口。
它设计用于与 SQL 数据库交互,从语言模型的响应中提取 SQL 查询,执行这些查询,并返回结果或解释。

Arguments:
    llm: 用于生成和解释 SQL 查询及解释的大语言模型。
    sql_tool (SqlTool)：一个 SqlTool 实例，用于处理与 SQL 数据库的交互。
    only_output_raw (bool, 可选): 如果设置为True,管道只会输出原始的SQL结果而不进行进一步处理。默认值为False。
    return_trace (bool, 可选): 如果设置为 True,则将结果记录在trace中。默认为 False。
""",
)

add_english_doc(
    "SqlModule",
    r"""\
SqlModule is a class that extends ModuleBase and provides an interface for generating and executing SQL queries using a language model (LLM). 
It is designed to interact with a SQL database, extract SQL queries from LLM responses, execute those queries, and return results or explanations.

Arguments:
    llm: A language model to be used for generating and interpreting SQL queries and explanations.
    sql_tool (SqlTool): An instance of SqlTool that handles interaction with the SQL database.
    only_output_raw (bool, optional): If set to True, the pipeline will only output raw SQL results without further processing. Default is False.
    return_trace (bool, optional): If set to True, the results will be recorded in the trace. Defaults to False.  
""",
)

add_example(
    "SqlModule",
    r"""\
    >>> import lazyllm
    >>> from lazyllm.tools import SQLiteTool, SqlModule
    >>> sql_tool = SQLiteTool("personal.db")
    >>> sql_llm = lazyllm.OnlineChatModule(model="gpt-4o", source="openai", base_url="***")
    >>> sql_module = SqlModule(sql_llm, sql_tool, only_output_raw=False)
    >>> print(sql_module("员工Alice的邮箱地址是什么?"))
""",
)
=======
add_example('WebModule', '''\
>>> import lazyllm
>>> def func2(in_str, do_sample=True, temperature=0.0, *args, **kwargs):
...     return f"func2:{in_str}|do_sample:{str(do_sample)}|temp:{temperature}"
...
>>> m1=lazyllm.ActionModule(func2)
>>> m1.name="Module1"
>>> w = lazyllm.WebModule(m1, port=[20570, 20571, 20572], components={
...         m1:[('do_sample', 'Checkbox', True), ('temperature', 'Text', 0.1)]},
...                       text_mode=lazyllm.tools.WebModule.Mode.Refresh)
>>> w.start()
193703: 2024-06-07 10:26:00 lazyllm SUCCESS: ...
''')
>>>>>>> fbe21128
<|MERGE_RESOLUTION|>--- conflicted
+++ resolved
@@ -183,19 +183,18 @@
 
 ''')
 
-<<<<<<< HEAD
-add_example('WebModule', r'''\
-    >>> import lazyllm
-    >>> def func2(in_str, do_sample=True, temperature=0.0, *args, **kwargs):
-    ...     return f"func2:{in_str}|do_sample:{str(do_sample)}|temp:{temperature}"
-    ...
-    >>> m1=lazyllm.ActionModule(func2)
-    >>> m1.name="Module1"
-    >>> w = lazyllm.WebModule(m1, port=[20570, 20571, 20572], components={
-    ...         m1:[('do_sample', 'Checkbox', True), ('temperature', 'Text', 0.1)]},
-    ...                       text_mode=lazyllm.tools.WebModule.Mode.Refresh)
-    >>> w.start()
-    193703: 2024-06-07 10:26:00 lazyllm SUCCESS: ...
+add_example('WebModule', '''\
+>>> import lazyllm
+>>> def func2(in_str, do_sample=True, temperature=0.0, *args, **kwargs):
+...     return f"func2:{in_str}|do_sample:{str(do_sample)}|temp:{temperature}"
+...
+>>> m1=lazyllm.ActionModule(func2)
+>>> m1.name="Module1"
+>>> w = lazyllm.WebModule(m1, port=[20570, 20571, 20572], components={
+...         m1:[('do_sample', 'Checkbox', True), ('temperature', 'Text', 0.1)]},
+...                       text_mode=lazyllm.tools.WebModule.Mode.Refresh)
+>>> w.start()
+193703: 2024-06-07 10:26:00 lazyllm SUCCESS: ...
 ''')
 
 add_chinese_doc(
@@ -428,19 +427,4 @@
     >>> sql_module = SqlModule(sql_llm, sql_tool, only_output_raw=False)
     >>> print(sql_module("员工Alice的邮箱地址是什么?"))
 """,
-)
-=======
-add_example('WebModule', '''\
->>> import lazyllm
->>> def func2(in_str, do_sample=True, temperature=0.0, *args, **kwargs):
-...     return f"func2:{in_str}|do_sample:{str(do_sample)}|temp:{temperature}"
-...
->>> m1=lazyllm.ActionModule(func2)
->>> m1.name="Module1"
->>> w = lazyllm.WebModule(m1, port=[20570, 20571, 20572], components={
-...         m1:[('do_sample', 'Checkbox', True), ('temperature', 'Text', 0.1)]},
-...                       text_mode=lazyllm.tools.WebModule.Mode.Refresh)
->>> w.start()
-193703: 2024-06-07 10:26:00 lazyllm SUCCESS: ...
-''')
->>>>>>> fbe21128
+)