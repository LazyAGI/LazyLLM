# flake8: noqa E501
from . import utils
import functools
import lazyllm

add_chinese_doc = functools.partial(utils.add_chinese_doc, module=lazyllm.tools)
add_english_doc = functools.partial(utils.add_english_doc, module=lazyllm.tools)
add_example = functools.partial(utils.add_example, module=lazyllm.tools)

# functions for lazyllm.tools.tools
add_tools_chinese_doc = functools.partial(utils.add_chinese_doc, module=lazyllm.tools.tools)
add_tools_english_doc = functools.partial(utils.add_english_doc, module=lazyllm.tools.tools)
add_tools_example = functools.partial(utils.add_example, module=lazyllm.tools.tools)

# ---------------------------------------------------------------------------- #

# classifier/intent_classifier.py

add_chinese_doc('IntentClassifier', '''\
意图分类模块，用于根据输入文本在给定的意图列表中进行分类。  
支持中英文自动选择提示模板，并可通过示例、提示、约束和注意事项增强分类效果。

Args:
    llm: 用于意图分类的大语言模型实例。
    intent_list (list): 可选，意图类别列表，例如 ["聊天", "天气", "问答"]。
    prompt (str): 可选，自定义提示语，插入到系统提示模板中。
    constrain (str): 可选，分类约束条件说明。
    attention (str): 可选，提示注意事项。
    examples (list[list[str, str]]): 可选，分类示例列表，每个元素为 [输入文本, 标签]。
    return_trace (bool): 是否返回执行过程的 trace，默认为 False。
''')

add_english_doc('IntentClassifier', '''\
Intent classification module that classifies input text into a given intent list.  
Supports automatic selection of Chinese or English prompt templates, and allows enhancement through examples, prompt text, constraints, and attention notes.

Args:
    llm: The large language model instance used for intent classification.
    intent_list (list): Optional, list of intent categories, e.g., ["chat", "weather", "QA"].
    prompt (str): Optional, custom prompt inserted into the system prompt template.
    constrain (str): Optional, classification constraint description.
    attention (str): Optional, attention notes for classification.
    examples (list[list[str, str]]): Optional, classification examples, each element is [input text, label].
    return_trace (bool): Whether to return execution trace. Default is False.
''')

add_chinese_doc('IntentClassifier.intent_promt_hook', '''\
意图分类的预处理 Hook。  
将输入文本与意图列表打包为 JSON，并生成历史对话信息字符串。

Args:
    input (str | List | Dict | None): 输入文本，仅支持字符串类型。
    history (List): 历史对话记录，默认为空列表。
    tools (List[Dict] | None): 工具信息，可选。
    label (str | None): 标签，可选。

**Returns**\n
- tuple: (输入数据字典, 历史记录列表, 工具信息, 标签)
''')

add_english_doc('IntentClassifier.intent_promt_hook', '''\
Pre-processing hook for intent classification.  
Packages the input text and intent list into JSON and generates a string of conversation history.

Args:
    input (str | List | Dict | None): The input text, only string type is supported.
    history (List): Conversation history, default empty list.
    tools (List[Dict] | None): Optional tool information.
    label (str | None): Optional label.

**Returns**\n
- tuple: (input data dict, history list, tools, label)
''')

add_chinese_doc('IntentClassifier.post_process_result', '''\
意图分类结果的后处理。  
如果结果在意图列表中则直接返回，否则返回意图列表的第一个元素。

Args:
    input (str): 分类模型输出结果。

**Returns**\n
- str: 最终的分类标签。
''')

add_english_doc('IntentClassifier.post_process_result', '''\
Post-processing of intent classification result.  
Returns the result directly if it is in the intent list, otherwise returns the first element of the intent list.

Args:
    input (str): Output result from the classification model.

**Returns**\n
- str: The final classification label.
''')

# rag/document.py

add_english_doc('Document', '''\
Initialize a document module with an optional user interface.

This constructor initializes a document module that can have an optional user interface. If the user interface is enabled, it also provides a UI to manage the document operation interface and offers a web page for user interface interaction.

Args:
    dataset_path (str): The path to the dataset directory. This directory should contain the documents to be managed by the document module.
    embed (Optional[Union[Callable, Dict[str, Callable]]]): The object used to generate document embeddings. If you need to generate multiple embeddings for the text, you need to specify multiple embedding models in a dictionary format. The key identifies the name corresponding to the embedding, and the value is the corresponding embedding model.
    create_ui (bool): [Deprecated] Whether to create a user interface. Use 'manager' parameter instead.
    manager (bool, optional): A flag indicating whether to create a user interface for the document module. Defaults to False.
    server (Union[bool, int]): Server configuration. True for default server, False for no server, or an integer port number for custom server.
    name (Optional[str]): Name identifier for this document collection. Required for cloud services.
    launcher (optional): An object or function responsible for launching the server module. If not provided, the default asynchronous launcher from `lazyllm.launchers` is used (`sync=False`).
    doc_fields (optional): Configure the fields that need to be stored and retrieved along with their corresponding types (currently only used by the Milvus backend).
    doc_files (Optional[List[str]]): List of temporary document files (alternative to dataset_path).When used, dataset_path must be None and only map store is supported.
    store_conf (optional): Configure which storage backend and index backend to use.      
''')

add_chinese_doc('Document', '''\
初始化一个具有可选用户界面的文档模块。

此构造函数初始化一个可以有或没有用户界面的文档模块。如果启用了用户界面，它还会提供一个ui界面来管理文档操作接口，并提供一个用于用户界面交互的网页。

Args:
    dataset_path (str): 数据集目录的路径。此目录应包含要由文档模块管理的文档。
    embed (Optional[Union[Callable, Dict[str, Callable]]]): 用于生成文档 embedding 的对象。如果需要对文本生成多个 embedding，此处需要通过字典的方式指定多个 embedding 模型，key 标识 embedding 对应的名字, value 为对应的 embedding 模型。
    create_ui (bool):[已弃用] 是否创建用户界面。请改用'manager'参数
    manager (bool, optional): 指示是否为文档模块创建用户界面的标志。默认为 False。
    server (Union[bool, int]):服务器配置。True表示默认服务器，False表示已指定端口号作为自定义服务器
    name (Optional[str]):文档集合的名称标识符。云服务模式下必须提供
    launcher (optional): 负责启动服务器模块的对象或函数。如果未提供，则使用 `lazyllm.launchers` 中的默认异步启动器 (`sync=False`)。            
    doc_files (Optional[List[str]]):临时文档文件列表（dataset_path的替代方案）。使用时dataset_path必须为None且仅支持map存储类型
    store_conf (optional): 配置使用哪种存储后端和索引后端。
''')

add_example('Document', '''\
>>> import lazyllm
>>> from lazyllm.tools import Document
>>> m = lazyllm.OnlineEmbeddingModule(source="glm")
>>> documents = Document(dataset_path='your_doc_path', embed=m, manager=False)  # or documents = Document(dataset_path='your_doc_path', embed={"key": m}, manager=False)
>>> m1 = lazyllm.TrainableModule("bge-large-zh-v1.5").start()
>>> document1 = Document(dataset_path='your_doc_path', embed={"online": m, "local": m1}, manager=False)

>>> store_conf = {
>>>     'type': 'chroma',
>>>     'indices': {
>>>         'smart_embedding_index': {
>>>             'backend': 'milvus',
>>>             'kwargs': {
>>>                 'uri': '/tmp/tmp.db',
>>>                 'index_kwargs': {
>>>                     'index_type': 'HNSW',
>>>                     'metric_type': 'COSINE'
>>>                  }
>>>             },
>>>         },
>>>     },
>>> }
>>> doc_fields = {
>>>     'author': DocField(data_type=DataType.VARCHAR, max_size=128, default_value=' '),
>>>     'public_year': DocField(data_type=DataType.INT32),
>>> }
>>> document2 = Document(dataset_path='your_doc_path', embed={"online": m, "local": m1}, store_conf=store_conf, doc_fields=doc_fields)
''')

add_english_doc('Document.create_node_group', '''
Generate a node group produced by the specified rule.

Args:
    name (str): The name of the node group.
    transform (Callable): The transformation rule that converts a node into a node group. The function prototype is `(DocNode, group_name, **kwargs) -> List[DocNode]`. Currently built-in options include [SentenceSplitter][lazyllm.tools.SentenceSplitter], and users can define their own transformation rules.
    trans_node (bool): Determines whether the input and output of transform are `DocNode` or `str`, default is None. Can only be set to true when `transform` is `Callable`.
    num_workers (int): number of new threads used for transform. default: 0
    parent (str): The node that needs further transformation. The series of new nodes obtained after transformation will be child nodes of this parent node. If not specified, the transformation starts from the root node.
    kwargs: Parameters related to the specific implementation.
''')

add_chinese_doc('Document.create_node_group', '''
创建一个由指定规则生成的 node group。

Args:
    name (str): node group 的名称。
    transform (Callable): 将 node 转换成 node group 的转换规则，函数原型是 `(DocNode, group_name, **kwargs) -> List[DocNode]`。目前内置的有 [SentenceSplitter][lazyllm.tools.SentenceSplitter]。用户也可以自定义转换规则。
    trans_node (bool): 决定了transform的输入和输出是 `DocNode` 还是 `str` ，默认为None。只有在 `transform` 为 `Callable` 时才可以设置为true。
    num_workers (int): Transform时所用的新线程数量，默认为0
    parent (str): 需要进一步转换的节点。转换之后得到的一系列新的节点将会作为该父节点的子节点。如果不指定则从根节点开始转换。
    kwargs: 和具体实现相关的参数。
''')

add_example('Document.create_node_group', '''
>>> import lazyllm
>>> from lazyllm.tools import Document, SentenceSplitter
>>> m = lazyllm.OnlineEmbeddingModule(source="glm")
>>> documents = Document(dataset_path='your_doc_path', embed=m, manager=False)
>>> documents.create_node_group(name="sentences", transform=SentenceSplitter, chunk_size=1024, chunk_overlap=100)
''')

add_english_doc('Document.find_parent', '''
Find the parent node of the specified node.

Args:
    group (str): The name of the node for which to find the parent.
''')

add_chinese_doc('Document.find_parent', '''
查找指定节点的父节点。

Args:
    group (str): 需要查找的节点名称
''')

add_example('Document.find_parent', '''
>>> import lazyllm
>>> from lazyllm.tools import Document, SentenceSplitter
>>> m = lazyllm.OnlineEmbeddingModule(source="glm")
>>> documents = Document(dataset_path='your_doc_path', embed=m, manager=False)
>>> documents.create_node_group(name="parent", transform=SentenceSplitter, chunk_size=1024, chunk_overlap=100)
>>> documents.create_node_group(name="children", transform=SentenceSplitter, parent="parent", chunk_size=1024, chunk_overlap=100)
>>> documents.find_parent('children')
''')

add_english_doc('Document.find_children', '''
Find the child nodes of the specified node.

Args:
    group (str): The name of the node for which to find the children.
''')

add_chinese_doc('Document.find_children', '''
查找指定节点的子节点。

Args:
    group (str): 需要查找的名称
''')

add_example('Document.find_children', '''
>>> import lazyllm
>>> from lazyllm.tools import Document, SentenceSplitter
>>> m = lazyllm.OnlineEmbeddingModule(source="glm")
>>> documents = Document(dataset_path='your_doc_path', embed=m, manager=False)
>>> documents.create_node_group(name="parent", transform=SentenceSplitter, chunk_size=1024, chunk_overlap=100)
>>> documents.create_node_group(name="children", transform=SentenceSplitter, parent="parent", chunk_size=1024, chunk_overlap=100)
>>> documents.find_children('parent')
''')

add_english_doc('Document.register_global_reader', '''
Used to specify a file reader, which is visible to all Document objects. The registered file reader must be a Callable object. It can be registered using a decorator or by a function call.

Args:
    pattern (str): Matching rules applied by the file reader.
    func (Callable): File reader, must be a Callable object.
''')

add_chinese_doc('Document.register_global_reader', '''
用于指定文件读取器，作用范围对于所有的 Document 对象都可见。注册的文件读取器必须是 Callable 对象。可以使用装饰器的方式进行注册，也可以通过函数调用的方式进行注册。

Args:
    pattern (str): 文件读取器适用的匹配规则
    func (Callable): 文件读取器，必须是Callable的对象
''')

add_example('Document.register_global_reader', '''
>>> from lazyllm.tools.rag import Document, DocNode
>>> @Document.register_global_reader("**/*.yml")
>>> def processYml(file):
...     with open(file, 'r') as f:
...         data = f.read()
...     return [DocNode(text=data)]
...
>>> doc1 = Document(dataset_path="your_files_path", create_ui=False)
>>> doc2 = Document(dataset_path="your_files_path", create_ui=False)
>>> files = ["your_yml_files"]
>>> docs1 = doc1._impl._reader.load_data(input_files=files)
>>> docs2 = doc2._impl._reader.load_data(input_files=files)
>>> print(docs1[0].text == docs2[0].text)
# True
''')

add_english_doc('Document.add_reader', '''
Used to specify the file reader for an instance. The scope of action is visible only to the registered Document object. The registered file reader must be a Callable object. It can only be registered by calling a function. The priority of the file reader registered by the instance is higher than that of the file reader registered by the class, and the priority of the file reader registered by the instance and class is higher than the system default file reader. That is, the order of priority is: instance file reader > class file reader > system default file reader.

Args:
    pattern (str): Matching rules applied by the file reader.
    func (Callable): File reader, must be a Callable object.
''')

add_chinese_doc('Document.add_reader', '''
用于实例指定文件读取器，作用范围仅对注册的 Document 对象可见。注册的文件读取器必须是 Callable 对象。只能通过函数调用的方式进行注册。并且通过实例注册的文件读取器的优先级高于通过类注册的文件读取器，并且实例和类注册的文件读取器的优先级高于系统默认的文件读取器。即优先级的顺序是：实例文件读取器 > 类文件读取器 > 系统默认文件读取器。

Args:
    pattern (str): 文件读取器适用的匹配规则
    func (Callable): 文件读取器，必须是Callable的对象
''')

add_example('Document.add_reader', '''
>>> from lazyllm.tools.rag import Document, DocNode
>>> from lazyllm.tools.rag.readers import ReaderBase
>>> class YmlReader(ReaderBase):
...     def _load_data(self, file, fs=None):
...         try:
...             import yaml
...         except ImportError:
...             raise ImportError("yaml is required to read YAML file: `pip install pyyaml`")
...         with open(file, 'r') as f:
...             data = yaml.safe_load(f)
...         print("Call the class YmlReader.")
...         return [DocNode(text=data)]
...
>>> def processYml(file):
...     with open(file, 'r') as f:
...         data = f.read()
...     print("Call the function processYml.")
...     return [DocNode(text=data)]
...
>>> doc1 = Document(dataset_path="your_files_path", create_ui=False)
>>> doc2 = Document(dataset_path="your_files_path", create_ui=False)
>>> doc1.add_reader("**/*.yml", YmlReader)
>>> print(doc1._impl._local_file_reader)
{'**/*.yml': <class '__main__.YmlReader'>}
>>> print(doc2._impl._local_file_reader)
{}
>>> files = ["your_yml_files"]
>>> Document.register_global_reader("**/*.yml", processYml)
>>> doc1._impl._reader.load_data(input_files=files)
Call the class YmlReader.
>>> doc2._impl._reader.load_data(input_files=files)
Call the function processYml.
''')

add_english_doc('rag.readers.ReaderBase', '''
The base class of file readers, which inherits from the ModuleBase base class and has Callable capabilities. Subclasses that inherit from this class only need to implement the _load_data function, and its return parameter type is List[DocNode]. Generally, the input parameters of the _load_data function are file (Path) and fs (AbstractFileSystem).

Args:
    args (Any): Pass the corresponding position parameters as needed.
    return_trace (bool): Set whether to record trace logs.
    kwargs (Dict): Pass the corresponding keyword arguments as needed.
''')

add_chinese_doc('rag.readers.ReaderBase', '''
文件读取器的基类，它继承自 ModuleBase 基类，具有 Callable 的能力，继承自该类的子类只需要实现 _load_data 函数即可，它的返回参数类型为 List[DocNode]. 一般 _load_data 函数的入参为 file (Path), fs(AbstractFileSystem) 三个参数。

Args:
    args (Any): 根据需要传输相应的位置参数
    return_trace (bool): 设置是否记录trace日志
    kwargs (Dict): 根据需要传输相应的关键字参数
''')

add_example('rag.readers.ReaderBase', '''
>>> from lazyllm.tools.rag.readers import ReaderBase
>>> from lazyllm.tools.rag import DocNode, Document
>>> from typing import Dict, Optional, List
>>> from pathlib import Path
>>> from fsspec import AbstractFileSystem
>>> @Document.register_global_reader("**/*.yml")
>>> class YmlReader(ReaderBase):
...     def _load_data(self, file: Path, fs: Optional[AbstractFileSystem] = None) -> List[DocNode]:
...         try:
...             import yaml
...         except ImportError:
...             raise ImportError("yaml is required to read YAML file: `pip install pyyaml`")
...         with open(file, 'r') as f:
...             data = yaml.safe_load(f)
...         print("Call the class YmlReader.")
...         return [DocNode(text=data)]
...
>>> files = ["your_yml_files"]
>>> doc = Document(dataset_path="your_files_path", create_ui=False)
>>> reader = doc._impl._reader.load_data(input_files=files)
# Call the class YmlReader.
''')

add_chinese_doc('rag.readers.PandasCSVReader', '''\
用于读取 CSV 文件并使用 pandas 进行解析。

Args:
    concat_rows (bool): 是否将所有行拼接为一个文本块，默认为 True。
    col_joiner (str): 列之间的连接符。
    row_joiner (str): 行之间的连接符。
    pandas_config (Optional[Dict]): pandas.read_csv 的可选配置项。
    return_trace (bool): 是否返回处理过程的 trace。
''')

add_english_doc('rag.readers.PandasCSVReader', '''\
Reader for parsing CSV files using pandas.

Args:
    concat_rows (bool): Whether to concatenate all rows into a single text block. Default is True.
    col_joiner (str): String used to join column values.
    row_joiner (str): String used to join rows.
    pandas_config (Optional[Dict]): Optional config for pandas.read_csv.
    return_trace (bool): Whether to return the processing trace.
''')

add_chinese_doc('rag.readers.PandasExcelReader', '''\
用于读取 Excel 文件（.xlsx），并将内容提取为文本。

Args:
    concat_rows (bool): 是否将所有行拼接为一个文本块。
    sheet_name (Optional[str]): 要读取的工作表名称。若为 None，则读取所有工作表。
    pandas_config (Optional[Dict]): pandas.read_excel 的可选配置项。
    return_trace (bool): 是否返回处理过程的 trace。
''')

add_english_doc('rag.readers.PandasExcelReader', '''\
Reader for extracting text content from Excel (.xlsx) files.

Args:
    concat_rows (bool): Whether to concatenate all rows into a single block.
    sheet_name (Optional[str]): Name of the sheet to read. If None, all sheets will be read.
    pandas_config (Optional[Dict]): Optional config for pandas.read_excel.
    return_trace (bool): Whether to return the processing trace.
''')

add_chinese_doc('rag.readers.PDFReader', '''\
用于读取 PDF 文件并提取其中的文本内容。

Args:
    return_full_document (bool): 是否将整份 PDF 合并为一个文档节点。若为 False，则每页作为一个节点。
    return_trace (bool): 是否返回处理过程的 trace，默认为 True。
''')

add_english_doc('rag.readers.PDFReader', '''\
Reader for extracting text content from PDF files.

Args:
    return_full_document (bool): Whether to merge the entire PDF into a single document node. If False, each page becomes a separate node.
    return_trace (bool): Whether to return the processing trace. Default is True.
''')

add_chinese_doc('rag.readers.PPTXReader', '''\
用于解析 PPTX（PowerPoint）文件的读取器，能够提取幻灯片中的文本，并对嵌入图像进行视觉描述生成。

Args:
    return_trace (bool): 是否记录处理过程的 trace，默认为 True。
''')

add_english_doc('rag.readers.PPTXReader', '''\
Reader for PPTX (PowerPoint) files. Extracts text from slides and generates captions for embedded images using a vision-language model.

Args:
    return_trace (bool): Whether to record the processing trace. Default is True.
''')

add_chinese_doc('rag.readers.VideoAudioReader', '''\
用于从视频或音频文件中提取语音内容的读取器，依赖 OpenAI 的 Whisper 模型进行语音识别。

Args:
    model_version (str): Whisper 模型的版本（如 "base", "small", "medium", "large"），默认为 "base"。
    return_trace (bool): 是否返回处理过程的 trace，默认为 True。
''')

add_english_doc('rag.readers.VideoAudioReader', '''\
Reader for extracting speech content from video or audio files using OpenAI's Whisper model for transcription.

Args:
    model_version (str): Whisper model version (e.g., "base", "small", "medium", "large"). Default is "base".
    return_trace (bool): Whether to return the processing trace. Default is True.
''')

add_chinese_doc('rag.component.bm25.BM25', '''\
基于 BM25 算法实现的检索器，用于从节点集合中根据查询词检索最相关的文本节点。

Args:
    nodes (List[DocNode]): 需要建立索引的文本节点列表。
    language (str): 所使用的语言，支持 ``en``（英文）或 ``zh``（中文）。默认为 ``en``。
    topk (int): 每次检索返回的最大节点数量，默认值为2。
''')

add_english_doc('rag.component.bm25.BM25', '''\
A retriever based on the BM25 algorithm that retrieves the most relevant text nodes from a given list of nodes.

Args:
    nodes (List[DocNode]): A list of text nodes to index.
    language (str): The language to use, supports ``en`` (English) and ``zh`` (Chinese). Defaults to ``en``.
    topk (int): The maximum number of nodes to return in each retrieval. Defaults to 2.
''')

add_chinese_doc('rag.doc_to_db.DocInfoSchemaItem', '''\
文档信息结构中单个字段的定义。

Args:
    key (str): 字段名
    desc (str): 字段含义描述
    type (str): 字段的数据类型
''')

add_english_doc('rag.doc_to_db.DocInfoSchemaItem', '''\
Definition of a single field in the document information schema.

Args:
    key (str): The name of the field.
    desc (str): The description of the field's meaning.
    type (str): The data type of the field.
''')

add_chinese_doc('rag.doc_to_db.DocGenreAnalyser', '''\
用于分析文档所属的类别，例如合同、简历、发票等。通过读取文档内容，并结合大模型判断其类型。

Args:
    maximum_doc_num (int): 最多分析的文档数量，默认是 3。
''')

add_english_doc('rag.doc_to_db.DocGenreAnalyser', '''\
Used to analyze the genre/type of documents, such as contracts, resumes, invoices, etc. It reads the document content and uses a language model to classify its type.

Args:
    maximum_doc_num (int): Maximum number of documents to analyze, default is 3.
''')

add_example('rag.doc_to_db.DocGenreAnalyser', '''\
>>> import lazyllm
>>> from lazyllm.components.doc_info_extractor import DocGenreAnalyser
>>> from lazyllm import OnlineChatModule
>>> m = OnlineChatModule(source="openai")
>>> analyser = DocGenreAnalyser()
>>> genre = analyser.analyse_doc_genre(m, "path/to/document.txt")
>>> print(genre)
contract
''')

add_chinese_doc('rag.doc_to_db.DocInfoSchemaAnalyser', '''\
用于从文档中抽取出关键信息字段的结构，如字段名、描述、字段类型。可用于构建信息提取模板。

Args:
    maximum_doc_num (int): 用于生成schema的最大文档数量，默认是 3。
''')

add_english_doc('rag.doc_to_db.DocInfoSchemaAnalyser', '''\
Used to extract key-value schema from documents, such as field names, descriptions, and data types. Useful for building structured information extraction templates.

Args:
    maximum_doc_num (int): Maximum number of documents to be used for generating schema, default is 3.
''')

add_example('rag.doc_to_db.DocInfoSchemaAnalyser', '''\
>>> from lazyllm.components.doc_info_extractor import DocInfoSchemaAnalyser
>>> from lazyllm import OnlineChatModule
>>> analyser = DocInfoSchemaAnalyser()
>>> m = OnlineChatModule(source="openai")
>>> schema = analyser.analyse_info_schema(m, "contract", ["doc1.txt", "doc2.txt"])
>>> print(schema)
[{'key': 'party_a', 'desc': 'The first party', 'type': 'str'}, ...]
''')

# DocInfoSchemaAnalyser.analyse_info_schema
add_chinese_doc('rag.doc_to_db.DocInfoSchemaAnalyser.analyse_info_schema', '''\
分析文档信息模式的方法，用于从指定类型的文档中提取关键信息字段的结构定义。

Args:
    llm (Union[OnlineChatModule, TrainableModule]): 用于生成信息模式的LLM模型
    doc_type (str): 文档类型，用于指导LLM生成相应的信息模式
    doc_paths (list[str]): 文档路径列表，用于分析的信息来源

**Returns:**\n
- DocInfoSchema: 包含关键信息字段定义的模式列表，每个字段包含key、desc、type三个属性
''')

add_english_doc('rag.doc_to_db.DocInfoSchemaAnalyser.analyse_info_schema', '''\
Method for analyzing document information schema, used to extract structural definitions of key information fields from documents of a specified type.

Args:
    llm (Union[OnlineChatModule, TrainableModule]): LLM model used to generate information schema
    doc_type (str): Document type, used to guide the LLM in generating corresponding information schema
    doc_paths (list[str]): List of document paths, used as information sources for analysis

**Returns:**\n
- DocInfoSchema: List of schema containing key information field definitions, each field includes key, desc, and type attributes
''')

add_chinese_doc('rag.doc_to_db.DocInfoExtractor', '''\
根据给定的字段结构（schema）从文档中抽取具体的关键信息值，返回格式为 key-value 字典。

Args:
    无
''')

add_english_doc('rag.doc_to_db.DocInfoExtractor', '''\
Extracts specific values for key fields from a document according to a provided schema. Returns a dictionary of key-value pairs.

Args:
    None
''')

add_example('rag.doc_to_db.DocInfoExtractor', '''\
>>> from lazyllm.components.doc_info_extractor import DocInfoExtractor
>>> from lazyllm import OnlineChatModule
>>> extractor = DocInfoExtractor()
>>> m = OnlineChatModule(source="openai")
>>> schema = [{"key": "party_a", "desc": "Party A name", "type": "str"}]
>>> info = extractor.extract_doc_info(m, "contract.txt", schema)
>>> print(info)
{'party_a': 'ABC Corp'}
''')

add_chinese_doc('rag.doc_to_db.DocInfoExtractor.extract_doc_info', '''\
根据提供的字段结构（schema）从指定文档中抽取具体的关键信息值。

该方法使用大语言模型分析文档内容，根据预定义的字段结构提取相应的信息值，返回格式为 key-value 字典。

Args:
    llm (Union[OnlineChatModule, TrainableModule]): 用于文档信息抽取的大语言模型。
    doc_path (str): 要分析的文档路径。
    info_schema (DocInfoSchema): 字段结构定义，包含需要提取的字段信息。
    extra_desc (str, optional): 额外的描述信息，用于指导信息抽取。默认为空字符串。

Returns:
    dict: 提取出的关键信息字典，键为字段名，值为对应的信息值。
''')

add_english_doc('rag.doc_to_db.DocInfoExtractor.extract_doc_info', '''\
Extracts specific key information values from a document according to a provided schema.

This method uses a large language model to analyze document content and extract corresponding information values based on predefined field structure, returning a key-value dictionary.

Args:
    llm (Union[OnlineChatModule, TrainableModule]): The large language model used for document information extraction.
    doc_path (str): Path to the document to be analyzed.
    info_schema (DocInfoSchema): Field structure definition containing the information to be extracted.
    extra_desc (str, optional): Additional description information to guide the extraction process. Defaults to empty string.

Returns:
    dict: Extracted key information dictionary with field names as keys and corresponding information values as values.
''')

add_chinese_doc('http_request.http_executor_response.HttpExecutorResponse.get_content_type', '''\
获取HTTP响应的内容类型。

从响应头中提取 'content-type' 字段的值，用于判断响应内容的类型。

Returns:
    str: 响应的内容类型，如果未找到则返回空字符串。
''')

add_english_doc('http_request.http_executor_response.HttpExecutorResponse.get_content_type', '''\
Get the content type of the HTTP response.

Extracts the 'content-type' field value from the response headers to determine the type of response content.

Returns:
    str: The content type of the response, or empty string if not found.
''')

add_example('http_request.http_executor_response.HttpExecutorResponse.get_content_type', '''\
>>> from lazyllm.tools.http_request.http_executor_response import HttpExecutorResponse
>>> import httpx
>>> response = httpx.Response(200, headers={'content-type': 'application/json'})
>>> http_response = HttpExecutorResponse(response)
>>> content_type = http_response.get_content_type()
>>> print(content_type)
... 'application/json'
''')

add_chinese_doc('http_request.http_executor_response.HttpExecutorResponse.extract_file', '''\
从HTTP响应中提取文件内容。

如果响应内容类型是文件相关类型（如图片、音频、视频），则提取文件的内容类型和二进制数据。

Returns:
    tuple[str, bytes]: 包含内容类型和文件二进制数据的元组。如果不是文件类型，则返回空字符串和空字节。
''')

add_english_doc('http_request.http_executor_response.HttpExecutorResponse.extract_file', '''\
Extract file content from HTTP response.

If the response content type is file-related (such as image, audio, video), extracts the content type and binary data of the file.

Returns:
    tuple[str, bytes]: A tuple containing the content type and binary data of the file. If not a file type, returns empty string and empty bytes.
''')

add_example('http_request.http_executor_response.HttpExecutorResponse.extract_file', '''\
>>> from lazyllm.tools.http_request.http_executor_response import HttpExecutorResponse
>>> import httpx
>>> # 模拟图片响应
>>> response = httpx.Response(200, headers={'content-type': 'image/jpeg'}, content=b'fake_image_data')
>>> http_response = HttpExecutorResponse(response)
>>> content_type, file_data = http_response.extract_file()
>>> print(content_type)
... 'image/jpeg'
>>> print(len(file_data))
... 15
>>> # 模拟JSON响应
>>> response = httpx.Response(200, headers={'content-type': 'application/json'}, content=b'{"key": "value"}')
>>> http_response = HttpExecutorResponse(response)
>>> content_type, file_data = http_response.extract_file()
>>> print(content_type)
... ''
>>> print(file_data)
... b''
''')

add_chinese_doc('rag.doc_to_db.DocToDbProcessor', '''\
用于将文档信息抽取并导出到数据库中。

该类通过分析文档主题、抽取字段结构、从文档中提取关键信息，并将其保存至数据库表中。

Args:
    sql_manager (SqlManager): 数据库管理模块。
    doc_table_name (str): 存储文档字段的数据库表名，默认为`lazyllm_doc_elements`。

Note:
    - 如果表已存在，会自动检测并避免重复创建。
    - 如果你希望重置字段结构，使用 `reset_doc_info_schema` 方法。
''')

add_english_doc('rag.doc_to_db.DocToDbProcessor', '''\
Used to extract information from documents and export it to a database.

This class analyzes document topics, extracts schema structure, pulls out key information, and saves it into a database table.

Args:
    sql_manager (SqlManager): The SQL management module.
    doc_table_name (str): The table name to store document fields. Default is ``lazyllm_doc_elements``.

Note:
    - If the table already exists, it checks and avoids redundant creation.
    - Use `reset_doc_info_schema` to reset the schema if necessary.
''')

add_chinese_doc('rag.doc_to_db.DocToDbProcessor.extract_info_from_docs', '''\
从文档中提取结构化数据库信息。

该函数使用嵌入和检索技术，在提供的文档中获取数据库相关的文本片段，用于后续模式生成。

Args:
    docs (list[DocNode]): 输入文档列表。
    num_nodes (int): 要提取的片段数量，默认为10。

Returns:
    list[DocNode]: 提取出的相关文档片段。
''')

add_english_doc('rag.doc_to_db.DocToDbProcessor.extract_info_from_docs', '''\
Extract structured database-related information from documents.

This function uses embedding and retrieval techniques to identify relevant text fragments in the provided documents for schema generation.

Args:
    docs (list[DocNode]): List of input documents.
    num_nodes (int): Number of text fragments to retrieve. Default is 10.

Returns:
    list[DocNode]: The relevant extracted document nodes.
''')

add_chinese_doc('rag.doc_to_db.DocToDbProcessor.analyze_info_schema_by_llm', '''\
使用大语言模型从文档节点中推断数据库信息结构。

Args:
    nodes (list[DocNode]): 文档节点列表。

Returns:
    dict: 结构化信息模式，包含表名、字段、关系等信息。
''')

add_english_doc('rag.doc_to_db.DocToDbProcessor.analyze_info_schema_by_llm', '''\
Infer structured database information using a large language model from document nodes.

Args:
    nodes (list[DocNode]): List of document nodes.

Returns:
    dict: The inferred database schema, including table names, fields, and relationships.
''')


add_chinese_doc('rag.doc_to_db.extract_db_schema_from_files', '''\
给定文档路径和LLM模型，提取文档结构信息。

Args:
    file_paths (List[str]): 要分析的文档路径。
    llm (Union[OnlineChatModule, TrainableModule]): 支持聊天的模型模块。

Returns:
    DocInfoSchema: 提取出的字段结构描述。
''')

add_english_doc('rag.doc_to_db.extract_db_schema_from_files', '''\
Extract the schema information from documents using a given LLM.

Args:
    file_paths (List[str]): Paths of the documents to analyze.
    llm (Union[OnlineChatModule, TrainableModule]): A chat-supported LLM module.

Returns:
    DocInfoSchema: The extracted field structure schema.
''')

add_example('rag.doc_to_db.extract_db_schema_from_files', '''\
>>> import lazyllm
>>> from lazyllm.components.document_to_db import extract_db_schema_from_files
>>> llm = lazyllm.OnlineChatModule()
>>> file_paths = ["doc1.pdf", "doc2.pdf"]
>>> schema = extract_db_schema_from_files(file_paths, llm)
>>> print(schema)
''')

add_chinese_doc('rag.readers.DocxReader', """\
docx格式文件解析器，从 `.docx` 文件中读取文本内容并封装为文档节点（DocNode）列表。

Args:
    file (Path): `.docx` 文件路径。
    fs (Optional[AbstractFileSystem]): 可选的文件系统对象，支持自定义读取方式。

Returns:
    List[DocNode]: 包含文档中所有文本内容的节点列表。
""")

add_english_doc('rag.readers.DocxReader', """\
A docx format file parser, reading text content from a `.docx` file and return a list of `DocNode` objects.

Args:
    file (Path): Path to the `.docx` file.
    fs (Optional[AbstractFileSystem]): Optional file system object for custom reading.

Returns:
    List[DocNode]: A list containing the extracted text content as `DocNode` instances.
""")

add_chinese_doc('rag.readers.EpubReader', """\
用于读取 `.epub` 格式电子书的文件读取器。

继承自 `LazyLLMReaderBase`，只需实现 `_load_data` 方法，即可通过 `Document` 组件自动加载 `.epub` 文件中的内容。

注意：当前版本不支持通过 fsspec 文件系统（如远程路径）加载 epub 文件，若提供 `fs` 参数，将回退到本地文件读取。

Returns:
    List[DocNode]: 所有章节内容合并后的文本节点列表。
""")

add_english_doc('rag.readers.EpubReader', """\
A file reader for `.epub` format eBooks.

Inherits from `LazyLLMReaderBase`, and only needs to implement `_load_data`. The `Document` module can automatically use this class to load `.epub` files.

Note: Reading from fsspec file systems (e.g., remote paths) is not supported in this version. If `fs` is specified, it will fall back to reading from the local file system.

Returns:
    List[DocNode]: A single node containing all merged chapter content from the EPUB file.
""")

add_chinese_doc('rag.readers.HWPReader', '''\
HWP文件解析器，支持从本地文件系统读取 HWP 文件。它会从文档中提取正文部分的文本内容，返回 DocNode 列表。

HWP 是一种专有的二进制格式，主要在韩国使用。由于格式封闭，因此只能解析部分内容（如文本段落），但对常规文本提取已经足够使用。

Args:
    return_trace (bool): 是否启用 trace 日志记录，默认为 ``True``。
''')

add_english_doc('rag.readers.HWPReader', '''
A HWP format file parser. It supports loading from the local filesystem. It extracts body text from the `.hwp` file and returns it as a list of DocNode objects.

HWP is a proprietary binary document format used primarily in Korea. This reader focuses on extracting the plain text from the body sections of the document.

Args:
    return_trace (bool): Whether to enable trace logging. Defaults to ``True``.
''')

add_chinese_doc('rag.readers.ImageReader', '''\
用于从图片文件中读取内容的模块。支持保留图片、解析图片中的文本（基于OCR或预训练视觉模型），并返回文本和图片路径的节点列表。

Args:
    parser_config (Optional[Dict]): 解析器配置，包含模型和处理器，默认为 None。当设置 parse_text=True 且 parser_config=None 时，会自动根据 text_type 加载相应模型。
    keep_image (bool): 是否保留图片的 base64 编码，默认为 False。
    parse_text (bool): 是否解析图片中的文本，默认为 False。
    text_type (str): 解析文本的类型，支持 ``text``（默认）和 ``plain_text``。当为 ``plain_text`` 时，使用 pytesseract 进行OCR；否则使用预训练视觉编码解码模型。
    pytesseract_model_kwargs (Optional[Dict]): 传递给 pytesseract OCR 的可选参数，默认为空字典。
    return_trace (bool): 是否记录处理过程的 trace，默认为 True。
''')

add_english_doc('rag.readers.ImageReader', '''\
Module for reading content from image files. Supports keeping the image as base64, parsing text from images using OCR or pretrained vision models, and returns a list of nodes with text and image path.

Args:
    parser_config (Optional[Dict]): Parser configuration containing the model and processor. Defaults to None. When parse_text=True and parser_config is None, relevant models will be auto-loaded based on text_type.
    keep_image (bool): Whether to keep the image as base64 string. Default is False.
    parse_text (bool): Whether to parse text from the image. Default is False.
    text_type (str): Type of text parsing. Supports ``text`` (default) and ``plain_text``. If ``plain_text``, pytesseract OCR is used; otherwise a pretrained vision encoder-decoder model is used.
    pytesseract_model_kwargs (Optional[Dict]): Optional arguments passed to pytesseract OCR. Defaults to empty dict.
    return_trace (bool): Whether to record the processing trace. Default is True.
''')

add_chinese_doc('rag.readers.IPYNBReader', '''\
用于读取和解析 Jupyter Notebook (.ipynb) 文件的模块。将 notebook 转换成脚本文本后，按代码单元划分为多个文档节点，或合并为单一文本节点。

Args:
    parser_config (Optional[Dict]): 预留的解析器配置参数，当前未使用，默认为 None。
    concatenate (bool): 是否将所有代码单元合并成一个整体文本节点，默认为 False，即分割为多个节点。
    return_trace (bool): 是否记录处理过程的 trace，默认为 True。
''')

add_english_doc('rag.readers.IPYNBReader', '''\
Module for reading and parsing Jupyter Notebook (.ipynb) files. Converts the notebook to script text, then splits it by code cells into multiple document nodes or concatenates into a single text node.

Args:
    parser_config (Optional[Dict]): Reserved parser configuration parameter, currently unused. Defaults to None.
    concatenate (bool): Whether to concatenate all code cells into one text node. Defaults to False (split into multiple nodes).
    return_trace (bool): Whether to record processing trace. Default is True.
''')

add_chinese_doc('rag.readers.MagicPDFReader', '''\
用于通过 MagicPDF 服务解析 PDF 文件内容的模块。支持上传文件或通过 URL 方式调用解析接口，解析结果经过回调函数处理成文档节点列表。

Args:
    magic_url (str): MagicPDF 服务的接口 URL。
    callback (Optional[Callable[[List[dict], Path, dict], List[DocNode]]]): 解析结果回调函数，接收解析元素列表、文件路径及额外信息，返回文档节点列表。默认将所有文本合并为一个节点。
    upload_mode (bool): 是否采用文件上传模式调用接口，默认为 False，即通过 JSON 请求文件路径。
''')

add_english_doc('rag.readers.MagicPDFReader', '''\
Module to parse PDF content via the MagicPDF service. Supports file upload or URL-based parsing, with a callback to process the parsed elements into document nodes.

Args:
    magic_url (str): The MagicPDF service API URL.
    callback (Optional[Callable[[List[dict], Path, dict], List[DocNode]]]): A callback function that takes parsed element list, file path, and extra info, returns a list of DocNode. Defaults to merging all text into a single node.
    upload_mode (bool): Whether to use file upload mode for the API call. Default is False, meaning JSON request with file path.
''')

add_chinese_doc('rag.readers.MarkdownReader', '''\
用于读取和解析 Markdown 文件的模块。支持去除超链接和图片，按标题和内容将 Markdown 划分成若干文本段落节点。

Args:
    remove_hyperlinks (bool): 是否移除超链接，默认 True。
    remove_images (bool): 是否移除图片标记，默认 True。
    return_trace (bool): 是否记录处理过程的 trace，默认为 True。
''')

add_english_doc('rag.readers.MarkdownReader', '''\
Module for reading and parsing Markdown files. Supports removing hyperlinks and images, and splits Markdown into text segments by headers, returning document nodes.

Args:
    remove_hyperlinks (bool): Whether to remove hyperlinks, default is True.
    remove_images (bool): Whether to remove image tags, default is True.
    return_trace (bool): Whether to record processing trace, default is True.
''')

add_chinese_doc('rag.readers.MarkdownReader.remove_images', '''\
移除内容中形如 ![[...]] 的自定义图片标签。

Args:
    content (str): 输入的 markdown 内容。

Returns:
    str: 移除图片标签后的内容。
''')

add_english_doc('rag.readers.MarkdownReader.remove_images', '''\
Remove custom image tags of the form ![[...]] from the content.

Args:
    content (str): Input markdown content.

Returns:
    str: Content with image tags removed.
''')

add_chinese_doc('rag.readers.MarkdownReader.remove_hyperlinks', '''\
移除 Markdown 超链接，将 [文本](链接) 转换为纯文本。

Args:
    content (str): 输入的 markdown 内容。

Returns:
    str: 移除超链接后的内容，仅保留链接文本。
''')

add_english_doc('rag.readers.MarkdownReader.remove_hyperlinks', '''\
Remove markdown hyperlinks, converting [text](url) to just text.

Args:
    content (str): Input markdown content.

Returns:
    str: Content with hyperlinks removed, only link text retained.
''')

add_chinese_doc('rag.readers.MboxReader', '''\
用于解析 Mbox 邮件存档文件的模块。读取邮件内容并格式化为文本，支持限制最大邮件数和自定义消息格式。

Args:
    max_count (int): 最大读取的邮件数量，默认 0 表示读取全部邮件。
    message_format (str): 邮件文本格式模板，支持使用 ``{_date}``、``{_from}``、``{_to}``、``{_subject}`` 和 ``{_content}`` 占位符。
    return_trace (bool): 是否记录处理过程的 trace，默认为 True。
''')

add_english_doc('rag.readers.MboxReader', '''\
Module to parse Mbox email archive files. Reads email messages and formats them into text. Supports limiting the maximum number of messages and custom message formatting.

Args:
    max_count (int): Maximum number of emails to read. Default 0 means read all.
    message_format (str): Template string for formatting each message, supports placeholders ``{_date}``, ``{_from}``, ``{_to}``, ``{_subject}``, and ``{_content}``.
    return_trace (bool): Whether to record processing trace. Default is True.
''')


add_english_doc('rag.store.ChromadbStore', '''
Inherits from the abstract base class StoreBase. This class is mainly used to store and manage document nodes (DocNode), supporting operations such as node addition, deletion, modification, query, index management, and persistent storage.
Args:
    group_embed_keys (Dict[str, Set[str]]): Specifies the embedding fields associated with each document group.
    embed (Dict[str, Callable]): A dictionary of embedding generation functions, supporting multiple embedding sources.
    embed_dims (Dict[str, int]): The embedding dimensions corresponding to each embedding type.
    dir (str): Path to the chromadb persistent storage directory.
    kwargs (Dict): Additional optional parameters passed to the parent class or internal components.
''')


add_chinese_doc('rag.store.ChromadbStore', '''
继承自 StoreBase 抽象基类。它主要用于存储和管理文档节点(DocNode)，支持节点增删改查、索引管理和持久化存储。
Args:
     group_embed_keys (Dict[str, Set[str]]): 指定每个文档分组所对应的嵌入字段。
    embed (Dict[str, Callable]): 嵌入生成函数或其映射，支持多嵌入源。
    embed_dims (Dict[str, int]): 每种嵌入类型对应的维度。
    dir (str): chromadb 数据库存储路径。
    kwargs (Dict): 其他可选参数，传递给父类或内部组件。
''')

add_example('rag.store.ChromadbStore', '''
>>> from lazyllm.tools.rag.chroma_store import ChromadbStore
>>> from typing import Dict, List
>>> import numpy as np
>>> store = ChromadbStore(
...     group_embed_keys={"articles": {"title_embed", "content_embed"}},
...     embed={
...         "title_embed": lambda x: np.random.rand(128).tolist(),
...         "content_embed": lambda x: np.random.rand(256).tolist()
...     },
...     embed_dims={"title_embed": 128, "content_embed": 256},
...     dir="./chroma_data"
... )
>>> store.update_nodes([node1, node2])
>>> results = store.query(query_text="文档内容", group_name="articles", top_k=2)
>>> for node in results:
...     print(f"找到文档: {node._content[:20]}...")
>>> store.remove_nodes(doc_ids=["doc1"])
''')

add_english_doc('rag.store.ChromadbStore.update_nodes', '''
Update a group of DocNode objects.
Args:
    nodes (DocNode): The list of DocNode objects to be updated.
''')


add_chinese_doc('rag.store.ChromadbStore.update_nodes', '''
更新一组 DocNode 节点。
Args:
    nodes(DocNode): 需要更新的 DocNode 列表。
''')


add_english_doc('rag.store.ChromadbStore.remove_nodes', '''
Delete nodes based on specified conditions.
Args:
    doc_ids (str): Delete by document ID.
    group_name (str): Specify the group name for deletion.
    uids (str): Delete by unique node ID.
''')


add_chinese_doc('rag.store.ChromadbStore.remove_nodes', '''
删除指定条件的节点。
Args:
    doc_ids(str): 按文档 ID 删除。
    group_name(str): 限定删除的组名。
    uids(str): 按节点唯一 ID 删除。
''')


add_english_doc('rag.store.ChromadbStore.update_doc_meta', '''
Update the metadata of a document.
Args:
    doc_id (str): The ID of the document to be updated.
    metadata (dict): The new metadata (key-value pairs).
''')


add_chinese_doc('rag.store.ChromadbStore.update_doc_meta', '''
更新文档的元数据。。
Args:
    doc_id(str):需要更新的文档 ID。
    metadata(dict):新的元数据（键值对）。
''')


add_english_doc('rag.store.ChromadbStore.get_nodes', '''
Query nodes based on specified conditions.
Args:
    group_name (str): The name of the group to which the nodes belong.
    uids (List[str]): A list of unique node IDs.
    doc_ids (Set[str]): A set of document IDs.
    **kwargs: Additional optional parameters.
''')


add_chinese_doc('rag.store.ChromadbStore.get_nodes', '''
根据条件查询节点。
Args:
    group_name(str]):节点所属的组名。
    uids(List[str]):节点唯一 ID 列表。
    doc_ids	(Set[str])：文档 ID 集合。
    **kwargs:其他扩展参数。
''')


add_english_doc('rag.store.ChromadbStore.activate_group', '''
Activate the specified group.
Args:
    group_names([str, List[str]]): Activate by group name.
''')


add_chinese_doc('rag.store.ChromadbStore.activate_group', '''
激活指定的组。
Args:
    group_names([str, List[str]])：按组名激活。
''')

add_english_doc('rag.store.ChromadbStore.activated_groups', '''
Activate groups. Return the list of currently activated group names.
''')


add_chinese_doc('rag.store.ChromadbStore.activated_groups', '''
激活组，返回当前激活的组名列表。
''')
add_english_doc('rag.store.ChromadbStore.query', '''
Execute a query using the default index.
Args:
    args: Query parameters.
    kwargs: Additional optional parameters.
''')


add_chinese_doc('rag.store.ChromadbStore.query', '''
通过默认索引执行查询。
Args:
    args：查询参数。
    kwargs：其他扩展参数。
''')

add_english_doc('rag.store.ChromadbStore.is_group_active', '''
Check whether the specified group is active.
Args:
    name (str): The name of the group.
''')

add_chinese_doc('rag.store.ChromadbStore.is_group_active', '''
检查指定组是否激活。
Args:
    name(str)：组名。
''')


add_english_doc('rag.store.ChromadbStore.all_groups', '''
Return the list of all group names.
''')


add_chinese_doc('rag.store.ChromadbStore.all_groups', '''
返回所有组名列表。
''')

add_english_doc('rag.store.ChromadbStore.register_index', '''
Register a custom index.
Args:
    type (str): The name of the index type.
    index (IndexBase): An object implementing the IndexBase interface.
''')


add_chinese_doc('rag.store.ChromadbStore.register_index', '''
注册自定义索引。
Args:
    type(str):索引类型名称。
    index(IndexBase):实现 IndexBase 的对象。
''')


add_english_doc('rag.store.ChromadbStore.get_index', '''
Get the index of the specified type.
Args:
    type (str): The type of the index.
''')


add_chinese_doc('rag.store.ChromadbStore.get_index', '''
获取指定类型的索引。
Args:
    type(str):索引类型
''')


add_english_doc('rag.store.ChromadbStore.clear_cache', '''
Clear the ChromaDB collections and memory cache for specified groups or all groups.
Args:
    group_names (List[str]): List of group names. If None, clear all groups.
''')


add_chinese_doc('rag.store.ChromadbStore.clear_cache', '''
清除指定组或所有组的 ChromaDB 集合和内存缓存。
Args:
    group_names(List[str])：组名列表，为 None 时清除所有组。
''')





add_english_doc('rag.store.MilvusStore', '''
Inherits from the StoreBase abstract base class. Implements a vector database based on Milvus. Its functionality is similar to ChromadbStore, used for storing, managing, indexing, and querying embedded document nodes (DocNode).
Args:
    group_embed_keys (Dict[str, Set[str]]): Specifies the embedding fields for each group.
    embed (Dict[str, Callable]): Embedding functions for each field.
    embed_dims (Dict[str, int]): Vector dimensions for each embedding field.
    embed_datatypes (Dict[str, DataType]): Vector types for each embedding field (must comply with Milvus types).
    global_metadata_desc (Dict[str, GlobalMetadataDesc]): Description of global metadata fields, used to configure other non-vector fields in Milvus.
    url (str): Milvus connection address, supporting local or remote connections.
    index_kwargs (Union[Dict, List]): Optional index parameters for creating Milvus vector indexes, such as IVF, HNSW parameters.
    db_name (str): Optional, defaults to "lazyllm". Represents the database name in Milvus.
''')


add_chinese_doc('rag.store.MilvusStore', '''
继承自 StoreBase 抽象基类。基于 Milvus 向量数据库实现。其功能和 ChromadbStore 类似, 用于存储、管理、索引和查询嵌入向量化后的文档节点(DocNode)。
Args:
    group_embed_keys (Dict[str, Set[str]]): 指定每个group所对应的嵌入字段。
    embed (Dict[str, Callable]): 每种字段对应的 embedding 函数.
    embed_dims (Dict[str, int]): 每个嵌入字段的向量维度。
    embed_datatypes(Dict[str, DataType]): 每个嵌入字段的向量类型（需符合 Milvus 类型）。
    global_metadata_descDict([str, GlobalMetadataDesc])：全局元数据字段的说明，用于配置 Milvus 中的其他非向量字段。
    url(str):Milvus 的连接地址，支持本地或远程。
    index_kwargs:([Union[Dict, List]]):可选的索引参数，用于创建 Milvus 的向量索引，例如 IVF、HNSW 参数。
    db_name(str):可选，默认 "lazyllm"。表示 Milvus 中的数据库名。
''')

add_example('rag.store.MilvusStore', '''
>>> from lazyllm.tools.rag.milvus_store import MilvusStore
>>> from typing import Dict, List
>>> import numpy as np
>>> store = MilvusStore(
...     group_embed_keys={
...         "articles": {"text"},
...         "faqs": {"question"}
...     },
...     embed={
...         "text": lambda x: np.random.rand(128).tolist(),
...         "question": lambda x: np.random.rand(128).tolist()
...     },
...     embed_dims={"text": 128, "question": 128},
...     embed_datatypes={"text": DataType.FLOAT_VECTOR, "question": DataType.FLOAT_VECTOR},
...     global_metadata_desc=None,
...     uri="http://localhost:19530",
...     index_kwargs={"metric_type": "L2", "index_type": "IVF_FLAT", "params": {"nlist": 128}},
...     db_name="test_db"
... )
>>> store.update_nodes([node1, node2])
>>> results = store.query(query_text="文档内容", group_name="articles", top_k=2)
>>> for node in results:
...     print(f"找到文档: {node._content[:20]}...")
>>> store.remove_nodes(doc_ids=["doc1"])
''')

add_english_doc('rag.store.MilvusStore.update_nodes', '''
Update or insert nodes into Milvus collections and memory store.
Args:
    nodes (List[DocNode]): List of document nodes to update.
''')

add_chinese_doc('rag.store.MilvusStore.update_nodes', '''
更新或插入节点到 Milvus 集合和内存存储中。
Args:
    nodes (List[DocNode]): 需要更新的文档节点列表。
''')

add_english_doc('rag.store.MilvusStore.update_doc_meta', '''
Update metadata for a document and sync to all related nodes.
Args:
    doc_id (str): Target document ID.
    metadata (dict): New metadata key-value pairs.
''')

add_chinese_doc('rag.store.MilvusStore.update_doc_meta', '''
更新文档元数据并同步到所有关联节点。
Args:
    doc_id (str): 目标文档ID。
    metadata (dict): 新的元数据键值对。
''')

add_english_doc('rag.store.MilvusStore.remove_nodes', '''
Remove nodes by document IDs, group name, or node UIDs.
Args:
    doc_ids (Optional[List[str]]): Document IDs filter.
    group_name (Optional[str]): Group name filter.
    uids (Optional[List[str]]): Node UIDs filter.
''')

add_chinese_doc('rag.store.MilvusStore.remove_nodes', '''
通过文档ID、组名或节点UID删除节点。
Args:
    doc_ids (Optional[List[str]]): 文档ID过滤条件。
    group_name (Optional[str]): 组名过滤条件。
    uids (Optional[List[str]]): 节点UID过滤条件。
''')
add_english_doc('rag.store.MilvusStore.get_nodes', '''
Query nodes with flexible filtering options.
Args:
    group_name (Optional[str]): Group name filter.
    uids (Optional[List[str]]): Node UIDs filter.
    doc_ids (Optional[Set[str]]): Document IDs filter.
    **kwargs: Additional query parameters.
Returns:
    List[DocNode]: Matched document nodes.
''')

add_chinese_doc('rag.store.MilvusStore.get_nodes', '''
通过多条件查询节点。
Args:
    group_name (Optional[str]): 组名过滤条件。
    uids (Optional[List[str]]): 节点UID过滤条件。
    doc_ids (Optional[Set[str]]): 文档ID过滤条件。
    **kwargs: 其他查询参数。
Returns:
    List[DocNode]: 匹配的文档节点列表。
''')

add_english_doc('rag.store.MilvusStore.query', '''
Semantic search with vector similarity.
Args:
    query (str): Query text.
    group_name (str): Target group name.
    similarity_cut_off (Optional[Union[float, Dict[str, float]]]): Similarity threshold.
    topk (int): Number of results to return.
    embed_keys (List[str]): Embedding keys for search.
    filters (Optional[Dict]): Metadata filters.
Returns:
    List[DocNode]: Nodes with similarity scores.
''')

add_chinese_doc('rag.store.MilvusStore.query', '''
基于向量相似度的语义搜索。
Args:
    query (str): 查询文本。
    group_name (str): 目标组名。
    similarity_cut_off (Optional[Union[float, Dict[str, float]]): 相似度阈值。
    topk (int): 返回结果数量。
    embed_keys (List[str]): 用于搜索的嵌入键。
    filters (Optional[Dict]): 元数据过滤条件。
Returns:
    List[DocNode]: 带相似度分数的节点列表。
''')

add_english_doc('rag.store.MilvusStore.activate_group', '''
Activate one or multiple groups for operations.
Args:
    group_names (Union[str, List[str]]): Group name(s) to activate.
''')

add_chinese_doc('rag.store.MilvusStore.activate_group', '''
激活一个或多个组用于后续操作。
Args:
    group_names (Union[str, List[str]]): 要激活的组名（单个或列表）。
''')

add_english_doc('rag.store.MilvusStore.get_index', '''
Get index instance by type.
Args:
    type (Optional[str]): Index type name, defaults to "default".
''')

add_chinese_doc('rag.store.MilvusStore.get_index', '''
获取指定类型的索引实例。
Args:
    type (Optional[str]): 索引类型名称，默认为"default"。
''')

add_english_doc('rag.store.MilvusStore.register_index', '''
Register custom index type.
Args:
    type (str): Index type name.
    index (IndexBase): Custom index instance.
''')

add_chinese_doc('rag.store.MilvusStore.register_index', '''
注册自定义索引类型。
Args:
    type (str): 索引类型名称。
    index (IndexBase): 自定义索引实例。
''')

add_english_doc('rag.store.MilvusStore.activated_groups', '''
Get names of all activated groups.
Returns:
    List[str]: Active group names.
''')

add_chinese_doc('rag.store.MilvusStore.activated_groups', '''
获取所有已激活的组名。
Returns:
    List[str]: 活跃组名列表。
''')

add_english_doc('rag.store.MilvusStore.is_group_active', '''
Check if a group is activated.
Args:
    name (str): Group name to check.
''')

add_chinese_doc('rag.store.MilvusStore.is_group_active', '''
检查指定组是否激活。
Args:
    name (str): 要检查的组名。
''')

add_chinese_doc('rag.default_index.DefaultIndex', r'''\ 
默认的索引实现，负责通过 embedding 和文本相似度在底层存储中查询、更新和删除文档节点。支持多种相似度度量方式，并在必要时对查询和节点进行 embedding 计算与更新。

Args:
    embed (Dict[str, Callable]): 用于生成查询和节点 embedding 的字典，key 是 embedding 名称，value 是接收字符串返回向量的函数。
    store (StoreBase): 底层存储，用于持久化和检索 DocNode 节点。
    **kwargs: 预留扩展参数。
''')

add_english_doc('rag.default_index.DefaultIndex', '''\
Default index implementation responsible for querying, updating, and removing document nodes in the underlying store using embedding or text similarity. Supports multiple similarity metrics and performs embedding computation and node updates when needed.

Args:
    embed (Dict[str, Callable]): Mapping of embedding names to functions that generate vector representations from strings.
    store (StoreBase): Underlying storage to persist and retrieve DocNode objects.
    **kwargs: Reserved for future extension.
''')

add_chinese_doc('rag.default_index.DefaultIndex.update', r'''\ 
根据提供的节点列表更新索引中的内容。具体行为由子类或外部实现填充（此处为空实现，需在实际使用中覆盖/扩展）。

Args:
    nodes (List[DocNode]): 需要更新（新增或替换）的文档节点列表。
''')

add_english_doc('rag.default_index.DefaultIndex.update', '''\
Update the index with the given list of document nodes. This is a placeholder implementation and should be provided/extended in concrete usage.

Args:
    nodes (List[DocNode]): Document nodes to add or update in the index.
''')

add_chinese_doc('rag.default_index.DefaultIndex.remove', r'''\ 
从索引中删除指定 UID 的节点，可选指定分组名称以限定作用域。当前为空实现，使用时需要补全逻辑。

Args:
    uids (List[str]): 要删除的节点唯一标识列表。
    group_name (Optional[str]): 可选的分组名称，用于限定删除范围。
''')

add_english_doc('rag.default_index.DefaultIndex.remove', '''\
Remove nodes with specified UIDs from the index. Optionally scoped to a group. This is a no-op placeholder and should be implemented in concrete usage.

Args:
    uids (List[str]): List of unique IDs of nodes to remove.
    group_name (Optional[str]): Optional group name to scope the removal.
''')

add_chinese_doc('rag.default_index.DefaultIndex.query', r'''\ 
执行一次查询，支持 embedding 和文本两种模式，依据相似度函数过滤并返回符合条件的 DocNode 结果。

Args:
    query (str): 原始查询文本。
    group_name (str): 要检索的节点组名称。
    similarity_name (str): 使用的相似度度量名称，必须在 registered_similarities 中注册。
    similarity_cut_off (Union[float, Dict[str, float]]): 相似度阈值或每个 embedding 对应的阈值字典，用于过滤结果。
    topk (int): 每个相似度渠道最多保留的候选数量。
    embed_keys (Optional[List[str]]): 指定用于 embedding 的 key 列表，若为空则使用所有可用 embedding。
    filters (Optional[Dict[str, List]]): 额外的节点过滤器，应用在计算相似度前。
    **kwargs: 传递给相似度函数的额外参数。

**Returns**\n
    - list: List[DocNode]: 经过相似度计算与阈值过滤后去重的文档节点列表。
''')

add_english_doc('rag.default_index.DefaultIndex.query', '''\
Perform a query against the index, supporting both embedding-based and text-based similarity modes. Filters and ranks nodes according to similarity functions and cutoffs.

Args:
    query (str): The raw query string.
    group_name (str): The group name from which to retrieve nodes.
    similarity_name (str): Name of the similarity metric to use; must be registered in registered_similarities.
    similarity_cut_off (Union[float, Dict[str, float]]): Similarity threshold(s) used to filter results; can be a single float or a mapping per embedding.
    topk (int): Maximum number of candidates to keep per similarity channel before final filtering.
    embed_keys (Optional[List[str]]): Specific embedding keys to use; defaults to all available if not provided.
    filters (Optional[Dict[str, List]]): Additional pre-filters applied to nodes before similarity computation.
    **kwargs: Extra keyword arguments forwarded to the similarity function.

**Returns**\n
    - list: List[DocNode]: Deduplicated list of document nodes passing similarity and cutoff criteria.
''')


# ---------------------------------------------------------------------------- #

# rag/rerank.py

add_english_doc('Reranker', '''\
Initializes a Rerank module for postprocessing and reranking of nodes (documents).
This constructor initializes a Reranker module that configures a reranking process based on a specified reranking type. It allows for the dynamic selection and instantiation of reranking kernels (algorithms) based on the type and provided keyword arguments.

Args:
    name: The type of reranker used for the postprocessing and reranking process. Defaults to 'ModuleReranker'.
    target (str): **Deprecated** parameter, only used to notify users.
    output_format: Specifies the output format. Defaults to None. Optional values include 'content' and 'dict'. 
        - 'content' means the output is in string format.
        - 'dict' means the output is a dictionary.
    join: Determines whether to join the top-k output nodes.
        - When `output_format` is 'content':
            - If set to True, returns a single long string.
            - If set to False, returns a list of strings, each representing one node’s content.
        - When `output_format` is 'dict':
            - Joining is not supported; `join` defaults to False.
            - Returns a dictionary with three keys: 'content', 'embedding', and 'metadata'.
    kwargs: Additional keyword arguments passed to the reranker upon instantiation.
**Detailed explanation of reranker types**

- Reranker: Instantiates a `SentenceTransformerRerank` reranker with a list of document nodes and a query.\n
- KeywordFilter: This registered reranking function instantiates a KeywordNodePostprocessor with specified required and excluded keywords. It filters nodes based on the presence or absence of these keywords.
''')

add_chinese_doc('Reranker', '''\
用于创建节点（文档）后处理和重排序的模块。

Args:
    name: 用于后处理和重排序过程的排序器类型。默认为 'ModuleReranker'。
    target(str):已废弃参数，仅用于提示用户。
    output_format: 代表输出格式，默认为None，可选值有 'content' 和 'dict'，其中 content 对应输出格式为字符串，dict 对应字典。
    join: 是否联合输出的 k 个节点，当输出格式为 content 时，如果设置该值为 True，则输出一个长字符串，如果设置为 False 则输出一个字符串列表，其中每个字符串对应每个节点的文本内容。当输出格式是 dict 时，不能联合输出，此时join默认为False,，将输出一个字典，包括'content、'embedding'、'metadata'三个key。
    kwargs: 传递给重新排序器实例化的其他关键字参数。

详细解释排序器类型

  - Reranker: 实例化一个具有待排序的文档节点node列表和 query的 SentenceTransformerRerank 重排序器。
  - KeywordFilter: 实例化一个具有指定必需和排除关键字的 KeywordNodePostprocessor。它根据这些关键字的存在或缺失来过滤节点。
''')

add_example('Reranker', '''
>>> import lazyllm
>>> from lazyllm.tools import Document, Reranker, Retriever, DocNode
>>> m = lazyllm.OnlineEmbeddingModule()
>>> documents = Document(dataset_path='/path/to/user/data', embed=m, manager=False)
>>> retriever = Retriever(documents, group_name='CoarseChunk', similarity='bm25', similarity_cut_off=0.01, topk=6)
>>> reranker = Reranker(DocNode(text=user_data),query="user query")
>>> ppl = lazyllm.ActionModule(retriever, reranker)
>>> ppl.start()
>>> print(ppl("user query"))
''')

add_english_doc('Reranker.register_reranker', '''\
A class decorator factory method that provides a flexible mechanism for registering custom reranking algorithms to the `Reranker` class.
Args:
    func (Optional[Callable]): The reranking function or class to register. This can be omitted when using decorator syntax (@).
    batch (bool): Whether to process nodes in batches. Defaults to False, meaning nodes are processed individually.
''')


add_chinese_doc('Reranker.register_reranker', '''\
是一个类装饰器工厂方法，它的核心作用是为 Reranker 类提供灵活的排序算法注册机制
Args:
    func (Optional[Callable]):  要注册的排序函数或排序器类。当使用装饰器语法(@)时可省略。
    batch (bool):是否批量处理节点。默认为False，表示逐节点处理。
''')

add_example('Reranker.register_reranker', '''
@Reranker.register_reranker
def my_reranker(node: DocNode, **kwargs):
    return node.score * 0.8  # 自定义分数计算
''')

# ---------------------------------------------------------------------------- #

# rag/retriever.py

add_english_doc('Retriever', '''
Create a retrieval module for document querying and retrieval. This constructor initializes a retrieval module that configures the document retrieval process based on the specified similarity metric.

Args:
    doc: An instance of the document module. The document module can be a single instance or a list of instances. If it is a single instance, it means searching for a single Document, and if it is a list of instances, it means searching for multiple Documents.
    group_name: The name of the node group on which to perform the retrieval.
    similarity: The similarity function to use for setting up document retrieval. Defaults to 'dummy'. Candidates include ["bm25", "bm25_chinese", "cosine"].
    similarity_cut_off: Discard the document when the similarity is below the specified value. In a multi-embedding scenario, if you need to specify different values for different embeddings, you need to specify them in a dictionary, where the key indicates which embedding is specified and the value indicates the corresponding threshold. If all embeddings use the same threshold, you only need to specify one value.
    index: The type of index to use for document retrieval. Currently, only 'default' is supported.
    topk: The number of documents to retrieve with the highest similarity.
    embed_keys: Indicates which embeddings are used for retrieval. If not specified, all embeddings are used for retrieval.
    target:The name of the target document group for result conversion
    output_format: Represents the output format, with a default value of None. Optional values include 'content' and 'dict', where 'content' corresponds to a string output format and 'dict' corresponds to a dictionary.
    join:  Determines whether to concatenate the output of k nodes - when output format is 'content', setting True returns a single concatenated string while False returns a list of strings (each corresponding to a node's text content); when output format is 'dict', joining is unsupported (join defaults to False) and the output will be a dictionary containing 'content', 'embedding' and 'metadata' keys.

The `group_name` has three built-in splitting strategies, all of which use `SentenceSplitter` for splitting, with the difference being in the chunk size:

- CoarseChunk: Chunk size is 1024, with an overlap length of 100
- MediumChunk: Chunk size is 256, with an overlap length of 25
- FineChunk: Chunk size is 128, with an overlap length of 12

Also, `Image` is available for `group_name` since LazyLLM supports image embedding and retrieval.
''')

add_chinese_doc('Retriever', '''
创建一个用于文档查询和检索的检索模块。此构造函数初始化一个检索模块，该模块根据指定的相似度度量配置文档检索过程。

Args:
    doc: 文档模块实例。该文档模块可以是单个实例，也可以是一个实例的列表。如果是单个实例，表示对单个Document进行检索，如果是实例的列表，则表示对多个Document进行检索。
    group_name: 在哪个 node group 上进行检索。
    similarity: 用于设置文档检索的相似度函数。默认为 'dummy'。候选集包括 ["bm25", "bm25_chinese", "cosine"]。
    similarity_cut_off: 当相似度低于指定值时丢弃该文档。在多 embedding 场景下，如果需要对不同的 embedding 指定不同的值，则需要使用字典的方式指定，key 表示指定的是哪个 embedding，value 表示相应的阈值。如果所有的 embedding 使用同一个阈值，则只指定一个数值即可。
    index: 用于文档检索的索引类型。目前仅支持 'default'。
    topk: 表示取相似度最高的多少篇文档。
    embed_keys: 表示通过哪些 embedding 做检索，不指定表示用全部 embedding 进行检索。
    target：目标组名，将结果转换到目标组。
    output_format: 代表输出格式，默认为None，可选值有 'content' 和 'dict'，其中 content 对应输出格式为字符串，dict 对应字典。
    join: 是否联合输出的 k 个节点，当输出格式为 content 时，如果设置该值为 True，则输出一个长字符串，如果设置为 False 则输出一个字符串列表，其中每个字符串对应每个节点的文本内容。当输出格式是 dict 时，不能联合输出，此时join默认为False,，将输出一个字典，包括'content、'embedding'、'metadata'三个key。

其中 `group_name` 有三个内置的切分策略，都是使用 `SentenceSplitter` 做切分，区别在于块大小不同：

- CoarseChunk: 块大小为 1024，重合长度为 100
- MediumChunk: 块大小为 256，重合长度为 25
- FineChunk: 块大小为 128，重合长度为 12

此外，LazyLLM提供了内置的`Image`节点组存储了所有图像节点，支持图像嵌入和检索。
''')

add_example('Retriever', '''
>>> import lazyllm
>>> from lazyllm.tools import Retriever, Document, SentenceSplitter
>>> m = lazyllm.OnlineEmbeddingModule()
>>> documents = Document(dataset_path='/path/to/user/data', embed=m, manager=False)
>>> rm = Retriever(documents, group_name='CoarseChunk', similarity='bm25', similarity_cut_off=0.01, topk=6)
>>> rm.start()
>>> print(rm("user query"))
>>> m1 = lazyllm.TrainableModule('bge-large-zh-v1.5').start()
>>> document1 = Document(dataset_path='/path/to/user/data', embed={'online':m , 'local': m1}, manager=False)
>>> document1.create_node_group(name='sentences', transform=SentenceSplitter, chunk_size=1024, chunk_overlap=100)
>>> retriever = Retriever(document1, group_name='sentences', similarity='cosine', similarity_cut_off=0.4, embed_keys=['local'], topk=3)
>>> print(retriever("user query"))
>>> document2 = Document(dataset_path='/path/to/user/data', embed={'online':m , 'local': m1}, manager=False)
>>> document2.create_node_group(name='sentences', transform=SentenceSplitter, chunk_size=512, chunk_overlap=50)
>>> retriever2 = Retriever([document1, document2], group_name='sentences', similarity='cosine', similarity_cut_off=0.4, embed_keys=['local'], topk=3)
>>> print(retriever2("user query"))
>>>
>>> filters = {
>>>     "author": ["A", "B", "C"],
>>>     "public_year": [2002, 2003, 2004],
>>> }
>>> document3 = Document(dataset_path='/path/to/user/data', embed={'online':m , 'local': m1}, manager=False)
>>> document3.create_node_group(name='sentences', transform=SentenceSplitter, chunk_size=512, chunk_overlap=50)
>>> retriever3 = Retriever([document1, document3], group_name='sentences', similarity='cosine', similarity_cut_off=0.4, embed_keys=['local'], topk=3)
>>> print(retriever3(query="user query", filters=filters))
>>> document4 = Document(dataset_path='/path/to/user/data', embed=lazyllm.TrainableModule('siglip'))
>>> retriever4 = Retriever(document4, group_name='Image', similarity='cosine')
>>> nodes = retriever4("user query")
>>> print([node.get_content() for node in nodes])
>>> document5 = Document(dataset_path='/path/to/user/data', embed=m, manager=False)
>>> rm = Retriever(document5, group_name='CoarseChunk', similarity='bm25_chinese', similarity_cut_off=0.01, topk=3, output_format='content')
>>> rm.start()
>>> print(rm("user query"))
>>> document6 = Document(dataset_path='/path/to/user/data', embed=m, manager=False)
>>> rm = Retriever(document6, group_name='CoarseChunk', similarity='bm25_chinese', similarity_cut_off=0.01, topk=3, output_format='content', join=True)
>>> rm.start()
>>> print(rm("user query"))
>>> document7 = Document(dataset_path='/path/to/user/data', embed=m, manager=False)
>>> rm = Retriever(document7, group_name='CoarseChunk', similarity='bm25_chinese', similarity_cut_off=0.01, topk=3, output_format='dict')
>>> rm.start()
>>> print(rm("user query"))
''')

add_english_doc('rag.retriever.TempDocRetriever', '''
A temporary document retriever that inherits from ModuleBase and _PostProcess, used for quickly processing temporary files and performing retrieval tasks.
Args:
    embed: The embedding function.
    output_format: The format of the output result (e.g., JSON). Optional, defaults to None.
    join: Whether to merge multiple result segments (set to True or specify a separator like "\n").
''')

add_chinese_doc('rag.retriever.TempDocRetriever', '''
临时文档检索器，继承自 ModuleBase 和 _PostProcess，用于快速处理临时文件并执行检索任务。
Args:
    embed:嵌入函数。
    output_format:结果输出格式(如json),可选默认为None
    join:是否合并多段结果(True或用分隔符如"\n")
''')

add_example('rag.retriever.TempDocRetriever', '''
>>> import lazyllm
>>> from lazyllm.tools import TempDocRetriever, Document, SentenceSplitter
>>> retriever = TempDocRetriever(output_format="text", join="\n---------------\n")
    retriever.create_node_group(transform=lambda text: [s.strip() for s in text.split("。") if s] )
    retriever.add_subretriever(group=Document.MediumChunk, topk=3)
    files = ["机器学习是AI的核心领域。深度学习是其重要分支。"]
    results = retriever.forward(files, "什么是机器学习?")
    print(results)
''')

add_english_doc('rag.retriever.TempDocRetriever.create_node_group', '''
Create a node group with specific processing pipeline.
Args:
    name (str): Name of the node group. Auto-generated if None.
    transform (Callable): Function to process documents in this group.
    parent (str): Parent group name. Defaults to root group.
    trans_node (bool): Whether to transform nodes. Inherits from parent if None.
    num_workers (int): Parallel workers for processing. Default 0 (sequential).
    **kwargs: Additional group parameters.
''')

add_chinese_doc('rag.retriever.TempDocRetriever.create_node_group', '''
创建具有特定处理流程的节点组。
Args:
    name (str): 节点组名称，None时自动生成。
    transform (Callable): 该组文档的处理函数。
    parent (str): 父组名称，默认为根组。
    trans_node (bool): 是否转换节点，None时继承父组设置。
    num_workers (int): 并行处理worker数，0表示串行。
    **kwargs: 其他组参数。
''')

add_english_doc('rag.retriever.TempDocRetriever.add_subretriever', '''
Add a sub-retriever with search configuration.
Args:
    group (str): Target node group name.
    **kwargs: Retriever parameters (e.g., similarity='cosine').
Returns:
    self: For method chaining.
''')

add_chinese_doc('rag.retriever.TempDocRetriever.add_subretriever', '''
添加带搜索配置的子检索器。
Args:
    group (str): 目标节点组名称。
    **kwargs: 检索器参数（如similarity='cosine'）。
Returns:
    self: 支持链式调用。
''')

add_english_doc('rag.doc_node.DocNode', '''
Execute assigned tasks on the specified document.
Args:
    uid (str): Unique identifier.
    content (Union[str, List[Any]]): Node content.
    group (str): Document group name.
    embedding (Dict[str, List[float]]): Dictionary of embedding vectors.
    parent (Union[str, "DocNode"]): Reference to the parent node.
    store: Storage representation.
    node_groups (Dict[str, Dict]): Node storage groups.
    metadata (Dict[str, Any]): Node-level metadata.
    global_metadata (Dict[str, Any]): Document-level metadata.
    text (str): Node content, mutually exclusive with content.
''')

add_chinese_doc('rag.doc_node.DocNode', '''
在指定的文档上执行设定的任务。
Args:
    uid(str): 唯一标识符。
    content(Union[str, List[Any]]):节点内容
    group(str):文档组名
    embedding(Dict[str, List[float]]):嵌入向量字典
    parent(Union[str, "DocNode"]):父节点引用
    store:存储表示
    node_groups(Dict[str, Dict]):节点存储组
    metadata(Dict[str, Any]):节点级元数据
    global_metadata(Dict[str, Any]):文档级元数据
    text(str):节点内容与content互斥
''')

add_english_doc('rag.doc_node.DocNode.get_metadata_str', '''
Get formatted metadata string.
Args:
    mode: MetadataMode.NONE returns an empty string;  
          MetadataMode.LLM filters out metadata not needed by LLM;  
          MetadataMode.EMBED filters out metadata not needed by embedding model;  
          MetadataMode.ALL returns all metadata.
''')

add_chinese_doc('rag.doc_node.DocNode.get_metadata_str', '''
获取格式化元数据字符串
Args:
    mode: MetadataMode.NONE返回空字符串；
          MetadataMode.LLM过滤排除LLM不需要的元数据；
          MetadataMode.EMBED过滤排除嵌入模型不需要的元数据；
          MetadataMode.ALL返回全部元数据。
''')
add_english_doc('rag.doc_node.DocNode.get_text', '''
Combine metadata and content.
Args:
    metadata_mode: Same as the parameter in get_metadata_str.
''')

add_chinese_doc('rag.doc_node.DocNode.get_text', '''
组合元数据和内容
Args:
    metadata_mode: 与get_metadata_str中参数一致
''')
add_english_doc('rag.doc_node.DocNode.has_missing_embedding', '''
Check for missing embedding vectors.
Args:
    embed_keys (Union[str, List[str]]): List of target keys.
''')

add_chinese_doc('rag.doc_node.DocNode.has_missing_embedding', '''
检查缺失的嵌入向量
Args:
    embed_keys(Union[str, List[str]]): 目标键列表
''')
add_english_doc('rag.doc_node.DocNode.do_embedding', '''
Execute embedding computation.
Args:
    embed (Dict[str, Callable]): Target embedding objects.
''')

add_chinese_doc('rag.doc_node.DocNode.do_embedding', '''
执行嵌入计算
Args:
    embed(Dict[str, Callable]): 目标嵌入对象
''')
add_english_doc('rag.doc_node.DocNode.check_embedding_state', '''
Block to check the embedding status and ensure that asynchronous embedding computation is completed.
Args:
    embed_key (str): List of target keys.
''')

add_chinese_doc('rag.doc_node.DocNode.check_embedding_state', '''
阻塞检查嵌入状态,确保异步嵌入计算完成
Args:
    embed_key(str): 目标键列表
''')
add_english_doc('rag.doc_node.DocNode.to_dict', '''
Convert to dictionary format
''')

add_chinese_doc('rag.doc_node.DocNode.to_dict', '''
转换为字典格式
''')
add_english_doc('rag.doc_node.DocNode.with_score', '''
Shallow copy the original node and add a semantic relevance score.
Args:
    score: Relevance score.
''')

add_chinese_doc('rag.doc_node.DocNode.with_score', '''
浅拷贝原节点并添加语义相关分数。
Args:
    score: 相关性得分
''')
add_english_doc('rag.doc_node.DocNode.with_sim_score', '''
Shallow copy the original node and add a similarity score.
Args:
    score: Similarity score.
''')

add_chinese_doc('rag.doc_node.DocNode.with_sim_score', '''
浅拷贝原节点并添加相似度分数。
Args:
    score: 相似度得分
''')

add_chinese_doc('rag.doc_processor.DocumentProcessor', """
文档处理器类，用于管理文档的添加、删除和更新操作。

Args:
    server (bool): 是否以服务器模式运行。默认为True。
    port (Optional[int]): 服务器端口号。默认为None。
    url (Optional[str]): 远程服务URL。默认为None。

**说明:**
- 支持异步处理文档任务
- 提供文档元数据更新功能
- 支持任务状态回调通知
- 可配置数据库存储
""")

add_english_doc('rag.doc_processor.DocumentProcessor', """
Document processor class for managing document addition, deletion and update operations.

Args:
    server (bool): Whether to run in server mode. Defaults to True.
    port (Optional[int]): Server port number. Defaults to None.
    url (Optional[str]): Remote service URL. Defaults to None.

**Notes:**
- Supports asynchronous document task processing
- Provides document metadata update functionality
- Supports task status callback notifications
- Configurable database storage
""")

add_example('rag.doc_processor.DocumentProcessor', """
```python
# Create local document processor
processor = DocumentProcessor(server=False)

# Create server mode document processor
processor = DocumentProcessor(server=True, port=8080)

# Create remote document processor
processor = DocumentProcessor(url="http://remote-server:8080")
```
""")

add_chinese_doc('rag.doc_processor.DocumentProcessor.register_algorithm', """
注册算法到文档处理器。

Args:
    name (str): 算法名称，作为唯一标识符。
    store (StoreBase): 存储实例，用于管理文档数据。
    reader (ReaderBase): 读取器实例，用于解析文档内容。
    node_groups (Dict[str, Dict]): 节点组配置信息。
    force_refresh (bool): 是否强制刷新已存在的算法。默认为False。

**说明:**
- 如果算法名称已存在且force_refresh为False，将跳过注册
- 注册成功后可以使用该算法处理文档
""")

add_english_doc('rag.doc_processor.DocumentProcessor.register_algorithm', """
Register an algorithm to the document processor.

Args:
    name (str): Algorithm name as unique identifier.
    store (StoreBase): Storage instance for managing document data.
    reader (ReaderBase): Reader instance for parsing document content.
    node_groups (Dict[str, Dict]): Node group configuration information.
    force_refresh (bool): Whether to force refresh existing algorithm. Defaults to False.

**Notes:**
- If algorithm name exists and force_refresh is False, registration will be skipped
- After successful registration, the algorithm can be used to process documents
""")

add_example('rag.doc_processor.DocumentProcessor.register_algorithm', """
```python
from lazyllm.rag import DocumentProcessor, FileStore, PDFReader

# Create storage and reader instances
store = FileStore(path="./data")
reader = PDFReader()

# Define node group configuration
node_groups = {
    "text": {"transform": "text", "parent": "root"},
    "summary": {"transform": "summary", "parent": "text"}
}

# Register algorithm
processor = DocumentProcessor()
processor.register_algorithm(
    name="pdf_processor",
    store=store,
    reader=reader,
    node_groups=node_groups
)
```
""")

add_chinese_doc('rag.doc_processor.DocumentProcessor.drop_algorithm', """
从文档处理器中移除指定算法。

Args:
    name (str): 要移除的算法名称。
    clean_db (bool): 是否清理相关数据库数据。默认为False。

**说明:**
- 如果算法名称不存在，将输出警告信息
- 移除后该算法将无法继续使用
""")

add_english_doc('rag.doc_processor.DocumentProcessor.drop_algorithm', """
Remove specified algorithm from document processor.

Args:
    name (str): Name of the algorithm to remove.
    clean_db (bool): Whether to clean related database data. Defaults to False.

**Notes:**
- If algorithm name does not exist, a warning message will be output
- After removal, the algorithm will no longer be available
""")

add_example('rag.doc_processor.DocumentProcessor.drop_algorithm', """
```python
# Remove algorithm
processor.drop_algorithm("pdf_processor")

# Remove algorithm and clean database
processor.drop_algorithm("pdf_processor", clean_db=True)
```
""")

add_english_doc('rag.dataReader.SimpleDirectoryReader', '''
A modular document directory reader that inherits from ModuleBase, supporting reading various document formats from the file system and converting them into standardized DocNode objects.
Args:
    input_dir (Optional[str]): Input directory path. Mutually exclusive with input_files.
    input_files (Optional[List]): Directly specified list of files. Mutually exclusive with input_dir.
    exclude (Optional[List]): List of file patterns to exclude.
    exclude_hidden (bool): Whether to exclude hidden files.
    recursive (bool): Whether to recursively read subdirectories.
    encoding (str): Encoding format of text files.
    required_exts (Optional[List[str]]): Whitelist of file extensions to process.
    file_extractor (Optional[Dict[str, Callable]]): Dictionary of custom file readers.
    fs (Optional[AbstractFileSystem]): Custom file system.
    metadata_genf (Optional[Callable[[str], Dict]]): Metadata generation function that takes a file path and returns a metadata dictionary.
    num_files_limit (Optional[int]): Maximum number of files to read.
    return_trace (bool): Whether to return processing trace information.
    metadatas (Optional[Dict]): Predefined global metadata dictionary.
''')

add_chinese_doc('rag.dataReader.SimpleDirectoryReader', '''
模块化的文档目录读取器，继承自 ModuleBase，支持从文件系统读取多种格式的文档并转换为标准化的 DocNode 。
Args:
    input_dir (Optional[str]): 输入目录路径。与input_files二选一，不可同时指定。
    input_files (Optional[List]):直接指定的文件列表。与input_dir二选一。
    exclude (Optional[List]):需要排除的文件模式列表。
    exclude_hidden (bool): 是否排除隐藏文件。
    recursive (bool):是否递归读取子目录。
    encoding (str):文本文件的编码格式。
    required_exts (Optional[List[str]]):需要处理的文件扩展名白名单。
    file_extractor (Optional[Dict[str, Callable]]):自定义文件阅读器字典。
    fs (Optional[AbstractFileSystem]):自定义文件系统。
    metadata_genf (Optional[Callable[[str], Dict]]):元数据生成函数，接收文件路径返回元数据字典。
    num_files_limit (Optional[int]):最大读取文件数量限制。
    return_trace (bool):是否返回处理过程追踪信息。
    metadatas (Optional[Dict]):预定义的全局元数据字典。
''')

add_example('rag.dataReader.SimpleDirectoryReader', '''
>>> import lazyllm
>>> from lazyllm.tools.dataReader import SimpleDirectoryReader
>>> reader = SimpleDirectoryReader(input_dir="yourpath/",recursive=True,exclude=["*.tmp"],required_exts=[".pdf", ".docx"])
>>> documents = reader.load_data()
''')


add_english_doc('rag.dataReader.FileReader', '''
File content reader whose main function is to convert various input file formats into concatenated plain text content.
Args:
    input_files (Optional[List]): Directly specified list of input files.
''')

add_chinese_doc('rag.dataReader.FileReader', '''
文件内容读取器，主要功能是将多种格式的输入文件转换为拼接后的纯文本内容。
Args:
    input_files (Optional[List]):直接指定的文件列表。
''')

add_example('rag.dataReader.FileReader', '''
>>> import lazyllm
>>> from lazyllm.tools.dataReader import FileReader
>>> reader = FileReader()
>>> content = reader("yourpath/") 
''')

add_chinese_doc('rag.readers.readerBase.LazyLLMReaderBase', '''
基础文档读取器类，提供了文档加载的基本接口。继承自ModuleBase，使用LazyLLMRegisterMetaClass作为元类。

Args:
    return_trace (bool): 是否返回处理过程的追踪信息。默认为True。

**说明:**
- 提供了惰性加载和普通加载两种方式
- 子类需要实现_lazy_load_data方法
- 支持批量处理文档
- 自动转换为标准化的DocNode格式
''')

add_english_doc('rag.readers.readerBase.LazyLLMReaderBase', '''
Base document reader class that provides basic interfaces for document loading. Inherits from ModuleBase and uses LazyLLMRegisterMetaClass as metaclass.

Args:
    return_trace (bool): Whether to return processing trace information. Defaults to True.

**Notes:**
- Provides both lazy loading and regular loading methods
- Subclasses need to implement _lazy_load_data method
- Supports batch document processing
- Automatically converts to standardized DocNode format
''')

add_example('rag.readers.readerBase.LazyLLMReaderBase', '''
```python
from lazyllm.tools.rag.readers.readerBase import LazyLLMReaderBase
from lazyllm.tools.rag.doc_node import DocNode
from typing import Iterable

class CustomReader(LazyLLMReaderBase):
    def _lazy_load_data(self, file_paths: list, **kwargs) -> Iterable[DocNode]:
        for file_path in file_paths:
            # Process each file and yield DocNode
            content = self._read_file(file_path)
            yield DocNode(
                text=content,
                metadata={"source": file_path}
            )

# Create reader instance
reader = CustomReader(return_trace=True)

# Load documents
documents = reader.forward(file_paths=["doc1.txt", "doc2.txt"])
```
''')

add_english_doc('rag.retriever.TempDocRetriever', '''
A temporary document retriever that inherits from ModuleBase and _PostProcess, used for quickly processing temporary files and performing retrieval tasks.
Args:
    embed: The embedding function.
    output_format: The format of the output result (e.g., JSON). Optional, defaults to None.
    join: Whether to merge multiple result segments (set to True or specify a separator like "\n").
''')

add_chinese_doc('rag.retriever.TempDocRetriever', '''
临时文档检索器，继承自 ModuleBase 和 _PostProcess，用于快速处理临时文件并执行检索任务。
Args:
    embed:嵌入函数。
    output_format:结果输出格式(如json),可选默认为None
    join:是否合并多段结果(True或用分隔符如"\n")
''')

add_example('rag.retriever.TempDocRetriever', '''
>>> import lazyllm
>>> from lazyllm.tools import TempDocRetriever, Document, SentenceSplitter
>>> retriever = TempDocRetriever(output_format="text", join="\n---------------\n")
    retriever.create_node_group(transform=lambda text: [s.strip() for s in text.split("。") if s] )
    retriever.add_subretriever(group=Document.MediumChunk, topk=3)
    files = ["机器学习是AI的核心领域。深度学习是其重要分支。"]
    results = retriever.forward(files, "什么是机器学习?")
    print(results)
''')

add_english_doc('rag.retriever.TempDocRetriever.create_node_group', '''
Create a node group with specific processing pipeline.
Args:
    name (str): Name of the node group. Auto-generated if None.
    transform (Callable): Function to process documents in this group.
    parent (str): Parent group name. Defaults to root group.
    trans_node (bool): Whether to transform nodes. Inherits from parent if None.
    num_workers (int): Parallel workers for processing. Default 0 (sequential).
    **kwargs: Additional group parameters.
''')

add_chinese_doc('rag.retriever.TempDocRetriever.create_node_group', '''
创建具有特定处理流程的节点组。
Args:
    name (str): 节点组名称，None时自动生成。
    transform (Callable): 该组文档的处理函数。
    parent (str): 父组名称，默认为根组。
    trans_node (bool): 是否转换节点，None时继承父组设置。
    num_workers (int): 并行处理worker数，0表示串行。
    **kwargs: 其他组参数。
''')

add_english_doc('rag.retriever.TempDocRetriever.add_subretriever', '''
Add a sub-retriever with search configuration.
Args:
    group (str): Target node group name.
    **kwargs: Retriever parameters (e.g., similarity='cosine').
Returns:
    self: For method chaining.
''')

add_chinese_doc('rag.retriever.TempDocRetriever.add_subretriever', '''
添加带搜索配置的子检索器。
Args:
    group (str): 目标节点组名称。
    **kwargs: 检索器参数（如similarity='cosine'）。
Returns:
    self: 支持链式调用。
''')

add_english_doc('rag.doc_node.DocNode', '''
Execute assigned tasks on the specified document.
Args:
    uid (str): Unique identifier.
    content (Union[str, List[Any]]): Node content.
    group (str): Document group name.
    embedding (Dict[str, List[float]]): Dictionary of embedding vectors.
    parent (Union[str, "DocNode"]): Reference to the parent node.
    store: Storage representation.
    node_groups (Dict[str, Dict]): Node storage groups.
    metadata (Dict[str, Any]): Node-level metadata.
    global_metadata (Dict[str, Any]): Document-level metadata.
    text (str): Node content, mutually exclusive with content.
''')

add_chinese_doc('rag.doc_node.DocNode', '''
在指定的文档上执行设定的任务。
Args:
    uid(str): 唯一标识符。
    content(Union[str, List[Any]]):节点内容
    group(str):文档组名
    embedding(Dict[str, List[float]]):嵌入向量字典
    parent(Union[str, "DocNode"]):父节点引用
    store:存储表示
    node_groups(Dict[str, Dict]):节点存储组
    metadata(Dict[str, Any]):节点级元数据
    global_metadata(Dict[str, Any]):文档级元数据
    text(str):节点内容与content互斥
''')

add_english_doc('rag.doc_node.DocNode.get_metadata_str', '''
Get formatted metadata string.
Args:
    mode: MetadataMode.NONE returns an empty string;  
          MetadataMode.LLM filters out metadata not needed by LLM;  
          MetadataMode.EMBED filters out metadata not needed by embedding model;  
          MetadataMode.ALL returns all metadata.
''')

add_chinese_doc('rag.doc_node.DocNode.get_metadata_str', '''
获取格式化元数据字符串
Args:
    mode: MetadataMode.NONE返回空字符串；
          MetadataMode.LLM过滤排除LLM不需要的元数据；
          MetadataMode.EMBED过滤排除嵌入模型不需要的元数据；
          MetadataMode.ALL返回全部元数据。
''')
add_english_doc('rag.doc_node.DocNode.get_text', '''
Combine metadata and content.
Args:
    metadata_mode: Same as the parameter in get_metadata_str.
''')

add_chinese_doc('rag.doc_node.DocNode.get_text', '''
组合元数据和内容
Args:
    metadata_mode: 与get_metadata_str中参数一致
''')
add_english_doc('rag.doc_node.DocNode.has_missing_embedding', '''
Check for missing embedding vectors.
Args:
    embed_keys (Union[str, List[str]]): List of target keys.
''')

add_chinese_doc('rag.doc_node.DocNode.has_missing_embedding', '''
检查缺失的嵌入向量
Args:
    embed_keys(Union[str, List[str]]): 目标键列表
''')
add_english_doc('rag.doc_node.DocNode.do_embedding', '''
Execute embedding computation.
Args:
    embed (Dict[str, Callable]): Target embedding objects.
''')

add_chinese_doc('rag.doc_node.DocNode.do_embedding', '''
执行嵌入计算
Args:
    embed(Dict[str, Callable]): 目标嵌入对象
''')
add_english_doc('rag.doc_node.DocNode.check_embedding_state', '''
Block to check the embedding status and ensure that asynchronous embedding computation is completed.
Args:
    embed_key (str): List of target keys.
''')

add_chinese_doc('rag.doc_node.DocNode.check_embedding_state', '''
阻塞检查嵌入状态,确保异步嵌入计算完成
Args:
    embed_key(str): 目标键列表
''')
add_english_doc('rag.doc_node.DocNode.to_dict', '''
Convert to dictionary format
''')

add_chinese_doc('rag.doc_node.DocNode.to_dict', '''
转换为字典格式
''')
add_english_doc('rag.doc_node.DocNode.with_score', '''
Shallow copy the original node and add a semantic relevance score.
Args:
    score: Relevance score.
''')

add_chinese_doc('rag.doc_node.DocNode.with_score', '''
浅拷贝原节点并添加语义相关分数。
Args:
    score: 相关性得分
''')
add_english_doc('rag.doc_node.DocNode.with_sim_score', '''
Shallow copy the original node and add a similarity score.
Args:
    score: Similarity score.
''')

add_chinese_doc('rag.doc_node.DocNode.with_sim_score', '''
浅拷贝原节点并添加相似度分数。
Args:
    score: 相似度得分
''')

add_english_doc('rag.dataReader.SimpleDirectoryReader', '''
A modular document directory reader that inherits from ModuleBase, supporting reading various document formats from the file system and converting them into standardized DocNode objects.
Args:
    input_dir (Optional[str]): Input directory path. Mutually exclusive with input_files.
    input_files (Optional[List]): Directly specified list of files. Mutually exclusive with input_dir.
    exclude (Optional[List]): List of file patterns to exclude.
    exclude_hidden (bool): Whether to exclude hidden files.
    recursive (bool): Whether to recursively read subdirectories.
    encoding (str): Encoding format of text files.
    required_exts (Optional[List[str]]): Whitelist of file extensions to process.
    file_extractor (Optional[Dict[str, Callable]]): Dictionary of custom file readers.
    fs (Optional[AbstractFileSystem]): Custom file system.
    metadata_genf (Optional[Callable[[str], Dict]]): Metadata generation function that takes a file path and returns a metadata dictionary.
    num_files_limit (Optional[int]): Maximum number of files to read.
    return_trace (bool): Whether to return processing trace information.
    metadatas (Optional[Dict]): Predefined global metadata dictionary.
''')

add_chinese_doc('rag.dataReader.SimpleDirectoryReader', '''
模块化的文档目录读取器，继承自 ModuleBase，支持从文件系统读取多种格式的文档并转换为标准化的 DocNode 。
Args:
    input_dir (Optional[str]): 输入目录路径。与input_files二选一，不可同时指定。
    input_files (Optional[List]):直接指定的文件列表。与input_dir二选一。
    exclude (Optional[List]):需要排除的文件模式列表。
    exclude_hidden (bool): 是否排除隐藏文件。
    recursive (bool):是否递归读取子目录。
    encoding (str):文本文件的编码格式。
    required_exts (Optional[List[str]]):需要处理的文件扩展名白名单。
    file_extractor (Optional[Dict[str, Callable]]):自定义文件阅读器字典。
    fs (Optional[AbstractFileSystem]):自定义文件系统。
    metadata_genf (Optional[Callable[[str], Dict]]):元数据生成函数，接收文件路径返回元数据字典。
    num_files_limit (Optional[int]):最大读取文件数量限制。
    return_trace (bool):是否返回处理过程追踪信息。
    metadatas (Optional[Dict]):预定义的全局元数据字典。
''')

add_example('rag.dataReader.SimpleDirectoryReader', '''
>>> import lazyllm
>>> from lazyllm.tools.dataReader import SimpleDirectoryReader
>>> reader = SimpleDirectoryReader(input_dir="yourpath/",recursive=True,exclude=["*.tmp"],required_exts=[".pdf", ".docx"])
>>> documents = reader.load_data()
''')


add_english_doc('rag.dataReader.FileReader', '''
File content reader whose main function is to convert various input file formats into concatenated plain text content.
Args:
    input_files (Optional[List]): Directly specified list of input files.
''')

add_chinese_doc('rag.dataReader.FileReader', '''
文件内容读取器，主要功能是将多种格式的输入文件转换为拼接后的纯文本内容。
Args:
    input_files (Optional[List]):直接指定的文件列表。
''')

add_example('rag.dataReader.FileReader', '''
>>> import lazyllm
>>> from lazyllm.tools.dataReader import FileReader
>>> reader = FileReader()
>>> content = reader("yourpath/") 
''')

# ---------------------------------------------------------------------------- #

# rag/transform.py

add_english_doc('SentenceSplitter', '''
Split sentences into chunks of a specified size. You can specify the size of the overlap between adjacent chunks.

Args:
    chunk_size (int): The size of the chunk after splitting.
    chunk_overlap (int): The length of the overlapping content between two adjacent chunks.
    num_workers (int): Controls the number of threads or processes used for parallel processing.
''')

add_chinese_doc('SentenceSplitter', '''
将句子拆分成指定大小的块。可以指定相邻块之间重合部分的大小。

Args:
    chunk_size (int): 拆分之后的块大小
    chunk_overlap (int): 相邻两个块之间重合的内容长度
    num_workers(int):控制并行处理的线程/进程数量
''')

add_example('SentenceSplitter', '''
>>> import lazyllm
>>> from lazyllm.tools import Document, SentenceSplitter
>>> m = lazyllm.OnlineEmbeddingModule(source="glm")
>>> documents = Document(dataset_path='your_doc_path', embed=m, manager=False)
>>> documents.create_node_group(name="sentences", transform=SentenceSplitter, chunk_size=1024, chunk_overlap=100)
''')

add_english_doc('LLMParser', '''
A text summarizer and keyword extractor that is responsible for analyzing the text input by the user and providing concise summaries or extracting relevant keywords based on the requested task.

Args:
    llm (TrainableModule): A trainable module.
    language (str): The language type, currently only supports Chinese (zh) and English (en).
    task_type (str): Currently supports two types of tasks: summary and keyword extraction.
    num_workers (int): Controls the number of threads or processes used for parallel processing.
''')

add_chinese_doc('LLMParser', '''
一个文本摘要和关键词提取器，负责分析用户输入的文本，并根据请求任务提供简洁的摘要或提取相关关键词。

Args:
    llm (TrainableModule): 可训练的模块
    language (str): 语言种类，目前只支持中文（zh）和英文（en）
    task_type (str): 目前支持两种任务：摘要（summary）和关键词抽取（keywords）。
    num_workers(int):控制并行处理的线程/进程数量。
''')

add_example('LLMParser', '''
>>> from lazyllm import TrainableModule
>>> from lazyllm.tools.rag import LLMParser
>>> llm = TrainableModule("internlm2-chat-7b")
>>> summary_parser = LLMParser(llm, language="en", task_type="summary")
''')

add_english_doc('LLMParser.transform', '''
Perform the set task on the specified document.

Args:
    node (DocNode): The document on which the extraction task needs to be performed.
''')

add_chinese_doc('LLMParser.transform', '''
在指定的文档上执行设定的任务。

Args:
    node (DocNode): 需要执行抽取任务的文档。
''')

add_example('LLMParser.transform', '''
>>> import lazyllm
>>> from lazyllm.tools import LLMParser
>>> llm = lazyllm.TrainableModule("internlm2-chat-7b").start()
>>> m = lazyllm.TrainableModule("bge-large-zh-v1.5").start()
>>> summary_parser = LLMParser(llm, language="en", task_type="summary")
>>> keywords_parser = LLMParser(llm, language="en", task_type="keywords")
>>> documents = lazyllm.Document(dataset_path="/path/to/your/data", embed=m, manager=False)
>>> rm = lazyllm.Retriever(documents, group_name='CoarseChunk', similarity='bm25', topk=6)
>>> doc_nodes = rm("test")
>>> summary_result = summary_parser.transform(doc_nodes[0])
>>> keywords_result = keywords_parser.transform(doc_nodes[0])
''')

add_english_doc('rag.transform.NodeTransform', '''
Processes document nodes in batch, supporting both single-threaded and multi-threaded modes.
Args:
    num_workers(int): Controls whether multi-threading is enabled (enabled when >0).
''')

add_chinese_doc('rag.transform.NodeTransform', '''
批量处理文档节点，支持单线程/多线程模式。
Args:
    num_workers(int)：控制是否启用多线程（>0 时启用）。
''')

add_example('rag.transform.NodeTransform', '''
>>> import lazyllm
>>> from lazyllm.tools import NodeTransform
>>> node_tran = NodeTransform(num_workers=num_workers)
>>> doc = lazyllm.Document(dataset_path="/path/to/your/data", embed=m, manager=False)
>>> nodes = node_tran.batch_forward(doc, "word_split")
''')

add_english_doc('rag.transform.NodeTransform.batch_forward', '''
Process documents in batch with node group transformation.
Args:
    documents (Union[DocNode, List[DocNode]]): Input node(s) to process.
    node_group (str): Target transformation group name.
    **kwargs: Additional transformation parameters.
''')

add_chinese_doc('rag.transform.NodeTransform.batch_forward', '''
批量处理文档节点并生成指定组的子节点。
Args:
    documents (Union[DocNode, List[DocNode]]): 待处理的输入节点（单个或列表）。
    node_group (str): 目标转换组名称。
    **kwargs: 额外转换参数。
''')

add_english_doc('rag.transform.NodeTransform.transform', '''
[Abstract] Core transformation logic to implement.
Args:
    document (DocNode): Input document node.
    **kwargs: Implementation-specific parameters.
''')

add_chinese_doc('rag.transform.NodeTransform.transform', '''
[抽象方法] 需要子类实现的核心转换逻辑。
Args:
    document (DocNode): 输入文档节点。
    **kwargs: 实现相关的参数。
''')

add_english_doc('rag.transform.NodeTransform.with_name', '''
Set transformer name with optional copying.
Args:
    name (Optional[str]): New name for the transformer.
    copy (bool): Whether to return a copy. Default True.
''')

add_chinese_doc('rag.transform.NodeTransform.with_name', '''
设置转换器名称）。
Args:
    name (Optional[str]): 转换器的新名称。
    copy (bool): 是否返回副本，默认为True。
''')

add_english_doc('rag.transform.TransformArgs', '''
A document transformation parameter container for centralized management of processing configurations.
Args:
    f (Union[str, Callable]): Transformation function or registered function name.Can be either a callable function or a string identifier for registered functions.
    trans_node (bool): Whether to transform node types.When True, modifies the document node structure during processing.
    num_workers (int):Controls parallel processing threads.Values >0.
    kwargs (Dict):Additional parameters passed to the transformation function.
    pattern (Union[str, Callable[[str], bool]]):File name/content matching pattern.
''')

add_chinese_doc('rag.transform.TransformArgs', '''
文档转换参数容器，用于统一管理文档处理中的各类配置参数。
Args:
    f(Union[str, Callable]):转换函数或注册的函数名。
    trans_node(bool):是否转换节点类型。
    num_workers(int)：控制是否启用多线程（>0 时启用）。
    kwargs(Dict):传递给转换函数的额外参数。
    pattern(Union[str, Callable[[str], bool]]):文件名/内容匹配模式。
''')

add_example('rag.transform.TransformArgs', '''
>>> from lazyllm.tools import TransformArgs
>>> args = TransformArgs(f=lambda text: text.lower(),num_workers=4,pattern=r'.*\.md$')
>>>config = {'f': 'parse_pdf','kwargs': {'engine': 'pdfminer'},'trans_node': True}
>>>args = TransformArgs.from_dict(config)
print(args['f'])
print(args.get('unknown'))
''')

<<<<<<< HEAD
# rag/data_loaders.py

add_english_doc('rag.data_loaders.DirectoryReader', '''\
A directory reader class for loading and processing documents from file directories.

This class provides functionality to read documents from specified directories and convert them into document nodes. It supports both local and global file readers, and can handle different types of documents including images.

Args:
    input_files (Optional[List[str]]): A list of file paths to read. If None, files will be loaded when calling load_data method.
    local_readers (Optional[Dict]): A dictionary of local file readers specific to this instance. Keys are file patterns, values are reader functions.
    global_readers (Optional[Dict]): A dictionary of global file readers shared across all instances. Keys are file patterns, values are reader functions.
''')

add_chinese_doc('rag.data_loaders.DirectoryReader', '''\
用于从文件目录加载和处理文档的目录读取器类。

此类提供从指定目录读取文档并将其转换为文档节点的功能。它支持本地和全局文件读取器，并且可以处理不同类型的文档，包括图像。

Args:
    input_files (Optional[List[str]]): 要读取的文件路径列表。如果为None，文件将在调用load_data方法时加载。
    local_readers (Optional[Dict]): 特定于此实例的本地文件读取器字典。键是文件模式，值是读取器函数。
    global_readers (Optional[Dict]): 在所有实例间共享的全局文件读取器字典。键是文件模式，值是读取器函数。
''')

add_example('rag.data_loaders.DirectoryReader', '''\
>>> from lazyllm.tools.rag.data_loaders import DirectoryReader
>>> from lazyllm.tools.rag.readers import DocxReader, PDFReader
>>> local_readers = {
...     "**/*.docx": DocxReader,
...     "**/*.pdf": PDFReader
>>> }
>>> reader = DirectoryReader(
...     input_files=["path/to/documents"],
...     local_readers=local_readers,
...     global_readers={}
>>> )
>>> documents = reader.load_data()
>>> print(f"加载了 {len(documents)} 个文档")
''')

add_english_doc('rag.data_loaders.DirectoryReader.load_data', '''\
Load and process documents from the specified input files.

This method reads documents from the input files using the configured file readers (both local and global), processes them into document nodes, and optionally separates image nodes from text nodes.

Args:
    input_files (Optional[List[str]]): A list of file paths to read. If None, uses the files specified during initialization.
    metadatas (Optional[Dict]): Additional metadata to associate with the loaded documents.
    split_image_nodes (bool): Whether to separate image nodes from text nodes. If True, returns a tuple of (text_nodes, image_nodes). If False, returns all nodes together.

**Returns:**
- Union[List[DocNode], Tuple[List[DocNode], List[ImageDocNode]]]: If split_image_nodes is False, returns a list of all document nodes. If True, returns a tuple containing text nodes and image nodes separately.

''')

add_chinese_doc('rag.data_loaders.DirectoryReader.load_data', '''\
从指定的输入文件加载和处理文档。

此方法使用配置的文件读取器（本地和全局）从输入文件读取文档，将它们处理成文档节点，并可选地将图像节点与文本节点分离。

Args:
    input_files (Optional[List[str]]): 要读取的文件路径列表。如果为None，使用初始化时指定的文件。
    metadatas (Optional[Dict]): 与加载文档关联的额外元数据。
    split_image_nodes (bool): 是否将图像节点与文本节点分离。如果为True，返回(text_nodes, image_nodes)的元组。如果为False，一起返回所有节点。

**Returns:**
- Union[List[DocNode], Tuple[List[DocNode], List[ImageDocNode]]]: 如果split_image_nodes为False，返回所有文档节点的列表。如果为True，返回包含文本节点和图像节点的元组。
''')

# ---------------------------------------------------------------------------- #

# rag/utils.py
=======
>>>>>>> a7e23887

add_english_doc('rag.similarity.register_similarity', '''
Similarity computation registration decorator, used for unified registration and management of different types of similarity computation methods.
Args:
    func (Callable): The name of the similarity computation function.
    mode (Literal['text', 'embedding']): 'text' indicates direct text matching, while 'embedding' indicates vector-based similarity computation.
    descend (bool): Controls whether multithreading is enabled (enabled when > 0).
    kwargs (Dict): Whether the results are sorted in descending order of similarity.
    batch (bool): Whether to process nodes in batch.
''')

add_chinese_doc('rag.similarity.register_similarity', '''
相似度计算注册装饰器，用于统一注册和管理不同类型的相似度计算方法。
Args:
    func(Callable):相似度计算函数名。
    mode(Literal['text', 'embedding']):text为文本直接匹配,embedding为向量相似度计算。
    descend(bool)：控制是否启用多线程（>0 时启用）。
    kwargs(Dict):结果是否按相似度降序排列。
    batch(bool):是否批量处理节点。
''')

# ---------------------------------------------------------------------------- #

# rag/doc_manager.py

add_chinese_doc('rag.DocManager', """
DocManager类管理文档列表及相关操作，并通过API提供文档上传、删除、分组等功能。

Args:
    dlm (DocListManager): 文档列表管理器，用于处理具体的文档操作。

""")

add_chinese_doc('rag.DocManager.document', """
提供默认文档页面的重定向接口。

**Returns:**\n
- RedirectResponse: 重定向到 `/docs` 页面。
""")

add_chinese_doc('rag.DocManager.list_kb_groups', """
列出所有文档分组的接口。

**Returns:**\n
- BaseResponse: 包含所有文档分组的数据。
""")

add_chinese_doc('rag.DocManager.upload_files', """
上传文件并更新其状态的接口。可以同时上传多个文件。

Args:
    files (List[UploadFile]): 上传的文件列表。
    override (bool): 是否覆盖已存在的文件。默认为False。
    metadatas (Optional[str]): 文件的元数据，JSON格式。
    user_path (Optional[str]): 用户自定义的文件上传路径。

**Returns:**\n
- BaseResponse: 上传结果和文件ID。
""")

add_chinese_doc('rag.doc_manager.DocManager.add_files', """
批量添加文件。
Args:
    files (List[UploadFile]): 上传的文件列表。
    group_name (str): 目标知识库分组名称，为空时不添加到分组。
    metadatas (Optional[str]): 文件的元数据，JSON格式。
**Returns:**\n
- BaseResponse:返回所有输入文件对应的唯一文件ID列表，包括新增和已存在的文件。若出现异常，则返回错误码和异常信息。
""")

add_chinese_doc('rag.DocManager.list_files', """
列出已上传文件的接口。

Args:
    limit (Optional[int]): 返回的文件数量限制。默认为None。
    details (bool): 是否返回详细信息。默认为True。
    alive (Optional[bool]): 如果为True，只返回未删除的文件。默认为None。

**Returns:**\n
- BaseResponse: 文件列表数据。
""")

add_chinese_doc('rag.DocManager.list_files_in_group', """
列出指定分组中文件的接口。

Args:
    group_name (Optional[str]): 文件分组名称。
    limit (Optional[int]): 返回的文件数量限制。默认为None。
    alive (Optional[bool]): 是否只返回未删除的文件。

**Returns:**\n
- BaseResponse: 分组文件列表。
""")

add_chinese_doc('rag.DocManager.add_files_to_group_by_id', """
通过文件ID将文件添加到指定分组的接口。

Args:
    request (FileGroupRequest): 包含文件ID和分组名称的请求。

**Returns:**\n
- BaseResponse: 操作结果。
""")

add_chinese_doc('rag.DocManager.add_files_to_group', """
将文件上传后直接添加到指定分组的接口。

Args:
    files (List[UploadFile]): 上传的文件列表。
    group_name (str): 要添加到的分组名称。
    override (bool): 是否覆盖已存在的文件。默认为False。
    metadatas (Optional[str]): 文件元数据，JSON格式。
    user_path (Optional[str]): 用户自定义的文件上传路径。

**Returns:**\n
- BaseResponse: 操作结果和文件ID。
""")

add_chinese_doc('rag.DocManager.delete_files', """
删除指定文件的接口。

Args:
    request (FileGroupRequest): 包含文件ID和分组名称的请求。

**Returns:**\n
- BaseResponse: 删除操作结果。
""")

add_chinese_doc('rag.DocManager.delete_files_from_group', """
删除指定分组中的文件的接口。

Args:
    request (FileGroupRequest): 包含文件ID列表和分组名称的请求参数。

**Returns:**\n
- BaseResponse: 删除操作结果。
""")

add_chinese_doc('rag.DocManager.add_metadata', """
为指定文档添加或更新元数据的接口。

Args:
    add_metadata_request (AddMetadataRequest): 包含文档ID列表和键值对元数据的请求。

**Returns:**\n
- BaseResponse: 操作结果信息。
""")

add_chinese_doc('rag.DocManager.delete_metadata_item', """
删除指定文档的元数据字段或字段值的接口。

Args:
    del_metadata_request (DeleteMetadataRequest): 包含文档ID列表、字段名和键值对删除条件的请求。

**Returns:**\n
- BaseResponse: 操作结果信息。
""")

add_chinese_doc('rag.DocManager.update_or_create_metadata_keys', """
更新或创建文档元数据字段的接口。
Args:
    update_metadata_request (UpdateMetadataRequest): 包含文档ID列表和需更新或新增的键值对元数据。

**Returns:**\n
- BaseResponse: 操作结果信息。
""")

add_chinese_doc('rag.DocManager.reset_metadata', """
重置指定文档的所有元数据字段。

Args:
    reset_metadata_request (ResetMetadataRequest): 包含文档ID列表和新的元数据字典。

**Returns:**\n
- BaseResponse: 操作结果信息。
""")

add_chinese_doc('rag.DocManager.query_metadata', """
查询指定文档的元数据。

Args:
    query_metadata_request (QueryMetadataRequest): 请求参数，包含文档ID和可选的字段名。

**Returns:**\n
- BaseResponse: 若指定了 key 且存在，返回对应字段值；否则返回整个 metadata；key 不存在时报错。
""")

add_english_doc('rag.DocManager', """
The `DocManager` class manages document lists and related operations, providing APIs for uploading, deleting, and grouping documents.

Args:
    dlm (DocListManager): Document list manager responsible for handling document-related operations.

""")

add_english_doc('rag.DocManager.document', """
An endpoint to redirect to the default documentation page.

**Returns:**\n
- RedirectResponse: Redirects to the `/docs` page.
""")

add_english_doc('rag.DocManager.list_kb_groups', """
An endpoint to list all document groups.

**Returns:**\n
- BaseResponse: Contains the data of all document groups.
""")

add_english_doc('rag.DocManager.upload_files', """
An endpoint to upload files and update their status. Multiple files can be uploaded at once.

Args:
    files (List[UploadFile]): List of files to upload.
    override (bool): Whether to overwrite existing files. Default is False.
    metadatas (Optional[str]): Metadata for the files in JSON format.
    user_path (Optional[str]): User-defined path for file uploads.

**Returns:**\n
- BaseResponse: Upload results and file IDs.
""")
add_english_doc('rag.DocManager.add_files', """
Batch add files.

Args:
    files (List[UploadFile]): List of uploaded files.
    group_name (str): Target knowledge base group name; if empty, files are not added to any group.
    metadatas (Optional[str]): Metadata of the files in JSON format.

**Returns:**\n
- BaseResponse: Returns a list of unique file IDs corresponding to all input files, including newly added and existing ones. In case of exceptions, returns error codes and exception information.
""")

add_english_doc('rag.DocManager.list_files', """
An endpoint to list uploaded files.

Args:
    limit (Optional[int]): Limit on the number of files returned. Default is None.
    details (bool): Whether to return detailed information. Default is True.
    alive (Optional[bool]): If True, only returns non-deleted files. Default is None.

**Returns:**\n
- BaseResponse: File list data.
""")

add_english_doc('rag.DocManager.list_files_in_group', """
An endpoint to list files in a specific group.

Args:
    group_name (Optional[str]): The name of the file group.
    limit (Optional[int]): Limit on the number of files returned. Default is None.
    alive (Optional[bool]): Whether to return only non-deleted files.

**Returns:**\n
- BaseResponse: List of files in the group.
""")

add_english_doc('rag.DocManager.add_files_to_group_by_id', """
An endpoint to add files to a specific group by file IDs.

Args:
    request (FileGroupRequest): Request containing file IDs and group name.

**Returns:**\n
- BaseResponse: Operation result.
""")

add_english_doc('rag.DocManager.add_files_to_group', """
An endpoint to upload files and directly add them to a specified group.

Args:
    files (List[UploadFile]): List of files to upload.
    group_name (str): Name of the group to add the files to.
    override (bool): Whether to overwrite existing files. Default is False.
    metadatas (Optional[str]): Metadata for the files in JSON format.
    user_path (Optional[str]): User-defined path for file uploads.

**Returns:**\n
- BaseResponse: Operation result and file IDs.
""")

add_english_doc('rag.DocManager.delete_files', """
An endpoint to delete specified files.

Args:
    request (FileGroupRequest): Request containing file IDs and group name.

**Returns:**\n
- BaseResponse: Deletion operation result.
""")

add_english_doc('rag.DocManager.delete_files_from_group', """
An endpoint to delete specified files in a group.

Args:
    request (FileGroupRequest): Request containing a list of file IDs and the group name.

**Returns:**\n
- BaseResponse: Deletion operation result.
""")

add_english_doc('rag.DocManager.add_metadata', """
An endpoint to add or update metadata for specified documents.

Args:
    add_metadata_request (AddMetadataRequest): Request containing list of document IDs and key-value metadata.

**Returns:**\n
- BaseResponse: Operation result information.
""")

add_english_doc('rag.DocManager.delete_metadata_item', """
An endpoint to delete metadata fields or field values from specified documents.

Args:
    del_metadata_request (DeleteMetadataRequest): Request containing list of document IDs, field names, and/or deletion rules.

**Returns:**\n
- BaseResponse: Deletion operation result.
""")

add_english_doc('rag.DocManager.update_or_create_metadata_keys', """
An endpoint to update or create metadata fields for specified documents.

Args:
    update_metadata_request (UpdateMetadataRequest): Request containing a list of document IDs and metadata key-value pairs to update or create.

**Returns:**\n
- BaseResponse: Deletion operation result.
""")

add_english_doc('rag.DocManager.reset_metadata', """
An endpoint to reset all metadata fields of specified documents.

Args:
    reset_metadata_request (ResetMetadataRequest): Request containing a list of document IDs and the new metadata dictionary to apply.

**Returns:**\n
- BaseResponse: Deletion operation result.
""")

add_english_doc('rag.DocManager.query_metadata', """
An endpoint to query metadata of a specific document.

Args:
    query_metadata_request (QueryMetadataRequest): Request containing the document ID and an optional metadata field name.

**Returns:**\n
- BaseResponse: Returns the field value if key is specified and exists; otherwise returns full metadata. If the key does not exist, returns an error.
""")
# ---------------------------------------------------------------------------- #

# rag/utils.py
add_chinese_doc('rag.utils.DocListManager', """\
抽象基类，用于管理文档列表和监控文档目录变化。

Args:
    path:要监控的文档目录路径。
    name:管理器名称。
    enable_path_monitoring:启用路径监控。

""")

add_chinese_doc('rag.utils.DocListManager.init_tables', """\
确保数据库表默认分组存在。
""")

add_chinese_doc('rag.utils.DocListManager.delete_files', """\
将与文件关联的知识库条目设为删除中，并由各知识库进行异步删除解析结果及关联记录。

Args:
    file_ids (list of str): 要删除的文件ID列表
""")

add_chinese_doc('rag.utils.DocListManager.table_inited', """\
检查数据库中的 `documents` 表是否已初始化。此方法在访问数据库时确保线程安全。
判断数据库中是否存在 `documents` 表。
返回值:
    bool: 如果 `documents` 表存在，返回 `True`；否则返回 `False`。
说明:
    - 使用线程安全锁 (`self._db_lock`) 确保对数据库的安全访问。
    - 通过 `self._db_path` 连接 SQLite 数据库，并使用 `check_same_thread` 配置选项。
    - 执行 SQL 查询：`SELECT name FROM sqlite_master WHERE type='table' AND name='documents'` 来检查表是否存在。
""")

add_chinese_doc('rag.utils.DocListManager.validate_paths', '''\
验证一组文件路径，以确保它们可以被正常处理。
此方法检查提供的路径是否是新的、已处理的或当前正在处理的，并确保处理文档时不会发生冲突。
参数:
    paths (List[str]): 要验证的文件路径列表。
返回值:
    Tuple[bool, str, List[bool]]: 返回一个元组，包括：
        - `bool`: 如果所有路径有效，则返回 `True`；否则返回 `False`。
        - `str`: 表示成功或失败原因的消息。
        - `List[bool]`: 一个布尔值列表，每个元素对应一个路径是否为新路径（`True` 表示新路径，`False` 表示已存在）。
说明:
    - 如果任何文档仍在处理中或需要重新解析，该方法会返回 `False`，并附带相应的错误消息。
    - 方法通过数据库会话和线程安全锁 (`self._db_lock`) 检索文档状态信息。
    - 不安全状态包括 `working` 和 `waiting`。

''')

add_chinese_doc('rag.utils.DocListManager.update_need_reparsing', '''\
更新 `KBGroupDocuments` 表中某个文档的 `need_reparse` 状态。
此方法设置指定文档的 `need_reparse` 标志，并可选限定到特定分组。
参数:
    doc_id (str): 要更新的文档ID。
    need_reparse (bool): `need_reparse` 标志的新值。
    group_name (Optional[str]): 如果提供，仅对指定分组应用更新；如果未提供，则对包含该文档的所有分组应用更新。
说明:
    - 使用线程安全锁 (`self._db_lock`) 确保数据库访问安全。
    - `group_name` 参数允许将更新限定到特定分组；如果未提供，则更新应用于包含该文档的所有分组。
    - 方法会立刻将更改提交到数据库。
''')

add_chinese_doc('rag.utils.DocListManager.list_files', """\
从 `documents` 表中列出文件，并支持过滤、限制返回结果以及返回详细信息。
此方法根据指定的条件，从数据库中检索文件ID或详细文件信息。
参数:
    limit (Optional[int]): 返回的最大文件数量。如果为 `None`，则返回所有匹配的文件。
    details (bool): 是否返回详细的文件信息（`True`）或仅返回文件ID（`False`）。
    status (Union[str, List[str]]): 要包含的状态或状态列表，默认为所有状态。
    exclude_status (Optional[Union[str, List[str]]]): 要排除的状态或状态列表，默认为 `None`。
返回值:
    List: 如果 `details=False`，则返回文件ID列表；如果 `details=True`，则返回详细文件行的列表。
说明:
    - 该方法根据 `status` 和 `exclude_status` 条件动态构造查询。
    - 使用线程安全锁 (`self._db_lock`) 确保数据库访问安全。
    - 如果指定了 `limit`，查询会附加 `LIMIT` 子句。
""")

add_chinese_doc('rag.utils.DocListManager.get_docs', '''\
从数据库中检索类型为 `KBDocument` 的文档对象，基于提供的文档 ID 列表。

Args:
    doc_ids (List[str]): 要获取的文档 ID 列表。
**Returns:**
    List[KBDocument]: 与提供的文档 ID 对应的 `KBDocument` 对象列表。如果没有找到文档，将返回空列表。
说明:
    - 使用线程安全锁 (`self._db_lock`) 确保数据库访问的安全性。
    - 查询使用 SQL 的 `IN` 子句，通过 `doc_id` 字段进行过滤。
    - 如果 `doc_ids` 为空，函数将直接返回空列表，而不会查询数据库。
''')

add_chinese_doc('rag.utils.DocListManager.set_docs_new_meta', """\
批量更新文档的元数据。

Args:
    doc_meta (Dict[str, dict]): 文档ID到新元数据的映射字典。

""")

add_chinese_doc('rag.utils.DocListManager.fetch_docs_changed_meta', '''\
获取指定组中元数据已更改的文档，并将其 `new_meta` 字段重置为 `None`。
此方法检索元数据已更改（即 `new_meta` 不为 `None`）的所有文档，基于提供的组名。检索后，会将这些文档的 `new_meta` 字段重置为 `None`。

Args:
    group (str): 用于过滤文档的组名。
**Returns:**
    List[DocMetaChangedRow]: 包含文档 `doc_id` 和 `new_meta` 字段的行列表，表示元数据已更改的文档。
说明:
    - 使用线程安全锁 (`self._db_lock`) 确保数据库访问安全。
    - 方法通过 SQL `JOIN` 操作连接 `KBDocument` 和 `KBGroupDocuments` 表以检索相关行。
    - 在获取数据后，将受影响行的 `new_meta` 字段更新为 `None`，并将更改提交到数据库。
''')

add_chinese_doc('rag.utils.DocListManager.add_kb_group', """\
添加一个新的知识库分组。

Args:
    name (str): 要添加的分组名称。
""")

add_chinese_doc('rag.utils.DocListManager.list_kb_group_files', '''\
列出指定知识库组中的文件。

Args:
    group (str): 用于过滤文件的 KB 组名。默认为 `None`。
    limit (Optional[int]): 返回的最大文件数量。如果为 `None`，则返回所有匹配的文件。
    details (bool): 返回详细的文件信息或仅返回文件 ID 和路径。
    status (Union[str, List[str]]): 包含在结果中的 KB 组状态或状态列表。默认为所有状态。
    exclude_status (Optional[Union[str, List[str]]): 从结果中排除的 KB 组状态或状态列表。默认为 `None`。
    upload_status (Union[str, List[str]]): 包含在结果中的文档上传状态或状态列表。默认为所有状态。
    exclude_upload_status (Optional[Union[str, List[str]]): 从结果中排除的文档上传状态或状态列表。默认为 `None`。
    need_reparse (Optional[bool]): 过滤需要重新解析的文件或不需要重新解析的文件。默认为 `None`。
**Returns:**:
    List: 如果 `details=False`，返回包含 `(doc_id, path)` 的元组列表。
          如果 `details=True`，返回包含附加元数据的详细行列表。
说明:
    - 方法根据提供的过滤条件动态构建 SQL 查询。
    - 使用线程安全锁 (`self._db_lock`) 确保多线程环境下的数据库访问安全。
    - 如果 `status` 或 `upload_status` 参数为列表，则会使用 SQL 的 `IN` 子句进行处理。
''')

add_chinese_doc('rag.utils.DocListManager.list_all_kb_group', """\
列出所有知识库分组的名称。

**Returns:**
- list: 知识库分组名称列表。
""")

add_chinese_doc('rag.utils.DocListManager.add_files', '''\
批量向文档列表中添加文件，可选附加元数据、状态，并支持分批处理。
此方法将文件列表添加到数据库中，并为每个文件设置可选的元数据和初始状态。文件会以批量方式处理以提高效率。在文件添加完成后，它们会自动关联到默认的知识库 (KB) 组。
Args:
    files (List[str]): 添加的文件路径列表。
    metadatas (Optional[List[Dict[str, Any]]]): 与文件对应的元数据字典列表。默认为 `None`。
    status (Optional[str]): 添加文件的初始状态。默认为 `Status.waiting`。
    batch_size (int): 每批处理的文件数量。默认为 64。
**Returns:**:
    List[DocPartRow]: 包含已添加文件及其相关信息的 `DocPartRow` 对象列表。
说明:
    - 方法首先通过辅助函数 `_add_doc_records` 创建文档记录。
    - 文件添加后，会自动关联到默认的知识库组 (`DocListManager.DEFAULT_GROUP_NAME`)。
    - 批量处理确保在添加大量文件时具有良好的可扩展性。
''')

add_chinese_doc('rag.utils.DocListManager.delete_unreferenced_doc', '''\
删除数据库中标记为 "删除中" 且不再被引用的文档。
此方法从数据库中删除满足以下条件的文档：
1. 文档状态为 `DocListManager.Status.deleting`。
2. 文档的引用计数 (`count`) 为 0。
''')

add_chinese_doc('rag.utils.DocListManager.get_docs_need_reparse', '''\
获取需要重新解析 (`need_reparse=True`)的指定组中的文档。
此方法检索标记为需要重新解析 (`need_reparse=True`) 的文档，基于提供的组名。仅包含状态为 `success` 或 `failed` 的文档。
Args:
    group (str): 用于过滤文档的组名。
**Returns:**:
    List[KBDocument]: 需要重新解析的 `KBDocument` 对象列表。
说明:
    - 使用线程安全锁 (`self._db_lock`) 确保多线程环境下的数据库访问安全。
    - 查询通过 SQL `JOIN` 操作连接 `KBDocument` 和 `KBGroupDocuments` 表，并基于组名和重新解析状态进行过滤。
    - 仅状态为 `success` 或 `failed` 且 `need_reparse=True` 的文档会被检索出来。
''')

add_chinese_doc('rag.utils.DocListManager.get_existing_paths_by_pattern', '''\
根据给定的模式，检索符合条件的文档路径。
此方法从数据库中获取所有符合提供的 SQL `LIKE` 模式的文档路径。
Args:
    pattern (str): 用于过滤文档路径的 SQL `LIKE` 模式。例如，`%example%` 匹配包含单词 "example" 的路径。
**Returns:**:
    List[str]: 符合给定模式的文档路径列表。如果没有匹配的路径，则返回空列表。
说明:
    - 使用线程安全锁 (`self._db_lock`) 确保多线程环境下的数据库访问安全。
    - SQL 查询中的 `LIKE` 操作符用于对文档路径进行模式匹配。
''')

add_chinese_doc('rag.utils.DocListManager.update_file_message', """\
更新指定文件的消息。

Args:
    fileid (str): 文件ID。
    **kw: 需要更新的其他键值对。
""")

add_chinese_doc('rag.utils.DocListManager.update_file_status', """\
更新指定文件的状态。

Args:
    file_ids (list of str): 更新状态的文件ID列表。
    status (str): 目标状态。
    cond_status_list(Union[None, List[str]]):限制只更新处于这些状态的文档
""")

add_chinese_doc('rag.utils.DocListManager.add_files_to_kb_group', """\
将文件添加到指定的知识库分组中。

Args:
    file_ids (list of str): 要添加的文件ID列表。
    group (str): 要添加的分组名称。
""")

add_chinese_doc('rag.utils.DocListManager.delete_files_from_kb_group', """\
从指定的知识库分组中删除文件。

Args:
    file_ids (list of str): 要删除的文件ID列表。
    group (str): 分组名称。
""")

add_chinese_doc('rag.utils.DocListManager.get_file_status', """\
获取指定文件的状态。

Args:
    fileid (str): 文件ID。

**Returns:**
- str: 文件的当前状态。
""")

add_chinese_doc('rag.utils.DocListManager.update_kb_group', """\
更新指定知识库分组中的内容。

Args:
    cond_file_ids (list of str, optional): 过滤使用的文件ID列表，默认为None。
    cond_group (str, optional): 过滤使用的知识库分组名称，默认为None。
    cond_status_list (list of str, optional): 过滤使用的状态列表，默认为None。
    new_status (str, optional): 新状态, 默认为None。
    new_need_reparse (bool, optinoal): 新的是否需重解析标志。

**Returns:**
- list: 得到更新的列表list of (doc_id, group_name)
""")

add_chinese_doc('rag.utils.DocListManager.release', """\
释放当前管理器的资源。

""")

add_chinese_doc('rag.utils.DocListManager.enable_path_monitoring', '''\
启用或禁用文档管理器的路径监控功能。
此方法用于启用或禁用文档管理器的路径监控功能。当启用时，会启动一个监控线程处理与路径相关的操作；当禁用时，会停止该线程并等待它终止。
Args:
    val (bool): 启用或禁用路径监控。
说明:
    - 如果 `val` 为 `True`，路径监控功能会通过将 `_monitor_continue` 设置为 `True` 并启动 `_monitor_thread` 来启用。
    - 如果 `val` 为 `False`，路径监控功能会通过将 `_monitor_continue` 设置为 `False` 并等待 `_monitor_thread` 终止来禁用。
    - 方法在管理监控线程时确保线程操作是安全的。
''')

add_english_doc('rag.utils.DocListManager', """\
Abstract base class for managing document lists and monitoring changes in a document directory.

Args:
    path: Path of the document directory to monitor.
    name: Name of the manager.
    enable_path_monitoring: Whether to enable path monitoring.
""")

add_english_doc('rag.utils.DocListManager.init_tables', """\
Ensure that the default group exists in the database tables.
""")

add_english_doc('rag.utils.DocListManager.delete_files', """\
Set the knowledge base entries associated with the document to "deleting," and have each knowledge base asynchronously delete parsed results and associated records.

Args:
    file_ids (list of str): List of file IDs to delete.
""")

add_english_doc('rag.utils.DocListManager.table_inited', """\
Checks if the database table `documents` is initialized. This method ensures thread-safety when accessing the database.
Determines whether the `documents` table exists in the database.
Returns:
    bool: `True` if the `documents` table exists, `False` otherwise.
Notes:
    - Uses a thread-safe lock (`self._db_lock`) to ensure safe access to the database.
    - Establishes a connection to the SQLite database at `self._db_path` with the `check_same_thread` option.
    - Executes the SQL query: `SELECT name FROM sqlite_master WHERE type='table' AND name='documents'` to check for the table.
""")

add_english_doc('rag.utils.DocListManager.validate_paths', '''\
Validates a list of file paths to ensure they are ready for processing.
This method checks whether the provided paths are new, already processed, or currently being processed. It ensures there are no conflicts in processing the documents.
Args
    paths (List[str]): A list of file paths to validate.
Returns:
    Tuple[bool, str, List[bool]]: A tuple containing:
        - `bool`: `True` if all paths are valid, `False` otherwise.
        - `str`: A message indicating success or the reason for failure.
        - `List[bool]`: A list where each element corresponds to whether a path is new (`True`) or already exists (`False`).
Notes:
    - If any document is still being processed or needs reparsing, the method returns `False` with an appropriate error message.
    - The method uses a database session and thread-safe lock (`self._db_lock`) to retrieve document status information.
    - Unsafe statuses include `working` and `waiting`.

''')


add_english_doc('rag.utils.DocListManager.update_need_reparsing', '''\
Updates the `need_reparse` status of a document in the `KBGroupDocuments` table.
This method sets the `need_reparse` flag for a specific document, optionally scoped to a given group.
Args:
    doc_id (str): The ID of the document to update.
    need_reparse (bool): The new value for the `need_reparse` flag.
    group_name (Optional[str]): If provided, the update will be applied only to the specified group.
Notes:
    - Uses a thread-safe lock (`self._db_lock`) to ensure safe database access.
    - The `group_name` parameter allows scoping the update to a specific group; if not provided, the update applies to all groups containing the document.
    - The method commits the change to the database immediately.
''')

add_english_doc('rag.utils.DocListManager.list_files', """\
Lists files from the `documents` table with optional filtering, limiting, and returning details.
This method retrieves file IDs or detailed file information from the database, based on the specified filtering conditions.
Args:
    limit (Optional[int]): Maximum number of files to return. If `None`, all matching files will be returned.
    details (bool): Whether to return detailed file information (`True`) or just file IDs (`False`).
    status (Union[str, List[str]]): The status or list of statuses to include in the results. Defaults to all statuses.
    exclude_status (Optional[Union[str, List[str]]]): The status or list of statuses to exclude from the results. Defaults to `None`.
Returns:
    List: A list of file IDs if `details=False`, or a list of detailed file rows if `details=True`.
Notes:
    - The method constructs a query dynamically based on the provided `status` and `exclude_status` conditions.
    - A thread-safe lock (`self._db_lock`) ensures safe database access.
    - The `LIMIT` clause is applied if `limit` is specified.
""")

add_english_doc('rag.utils.DocListManager.get_docs', '''\
This method retrieves document objects of type `KBDocument` from the database for the provided list of document IDs.
Args:
    doc_ids (List[str]): A list of document IDs to fetch.
Returns:
    List[KBDocument]: A list of `KBDocument` objects corresponding to the provided document IDs. If no documents are found, an empty list is returned.
Notes:
    - The method uses a thread-safe lock (`self._db_lock`) to ensure safe database access.
    - It performs a SQL join between `KBDocument` and `KBGroupDocuments` to retrieve the relevant rows.
    - After fetching, it updates the `new_meta` field of the affected rows to `None` and commits the changes to the database.
''')

add_english_doc('rag.utils.DocListManager.set_docs_new_meta', """\
Batch update metadata for documents.

Args:
    doc_meta (Dict[str, dict]): A dictionary mapping document IDs to their new metadata.
""")

add_english_doc('rag.utils.DocListManager.fetch_docs_changed_meta', '''\
List files in a specific knowledge base (KB) group with optional filters, limiting, and details.
This method retrieves files from the `kb_group_documents` table, optionally filtering by group, document status, upload status, and whether reparsing is needed.
Args:
    group (str): The name of the group to filter documents by.
**Returns:**
    List[DocMetaChangedRow]: A list of rows, where each row contains the `doc_id` and the `new_meta` field of documents with changed metadata.
Notes:
    - This method constructs a SQL query dynamically based on the provided filters.
    - Uses a thread-safe lock (`self._db_lock`) to ensure safe database access.
    - If `status` or `upload_status` are provided as lists, they are processed with SQL `IN` clauses.
''')

add_english_doc('rag.DocListManager.list_all_kb_group', """\
Lists all the knowledge base group names.

**Returns:**
- list: List of knowledge base group names.
""")

add_english_doc('rag.DocListManager.add_kb_group', """\
Adds a new knowledge base group.

Args:
    name (str): Name of the group to add.
""")

add_english_doc('rag.utils.DocListManager.list_kb_group_files', '''\
List files in a specific knowledge base group .

Args:
    group (str): The name of the KB group to filter files by. Defaults to `None` .
    limit (Optional[int]): Maximum number of files to return. If `None`, returns all matching files.
    details (bool): Whether to return detailed file information or only file IDs and paths.
    status (Union[str, List[str]]): The KB group status or list of statuses to include in the results. Defaults to all statuses.
    exclude_status (Optional[Union[str, List[str]]): The KB group status or list of statuses to exclude from the results. Defaults to `None`.
    upload_status (Union[str, List[str]]): The document upload status or list of statuses to include in the results. Defaults to all statuses.
    exclude_upload_status (Optional[Union[str, List[str]]): The document upload status or list of statuses to exclude from the results. Defaults to `None`.
    need_reparse (Optional[bool]): Whether to filter files that need reparsing or not . Defaults to `None` .
**Returns:**:
    List: If `details=False`, returns a list of tuples containing `(doc_id, path)`. 
          If `details=True`, returns a list of detailed rows with additional metadata.
Notes:
    - The method first creates document records using the `_add_doc_records` helper function.
    - After the files are added, they are automatically linked to the default KB group (`DocListManager.DEFAULT_GROUP_NAME`).
    - Batch processing ensures scalability when adding a large number of files.
''')

add_english_doc('rag.utils.DocListManager.add_files', '''\
Add multiple files to the document list with optional metadata, status, and batch processing.
This method adds a list of files to the database and sets optional metadata and initial status for each file. The files are processed in batches for efficiency. After the files are added, they are automatically associated with the default knowledge base (KB) group.
Args:
    files (List[str]): A list of file paths to add to the database.
    metadatas (Optional[List[Dict[str, Any]]]): A list of metadata dictionaries corresponding to the files. If `None`, no metadata will be associated. Defaults to `None`.
    status (Optional[str]): The initial status for the added files. Defaults to `Status.waiting`.
    batch_size (int): The number of files to process in each batch. Defaults to 64.
**Returns:**:
    List[DocPartRow]: A list of `DocPartRow` objects representing the added files and their associated information.
Notes:
- The method first creates document records using the helper function _add_doc_records.
- After the files are added, they are automatically linked to the default knowledge base group (DocListManager.DEFAULT_GROUP_NAME).
- Batch processing ensures good scalability when adding a large number of files.


''')

add_english_doc('rag.utils.DocListManager.delete_unreferenced_doc', '''\
Delete documents marked as "deleting" and no longer referenced in the database.
This method removes documents from the database that meet the following conditions:
1. Their status is set to `DocListManager.Status.deleting`.
2. Their reference count (`count`) is 0.
''')

add_english_doc('rag.utils.DocListManager.get_docs_need_reparse', '''\
Retrieve documents that require reparsing for a specific group.
This method fetches documents that are marked as needing reparsing (`need_reparse=True`) for the given group. Only documents with a status of `success` or `failed` are included in the results.
Args:
    group (str): The name of the group to filter documents by.
**Returns:**:
    List[KBDocument]: A list of `KBDocument` objects that need reparsing.
Notes:
    - The method uses a thread-safe lock (`self._db_lock`) to ensure safe database access.
    - The query performs a SQL `JOIN` between `KBDocument` and `KBGroupDocuments` to filter by group and reparse status.
    - Documents with `need_reparse=True` and a status of `success` or `failed` are considered for reparsing.
''')

add_english_doc('rag.utils.DocListManager.get_existing_paths_by_pattern', '''\
Retrieve existing document paths that match a given pattern.
This method fetches all document paths from the database that match the provided SQL `LIKE` pattern.
Args:
    pattern (str): The SQL `LIKE` pattern to filter document paths. For example, `%example%` matches paths containing the word "example".
**Returns:**:
    List[str]: A list of document paths that match the given pattern. If no paths match, an empty list is returned.
Notes:
    - The method uses a thread-safe lock (`self._db_lock`) to ensure safe database access.
    - The `LIKE` operator in the SQL query is used to perform pattern matching on document paths.
''')

add_english_doc('rag.DocListManager.update_file_message', """\
Updates the message for a specified file.

Args:
    fileid (str): File ID.
    **kw: Additional key-value pairs to update.
""")

add_english_doc('rag.DocListManager.update_file_status', """\
Update the status of specified files.

Args:
    file_ids (list of str): List of file IDs whose status needs to be updated.
    status (str): Target status to set.
    cond_status_list (Union[None, List[str]]): Optional. Only update files currently in these statuses.
""")

add_english_doc('rag.DocListManager.add_files_to_kb_group', """\
Adds files to the specified knowledge base group.

Args:
    file_ids (list of str): List of file IDs to add.
    group (str): Name of the group to add the files to.
""")

add_english_doc('rag.DocListManager.delete_files_from_kb_group', """\
Deletes files from the specified knowledge base group.

Args:
    file_ids (list of str): List of file IDs to delete.
    group (str): Name of the group.
""")

add_english_doc('rag.DocListManager.get_file_status', """\
Retrieves the status of a specified file.

Args:
    fileid (str): File ID.

**Returns:**
- str: The current status of the file.
""")

add_english_doc('rag.DocListManager.update_kb_group', """\
Updates the record of kb_group_document.

Args:
    cond_file_ids (list of str, optional): a list of file IDs to filter by, default None.
    cond_group (str, optional): a kb_group name to filter by, default None.
    cond_status_list (list of str, optional): a list of statuses to filter by, default None.
    new_status (str, optional): the new status to update to, default None
    new_need_reparse (bool, optinoal): the new need_reparse flag to update to, default None

**Returns:**
- list: updated records, list of (doc_id, group_name)
""")

add_english_doc('rag.DocListManager.release', """\
Releases the resources of the current manager.
""")

add_english_doc('rag.utils.DocListManager.enable_path_monitoring', '''\
Enable or disable path monitoring for the document manager.
This method enables or disables the path monitoring functionality in the document manager. When enabled, a monitoring thread starts to handle path-related operations. When disabled, the thread stops and joins (waits for it to terminate).
Args:
    val (bool): Whether to enable or disable path monitoring.
Notes:
    - If `val` is `True`, path monitoring is enabled by setting `_monitor_continue` to `True` and starting the `_monitor_thread`.
    - If `val` is `False`, path monitoring is disabled by setting `_monitor_continue` to `False` and joining the `_monitor_thread` if it is running.
    - This method ensures thread-safe operation when managing the monitoring thread.
''')

add_example('rag.utils.DocListManager', '''
>>> import lazyllm
>>> from lazyllm.rag.utils import DocListManager
>>> manager = DocListManager(path='your_file_path/', name="test_manager", enable_path_monitoring=False)
>>> added_docs = manager.add_files([test_file_list])
>>> manager.enable_path_monitoring(True)
>>> deleted = manager.delete_files([delete_file_list])
''')

add_chinese_doc('rag.utils.SqliteDocListManager', '''\
基于 SQLite 的文档管理器，用于本地文件的持久化存储、状态管理与元信息追踪。

该类继承自 DocListManager，利用 SQLite 数据库存储文档记录。适用于管理具有唯一标识符的本地文档资源，并提供便捷的插入、查询、更新与状态过滤接口，支持可选的路径监控功能。

Args:
    path (str): 数据库存储路径。
    name (str): 数据库文件名（不包含路径）。
    enable_path_monitoring (bool): 是否启用对文件路径的变动监控，默认为 True。
''')

add_english_doc('rag.utils.SqliteDocListManager', '''\
SQLite-based document manager for persistent local file storage, status tracking, and metadata management.

This class inherits from DocListManager and uses a SQLite backend to store document records. It is suitable for managing locally identified documents with support for inserting, querying, updating, and filtering based on status. Optional file path monitoring is also supported.

Args:
    path (str): Directory path to store the database.
    name (str): Name of the SQLite database file (without path).
    enable_path_monitoring (bool): Whether to enable path monitoring. Defaults to True.
''')

add_example('rag.utils.SqliteDocListManager', '''\
>>> from lazyllm.tools.rag.utils import SqliteDocListManager
>>> manager = SqliteDocListManager(path="./data", name="docs.sqlite")
>>> manager.insert({"uid": "doc_001", "name": "example.txt", "status": "ready"})
>>> print(manager.get("doc_001"))
>>> files = manager.list_files(limit=5, details=True)
>>> print(files)
''')

add_chinese_doc('rag.utils.SqliteDocListManager.table_inited', '''\
检查数据库中是否已存在名为 "documents" 的表。

该方法通过查询 sqlite_master 元信息表，判断数据表是否已初始化。

**Returns:**\n
- bool: 如果 "documents" 表存在，返回 True；否则返回 False。
''')

add_english_doc('rag.utils.SqliteDocListManager.table_inited', '''\
Checks whether the "documents" table has been initialized in the database.

The method queries the sqlite_master metadata table to verify if the "documents" table exists.

**Returns:**\n
- bool: True if the "documents" table exists, False otherwise.
''')

add_chinese_doc('rag.utils.SqliteDocListManager.get_status_cond_and_params', '''\
生成用于文档状态筛选的 SQL 条件语句及其参数列表。

根据传入的包含状态和排除状态，构造 WHERE 子句中使用的 SQL 表达式。支持字段名前缀，用于联表查询等场景。

Args:
    status (str 或 list of str): 要包含的文档状态。若为 "all"，不添加包含条件。
    exclude_status (str 或 list of str, optional): 要排除的文档状态。不能为 "all"。
    prefix (str, optional): 字段名前缀（如联表查询中的别名），将应用于字段名。

**Returns:**\n
- Tuple[str, list]: 包含 SQL 条件语句和对应参数的元组。
''')


add_english_doc('rag.utils.SqliteDocListManager.get_status_cond_and_params', '''\
Generates SQL condition expressions and parameter values for filtering documents by status.

Builds WHERE clause components using the given inclusion and exclusion statuses. Supports field name prefixing for use in joined queries.

Args:
    status (str or list of str): Document status(es) to include. If set to "all", no inclusion condition will be applied.
    exclude_status (str or list of str, optional): Status(es) to exclude. Must not be "all".
    prefix (str, optional): Optional field prefix (e.g., table alias) to prepend to the status field.

**Returns:**\n
- Tuple[str, list]: A tuple containing the SQL condition string and its corresponding parameter values.
''')

add_chinese_doc('rag.utils.SqliteDocListManager.validate_paths', '''\
验证输入路径所对应的文档是否可以安全添加到数据库。

该方法会检查每个路径是否对应已有文档，若已存在，需判断其状态是否允许重解析。
若文档正在解析或等待解析，或上次重解析未完成，则视为不可用。

Args:
    paths (List[str]): 文件路径列表。

**Returns:**\n
- Tuple[bool, str, List[bool]]: 
    - bool: 是否所有路径都验证通过。
    - str: 成功或失败的描述信息。
    - List[bool]: 与输入路径一一对应的布尔列表，表示该路径是否为新文档（True 为新文档，False 为已存在）。
        若验证失败，返回值为 None。
''')

add_english_doc('rag.utils.SqliteDocListManager.validate_paths', '''\
Validates whether the documents corresponding to the given paths can be safely added to the database.

The method checks if the document already exists. If it exists, it verifies whether the document is currently
being parsed, waiting to be parsed, or was not successfully re-parsed last time.

Args:
    paths (List[str]): A list of file paths to validate.

**Returns:**\n
- Tuple[bool, str, List[bool]]: 
    - bool: Whether all paths passed validation.
    - str: Description message of the validation result.
    - List[bool]: A boolean list corresponding to input paths, indicating whether each path is new (True) or already exists (False).
      If validation fails, this value is None.
''')

add_chinese_doc('rag.utils.SqliteDocListManager.update_need_reparsing', '''\
更新指定文档的重解析标志位。

该方法用于设置某个文档是否需要重新解析。可以选择性地指定知识库分组进行精确匹配。

Args:
    doc_id (str): 文档的唯一标识符。
    need_reparse (bool): 是否需要重新解析文档。
    group_name (Optional[str]): 可选，所属的知识库分组名称。如果提供，将仅更新指定分组中的文档。
''')

add_english_doc('rag.utils.SqliteDocListManager.update_need_reparsing', '''\
Updates the re-parsing flag for a specific document.

This method sets whether a document should be re-parsed. If a group name is provided, the update is scoped to that group only.

Args:
    doc_id (str): The unique identifier of the document.
    need_reparse (bool): Whether the document needs to be re-parsed.
    group_name (Optional[str]): Optional. The knowledge base group name to filter by. If provided, only documents in the specified group will be updated.
''')

add_chinese_doc('rag.utils.SqliteDocListManager.list_files', """\
列出文档数据库中符合状态条件的文件，并根据参数选择返回完整记录或仅返回文件路径。

Args:
    limit (Optional[int]): 要返回的记录数上限，若为 None 则返回所有符合条件的记录。
    details (bool): 是否返回完整的数据库行信息，若为 False 则仅返回文档路径（ID）。
    status (Union[str, List[str]]): 要包含在结果中的状态值，默认为包含所有状态。
    exclude_status (Optional[Union[str, List[str]]]): 要从结果中排除的状态值。

**Returns:**\n
- list: 文件记录列表或文档路径列表，具体取决于 `details` 参数。
""")

add_english_doc('rag.utils.SqliteDocListManager.list_files', """\
Lists files in the document database based on status filters and returns either full records or file paths.

Args:
    limit (Optional[int]): The maximum number of records to return. If None, all matching records are returned.
    details (bool): Whether to return full database rows or just file paths (document IDs).
    status (Union[str, List[str]]): Status values to include in the result. Defaults to including all.
    exclude_status (Optional[Union[str, List[str]]]): Status values to exclude from the result.

**Returns:**\n
- list: A list of file records or document paths depending on the `details` flag.
""")

add_chinese_doc('rag.utils.SqliteDocListManager.get_docs', '''\
根据给定的文档ID列表，从数据库中获取对应的文档对象列表。

Args:
    doc_ids (List[str]): 需要查询的文档ID列表。

**Returns:**\n
- List[KBDocument]: 匹配的文档对象列表。如果没有匹配项，返回空列表。
''')

add_english_doc('rag.utils.SqliteDocListManager.get_docs', '''\
Fetches document objects from the database corresponding to the given list of document IDs.

Args:
    doc_ids (List[str]): A list of document IDs to query.

**Returns:**\n
- List[KBDocument]: A list of matching document objects. Returns an empty list if no matches found.
''')

add_chinese_doc('rag.utils.SqliteDocListManager.set_docs_new_meta', '''\
批量更新文档的元数据（meta），同时更新对应知识库分组中文档的 new_meta 字段（非等待状态的文档）。

Args:
    doc_meta (Dict[str, dict]): 字典，键为文档ID，值为对应的新元数据字典。
''')

add_english_doc('rag.utils.SqliteDocListManager.set_docs_new_meta', '''\
Batch updates the metadata (meta) of documents, and simultaneously updates the new_meta field of documents in knowledge base groups for documents that are not in waiting status.

Args:
    doc_meta (Dict[str, dict]): A dictionary mapping document IDs to their new metadata dictionaries.
''')

add_chinese_doc('rag.utils.SqliteDocListManager.fetch_docs_changed_meta', '''\
获取指定知识库分组中元数据发生变化的文档列表，并将对应的 new_meta 字段清空。

Args:
    group (str): 知识库分组名称。

**Returns:**\n
- List[DocMetaChangedRow]: 包含文档ID及其对应新元数据的列表。
''')

add_english_doc('rag.utils.SqliteDocListManager.fetch_docs_changed_meta', '''\
Fetches the list of documents within a specified knowledge base group that have updated metadata, and resets the new_meta field for those documents.

Args:
    group (str): Name of the knowledge base group.

**Returns:**\n
- List[DocMetaChangedRow]: A list containing document IDs and their updated metadata.
''')

add_chinese_doc('rag.utils.SqliteDocListManager.list_all_kb_group', '''\
列出数据库中所有的知识库分组名称。

**Returns:**\n
- List[str]: 知识库分组名称列表。
''')

add_english_doc('rag.utils.SqliteDocListManager.list_all_kb_group', '''\
Lists all knowledge base group names stored in the database.

**Returns:**\n
- List[str]: A list of knowledge base group names.
''')

add_chinese_doc('rag.utils.SqliteDocListManager.add_kb_group', '''\
向数据库中添加一个新的知识库分组名称，若已存在则忽略。

Args:
    name (str): 要添加的知识库分组名称。
''')

add_english_doc('rag.utils.SqliteDocListManager.add_kb_group', '''\
Adds a new knowledge base group name to the database; ignores if the group already exists.

Args:
    name (str): The name of the knowledge base group to add.
''')

add_chinese_doc('rag.utils.SqliteDocListManager.list_kb_group_files', '''\
列出指定知识库分组中的文件信息，可根据多种条件进行过滤。

Args:
    group (str, optional): 知识库分组名称，若为 None 则不按分组过滤。
    limit (int, optional): 限制返回的文件数量。
    details (bool): 是否返回详细的文件信息。
    status (str or List[str], optional): 过滤知识库分组中文件的状态。
    exclude_status (str or List[str], optional): 排除指定状态的文件。
    upload_status (str or List[str], optional): 过滤文件上传状态。
    exclude_upload_status (str or List[str], optional): 排除指定的上传状态。
    need_reparse (bool, optional): 是否只返回需要重新解析的文件。

**Returns:**\n
- list: 
    - 如果 details 为 False，返回列表，每个元素为 (doc_id, path) 元组。
    - 如果 details 为 True，返回包含文件详细信息的元组列表，包括文档ID、路径、状态、元数据，
      知识库分组名、分组内状态及日志。
''')

add_english_doc('rag.utils.SqliteDocListManager.list_kb_group_files', '''\
Lists files in a specified knowledge base group, with support for multiple filters.

Args:
    group (str, optional): Knowledge base group name to filter by. If None, no group filtering is applied.
    limit (int, optional): Limit on the number of files to return.
    details (bool): Whether to return detailed file information.
    status (str or List[str], optional): Filter files by group document status.
    exclude_status (str or List[str], optional): Exclude files with these group document statuses.
    upload_status (str or List[str], optional): Filter files by upload document status.
    exclude_upload_status (str or List[str], optional): Exclude files with these upload document statuses.
    need_reparse (bool, optional): If set, only returns files marked as needing reparse.

**Returns:**\n
- list: 
    - If details is False, returns a list of tuples (doc_id, path).
    - If details is True, returns a list of tuples containing detailed file information:
      document ID, path, status, metadata, group name, group status, and group log.
''')

add_chinese_doc('rag.utils.SqliteDocListManager.delete_unreferenced_doc', '''\
删除数据库中标记为删除且未被任何知识库分组引用的文档记录。

该方法会查找状态为“deleting”且引用计数为0的文档，删除这些文档记录，并记录删除操作日志。

''')

add_english_doc('rag.utils.SqliteDocListManager.delete_unreferenced_doc', '''\
Deletes documents from the database that are marked for deletion and are no longer referenced by any knowledge base group.

This method queries documents with status "deleting" and a reference count of zero, deletes them from the database,
and adds operation logs for these deletions.

''')

add_chinese_doc('rag.utils.SqliteDocListManager.get_docs_need_reparse', '''\
获取指定知识库分组中需要重新解析的文档列表。

仅返回状态为“success”或“failed”的文档，且其对应的知识库分组记录标记为需要重新解析。

Args:
    group (str): 知识库分组名称。

**Returns:**\n
- List[KBDocument]: 需要重新解析的文档列表。
''')

add_english_doc('rag.utils.SqliteDocListManager.get_docs_need_reparse', '''\
Retrieves the list of documents that require re-parsing within a specified knowledge base group.

Only documents with status "success" or "failed" and marked as needing reparse in the group are returned.

Args:
    group (str): Name of the knowledge base group.

**Returns:**\n
- List[KBDocument]: List of documents that need to be re-parsed.
''')

add_chinese_doc('rag.utils.SqliteDocListManager.get_existing_paths_by_pattern', '''\
根据路径匹配模式获取已存在的文档路径列表。

Args:
    pattern (str): 路径匹配模式，支持SQL的LIKE通配符。

**Returns:**\n
- List[str]: 匹配到的已存在文档路径列表。
''')

add_english_doc('rag.utils.SqliteDocListManager.get_existing_paths_by_pattern', '''\
Retrieves a list of existing document paths that match a given pattern.

Args:
    pattern (str): Path matching pattern, supports SQL LIKE wildcards.

**Returns:**\n
- List[str]: List of existing document paths matching the pattern.
''')

add_chinese_doc('rag.utils.SqliteDocListManager.update_file_message', '''\
更新指定文件的字段信息。

Args:
    fileid (str): 文件的唯一标识符（doc_id）。
    **kw: 需要更新的字段及其对应的值，键值对形式传入。
''')

add_english_doc('rag.utils.SqliteDocListManager.update_file_message', '''\
Updates fields of the specified file record.

Args:
    fileid (str): Unique identifier of the file (doc_id).
    **kw: Key-value pairs of fields to update and their new values.
''')

add_chinese_doc('rag.utils.SqliteDocListManager.update_file_status', '''\
更新多个文件的状态，支持根据当前状态进行条件过滤。

Args:
    file_ids (List[str]): 需要更新状态的文件ID列表。
    status (str): 要设置的新状态。
    cond_status_list (Union[None, List[str]], optional): 仅更新当前状态在此列表中的文件，默认为 None，表示不筛选。

**Returns:**\n
- List[DocPartRow]: 返回更新后的文件ID和路径列表。
''')

add_english_doc('rag.utils.SqliteDocListManager.update_file_status', '''\
Updates the status of multiple files, optionally filtered by current status.

Args:
    file_ids (List[str]): List of file IDs to update.
    status (str): New status to set.
    cond_status_list (Union[None, List[str]], optional): List of statuses to filter files that can be updated. Defaults to None.

**Returns:**\n
- List[DocPartRow]: List of updated file IDs and their paths.
''')

add_chinese_doc('rag.utils.SqliteDocListManager.add_files_to_kb_group', '''\
将多个文件添加到指定的知识库分组中。

该方法会将文件状态设置为等待处理（waiting），
若添加成功，则对应文档的计数（count）加一。

Args:
    file_ids (List[str]): 需要添加的文件ID列表。
    group (str): 知识库分组名称。
''')

add_english_doc('rag.utils.SqliteDocListManager.add_files_to_kb_group', '''\
Adds multiple files to the specified knowledge base group.

This method sets the file status to waiting.
If successfully added, increments the document's count.

Args:
    file_ids (List[str]): List of file IDs to add.
    group (str): Name of the knowledge base group.
''')

add_chinese_doc('rag.utils.SqliteDocListManager.delete_files_from_kb_group', '''\
从指定的知识库分组中删除多个文件。

删除成功后，对应文档的计数（count）减少，但不会低于0。
若文档不存在，会记录警告日志。

Args:
    file_ids (List[str]): 需要删除的文件ID列表。
    group (str): 知识库分组名称。
''')

add_english_doc('rag.utils.SqliteDocListManager.delete_files_from_kb_group', '''\
Deletes multiple files from the specified knowledge base group.

After deletion, decrements the document's count but not below zero.
If the document is not found, logs a warning.

Args:
    file_ids (List[str]): List of file IDs to delete.
    group (str): Name of the knowledge base group.
''')

add_chinese_doc('rag.utils.SqliteDocListManager.get_file_status', '''\
获取指定文件的状态。

Args:
    fileid (str): 文件的唯一标识符。

**Returns:**\n
- Optional[Tuple]: 返回包含状态的元组，若文件不存在则返回 None。
''')

add_english_doc('rag.utils.SqliteDocListManager.get_file_status', '''\
Gets the status of a specified file.

Args:
    fileid (str): Unique identifier of the file.

**Returns:**\n
- Optional[Tuple]: A tuple containing the status, or None if the file does not exist.
''')

add_chinese_doc('rag.utils.SqliteDocListManager.update_kb_group', '''\
更新知识库分组中指定文件的状态和重解析需求。

根据给定的文件ID列表、分组名及状态列表，批量更新对应文件在知识库分组中的状态及是否需要重解析标志。

Args:
    cond_file_ids (List[str]): 需要更新的文件ID列表。
    cond_group (Optional[str]): 分组名称，若指定则只更新该分组内的文件。
    cond_status_list (Optional[List[str]]): 仅更新状态匹配此列表的文件。
    new_status (Optional[str]): 新的文件状态。
    new_need_reparse (Optional[bool]): 新的重解析需求标志。

**Returns:**\n
- List[Tuple]: 返回更新后文件的doc_id、group_name及状态列表。
''')

add_english_doc('rag.utils.SqliteDocListManager.update_kb_group', '''\
Updates the status and reparse need flag of specified files in a knowledge base group.

Batch updates files' status and need_reparse flag within a knowledge base group based on file IDs, group name, and optional status filter.

Args:
    cond_file_ids (List[str]): List of file IDs to update.
    cond_group (Optional[str]): Group name to filter files, if specified only updates files in this group.
    cond_status_list (Optional[List[str]]): Only update files whose status is in this list.
    new_status (Optional[str]): New status to set.
    new_need_reparse (Optional[bool]): New flag indicating if reparse is needed.

**Returns:**\n
- List[Tuple]: List of tuples of updated files containing doc_id, group_name, and status.
''')

add_chinese_doc('rag.utils.SqliteDocListManager.release', '''\
清空数据库中的所有文档、分组及相关操作日志数据。

该操作会删除 documents、document_groups、kb_group_documents 和 operation_logs 表中的所有记录。

''')

add_english_doc('rag.utils.SqliteDocListManager.release', '''\
Clears all documents, groups, and operation logs from the database.

This operation deletes all records from documents, document_groups, kb_group_documents, and operation_logs tables.

''')

# ---------------------------------------------------------------------------- #

add_chinese_doc('WebModule', '''\
WebModule是LazyLLM为开发者提供的基于Web的交互界面。在初始化并启动一个WebModule之后，开发者可以从页面上看到WebModule背后的模块结构，并将Chatbot组件的输入传输给自己开发的模块进行处理。
模块返回的结果和日志会直接显示在网页的“处理日志”和Chatbot组件上。除此之外，WebModule支持在网页上动态加入Checkbox或Text组件用于向模块发送额外的参数。
WebModule页面还提供“使用上下文”，“流式输出”和“追加输出”的Checkbox，可以用来改变页面和后台模块的交互方式。

<span style="font-size: 20px;">&ensp;**`WebModule.init_web(component_descs) -> gradio.Blocks`**</span>
使用gradio库生成演示web页面，初始化session相关数据以便在不同的页面保存各自的对话和日志，然后使用传入的component_descs参数为页面动态添加Checkbox和Text组件，最后设置页面上的按钮和文本框的相应函数
之后返回整个页面。WebModule的__init__函数调用此方法生成页面。

Args:
    component_descs (list): 用于动态向页面添加组件的列表。列表中的每个元素也是一个列表，其中包含5个元素，分别是组件对应的模块ID，模块名，组件名，组件类型（目前仅支持Checkbox和Text），组件默认值。
''')

add_english_doc('WebModule', '''\
WebModule is a web-based interactive interface provided by LazyLLM for developers. After initializing and starting
a WebModule, developers can see structure of the module they provides behind the WebModule, and transmit the input
of the Chatbot component to their modules. The results and logs returned by the module will be displayed on the
“Processing Logs” and Chatbot component on the web page. In addition, Checkbox or Text components can be added
programmatically to the web page for additional parameters to the background module. Meanwhile, The WebModule page
provides Checkboxes of “Use Context,” “Stream Output,” and “Append Output,” which can be used to adjust the
interaction between the page and the module behind.

<span style="font-size: 20px;">&ensp;**`WebModule.init_web(component_descs) -> gradio.Blocks`**</span>

Generate a demonstration web page based on gradio. The function initializes session-related data to save chat history
and logs for different pages, then dynamically add Checkbox and Text components to the page according to component_descs
parameter, and set the corresponding functions for the buttons and text boxes on the page at last.
WebModule’s __init__ function calls this method to generate the page.

Args:
    component_descs (list): A list used to add components to the page. Each element in the list is also a list containing
    5 elements, which are the module ID, the module name, the component name, the component type (currently only
    supports Checkbox and Text), and the default value of the component.

''')

add_example('WebModule', '''\
>>> import lazyllm
>>> def func2(in_str, do_sample=True, temperature=0.0, *args, **kwargs):
...     return f"func2:{in_str}|do_sample:{str(do_sample)}|temp:{temperature}"
...
>>> m1=lazyllm.ActionModule(func2)
>>> m1.name="Module1"
>>> w = lazyllm.WebModule(m1, port=[20570, 20571, 20572], components={
...         m1:[('do_sample', 'Checkbox', True), ('temperature', 'Text', 0.1)]},
...                       text_mode=lazyllm.tools.WebModule.Mode.Refresh)
>>> w.start()
193703: 2024-06-07 10:26:00 lazyllm SUCCESS: ...
''')

add_chinese_doc('WebModule.init_web', '''\
初始化 Web UI 页面。
该方法使用 Gradio 构建对话界面，并将组件绑定到事件，支持会话选择、流式输出、上下文控制、多模态输入等功能。该方法返回构建完成的 Gradio Blocks 对象。
Args:
    component_descs (List[Tuple]): 组件描述列表，每项为五元组 (module, group_name, name, component_type, value)，
        例如：('MyModule', 'GroupA', 'use_cache', 'Checkbox', True)。
Returns:
    gr.Blocks: 构建好的 Gradio 页面对象，可用于 launch 启动 Web 服务。
''')

add_english_doc('WebModule.init_web', '''\
Initialize the Web UI page.
This method uses Gradio to build the interactive chat interface and binds all components to the appropriate logic. It supports session selection, streaming output, context toggling, multimodal input, and control tools. The method returns the constructed Gradio Blocks object.
Args:
    component_descs (List[Tuple]): A list of component descriptors. Each element is a 5-tuple 
        (module, group_name, name, component_type, value), e.g. ('MyModule', 'GroupA', 'use_cache', 'Checkbox', True).
Returns:
    gr.Blocks: The constructed Gradio UI object, which can be launched via `.launch()`.
''')

add_chinese_doc('WebModule.wait', '''\
阻塞主线程，等待 Web 页面关闭。
该方法会阻塞当前线程直到 Web 页面（Gradio demo）被关闭，适用于部署后阻止程序提前退出的场景。
''')

add_english_doc('WebModule.wait', '''\
Block the main thread until the web interface is closed.
This method blocks the current thread until the Gradio demo is closed. Useful in deployment scenarios to prevent premature program exit.
''')

add_chinese_doc('WebModule.stop', '''\
关闭 Web 页面并清理资源。
如果 Web 页面已初始化，则关闭 Gradio demo，释放资源并重置 `demo` 与 `url` 属性。
''')

add_english_doc('WebModule.stop', '''\
Stop the web interface and clean up resources.
If the web demo has been initialized, this method closes the Gradio demo, frees related resources, and resets `demo` and `url` attributes.
''')

#actors/codegenerator
add_chinese_doc('CodeGenerator', '''\
代码生成模块。

该模块基于用户提供的提示词生成代码，会根据提示内容自动选择中文或英文的系统提示词，并从输出中提取 Python 代码片段。

`__init__(self, base_model, prompt="")`
初始化代码生成器。

Args:
    base_model (Union[str, TrainableModule, OnlineChatModuleBase]): 模型路径字符串，或已初始化的模型实例。
    prompt (str): 用户自定义的代码生成提示词，可为中文或英文。
''')


add_english_doc('CodeGenerator', '''\
Code Generation Module.

This module generates code based on a user-defined prompt. It automatically selects a Chinese or English system prompt based on the input, and extracts Python code snippets from the output.

`__init__(self, base_model, prompt="")`
Initializes the code generator with a base model and prompt.

Args:
    base_model (Union[str, TrainableModule, OnlineChatModuleBase]): A path string to load the model, or an initialized model instance.
    prompt (str): A user-defined prompt to guide the code generation. May contain Chinese or English.
''')

add_example('CodeGenerator', ['''\
>>> from lazyllm.components import CodeGenerator
>>> generator = CodeGenerator(base_model="deepseek-coder", prompt="写一个Python函数，计算斐波那契数列。")
>>> result = generator("请给出实现代码")
>>> print(result)
... def fibonacci(n):
...     if n <= 1:
...         return n
...     return fibonacci(n-1) + fibonacci(n-2)
'''])

#actors/parameter_extractor
add_chinese_doc('ParameterExtractor', '''\
参数提取模块。

该模块根据参数名称、类型、描述和是否必填，从文本中提取结构化参数，底层依赖语言模型实现。

`__init__(self, base_model, param, type, description, require)`
使用参数定义和模型初始化参数提取器。

Args:
    base_model (Union[str, TrainableModule, OnlineChatModuleBase]): 用于参数提取的模型路径或模型实例。
    param (list[str]): 需要提取的参数名称列表。
    type (list[str]): 参数类型列表，如 "int"、"str"、"bool" 等。
    description (list[str]): 每个参数的描述信息。
    require (list[bool]): 每个参数是否为必填项的布尔列表。
''')

add_english_doc('ParameterExtractor', '''\
Parameter Extraction Module.

This module extracts structured parameters from a given text using a language model, based on the parameter names, types, descriptions, and whether they are required.

`__init__(self, base_model, param, type, description, require)`
Initializes the parameter extractor with the parameter specification and base model.

Args:
    base_model (Union[str, TrainableModule, OnlineChatModuleBase]): A model path or model instance used for extraction.
    param (list[str]): List of parameter names to extract.
    type (list[str]): List of parameter types (e.g., "int", "str", "bool").
    description (list[str]): List of descriptions for each parameter.
    require (list[bool]): List indicating whether each parameter is required.
''')

add_example('ParameterExtractor', ['''\
>>> from lazyllm.components import ParameterExtractor
>>> extractor = ParameterExtractor(
...     base_model="deepseek-chat",
...     param=["name", "age"],
...     type=["str", "int"],
...     description=["The user's name", "The user's age"],
...     require=[True, True]
... )
>>> result = extractor("My name is Alice and I am 25 years old.")
>>> print(result)
... ['Alice', 25]
'''])

# actors/question_rewrite.py
add_chinese_doc('QustionRewrite', '''\
问题改写模块。

该模块使用语言模型对用户输入的问题进行改写，可根据输出格式选择返回字符串或列表。

`__init__(self, base_model, rewrite_prompt="", formatter="str")`
使用提示词和模型初始化问题改写模块。

Args:
    base_model (Union[str, TrainableModule, OnlineChatModuleBase]): 问题改写所使用的模型路径或已初始化模型。
    rewrite_prompt (str): 用户自定义的改写提示词。
    formatter (str): 输出格式，可选 "str"（字符串）或 "list"（按行分割的列表）。
''')

add_english_doc('QustionRewrite', '''\
Question Rewrite Module.

This module rewrites or reformulates a user query using a language model. It supports both string and list output formats based on the formatter.

`__init__(self, base_model, rewrite_prompt="", formatter="str")`
Initializes the question rewrite module with a prompt and model.

Args:
    base_model (Union[str, TrainableModule, OnlineChatModuleBase]): A path string or initialized model for question rewriting.
    rewrite_prompt (str): Custom prompt to guide the rewrite behavior.
    formatter (str): Output format type; either "str" or "list".
''')

add_example('QustionRewrite', ['''\
>>> from lazyllm.components import QustionRewrite
>>> rewriter = QustionRewrite(base_model="chatglm", rewrite_prompt="请将问题改写为更适合检索的形式", formatter="list")
>>> result = rewriter("中国的最高山峰是什么？")
>>> print(result)
... ['中国的最高山峰是哪一座？', '中国海拔最高的山是什么？']
'''])

# QustionRewrite.choose_prompt
add_english_doc('QustionRewrite.choose_prompt', '''
Choose the appropriate prompt template based on the language of the input prompt.

This method analyzes the input prompt string and determines whether to use the Chinese or English prompt template. It checks each character in the prompt string and if any character falls within the Chinese Unicode range (\\u4e00-\\u9fff), it returns the Chinese prompt template; otherwise, it returns the English prompt template.

Args:
    prompt (str): The input prompt string to be analyzed for language detection.

Returns:
    str: The selected prompt template string (either Chinese or English version).
''')

add_chinese_doc('QustionRewrite.choose_prompt', '''
根据输入提示的语言选择合适的提示模板。

此方法分析输入提示字符串并确定使用中文还是英文提示模板。它检查提示字符串中的每个字符，如果任何字符落在中文字符Unicode范围内（\\u4e00-\\u9fff），则返回中文提示模板；否则返回英文提示模板。

Args:
    prompt (str): 要分析语言检测的输入提示字符串。

Returns:
    str: 选定的提示模板字符串（中文或英文版本）。
''')

add_example('QustionRewrite.choose_prompt', '''
>>> from lazyllm.tools.actors.qustion_rewrite import QustionRewrite

# Example 1: English prompt (no Chinese characters)
>>> rewriter = QustionRewrite("gpt-3.5-turbo")
>>> prompt_template = rewriter.choose_prompt("How to implement machine learning?")
>>> print("Template contains Chinese:", "中文" in prompt_template)
Template contains Chinese: False

# Example 2: Chinese prompt (contains Chinese characters)
>>> prompt_template = rewriter.choose_prompt("如何实现机器学习？")
>>> print("Template contains Chinese:", "中文" in prompt_template)
Template contains Chinese: True

# Example 3: Mixed language prompt (contains Chinese characters)
>>> prompt_template = rewriter.choose_prompt("What is 机器学习?")
>>> print("Template contains Chinese:", "中文" in prompt_template)
Template contains Chinese: True
''')

add_chinese_doc('ToolManager', '''\
ToolManager是一个工具管理类，用于提供工具信息和工具调用给function call。

此管理类构造时需要传入工具名字符串列表。此处工具名可以是LazyLLM提供的，也可以是用户自定义的，如果是用户自定义的，首先需要注册进LazyLLM中才可以使用。在注册时直接使用 `fc_register` 注册器，该注册器已经建立 `tool` group，所以使用该工具管理类时，所有函数都统一注册进 `tool` 分组即可。待注册的函数需要对函数参数进行注解，并且需要对函数增加功能描述，以及参数类型和作用描述。以方便工具管理类能对函数解析传给LLM使用。

Args:
    tools (List[str]): 工具名称字符串列表。
    return_trace (bool): 是否返回中间步骤和工具调用信息。
    stream (bool): 是否以流式方式输出规划和解决过程。
''')

add_english_doc('ToolManager', '''\
ToolManager is a tool management class used to provide tool information and tool calls to function call.

When constructing this management class, you need to pass in a list of tool name strings. The tool name here can be provided by LazyLLM or user-defined. If it is user-defined, it must first be registered in LazyLLM before it can be used. When registering, directly use the `fc_register` registrar, which has established the `tool` group, so when using the tool management class, all functions can be uniformly registered in the `tool` group. The function to be registered needs to annotate the function parameters, and add a functional description to the function, as well as the parameter type and function description. This is to facilitate the tool management class to parse the function and pass it to LLM for use.

Args:
    tools (List[str]): A list of tool name strings.
    return_trace (bool): If True, return intermediate steps and tool calls.
    stream (bool): Whether to stream the planning and solving process.
''')

add_example('ToolManager', """\
>>> from lazyllm.tools import ToolManager, fc_register
>>> import json
>>> from typing import Literal
>>> @fc_register("tool")
>>> def get_current_weather(location: str, unit: Literal["fahrenheit", "celsius"]="fahrenheit"):
...     '''
...     Get the current weather in a given location
...
...     Args:
...         location (str): The city and state, e.g. San Francisco, CA.
...         unit (str): The temperature unit to use. Infer this from the users location.
...     '''
...     if 'tokyo' in location.lower():
...         return json.dumps({'location': 'Tokyo', 'temperature': '10', 'unit': 'celsius'})
...     elif 'san francisco' in location.lower():
...         return json.dumps({'location': 'San Francisco', 'temperature': '72', 'unit': 'fahrenheit'})
...     elif 'paris' in location.lower():
...         return json.dumps({'location': 'Paris', 'temperature': '22', 'unit': 'celsius'})
...     elif 'beijing' in location.lower():
...         return json.dumps({'location': 'Beijing', 'temperature': '90', 'unit': 'fahrenheit'})
...     else:
...         return json.dumps({'location': location, 'temperature': 'unknown'})
...
>>> @fc_register("tool")
>>> def get_n_day_weather_forecast(location: str, num_days: int, unit: Literal["celsius", "fahrenheit"]='fahrenheit'):
...     '''
...     Get an N-day weather forecast
...
...     Args:
...         location (str): The city and state, e.g. San Francisco, CA.
...         num_days (int): The number of days to forecast.
...         unit (Literal['celsius', 'fahrenheit']): The temperature unit to use. Infer this from the users location.
...     '''
...     if 'tokyo' in location.lower():
...         return json.dumps({'location': 'Tokyo', 'temperature': '10', 'unit': 'celsius', "num_days": num_days})
...     elif 'san francisco' in location.lower():
...         return json.dumps({'location': 'San Francisco', 'temperature': '75', 'unit': 'fahrenheit', "num_days": num_days})
...     elif 'paris' in location.lower():
...         return json.dumps({'location': 'Paris', 'temperature': '25', 'unit': 'celsius', "num_days": num_days})
...     elif 'beijing' in location.lower():
...         return json.dumps({'location': 'Beijing', 'temperature': '85', 'unit': 'fahrenheit', "num_days": num_days})
...     else:
...         return json.dumps({'location': location, 'temperature': 'unknown'})
...
>>> tools = ["get_current_weather", "get_n_day_weather_forecast"]
>>> tm = ToolManager(tools)
>>> print(tm([{'name': 'get_n_day_weather_forecast', 'arguments': {'location': 'Beijing', 'num_days': 3}}])[0])
'{"location": "Beijing", "temperature": "85", "unit": "fahrenheit", "num_days": 3}'
""")

add_chinese_doc('ModuleTool', '''\
用于构建工具模块的基类。

该类封装了函数签名和文档字符串的自动解析逻辑，可生成标准化的参数模式（基于 pydantic），并对输入进行校验和工具调用的标准封装。

`__init__(self, verbose=False, return_trace=True)`
初始化工具模块。

Args:
    verbose (bool): 是否在执行过程中输出详细日志。
    return_trace (bool): 是否在结果中保留中间执行痕迹。
''')

add_english_doc('ModuleTool', '''\
Base class for defining tools using callable Python functions.

This class automatically parses function signatures and docstrings to build a parameter schema using `pydantic`. It also performs input validation and handles standardized tool execution.

`__init__(self, verbose=False, return_trace=True)`
Initializes a tool wrapper module.

Args:
    verbose (bool): Whether to print verbose logs during execution.
    return_trace (bool): Whether to keep intermediate execution trace in the result.
''')

add_example('ModuleTool', """
>>> from lazyllm.components import ModuleTool
>>> class AddTool(ModuleTool):
...     def apply(self, a: int, b: int) -> int:
...         '''Add two integers.
...         
...         Args:
...             a (int): First number.
...             b (int): Second number.
...         
...         Returns:
...             int: The sum of a and b.
...         '''
...         return a + b
>>> tool = AddTool()
>>> result = tool({'a': 3, 'b': 5})
>>> print(result)
8
""")

add_chinese_doc("ModuleTool.apply", '''
抽象方法，需在子类中实现具体逻辑。

此方法应根据传入的参数执行特定任务。

Raises:
    NotImplementedError: 如果未在子类中重写该方法。
''')

add_english_doc("ModuleTool.apply", '''
Abstract method to be implemented in subclasses.

This method should perform a specific task based on the provided arguments.

Raises:
    NotImplementedError: If the method is not overridden in a subclass.
''')

add_chinese_doc("ModuleTool.validate_parameters", '''
验证参数是否满足所需条件。

此方法会检查参数字典是否包含所有必须字段，并尝试进一步进行格式验证。

Args:
    arguments (Dict[str, Any]): 传入的参数字典。

Returns:
    bool: 若参数合法且完整，返回 True；否则返回 False。
''')

add_english_doc("ModuleTool.validate_parameters", '''
Validate whether the provided arguments meet the required criteria.

This method checks if all required keys are present in the input dictionary and attempts format validation.

Args:
    arguments (Dict[str, Any]): Dictionary of input arguments.

Returns:
    bool: True if valid and complete; False otherwise.
''')

add_chinese_doc('FunctionCall', '''\
FunctionCall是单轮工具调用类，如果LLM中的信息不足以回答用户的问题，必需结合外部知识来回答用户问题，则调用该类。如果LLM输出需要工具调用，则进行工具调用，并输出工具调用结果，输出结果为List类型，包含当前轮的输入、模型输出、工具输出。如果不需要工具调用，则直接输出LLM结果，输出结果为string类型。

Args:
    llm (ModuleBase): 要使用的LLM可以是TrainableModule或OnlineChatModule。
    tools (List[Union[str, Callable]]): LLM使用的工具名称或者 Callable 列表

注意：tools 中使用的工具必须带有 `__doc__` 字段，按照 [Google Python Style](https://google.github.io/styleguide/pyguide.html#38-comments-and-docstrings) 的要求描述清楚工具的用途和参数。
''')

add_english_doc('FunctionCall', '''\
FunctionCall is a single-round tool call class. If the information in LLM is not enough to answer the uesr's question, it is necessary to combine external knowledge to answer the user's question. If the LLM output required a tool call, the tool call is performed and the tool call result is output. The output result is of List type, including the input, model output, and tool output of the current round. If a tool call is not required, the LLM result is directly output, and the output result is of string type.

Note: The tools used in `tools` must have a `__doc__` field, clearly describing the purpose and parameters of the tool according to the [Google Python Style](https://google.github.io/styleguide/pyguide.html#38-comments-and-docstrings) requirements.

Args:
    llm (ModuleBase): The LLM to be used can be either TrainableModule or OnlineChatModule.
    tools (List[Union[str, Callable]]): A list of tool names for LLM to use.
''')

add_example('FunctionCall', """\
>>> import lazyllm
>>> from lazyllm.tools import fc_register, FunctionCall
>>> import json
>>> from typing import Literal
>>> @fc_register("tool")
>>> def get_current_weather(location: str, unit: Literal["fahrenheit", "celsius"] = 'fahrenheit'):
...     '''
...     Get the current weather in a given location
...
...     Args:
...         location (str): The city and state, e.g. San Francisco, CA.
...         unit (str): The temperature unit to use. Infer this from the users location.
...     '''
...     if 'tokyo' in location.lower():
...         return json.dumps({'location': 'Tokyo', 'temperature': '10', 'unit': 'celsius'})
...     elif 'san francisco' in location.lower():
...         return json.dumps({'location': 'San Francisco', 'temperature': '72', 'unit': 'fahrenheit'})
...     elif 'paris' in location.lower():
...         return json.dumps({'location': 'Paris', 'temperature': '22', 'unit': 'celsius'})
...     else:
...         return json.dumps({'location': location, 'temperature': 'unknown'})
...
>>> @fc_register("tool")
>>> def get_n_day_weather_forecast(location: str, num_days: int, unit: Literal["celsius", "fahrenheit"] = 'fahrenheit'):
...     '''
...     Get an N-day weather forecast
...
...     Args:
...         location (str): The city and state, e.g. San Francisco, CA.
...         num_days (int): The number of days to forecast.
...         unit (Literal['celsius', 'fahrenheit']): The temperature unit to use. Infer this from the users location.
...     '''
...     if 'tokyo' in location.lower():
...         return json.dumps({'location': 'Tokyo', 'temperature': '10', 'unit': 'celsius', "num_days": num_days})
...     elif 'san francisco' in location.lower():
...         return json.dumps({'location': 'San Francisco', 'temperature': '72', 'unit': 'fahrenheit', "num_days": num_days})
...     elif 'paris' in location.lower():
...         return json.dumps({'location': 'Paris', 'temperature': '22', 'unit': 'celsius', "num_days": num_days})
...     else:
...         return json.dumps({'location': location, 'temperature': 'unknown'})
...
>>> tools=["get_current_weather", "get_n_day_weather_forecast"]
>>> llm = lazyllm.TrainableModule("internlm2-chat-20b").start()  # or llm = lazyllm.OnlineChatModule("openai", stream=False)
>>> query = "What's the weather like today in celsius in Tokyo."
>>> fc = FunctionCall(llm, tools)
>>> ret = fc(query)
>>> print(ret)
["What's the weather like today in celsius in Tokyo.", {'role': 'assistant', 'content': '
', 'tool_calls': [{'id': 'da19cddac0584869879deb1315356d2a', 'type': 'function', 'function': {'name': 'get_current_weather', 'arguments': {'location': 'Tokyo', 'unit': 'celsius'}}}]}, [{'role': 'tool', 'content': '{"location": "Tokyo", "temperature": "10", "unit": "celsius"}', 'tool_call_id': 'da19cddac0584869879deb1315356d2a', 'name': 'get_current_weather'}]]
>>> query = "Hello"
>>> ret = fc(query)
>>> print(ret)
'Hello! How can I assist you today?'
""")

add_chinese_doc('FunctionCallAgent', '''\
FunctionCallAgent是一个使用工具调用方式进行完整工具调用的代理，即回答用户问题时，LLM如果需要通过工具获取外部知识，就会调用工具，并将工具的返回结果反馈给LLM，最后由LLM进行汇总输出。

Args:
    llm (ModuleBase): 要使用的LLM，可以是TrainableModule或OnlineChatModule。
    tools (List[str]): LLM 使用的工具名称列表。
    max_retries (int): 工具调用迭代的最大次数。默认值为5。
''')

add_english_doc('FunctionCallAgent', '''\
FunctionCallAgent is an agent that uses the tool calling method to perform complete tool calls. That is, when answering uesr questions, if LLM needs to obtain external knowledge through the tool, it will call the tool and feed back the return results of the tool to LLM, which will finally summarize and output them.

Args:
    llm (ModuleBase): The LLM to be used can be either TrainableModule or OnlineChatModule.
    tools (List[str]): A list of tool names for LLM to use.
    max_retries (int): The maximum number of tool call iterations. The default value is 5.
''')

add_example('FunctionCallAgent', """\
>>> import lazyllm
>>> from lazyllm.tools import fc_register, FunctionCallAgent
>>> import json
>>> from typing import Literal
>>> @fc_register("tool")
>>> def get_current_weather(location: str, unit: Literal["fahrenheit", "celsius"]='fahrenheit'):
...     '''
...     Get the current weather in a given location
...
...     Args:
...         location (str): The city and state, e.g. San Francisco, CA.
...         unit (str): The temperature unit to use. Infer this from the users location.
...     '''
...     if 'tokyo' in location.lower():
...         return json.dumps({'location': 'Tokyo', 'temperature': '10', 'unit': 'celsius'})
...     elif 'san francisco' in location.lower():
...         return json.dumps({'location': 'San Francisco', 'temperature': '72', 'unit': 'fahrenheit'})
...     elif 'paris' in location.lower():
...         return json.dumps({'location': 'Paris', 'temperature': '22', 'unit': 'celsius'})
...     elif 'beijing' in location.lower():
...         return json.dumps({'location': 'Beijing', 'temperature': '90', 'unit': 'Fahrenheit'})
...     else:
...         return json.dumps({'location': location, 'temperature': 'unknown'})
...
>>> @fc_register("tool")
>>> def get_n_day_weather_forecast(location: str, num_days: int, unit: Literal["celsius", "fahrenheit"]='fahrenheit'):
...     '''
...     Get an N-day weather forecast
...
...     Args:
...         location (str): The city and state, e.g. San Francisco, CA.
...         num_days (int): The number of days to forecast.
...         unit (Literal['celsius', 'fahrenheit']): The temperature unit to use. Infer this from the users location.
...     '''
...     if 'tokyo' in location.lower():
...         return json.dumps({'location': 'Tokyo', 'temperature': '10', 'unit': 'celsius', "num_days": num_days})
...     elif 'san francisco' in location.lower():
...         return json.dumps({'location': 'San Francisco', 'temperature': '75', 'unit': 'fahrenheit', "num_days": num_days})
...     elif 'paris' in location.lower():
...         return json.dumps({'location': 'Paris', 'temperature': '25', 'unit': 'celsius', "num_days": num_days})
...     elif 'beijing' in location.lower():
...         return json.dumps({'location': 'Beijing', 'temperature': '85', 'unit': 'fahrenheit', "num_days": num_days})
...     else:
...         return json.dumps({'location': location, 'temperature': 'unknown'})
...
>>> tools = ['get_current_weather', 'get_n_day_weather_forecast']
>>> llm = lazyllm.TrainableModule("internlm2-chat-20b").start()  # or llm = lazyllm.OnlineChatModule(source="sensenova")
>>> agent = FunctionCallAgent(llm, tools)
>>> query = "What's the weather like today in celsius in Tokyo and Paris."
>>> res = agent(query)
>>> print(res)
'The current weather in Tokyo is 10 degrees Celsius, and in Paris, it is 22 degrees Celsius.'
>>> query = "Hello"
>>> res = agent(query)
>>> print(res)
'Hello! How can I assist you today?'
""")

# actors/function_call_formatter.py
add_chinese_doc('FunctionCallFormatter', '''\
用于解析函数调用结构消息的格式化器。

该类继承自 `JsonFormatter`，用于从包含工具调用信息的消息字符串中提取 JSON 结构，并在需要时通过全局分隔符拆分内容。

私有方法:
    _load(msg)
        解析输入的消息字符串，提取其中的 JSON 格式的工具调用结构（如果存在）。
''')

add_english_doc('FunctionCallFormatter', '''\
Formatter for parsing structured function call messages.

This class extends `JsonFormatter` and is responsible for extracting JSON-based tool call structures from a mixed message string, optionally separating them using a global delimiter.

Private Method:
    _load(msg)
        Parses the input message string and extracts JSON-formatted tool calls, if present.
''')

add_example('FunctionCallFormatter', ['''\
>>> from lazyllm.components import FunctionCallFormatter
>>> formatter = FunctionCallFormatter()
>>> msg = "Please call this tool. <TOOL> [{\\"name\\": \\"search\\", \\"args\\": {\\"query\\": \\"weather\\"}}]"
>>> result = formatter._load(msg)
>>> print(result)
... [{'name': 'search', 'args': {'query': 'weather'}}, 'Please call this tool. ']
'''])

add_chinese_doc('ReactAgent', '''\
ReactAgent是按照 `Thought->Action->Observation->Thought...->Finish` 的流程一步一步的通过LLM和工具调用来显示解决用户问题的步骤，以及最后给用户的答案。

Args:
    llm (ModuleBase): 要使用的LLM，可以是TrainableModule或OnlineChatModule。
    tools (List[str]): LLM 使用的工具名称列表。
    max_retries (int): 工具调用迭代的最大次数。默认值为5。
    return_trace (bool): 是否返回中间步骤和工具调用信息。
    stream (bool): 是否以流式方式输出规划和解决过程。
''')

add_english_doc('ReactAgent', '''\
ReactAgent follows the process of `Thought->Action->Observation->Thought...->Finish` step by step through LLM and tool calls to display the steps to solve user questions and the final answer to the user.

Args:
    llm (ModuleBase): The LLM to be used can be either TrainableModule or OnlineChatModule.
    tools (List[str]): A list of tool names for LLM to use.
    max_retries (int): The maximum number of tool call iterations. The default value is 5.
    return_trace (bool): If True, return intermediate steps and tool calls.
    stream (bool): Whether to stream the planning and solving process.
''')

add_example('ReactAgent', """\
>>> import lazyllm
>>> from lazyllm.tools import fc_register, ReactAgent
>>> @fc_register("tool")
>>> def multiply_tool(a: int, b: int) -> int:
...     '''
...     Multiply two integers and return the result integer
...
...     Args:
...         a (int): multiplier
...         b (int): multiplier
...     '''
...     return a * b
...
>>> @fc_register("tool")
>>> def add_tool(a: int, b: int):
...     '''
...     Add two integers and returns the result integer
...
...     Args:
...         a (int): addend
...         b (int): addend
...     '''
...     return a + b
...
>>> tools = ["multiply_tool", "add_tool"]
>>> llm = lazyllm.TrainableModule("internlm2-chat-20b").start()   # or llm = lazyllm.OnlineChatModule(source="sensenova")
>>> agent = ReactAgent(llm, tools)
>>> query = "What is 20+(2*4)? Calculate step by step."
>>> res = agent(query)
>>> print(res)
'Answer: The result of 20+(2*4) is 28.'
""")

add_chinese_doc('PlanAndSolveAgent', '''\
PlanAndSolveAgent由两个组件组成，首先，由planner将整个任务分解为更小的子任务，然后由solver根据计划执行这些子任务，其中可能会涉及到工具调用，最后将答案返回给用户。

Args:
    llm (ModuleBase): 要使用的LLM，可以是TrainableModule或OnlineChatModule。和plan_llm、solve_llm互斥，要么设置llm(planner和solver公用一个LLM)，要么设置plan_llm和solve_llm，或者只指定llm(用来设置planner)和solve_llm，其它情况均认为是无效的。
    tools (List[str]): LLM使用的工具名称列表。
    plan_llm (ModuleBase): planner要使用的LLM，可以是TrainableModule或OnlineChatModule。
    solve_llm (ModuleBase): solver要使用的LLM，可以是TrainableModule或OnlineChatModule。
    max_retries (int): 工具调用迭代的最大次数。默认值为5。
    return_trace (bool): 是否返回中间步骤和工具调用信息。
    stream (bool): 是否以流式方式输出规划和解决过程。
''')

add_english_doc('PlanAndSolveAgent', '''\
PlanAndSolveAgent consists of two components. First, the planner breaks down the entire task into smaller subtasks, then the solver executes these subtasks according to the plan, which may involve tool calls, and finally returns the answer to the user.

Args:
    llm (ModuleBase): The LLM to be used can be TrainableModule or OnlineChatModule. It is mutually exclusive with plan_llm and solve_llm. Either set llm(the planner and sovler share the same LLM), or set plan_llm and solve_llm,or only specify llm(to set the planner) and solve_llm. Other cases are considered invalid.
    tools (List[str]): A list of tool names for LLM to use.
    plan_llm (ModuleBase): The LLM to be used by the planner, which can be either TrainableModule or OnlineChatModule.
    solve_llm (ModuleBase): The LLM to be used by the solver, which can be either TrainableModule or OnlineChatModule.
    max_retries (int): The maximum number of tool call iterations. The default value is 5.
    return_trace (bool): If True, return intermediate steps and tool calls.
    stream (bool): Whether to stream the planning and solving process.
''')

add_example('PlanAndSolveAgent', """\
>>> import lazyllm
>>> from lazyllm.tools import fc_register, PlanAndSolveAgent
>>> @fc_register("tool")
>>> def multiply(a: int, b: int) -> int:
...     '''
...     Multiply two integers and return the result integer
...
...     Args:
...         a (int): multiplier
...         b (int): multiplier
...     '''
...     return a * b
...
>>> @fc_register("tool")
>>> def add(a: int, b: int):
...     '''
...     Add two integers and returns the result integer
...
...     Args:
...         a (int): addend
...         b (int): addend
...     '''
...     return a + b
...
>>> tools = ["multiply", "add"]
>>> llm = lazyllm.TrainableModule("internlm2-chat-20b").start()  # or llm = lazyllm.OnlineChatModule(source="sensenova")
>>> agent = PlanAndSolveAgent(llm, tools)
>>> query = "What is 20+(2*4)? Calculate step by step."
>>> res = agent(query)
>>> print(res)
'The final answer is 28.'
""")

add_chinese_doc('ReWOOAgent', '''\
ReWOOAgent包含三个部分：Planner、Worker和Solver。其中，Planner使用可预见推理能力为复杂任务创建解决方案蓝图；Worker通过工具调用来与环境交互，并将实际证据或观察结果填充到指令中；Solver处理所有计划和证据以制定原始任务或问题的解决方案。

Args:
    llm (ModuleBase): 要使用的LLM，可以是TrainableModule或OnlineChatModule。和plan_llm、solve_llm互斥，要么设置llm(planner和solver公用一个LLM)，要么设置plan_llm和solve_llm，或者只指定llm(用来设置planner)和solve_llm，其它情况均认为是无效的。
    tools (List[str]): LLM使用的工具名称列表。
    plan_llm (ModuleBase): planner要使用的LLM，可以是TrainableModule或OnlineChatModule。
    solve_llm (ModuleBase): solver要使用的LLM，可以是TrainableModule或OnlineChatModule。
    max_retries (int): 工具调用迭代的最大次数。默认值为5。
    return_trace (bool): 是否返回中间步骤和工具调用信息。
    stream (bool): 是否以流式方式输出规划和解决过程。

''')

add_english_doc('ReWOOAgent', '''\
ReWOOAgent consists of three parts: Planer, Worker and Solver. The Planner uses predictive reasoning capabilities to create a solution blueprint for a complex task; the Worker interacts with the environment through tool calls and fills in actual evidence or observations into instructions; the Solver processes all plans and evidence to develop a solution to the original task or problem.

Args:
    llm (ModuleBase): The LLM to be used can be TrainableModule or OnlineChatModule. It is mutually exclusive with plan_llm and solve_llm. Either set llm(the planner and sovler share the same LLM), or set plan_llm and solve_llm,or only specify llm(to set the planner) and solve_llm. Other cases are considered invalid.
    tools (List[str]): A list of tool names for LLM to use.
    plan_llm (ModuleBase): The LLM to be used by the planner, which can be either TrainableModule or OnlineChatModule.
    solve_llm (ModuleBase): The LLM to be used by the solver, which can be either TrainableModule or OnlineChatModule.
    max_retries (int): The maximum number of tool call iterations. The default value is 5.
    return_trace (bool): If True, return intermediate steps and tool calls.
    stream (bool): Whether to stream the planning and solving process.
''')

add_example(
    "ReWOOAgent",
    """\
>>> import lazyllm
>>> import wikipedia
>>> from lazyllm.tools import fc_register, ReWOOAgent
>>> @fc_register("tool")
>>> def WikipediaWorker(input: str):
...     '''
...     Worker that search for similar page contents from Wikipedia. Useful when you need to get holistic knowledge about people, places, companies, historical events, or other subjects. The response are long and might contain some irrelevant information. Input should be a search query.
...
...     Args:
...         input (str): search query.
...     '''
...     try:
...         evidence = wikipedia.page(input).content
...         evidence = evidence.split("\\\\n\\\\n")[0]
...     except wikipedia.PageError:
...         evidence = f"Could not find [{input}]. Similar: {wikipedia.search(input)}"
...     except wikipedia.DisambiguationError:
...         evidence = f"Could not find [{input}]. Similar: {wikipedia.search(input)}"
...     return evidence
...
>>> @fc_register("tool")
>>> def LLMWorker(input: str):
...     '''
...     A pretrained LLM like yourself. Useful when you need to act with general world knowledge and common sense. Prioritize it when you are confident in solving the problem yourself. Input can be any instruction.
...
...     Args:
...         input (str): instruction
...     '''
...     llm = lazyllm.OnlineChatModule(source="glm")
...     query = f"Respond in short directly with no extra words.\\\\n\\\\n{input}"
...     response = llm(query, llm_chat_history=[])
...     return response
...
>>> tools = ["WikipediaWorker", "LLMWorker"]
>>> llm = lazyllm.TrainableModule("GLM-4-9B-Chat").deploy_method(lazyllm.deploy.vllm).start()  # or llm = lazyllm.OnlineChatModule(source="sensenova")
>>> agent = ReWOOAgent(llm, tools)
>>> query = "What is the name of the cognac house that makes the main ingredient in The Hennchata?"
>>> res = agent(query)
>>> print(res)
'\nHennessy '
""",
)

add_chinese_doc(
    "IntentClassifier",
    """\
IntentClassifier 是一个基于语言模型的意图识别器，用于根据用户提供的输入文本及对话上下文识别预定义的意图，并通过预处理和后处理步骤确保准确识别意图。

Arguments:
    llm: 用于意图识别的语言模型对象，OnlineChatModule或TrainableModule类型
    intent_list (list): 包含所有可能意图的字符串列表。可以包含中文或英文的意图。
    prompt (str): 用户附加的提示词。
    constrain (str): 用户附加的限制。
    examples (list[list]): 额外的示例，格式为 `[[query, intent], [query, intent], ...]` 。
    return_trace (bool, 可选): 如果设置为 True，则将结果记录在trace中。默认为 False。
""",
)

add_english_doc(
    "IntentClassifier",
    """\
IntentClassifier is an intent recognizer based on a language model that identifies predefined intents based on user-provided input text and conversational context.
It can handle intent lists and ensures accurate intent recognition through preprocessing and postprocessing steps.

Arguments:
    llm: A language model object used for intent recognition, which can be of type OnlineChatModule or TrainableModule.
    intent_list (list): A list of strings containing all possible intents. This list can include intents in either Chinese or English.
    prompt (str): User-attached prompt words.
    constrain (str): User-attached constrain words.
    examples (list[list]): extra examples，format is `[[query, intent], [query, intent], ...]`.
    return_trace (bool, optional): If set to True, the results will be recorded in the trace. Defaults to False.
""",
)

add_example(
    "IntentClassifier",
    """\
    >>> import lazyllm
    >>> from lazyllm.tools import IntentClassifier
    >>> classifier_llm = lazyllm.OnlineChatModule(source="openai")
    >>> chatflow_intent_list = ["Chat", "Financial Knowledge Q&A", "Employee Information Query", "Weather Query"]
    >>> classifier = IntentClassifier(classifier_llm, intent_list=chatflow_intent_list)
    >>> classifier.start()
    >>> print(classifier('What is the weather today'))
    Weather Query
    >>>
    >>> with IntentClassifier(classifier_llm) as ic:
    >>>     ic.case['Weather Query', lambda x: '38.5°C']
    >>>     ic.case['Chat', lambda x: 'permission denied']
    >>>     ic.case['Financial Knowledge Q&A', lambda x: 'Calling Financial RAG']
    >>>     ic.case['Employee Information Query', lambda x: 'Beijing']
    ...
    >>> ic.start()
    >>> print(ic('What is the weather today'))
    38.5°C
""",
)

#eval/eval_base.py
add_chinese_doc('BaseEvaluator', '''\
评估模块的抽象基类。

该类定义了模型评估的标准接口，支持并发处理、输入校验和评估结果的自动保存，同时内置了重试机制。

Args:
    concurrency (int): 评估过程中使用的并发线程数。
    retry (int): 每个样本的最大重试次数。
    log_base_name (Optional[str]): 用于保存结果文件的日志文件名前缀（可选）。
''')

add_english_doc('BaseEvaluator', '''\
Abstract base class for evaluation modules.

This class defines the standard interface and retry logic for evaluating model outputs. It supports concurrent processing, input validation, and automatic result saving.

Args:
    concurrency (int): Number of concurrent threads used during evaluation.
    retry (int): Number of retry attempts for each evaluation item.
    log_base_name (Optional[str]): Optional log file name prefix for saving results.
''')

add_example('BaseEvaluator', ['''\
>>> from lazyllm.components import BaseEvaluator
>>> class SimpleAccuracyEvaluator(BaseEvaluator):
...     def _process_one_data_impl(self, data):
...         return {
...             "final_score": float(data["pred"] == data["label"])
...         }
>>> evaluator = SimpleAccuracyEvaluator()
>>> score = evaluator([
...     {"pred": "yes", "label": "yes"},
...     {"pred": "no", "label": "yes"}
... ])
>>> print(score)
... 0.5
'''])

add_chinese_doc('ResponseRelevancy', '''\
用于评估用户问题与模型生成问题之间语义相关性的指标类。

该评估器使用语言模型根据回答生成问题，并通过 Embedding 与余弦相似度度量其与原始问题之间的相关性。


Args:
    llm (ModuleBase): 用于根据回答生成问题的语言模型模块。
    embedding (ModuleBase): 用于编码问题向量的嵌入模块。
    prompt (str, 可选): 自定义的生成提示词，若不提供将使用默认提示。
    prompt_lang (str): 默认提示词的语言，可选 `'en'`（默认）或 `'zh'`。
    num_infer_questions (int): 每条数据生成和评估的问题数量。
    retry (int): 失败时的重试次数。
    concurrency (int): 并发评估的数量。
''')

add_english_doc('ResponseRelevancy', '''\
Evaluator for measuring the semantic relevancy between a user-generated question and a model-generated one.

This evaluator uses a language model to generate possible questions from an answer, and measures their semantic similarity to the original question using embeddings and cosine similarity.


Args:
    llm (ModuleBase): A language model used to generate inferred questions from the given answer.
    embedding (ModuleBase): An embedding module to encode questions for similarity comparison.
    prompt (str, optional): Custom prompt to guide the question generation. If not provided, a default will be used.
    prompt_lang (str): Language for the default prompt. Options: `'en'` (default) or `'zh'`.
    num_infer_questions (int): Number of questions to generate and evaluate for each answer.
    retry (int): Number of retry attempts if generation fails.
    concurrency (int): Number of concurrent evaluations.
''')

add_example('ResponseRelevancy', ['''\
>>> from lazyllm.components import ResponseRelevancy
>>> relevancy = ResponseRelevancy(
...     llm=YourLLM(),
...     embedding=YourEmbedding(),
...     prompt_lang="en",
...     num_infer_questions=3
... )
>>> result = relevancy([
...     {"question": "What is the capital of France?", "answer": "Paris is the capital city of France."}
... ])
>>> print(result)
... 0.95  # (a float score between 0 and 1)
'''])

add_chinese_doc('Faithfulness', '''\
评估回答与上下文之间事实一致性的指标类。

该评估器首先使用语言模型将答案拆分为独立事实句，然后基于上下文对每条句子进行支持性判断（0或1分），最终取平均值作为总体一致性分数。


Args:
    llm (ModuleBase): 同时用于生成句子与进行评估的语言模型模块。
    generate_prompt (str, 可选): 用于将答案转换为事实句的自定义提示词。
    eval_prompt (str, 可选): 用于评估句子与上下文匹配度的提示词。
    prompt_lang (str): 默认提示词的语言，可选 'en' 或 'zh'。
    retry (int): 生成或评估失败时的最大重试次数。
    concurrency (int): 并发评估的数据条数。
''')

add_english_doc('Faithfulness', '''\
Evaluator that measures the factual consistency of an answer with the given context.

This evaluator splits the answer into atomic factual statements using a generation model, then verifies each against the context using binary (1/0) scoring. It computes a final score as the average of the individual statement scores.


Args:
    llm (ModuleBase): A language model capable of both generating statements and evaluating them.
    generate_prompt (str, optional): Custom prompt to generate factual statements from the answer.
    eval_prompt (str, optional): Custom prompt to evaluate statement support within the context.
    prompt_lang (str): Language of the default prompt, either 'en' or 'zh'.
    retry (int): Number of retry attempts when generation or evaluation fails.
    concurrency (int): Number of concurrent evaluations to run in parallel.
''')

add_example('Faithfulness', ['''\
>>> from lazyllm.components import Faithfulness
>>> evaluator = Faithfulness(llm=YourLLM(), prompt_lang="en")
>>> data = {
...     "question": "What is the role of ATP in cells?",
...     "answer": "ATP stores energy and transfers it within cells.",
...     "context": "ATP is the energy currency of the cell. It provides energy for many biochemical reactions."
... }
>>> result = evaluator([data])
>>> print(result)
... 1.0  # Average binary score of all factual statements
'''])

add_chinese_doc('LLMContextRecall', '''\
用于评估回答中的每一句话是否可以归因于检索到的上下文的指标类。

该模块使用语言模型判断回答中的每个句子是否得到上下文的支持，通过二元值进行评分（1 表示支持，0 表示不支持或矛盾），最终计算平均回忆得分。

Args:
    llm (ModuleBase): 用于执行上下文一致性判断的语言模型。
    eval_prompt (str, 可选): 指导模型评估的自定义提示词。
    prompt_lang (str): 默认提示词语言，'en' 表示英文，'zh' 表示中文。
    retry (int): 评估失败时的最大重试次数。
    concurrency (int): 并发评估的任务数量。
''')

add_english_doc('LLMContextRecall', '''\
Evaluator that measures whether each sentence in the answer can be attributed to the retrieved context.

This module uses a language model to analyze the factual alignment between each statement in the answer and the provided context. It scores each sentence with binary values (1 = supported, 0 = unsupported/contradictory) and computes an average recall score.


Args:
    llm (ModuleBase): A language model capable of evaluating answer-context consistency.
    eval_prompt (str, optional): Custom prompt used to instruct the evaluator model.
    prompt_lang (str): Language of the default prompt. Choose 'en' for English or 'zh' for Chinese.
    retry (int): Number of retry attempts if the evaluation fails.
    concurrency (int): Number of parallel evaluations to perform concurrently.
''')

add_example('LLMContextRecall', ['''\
>>> from lazyllm.components import LLMContextRecall
>>> evaluator = LLMContextRecall(llm=YourLLM(), prompt_lang="en")
>>> data = {
...     "question": "What is Photosynthesis?",
...     "answer": "Photosynthesis was discovered in the 1780s. It occurs in chloroplasts.",
...     "context_retrieved": [
...         "Photosynthesis occurs in chloroplasts.",
...         "Light reactions produce ATP using sunlight."
...     ]
... }
>>> result = evaluator([data])
>>> print(result)
... 0.5  # Final recall score averaged over statement evaluations
'''])

add_chinese_doc('NonLLMContextRecall', '''\
基于字符串模糊匹配的非LLM上下文回忆指标类。

该模块通过 Levenshtein 距离计算检索到的上下文与参考上下文的相似度，并给出回忆得分。可选择输出二值得分（是否存在足够相似的匹配）或平均匹配度得分。

Args:
    th (float): 相似度阈值（范围为0到1），值越高表示匹配越严格。
    binary (bool): 若为True，则只判断是否有任一匹配超过阈值；若为False，则输出所有匹配的平均得分。
    retry (int): 失败时最大重试次数。
    concurrency (int): 并发执行的任务数量。
''')

add_english_doc('NonLLMContextRecall', '''\
A non-LLM evaluator that measures whether retrieved contexts match the reference context using fuzzy string matching.

This module compares each retrieved context against a reference using Levenshtein distance and computes a recall score. It can return binary scores (whether any retrieved context is similar enough) or an averaged similarity score.


Args:
    th (float): Similarity threshold (between 0 and 1). A higher value means stricter matching.
    binary (bool): If True, output is binary (1 if any match exceeds threshold), otherwise returns average match score.
    retry (int): Number of retries for evaluation in case of failure.
    concurrency (int): Number of parallel evaluations to run.
''')

add_example('NonLLMContextRecall', ['''\
>>> from lazyllm.components import NonLLMContextRecall
>>> evaluator = NonLLMContextRecall(th=0.8, binary=True)
>>> data = {
...     "context_retrieved": [
...         "Photosynthesis uses sunlight to produce sugar.",
...         "It takes place in chloroplasts."
...     ],
...     "context_reference": [
...         "Photosynthesis occurs in chloroplasts."
...     ]
... }
>>> result = evaluator([data])
>>> print(result)
... 1.0  # At least one retrieved context is similar enough
'''])

add_chinese_doc('ContextRelevance', '''\
基于句子级匹配的非LLM上下文相关性评估器。

该模块将检索到的上下文与参考上下文分别按句子划分，并统计检索内容中与参考完全一致的句子数量，从而计算相关性得分。


Args:
    splitter (str): 句子分隔符，默认为中文句号 "。"，英文可设置为 "."。
    retry (int): 失败时最大重试次数。
    concurrency (int): 并发执行的任务数量。
''')

add_english_doc('ContextRelevance', '''\
A non-LLM evaluator that measures the overlap between retrieved and reference contexts at the sentence level.

This evaluator splits both retrieved and reference contexts into sentences, then counts how many retrieved sentences exactly match those in the reference. It outputs a relevance score as the fraction of overlapping sentences.


Args:
    splitter (str): Sentence splitter. Default is '。' for Chinese. Use '.' for English contexts.
    retry (int): Number of retries for evaluation in case of failure.
    concurrency (int): Number of parallel evaluations to run.
''')

add_example('ContextRelevance', ['''\
>>> from lazyllm.components import ContextRelevance
>>> evaluator = ContextRelevance(splitter='.')
>>> data = {
...     "context_retrieved": [
...         "Photosynthesis occurs in chloroplasts. It produces glucose."
...     ],
...     "context_reference": [
...         "Photosynthesis occurs in chloroplasts. It requires sunlight. It produces glucose."
...     ]
... }
>>> result = evaluator([data])
>>> print(result)
... 0.6667  # 2 of 3 retrieved sentences match
'''])



#http_request/http_request.py
add_chinese_doc('HttpRequest', '''\
通用 HTTP 请求执行器。

该类用于构建并发送 HTTP 请求，支持变量替换、API Key 注入、JSON 或表单编码、文件类型响应识别等功能。

Args:
    method (str): HTTP 方法，如 'GET'、'POST' 等。
    url (str): 请求目标的 URL。
    api_key (str): 可选的 API Key，会被加入请求参数。
    headers (dict): HTTP 请求头。
    params (dict): URL 查询参数。
    body (Union[str, dict]): 请求体，支持字符串或 JSON 字典格式。
    timeout (int): 请求超时时间（秒）。
    proxies (dict, optional): 可选的代理设置。
''')

add_english_doc('HttpRequest', '''\
General HTTP request executor.

This class builds and sends HTTP requests with support for dynamic variable substitution, API key injection, JSON or form data encoding, and file-aware response parsing.

Args:
    method (str): HTTP method, such as 'GET', 'POST', etc.
    url (str): The target URL for the HTTP request.
    api_key (str): Optional API key, inserted into query parameters.
    headers (dict): HTTP request headers.
    params (dict): URL query parameters.
    body (Union[str, dict]): HTTP request body (raw string or JSON-formatted dict).
    timeout (int): Timeout duration for the request (in seconds).
    proxies (dict, optional): Proxy settings for the request, if needed.
''')

add_example('HttpRequest', ['''\
>>> from lazyllm.components import HttpRequest
>>> request = HttpRequest(
...     method="GET",
...     url="https://api.github.com/repos/openai/openai-python",
...     api_key="",
...     headers={"Accept": "application/json"},
...     params={},
...     body=None
... )
>>> result = request()
>>> print(result["status_code"])
... 200
>>> print(result["content"][:100])
... '{"id":123456,"name":"openai-python", ...}'
'''])

#infer_service/serve.py/JobDescription
add_chinese_doc('JobDescription', '''\
模型部署任务描述的数据结构。

用于创建模型推理任务时指定部署配置，包括模型名称与所需 GPU 数量。

Args:
    deploy_model (str): 要部署的模型名称，默认为 "qwen1.5-0.5b-chat"。
    num_gpus (int): 所需的 GPU 数量，默认为 1。
''')

add_english_doc('JobDescription', '''\
Model deployment job description schema.

Used to specify the configuration for creating a model inference job, including model name and GPU requirements.

Args:
    deploy_model (str): The model to be deployed. Default is "qwen1.5-0.5b-chat".
    num_gpus (int): Number of GPUs required for deployment. Default is 1.
''')

add_example('JobDescription', ['''\
>>> from lazyllm.components import JobDescription
>>> job = JobDescription(deploy_model="deepseek-coder", num_gpus=2)
>>> print(job.dict())
... {'deploy_model': 'deepseek-coder', 'num_gpus': 2}
'''])


add_chinese_doc('DBManager', '''\
数据库管理器的抽象基类。

该类定义了构建数据库连接器的通用接口，包括 `execute_query` 抽象方法和 `desc` 描述属性。

Args:
    db_type (str): 数据库类型标识符，例如 'mysql'、'mongodb'。
''')

add_english_doc('DBManager', '''\
Abstract base class for database managers.

This class defines the standard interface and helpers for building database connectors, including a required `execute_query` method and description property.

Args:
    db_type (str): Type identifier of the database (e.g., 'mysql', 'mongodb').
''')

add_example('DBManager', ['''\
>>> from lazyllm.components import DBManager
>>> class DummyDB(DBManager):
...     def __init__(self):
...         super().__init__(db_type="dummy")
...     def execute_query(self, statement):
...         return f"Executed: {statement}"
...     @property
...     def desc(self):
...         return "Dummy database for testing."
>>> db = DummyDB()
>>> print(db("SELECT * FROM test"))
... Executed: SELECT * FROM test
'''])

add_chinese_doc('DBManager.execute_query', '''\
执行数据库查询语句的抽象方法。此方法需要由具体的数据库管理器子类实现，用于执行各种数据库操作。

Args:
    statement: 要执行的数据库查询语句，可以是 SQL 语句或其他数据库特定的查询语言

此方法的特点：

- **抽象方法**: 需要在子类中实现具体的数据库操作逻辑
- **统一接口**: 为不同的数据库类型提供统一的查询接口
- **错误处理**: 子类实现应该包含适当的错误处理和状态报告
- **结果格式化**: 返回格式化的字符串结果，便于后续处理

**注意**: 此方法是数据库管理器的核心方法，所有具体的数据库操作都通过此方法执行。

''')

add_english_doc('DBManager.execute_query', '''\
Abstract method for executing database query statements. This method needs to be implemented by specific database manager subclasses to execute various database operations.

Args:
    statement: The database query statement to execute, which can be SQL statements or other database-specific query languages

Features of this method:

- **Abstract Method**: Requires implementation of specific database operation logic in subclasses
- **Unified Interface**: Provides a unified query interface for different database types
- **Error Handling**: Subclass implementations should include appropriate error handling and status reporting
- **Result Formatting**: Returns formatted string results for subsequent processing

**Note**: This method is the core method of the database manager, and all specific database operations are executed through this method.

''')

add_chinese_doc(
    "SqlManager",
    """\
SqlManager是与数据库进行交互的专用工具。它提供了连接数据库，设置、创建、检查数据表，插入数据，执行查询的方法。

Arguments:
    db_type (str): "PostgreSQL"，"SQLite", "MySQL", "MSSQL"。注意当类型为"SQLite"时，db_name为文件路径或者":memory:"
    user (str): 用户名
    password (str): 密码
    host (str): 主机名或IP
    port (int): 端口号
    db_name (str): 数据仓库名
    **options_str (str): k1=v1&k2=v2形式表示的选项设置
""",
)

add_english_doc(
    "SqlManager",
    """\
SqlManager is a specialized tool for interacting with databases.
It provides methods for creating tables, executing queries, and performing updates on databases.

Arguments:
    db_type (str): "PostgreSQL"，"SQLite", "MySQL", "MSSQL". Note that when the type is "SQLite", db_name is a file path or ":memory:"
    user (str): Username for connection
    password (str): Password for connection
    host (str): Hostname or IP
    port (int): Port number
    db_name (str): Name of the database
    **options_str (str): Options represented in the format k1=v1&k2=v2
""",
)

add_chinese_doc(
    "SqlManager.get_session",
    """\
这是一个上下文管理器，它创建并返回一个数据库连接Session，并在完成时自动提交或回滚更改并在使用完成后自动关闭会话。

**Returns:**\n
- sqlalchemy.orm.Session: sqlalchemy 数据库会话
""",
)

add_english_doc(
    "SqlManager.get_session",
    """\
This is a context manager that creates and returns a database session, yields it for use, and then automatically commits or rolls back changes and closes the session when done.

**Returns:**\n
- sqlalchemy.orm.Session: sqlalchemy database session
""",
)

add_chinese_doc(
    "SqlManager.check_connection",
    """\
检查当前SqlManager的连接状态。

**Returns:**\n
- DBResult: DBResult.status 连接成功(True), 连接失败(False)。DBResult.detail 包含失败信息
""",
)

add_english_doc(
    "SqlManager.check_connection",
    """\
Check the current connection status of the SqlManagerBase.

**Returns:**\n
- DBResult: DBResult.status True if the connection is successful, False if it fails. DBResult.detail contains failure information.
""",
)

add_chinese_doc(
    "SqlManager.set_desc",
    """\
对于SqlManager搭配LLM使用自然语言查询的表项设置其描述，尤其当其表名、列名及取值不具有自解释能力时。
例如：
数据表Document的status列取值包括: "waiting", "working", "success", "failed"，tables_desc_dict参数应为 {"Document": "status列取值包括: waiting, working, success, failed"}

Args:
    tables_desc_dict (dict): 表项的补充说明
""",
)

add_english_doc(
    "SqlManager.set_desc",
    """\
When using SqlManager with LLM to query table entries in natural language, set descriptions for better results, especially when table names, column names, and values are not self-explanatory.

Args:
    tables_desc_dict (dict): descriptive comment for tables
""",
)

add_chinese_doc(
    "SqlManager.get_all_tables",
    """\
返回当前数据库中的所有表名。
""",
)

add_english_doc(
    "SqlManager.get_all_tables",
    """\
Return all table names in the current database.
""",
)

add_chinese_doc(
    "SqlManager.get_table_orm_class",
    """\
返回数据表名对应的sqlalchemy orm类。结合get_session，进行orm操作
""",
)

add_english_doc(
    "SqlManager.get_table_orm_class",
    """\
Return the sqlalchemy orm class corresponding to the given table name. Combine with get_session to perform orm operations.
""",
)

add_chinese_doc(
    "SqlManager.execute_commit",
    """\
执行无返回的sql脚本并提交更改。
""",
)

add_english_doc(
    "SqlManager.execute_commit",
    """\
Execute the SQL script without return and submit changes.
""",
)

add_chinese_doc(
    "SqlManager.execute_query",
    """\
执行sql查询脚本并以JSON字符串返回结果。
""",
)

add_english_doc(
    "SqlManager.execute_query",
    """\
Execute the SQL query script and return the result as a JSON string.
""",
)

add_chinese_doc(
    "SqlManager.create_table",
    """\
创建数据表

Args:
    table (str/Type[DeclarativeBase]/DeclarativeMeta): 数据表schema。支持三种参数类型：类型为str的sql语句，继承自DeclarativeBase或继承自declarative_base()的ORM类
""",
)

add_english_doc(
    "SqlManager.create_table",
    """\
Create a table

Args:
    table (str/Type[DeclarativeBase]/DeclarativeMeta): table schema。Supports three types of parameters: SQL statements with type str, ORM classes that inherit from DeclarativeBase or declarative_base().
""",
)

add_chinese_doc(
    "SqlManager.drop_table",
    """\
删除数据表

Args:
    table (str/Type[DeclarativeBase]/DeclarativeMeta): 数据表schema。支持三种参数类型：类型为str的数据表名，继承自DeclarativeBase或继承自declarative_base()的ORM类
""",
)

add_english_doc(
    "SqlManager.drop_table",
    """\
Delete a table

Args:
    table (str/Type[DeclarativeBase]/DeclarativeMeta): table schema。Supports three types of parameters: Table name with type str, ORM classes that inherit from DeclarativeBase or declarative_base().
""",
)

add_chinese_doc(
    "SqlManager.insert_values",
    """\
批量数据插入

Args:
    table_name (str): 数据表名
    vals (List[dict]): 待插入数据，格式为[{"col_name1": v01, "col_name2": v02, ...}, {"col_name1": v11, "col_name2": v12, ...}, ...]
""",
)

add_english_doc(
    "SqlManager.insert_values",
    """\
Bulk insert data

Args:
    table_name (str): Table name
    vals (List[dict]): data to be inserted, format as [{"col_name1": v01, "col_name2": v02, ...}, {"col_name1": v11, "col_name2": v12, ...}, ...]
""",
)

add_chinese_doc(
    "MongoDBManager",
    """\
MongoDBManager是与MongoB数据库进行交互的专用工具。它提供了检查连接，获取数据库连接对象，执行查询的方法。

Arguments:
    user (str): 用户名
    password (str): 密码
    host (str): 主机名或IP
    port (int): 端口号
    db_name (str): 数据仓库名
    collection_name (str): 集合名
    **options_str (str): k1=v1&k2=v2形式表示的选项设置
    **collection_desc_dict (dict): 集合内文档关键字描述，默认为空。不同于关系型数据库行和列的概念，MongoDB集合中的文档可以有完全不同的关键字，因此当配合LLM进行自然语言查询时需要提供必须的关键字的描述以获得更好的结果。
""",
)

add_english_doc(
    "MongoDBManager",
    """\
MongoDBManager is a specialized tool for interacting with MongoB databases.
It provides methods to check the connection, obtain the database connection object, and execute query.

Arguments:
    user (str): Username for connection
    password (str): Password for connection
    host (str): Hostname or IP
    port (int): Port number
    db_name (str): Name of the database
    collection_name (str): Name of the collection
    **options_str (str): Options represented in the format k1=v1&k2=v2
    **collection_desc_dict (dict): Document keyword description in the collection, which is None by default. Different from the concept of rows and columns in relational databases, documents in MongoDB collections can have completely different keywords. Therefore, when using LLM to perform natural language queries, it is necessary to provide descriptions of necessary keywords to obtain better results.
""",
)

add_example('MongoDBManager', ['''\
>>> from lazyllm.components import MongoDBManager
>>> mgr = MongoDBManager(
...     user="admin",
...     password="123456",
...     host="localhost",
...     port=27017,
...     db_name="mydb",
...     collection_name="books"
... )
>>> result = mgr.execute_query('[{"$match": {"author": "Tolstoy"}}]')
>>> print(result)
... '[{"title": "War and Peace", "author": "Tolstoy"}]'
'''])


add_chinese_doc(
    "MongoDBManager.get_client",
    """\
这是一个上下文管理器，它创建并返回一个数据库会话连接对象，并在使用完成后自动关闭会话。
使用方式例如：
with mongodb_manager.get_client() as client:
    all_dbs = client.list_database_names()

**Returns:**\n
- pymongo.MongoClient: 连接 MongoDB 数据库的对象
""",
)

add_english_doc(
    "MongoDBManager.get_client",
    """\
This is a context manager that creates a database session, yields it for use, and closes the session when done.
Usage example:
with mongodb_manager.get_client() as client:
    all_dbs = client.list_database_names()

**Returns:**\n
- pymongo.MongoClient: MongoDB client used to connect to MongoDB database
""",
)

add_chinese_doc(
    "MongoDBManager.check_connection",
    """\
检查当前MongoDBManager的连接状态。

**Returns:**\n
- DBResult: DBResult.status 连接成功(True), 连接失败(False)。DBResult.detail 包含失败信息
""",
)

add_english_doc(
    "MongoDBManager.check_connection",
    """\
Check the current connection status of the MongoDBManager.

**Returns:**\n
- DBResult: DBResult.status True if the connection is successful, False if it fails. DBResult.detail contains failure information.
""",
)

add_chinese_doc(
    "MongoDBManager.set_desc",
    """\
对于MongoDBManager搭配LLM使用自然语言查询的文档集设置其必须的关键字描述。注意，查询需要用到的关系字都必须提供，因为MonoDB无法像SQL数据库一样获得表结构信息

Args:
    schema_desc_dict (dict): 文档集的关键字描述
""",
)

add_english_doc(
    "MongoDBManager.set_desc",
    """\
When using MongoDBManager with LLM to query documents in natural language, set descriptions for the necessary keywords. Note that all relevant keywords needed for queries must be provided because MongoDB cannot obtain like structural information like a SQL database.

Args:
    tables_desc_dict (dict): descriptive comment for documents
""",
)

add_chinese_doc(
    "SqlCall",
    """\
SqlCall 是一个扩展自 ModuleBase 的类,提供了使用语言模型(LLM)生成和执行 SQL 查询的接口。
它设计用于与 SQL 数据库交互,从语言模型的响应中提取 SQL 查询,执行这些查询,并返回结果或解释。

Arguments:
    llm: 用于生成和解释 SQL 查询及解释的大语言模型。
    sql_manager (SqlManager): 一个 SqlManager 实例，用于处理与 SQL 数据库的交互。
    sql_examples (str, 可选): JSON字符串表示的自然语言转到SQL语句的示例，格式为[{"Question": "查询表中与smith同部门的人员名字", "Answer": "SELECT...;"}]
    use_llm_for_sql_result (bool, 可选): 默认值为True。如果设置为False, 则只输出JSON格式表示的sql执行结果；True则会使用LLM对sql执行结果进行解读并返回自然语言结果。
    return_trace (bool, 可选): 如果设置为 True,则将结果记录在trace中。默认为 False。
""",
)

add_english_doc(
    "SqlCall",
    """\
SqlCall is a class that extends ModuleBase and provides an interface for generating and executing SQL queries using a language model (LLM).
It is designed to interact with a SQL database, extract SQL queries from LLM responses, execute those queries, and return results or explanations.

Arguments:
    llm: A language model to be used for generating and interpreting SQL queries and explanations.
    sql_manager (SqlManager): An instance of SqlManager that handles interaction with the SQL database.
    sql_examples (str, optional): An example of converting natural language represented by a JSON string into an SQL statement, formatted as: [{"Question": "Find the names of people in the same department as Smith", "Answer": "SELECT...;"}]
    use_llm_for_sql_result (bool, optional): Default is True. If set to False, the module will only output raw SQL results in JSON without further processing.
    return_trace (bool, optional): If set to True, the results will be recorded in the trace. Defaults to False.
""",
)

add_example(
    "SqlCall",
    """\
    >>> # First, run SqlManager example
    >>> import lazyllm
    >>> from lazyllm.tools import SQLManger, SqlCall
    >>> sql_tool = SQLManger("personal.db")
    >>> sql_llm = lazyllm.OnlineChatModule(model="gpt-4o", source="openai", base_url="***")
    >>> sql_call = SqlCall(sql_llm, sql_tool, use_llm_for_sql_result=True)
    >>> print(sql_call("去年一整年销售额最多的员工是谁?"))
""",
)

add_english_doc('SqlCall.sql_query_promt_hook', '''\
Hook to prepare the prompt inputs for generating a database query from user input.

Args:
    input (Union[str, List, Dict[str, str], None]): The user's natural language query.
    history (List[Union[List[str], Dict[str, Any]]]): Conversation history.
    tools (Union[List[Dict[str, Any]], None]): Available tool descriptions.
    label (Union[str, None]): Optional label for the prompt.

Returns:
    Tuple: A tuple containing the formatted prompt dict (with current_date, db_type, desc, user_query), history, tools, and label.
''')

add_chinese_doc('SqlCall.sql_query_promt_hook', r'''\ 
为从用户输入生成数据库查询准备 prompt 的 hook。

Args:
    input (Union[str, List, Dict[str, str], None]): 用户的自然语言查询。
    history (List[Union[List[str], Dict[str, Any]]]): 会话历史。
    tools (Union[List[Dict[str, Any]], None]): 可用工具描述。
    label (Union[str, None]): 可选标签。

Returns:
    Tuple: 包含格式化后的 prompt 字典（包括 current_date、db_type、desc、user_query）、history、tools 和 label。
''')

add_english_doc('SqlCall.sql_explain_prompt_hook', '''\
Hook to prepare the prompt for explaining the execution result of a database query.

Args:
    input (Union[str, List, Dict[str, str], None]): A list containing the query and its result.
    history (List[Union[List[str], Dict[str, Any]]]): Conversation history.
    tools (Union[List[Dict[str, Any]], None]): Available tool descriptions.
    label (Union[str, None]): Optional label for the prompt.

Returns:
    Tuple: A tuple containing the formatted prompt dict (history_info, desc, query, result, explain_query), history, tools, and label.
''')

add_chinese_doc('SqlCall.sql_explain_prompt_hook', r'''\ 
为解释数据库查询执行结果准备 prompt 的 hook。

Args:
    input (Union[str, List, Dict[str, str], None]): 包含查询和结果的列表。
    history (List[Union[List[str], Dict[str, Any]]]): 会话历史。
    tools (Union[List[Dict[str, Any]], None]): 可用工具描述。
    label (Union[str, None]): 可选标签。

Returns:
    Tuple: 包含格式化后的 prompt 字典（history_info、desc、query、result、explain_query）、history、tools 和 label。
''')

add_english_doc('SqlCall.extract_sql_from_response', '''\
Extract SQL (or MongoDB pipeline) statement from the raw LLM response.

Args:
    str_response (str): Raw text returned by the LLM which may contain code fences.

Returns:
    tuple[bool, str]: A tuple where the first element indicates whether extraction succeeded, and the second is the cleaned or original content. If sql_post_func is provided, it is applied to the extracted content.
''')

add_chinese_doc('SqlCall.extract_sql_from_response', r'''\ 
从原始 LLM 响应中提取 SQL（或 MongoDB pipeline）语句。

Args:
    str_response (str): LLM 返回的原始文本，可能包含代码块。

Returns:
    tuple[bool, str]: 第一个元素表示是否成功提取，第二个是清洗后的或原始内容。如果提供了 sql_post_func，则会应用于提取结果。
''')

# ---------------------------------------------------------------------------- #

add_chinese_doc("HttpTool", """
用于访问第三方服务和执行自定义代码的模块。参数中的 `params` 和 `headers` 的 value，以及 `body` 中可以包含形如 `{{variable}}` 这样用两个花括号标记的模板变量，然后在调用的时候通过参数来替换模板中的值。参考 [[lazyllm.tools.HttpTool.forward]] 中的使用说明。

Args:
    method (str, optional): 指定 http 请求方法，参考 `https://developer.mozilla.org/en-US/docs/Web/HTTP/Methods`。
    url (str, optional): 要访问的 url。如果该字段为空，则表示该模块不需要访问第三方服务。
    params (Dict[str, str], optional): 请求 url 需要填充的 params 字段。如果 url 为空，该字段会被忽略。
    headers (Dict[str, str], optional): 访问 url 需要填充的 header 字段。如果 url 为空，该字段会被忽略。
    body (Dict[str, str], optional): 请求 url 需要填充的 body 字段。如果 url 为空，该字段会被忽略。
    timeout (int): 请求超时时间，单位是秒，默认值是 10。
    proxies (Dict[str, str], optional): 指定请求 url 时所使用的代理。代理格式参考 `https://www.python-httpx.org/advanced/proxies`。
    code_str (str, optional): 一个字符串，包含用户定义的函数。如果参数 `url` 为空，则直接执行该函数，执行时所有的参数都会转发给该函数；如果 `url` 不为空，该函数的参数为请求 url 返回的结果，此时该函数作为 url 返回后的后处理函数。
    vars_for_code (Dict[str, Any]): 一个字典，传入运行 code 所需的依赖及变量。
    outputs (Optional[List[str]]): 期望提取的输出字段名。
    extract_from_result (Optional[bool]): 是否从响应字典中直接提取指定字段。
""")

add_english_doc("HttpTool", """
Module for accessing third-party services and executing custom code. The values in `params` and `headers`, as well as in body, can include template variables marked with double curly braces like `{{variable}}`, which are then replaced with actual values through parameters when called. Refer to the usage instructions in [[lazyllm.tools.HttpTool.forward]].

Args:
    method (str, optional): Specifies the HTTP request method, refer to `https://developer.mozilla.org/en-US/docs/Web/HTTP/Methods`.
    url (str, optional): The URL to access. If this field is empty, it indicates that the module does not need to access third-party services.
    params (Dict[str, str], optional): Params fields to be filled when requesting the URL. If the URL is empty, this field will be ignored.
    headers (Dict[str, str], optional): Header fields to be filled when accessing the URL. If the URL is empty, this field will be ignored.
    body (Dict[str, str], optional): Body fields to be filled when requesting the URL. If the URL is empty, this field will be ignored.
    timeout (int): Request timeout in seconds, default value is 10.
    proxies (Dict[str, str], optional): Specifies the proxies to be used when requesting the URL. Proxy format refer to `https://www.python-httpx.org/advanced/proxies`.
    code_str (str, optional): A string containing a user-defined function. If the parameter url is empty, execute this function directly, forwarding all arguments to it; if url is not empty, the parameters of this function are the results returned from the URL request, and in this case, the function serves as a post-processing function for the URL response.
    vars_for_code (Dict[str, Any]): A dictionary that includes dependencies and variables required for running the code.
    outputs (Optional[List[str]]): Names of expected output fields.
    extract_from_result (Optional[bool]): Whether to extract fields directly from response dict using `outputs`.
""")

add_example("HttpTool", """
from lazyllm.tools import HttpTool

code_str = "def identity(content): return content"
tool = HttpTool(method='GET', url='http://www.sensetime.com/', code_str=code_str)
ret = tool()
""")

add_chinese_doc("HttpTool.forward", """
用于执行初始化时指定的操作：请求指定的 url 或者执行传入的函数。一般不直接调用，而是通过基类的 `__call__` 来调用。如果构造函数的 `url` 参数不为空，则传入的所有参数都会作为变量，用于替换在构造函数中使用 `{{}}` 标记的模板参数；如果构造函数的参数 `url` 为空，并且 `code_str` 不为空，则传入的所有参数都会作为 `code_str` 中所定义函数的参数。
""")

add_english_doc("HttpTool.forward", """
Used to perform operations specified during initialization: request the specified URL or execute the passed function. Generally not called directly, but through the base class's `__call__`. If the `url` parameter in the constructor is not empty, all passed parameters will be used as variables to replace template parameters marked with `{{}}` in the constructor; if the `url` parameter in the constructor is empty and `code_str` is not empty, all passed parameters will be used as arguments for the function defined in `code_str`.
""")

add_example("HttpTool.forward", """
from lazyllm.tools import HttpTool

code_str = "def exp(v, n): return v ** n"
tool = HttpTool(code_str=code_str)
assert tool(v=10, n=2) == 100
""")

add_tools_chinese_doc("Weather", """
创建用于查询天气的工具。
""")

add_tools_english_doc("Weather", """
Create a tool for querying weather.
""")

add_tools_example("Weather", """
from lazyllm.tools.tools import Weather

weather = Weather()
""")

add_tools_chinese_doc("Weather.forward", """
查询某个城市的天气。接收的城市输入最小范围为地级市，如果是直辖市则最小范围为区。输入的城市或区名称不带后缀的“市”或者“区”。参考下面的例子。

Args:
    city_name (str): 需要获取天气的城市名称。
""")

add_tools_english_doc("Weather.forward", """
Query the weather of a specific city. The minimum input scope for cities is at the prefecture level, and for municipalities, it is at the district level. The input city or district name should not include the suffix "市" (city) or "区" (district). Refer to the examples below.

Args:
    city_name (str): The name of the city for which weather information is needed.
""")

add_tools_example("Weather.forward", """
from lazyllm.tools.tools import Weather

weather = Weather()
res = weather('海淀')
""")

add_tools_chinese_doc("GoogleSearch", """
通过 Google 搜索指定的关键词。

Args:
    custom_search_api_key (str): 用户申请的 Google API key。
    search_engine_id (str): 用户创建的用于检索的搜索引擎 id。
    timeout (int): 搜索请求的超时时间，单位是秒，默认是 10。
    proxies (Dict[str, str], optional): 请求时所用的代理服务。格式参考 `https://www.python-httpx.org/advanced/proxies`。
""")

add_tools_english_doc("GoogleSearch", """
Search for specified keywords through Google.

Args:
    custom_search_api_key (str): The Google API key applied by the user.
    search_engine_id (str): The ID of the search engine created by the user for retrieval.
    timeout (int): The timeout for the search request, in seconds, default is 10.
    proxies (Dict[str, str], optional): The proxy services used during the request. Format reference `https://www.python-httpx.org/advanced/proxies`.
""")

add_tools_example("GoogleSearch", """
from lazyllm.tools.tools import GoogleSearch

key = '<your_google_search_api_key>'
cx = '<your_search_engine_id>'

google = GoogleSearch(custom_search_api_key=key, search_engine_id=cx)
""")

add_tools_chinese_doc("GoogleSearch.forward", """
执行搜索请求。

Args:
    query (str): 要检索的关键词。
    date_restrict (str): 要检索内容的时效性。默认检索一个月内的网页（`m1`）。参数格式可以参考 `https://developers.google.com/custom-search/v1/reference/rest/v1/cse/list?hl=zh-cn`。
    search_engine_id (str, optional): 用于检索的搜索引擎 id。如果该值为空，则使用构造函数中传入的值。
""")

add_tools_english_doc("GoogleSearch.forward", """
Execute search request.

Args:
    query (str): Keywords to retrieve.
    date_restrict (str): Timeliness of the content to retrieve. Defaults to web pages within one month (m1). Refer to `https://developers.google.com/custom-search/v1/reference/rest/v1/cse/list?hl=zh-cn` for parameter format.
    search_engine_id (str, optional): Search engine ID for retrieval. If this value is empty, the value passed in the constructor is used.
""")

add_tools_example("GoogleSearch.forward", """
from lazyllm.tools.tools import GoogleSearch

key = '<your_google_search_api_key>'
cx = '<your_search_engine_id>'

google = GoogleSearch(key, cx)
res = google(query='商汤科技', date_restrict='m1')
""")

add_tools_chinese_doc('Calculator', '''
这是一个计算器应用，可以计算用户输入的表达式的值。
''')

add_tools_english_doc('Calculator', '''
This is a calculator application that can calculate the value of expressions entered by the user.
''')

add_tools_example('Calculator', '''
from lazyllm.tools.tools import Calculator
calc = Calculator()
''')

add_tools_chinese_doc('Calculator.forward', '''
计算用户输入的表达式的值。

Args:
    exp (str): 需要计算的表达式的值。必须符合 Python 计算表达式的语法。可使用 Python math 库中的数学函数。
''')

add_tools_english_doc('Calculator.forward', '''
Calculate the value of the user input expression.

Args:
    exp (str): The expression to be calculated. It must conform to the syntax for evaluating expressions in Python. Mathematical functions from the Python math library can be used.
''')

add_tools_example('Calculator.forward', '''
from lazyllm.tools.tools import Calculator
calc = Calculator()
''')

add_tools_chinese_doc('TencentSearch', '''
这是一个搜索增强工具。
''')

add_tools_english_doc('TencentSearch', '''
This is a search enhancement tool.
''')

add_tools_example('TencentSearch', '''
from lazyllm.tools.tools import TencentSearch
secret_id = '<your_secret_id>'
secret_key = '<your_secret_key>'
searcher = TencentSearch(secret_id, secret_key)
''')

add_tools_chinese_doc('TencentSearch.forward', '''
搜索用户输入的查询。

Args:
    query (str): 用户待查询的内容。
''')

add_tools_english_doc('TencentSearch.forward', '''
Searches for the query entered by the user.

Args:
    query (str): The content that the user wants to query.
''')

add_tools_example('TencentSearch.forward', '''
from lazyllm.tools.tools import TencentSearch
secret_id = '<your_secret_id>'
secret_key = '<your_secret_key>'
searcher = TencentSearch(secret_id, secret_key)
res = searcher('calculus')
''')


# ---------------------------------------------------------------------------- #

# mcp/client.py

add_english_doc('MCPClient', '''\
MCP client that can be used to connect to an MCP server. It supports both local servers (through stdio client) and remote servers (through sse client).

If the 'command_or_url' is a url string (started with 'http' or 'https'), a remote server will be connected, otherwise a local server will be started and connected.

Args:
    command_or_url (str): The command or url string, which will be used to start a local server or connect to a remote server.
    args (list[str], optional): Arguments list used for starting a local server, if you want to connect to a remote server, this argument is not needed. (default is [])
    env (dict[str, str], optional): Environment variables dictionary used in tools, for example some api keys. (default is None)
    headers(dict[str, Any], optional): HTTP headers used in sse client connection. (default is None)
    timeout (float, optional): Timeout for sse client connection, in seconds. (default is 5)
''')

add_chinese_doc('MCPClient', '''\
MCP客户端，用于连接MCP服务器。同时支持本地服务器和sse服务器。

如果传入的 'command_or_url' 是一个 URL 字符串（以 'http' 或 'https' 开头），则将连接到远程服务器；否则，将启动并连接到本地服务器。


Args:
    command_or_url (str): 用于启动本地服务器或连接远程服务器的命令或 URL 字符串。
    args (list[str], optional): 用于启动本地服务器的参数列表；如果要连接远程服务器，则无需此参数。（默认值为[]）
    env (dict[str, str], optional): 工具中使用的环境变量，例如一些 API 密钥。（默认值为None）
    headers(dict[str, Any], optional): 用于sse客户端连接的HTTP头。（默认值为None）
    timeout (float, optional): sse客户端连接的超时时间，单位为秒。(默认值为5)
''')


add_english_doc('MCPClient.call_tool', '''\
Calls one of the tools provided in the toolset of the connected MCP server via the MCP client and returns the result.

Args:
    tool_name (str): The name of the tool.
    arguments (dict): The parameters for the tool.
''')

add_chinese_doc('MCPClient.call_tool', '''\
通过MCP客户端调用连接的MCP服务器提供的工具集中的某一个工具，并返回结果。

Args:
    tool_name (str): 工具名称。
    arguments (dict): 工具传参。
''')


add_english_doc('MCPClient.list_tools', '''\
Retrieves the list of tools from the currently connected MCP client.
''')

add_chinese_doc('MCPClient.list_tools', '''\
获取当前连接MCP客户端的工具列表。
''')


add_english_doc('MCPClient.aget_tools', '''\
Used to convert the tool set from the MCP server into a list of functions available for LazyLLM and return them.

The allowed_tools parameter is used to specify the list of tools to be returned. If None, all tools will be returned.

Args: 
    allowed_tools (list[str], optional): The list of tools expected to be returned. Defaults to None, meaning that all tools will be returned.
''')

add_chinese_doc('MCPClient.aget_tools', '''\
用于将MCP服务器中的工具集转换为LazyLLM可用的函数列表，并返回。

allowed_tools参数用于指定要返回的工具列表，默认为None，表示返回所有工具。

Args:
    allowed_tools (list[str], optional): 期望返回的工具列表，默认为None，表示返回所有工具。
''')


add_example('MCPClient', '''\
>>> from lazyllm.tools import MCPClient
>>> mcp_server_configs = {
...     "filesystem": {
...         "command": "npx",
...         "args": [
...             "-y",
...             "@modelcontextprotocol/server-filesystem",
...             "./",
...         ]
...     }
... }
>>> file_sys_config = mcp_server_configs["filesystem"]
>>> file_client = MCPClient(
...     command_or_url=file_sys_config["command"],
...     args=file_sys_config["args"],
... )
>>> from lazyllm import OnlineChatModule
>>> from lazyllm.tools.agent.reactAgent import ReactAgent
>>> llm=OnlineChatModule(source="deepseek", stream=False)
>>> agent = ReactAgent(llm.share(), file_client.get_tools())
>>> print(agent("Write a Chinese poem about the moon, and save it to a file named 'moon.txt".))
''')


# ---------------------------------------------------------------------------- #

# mcp/tool_adaptor.py

add_english_doc('mcp.tool_adaptor.generate_lazyllm_tool', '''\
Dynamically build a function for the LazyLLM agent based on a tool provided by the MCP server.

Args:
    client (mcp.ClientSession): MCP client which connects to the MCP server.
    mcp_tool (mcp.types.Tool): A tool provided by the MCP server.
''')

add_chinese_doc('mcp.tool_adaptor.generate_lazyllm_tool', '''\
将 MCP 服务器提供的工具转换为 LazyLLM 代理使用的函数。

Args:
    client (mcp.ClientSession): 连接到MCP服务器的MCP客户端。
    mcp_tool (mcp.types.Tool): 由MCP服务器提供的工具。
''')

# ---------------------------------------------------------------------------- #

# rag/smart_embedding_index.py

add_chinese_doc('rag.smart_embedding_index.SmartEmbeddingIndex', """\
智能嵌入索引类，用于管理和查询文档节点的嵌入向量。

SmartEmbeddingIndex是一个基于IndexBase的索引实现，支持多种后端存储（如Milvus、Map存储）。它提供了统一的接口来更新、删除和查询文档节点，特别适用于需要高效向量相似性搜索的RAG（检索增强生成）应用场景。

该类封装了不同存储后端的具体实现细节，为用户提供了简洁一致的API接口。

Args:
    backend_type (str): 后端存储类型。支持的类型包括：
        - 'milvus': 使用Milvus向量数据库作为后端存储
        - 'map': 使用内存映射存储作为后端存储
    **kwargs: 传递给具体后端存储的额外参数，这些参数会根据backend_type的不同而有所差异。

**抛出:**\n
- ValueError: 当提供不支持的backend_type时抛出
""")

add_english_doc('rag.smart_embedding_index.SmartEmbeddingIndex', """\
Smart embedding index class for managing and querying document node embeddings.

SmartEmbeddingIndex is an index implementation based on IndexBase that supports multiple backend storage options (such as Milvus, Map storage). It provides a unified interface for updating, removing, and querying document nodes, particularly suitable for RAG (Retrieval-Augmented Generation) applications that require efficient vector similarity search.

This class encapsulates the implementation details of different storage backends, providing users with a clean and consistent API interface.

Args:
    backend_type (str): Backend storage type. Supported types include:
        - 'milvus': Uses Milvus vector database as backend storage
        - 'map': Uses memory-mapped storage as backend storage
    **kwargs: Additional parameters passed to the specific backend storage, which may vary depending on the backend_type.

**Raises:**\n
- ValueError: Raised when an unsupported backend_type is provided
""")

add_chinese_doc('rag.smart_embedding_index.SmartEmbeddingIndex.update', """\
更新索引中的文档节点。

此方法将新的文档节点列表添加到索引中，包括它们的嵌入向量和元数据。如果节点已存在，则会更新其内容。

Args:
    nodes (List[DocNode]): 要添加或更新的文档节点列表。每个DocNode应包含文本内容、嵌入向量和相关元数据。
""")

add_english_doc('rag.smart_embedding_index.SmartEmbeddingIndex.update', """\
Update document nodes in the index.

This method adds a list of new document nodes to the index, including their embedding vectors and metadata. If nodes already exist, their content will be updated.

Args:
    nodes (List[DocNode]): List of document nodes to add or update. Each DocNode should contain text content, embedding vectors, and related metadata.
""")

add_chinese_doc('rag.smart_embedding_index.SmartEmbeddingIndex.remove', """\
从索引中删除指定的文档节点。

此方法根据提供的唯一标识符列表从索引中删除对应的文档节点。

Args:
    uids (List[str]): 要删除的文档节点的唯一标识符列表。
    group_name (Optional[str]): 节点组名称，用于指定删除特定组中的节点。默认为None，表示删除所有匹配的节点。
""")

add_english_doc('rag.smart_embedding_index.SmartEmbeddingIndex.remove', """\
Remove specified document nodes from the index.

This method removes corresponding document nodes from the index based on the provided list of unique identifiers.

Args:
    uids (List[str]): List of unique identifiers of document nodes to be removed.
    group_name (Optional[str]): Node group name used to specify removal of nodes from a specific group. Defaults to None, meaning all matching nodes will be removed.
""")

add_chinese_doc('rag.smart_embedding_index.SmartEmbeddingIndex.query', """\
在索引中查询最相关的文档节点。

此方法基于向量相似性搜索，返回与查询最相关的文档节点列表。具体的查询参数和行为取决于底层存储后端的实现。

Args:
    *args: 位置参数，传递给底层存储的查询方法。
    **kwargs: 关键字参数，传递给底层存储的查询方法。

**Returns:**\n
- List[DocNode]: 按相关性排序的文档节点列表。
""")

add_english_doc('rag.smart_embedding_index.SmartEmbeddingIndex.query', """\
Query the most relevant document nodes in the index.

This method returns a list of document nodes most relevant to the query based on vector similarity search. The specific query parameters and behavior depend on the implementation of the underlying storage backend.

Args:
    *args: Positional arguments passed to the underlying storage's query method.
    **kwargs: Keyword arguments passed to the underlying storage's query method. 

**Returns:**\n
- List[DocNode]: List of document nodes sorted by relevance.
""")

add_english_doc('rag.doc_node.ImageDocNode', '''\
A specialized document node for handling image content in RAG systems.

ImageDocNode extends DocNode to provide specialized functionality for image processing and embedding generation. It automatically handles image loading, base64 encoding for embedding, and PIL Image objects for LLM processing.

Args:
    image_path (str): The file path to the image file. This should be a valid path to an image file (e.g., .jpg, .png, .jpeg).
    uid (Optional[str]): Unique identifier for the document node. If not provided, a UUID will be automatically generated.
    group (Optional[str]): The group name this node belongs to. Used for organizing and filtering nodes.
    embedding (Optional[Dict[str, List[float]]]): Pre-computed embeddings for the image. Keys are embedding model names, values are embedding vectors.
    parent (Optional[DocNode]): Parent node in the document hierarchy. Used for building document trees.
    metadata (Optional[Dict[str, Any]]): Additional metadata associated with the image node.
    global_metadata (Optional[Dict[str, Any]]): Global metadata that applies to all nodes in the document.
    text (Optional[str]): Optional text description or caption for the image.
''')

add_chinese_doc('rag.doc_node.ImageDocNode', '''\
专门用于处理RAG系统中图像内容的文档节点。

ImageDocNode继承自DocNode，为图像处理和嵌入生成提供专门的功能。它自动处理图像加载、用于嵌入的base64编码，以及用于LLM处理的PIL图像对象。

Args:
    image_path (str): 图像文件的文件路径。这应该是一个有效的图像文件路径（例如.jpg、.png、.jpeg）。
    uid (Optional[str]): 文档节点的唯一标识符。如果未提供，将自动生成UUID。
    group (Optional[str]): 此节点所属的组名。用于组织和过滤节点。
    embedding (Optional[Dict[str, List[float]]]): 图像的预计算嵌入。键是嵌入模型名称，值是嵌入向量。
    parent (Optional[DocNode]): 文档层次结构中的父节点。用于构建文档树。
    metadata (Optional[Dict[str, Any]]): 与图像节点关联的附加元数据。
    global_metadata (Optional[Dict[str, Any]]): 适用于文档中所有节点的全局元数据。
    text (Optional[str]): 图像的可选文本描述或标题。
''')

add_example('rag.doc_node.ImageDocNode', '''\
>>> from lazyllm.tools.rag.doc_node import ImageDocNode, MetadataMode
>>> import numpy as np
>>> image_node = ImageDocNode(
...     image_path="/home/mnt/yehongfei/Code/Test/framework.jpg",
...     text="这是一张照片"
)
>>> def clip_emb(content, modality="image"):
...     if modality == "image":
...         return [np.random.rand(512).tolist()]
...     return [np.random.rand(256).tolist()]
>>> embed_functions = {"clip": clip_emb}
>>> image_node.do_embedding(embed_functions)
>>> print(f"嵌入维度: {len(image_node.embedding['clip'])}")
>>> text_representation = image_node.get_text()
>>> content_representation = image_node.get_content(MetadataMode.EMBED)
>>> print(f"text属性: {text_representation}")
>>> print(f"content属性: {content_representation}")    
''')

add_english_doc('rag.doc_node.ImageDocNode.do_embedding', '''\
Generate embeddings for the image using the provided embedding functions.

This method overrides the parent class method to handle image-specific embedding generation. It automatically converts the image to the appropriate format (base64 for embedding) and calls the embedding functions with the image modality.

Args:
    embed (Dict[str, Callable]): Dictionary of embedding functions. Keys are embedding model names, values are callable functions that accept (content, modality) and return embedding vectors.
''')

add_chinese_doc('rag.doc_node.ImageDocNode.do_embedding', '''\
使用提供的嵌入函数为图像生成嵌入。

此方法重写父类方法以处理图像特定的嵌入生成。它自动将图像转换为适当的格式（用于嵌入的base64），并使用图像模态调用嵌入函数。

Args:
    embed (Dict[str, Callable]): 嵌入函数字典。键是嵌入模型名称，值是接受(content, modality)并返回嵌入向量的可调用函数。
''')

add_english_doc('rag.doc_node.ImageDocNode.get_content', '''\
Get the image content in different formats based on the metadata mode.

This method returns the image content in different formats depending on the intended use case. For LLM processing, it returns a PIL Image object. For embedding generation, it returns a base64-encoded image string.

Args:
    metadata_mode (MetadataMode, optional): The mode for content retrieval. Defaults to MetadataMode.LLM.
        - MetadataMode.LLM: Returns PIL Image object for LLM processing
        - MetadataMode.EMBED: Returns base64-encoded image for embedding generation
        - Other modes: Returns the image path as text

**Returns:**\n
- Union[PIL.Image.Image, List[str], str]: The image content in the requested format.
''')

add_chinese_doc('rag.doc_node.ImageDocNode.get_content', '''\
根据元数据模式获取不同格式的图像内容。

此方法根据预期用例返回不同格式的图像内容。对于LLM处理，它返回PIL图像对象。对于嵌入生成，它返回base64编码的图像字符串。

Args:
    metadata_mode (MetadataMode, optional): 内容检索模式。默认为MetadataMode.LLM。
        - MetadataMode.LLM: 返回用于LLM处理的PIL图像对象
        - MetadataMode.EMBED: 返回用于嵌入生成的base64编码图像
        - 其他模式: 返回图像路径作为文本

**Returns:**\n
- Union[PIL.Image.Image, List[str], str]: 请求格式的图像内容。
''')

add_english_doc('rag.doc_node.ImageDocNode.get_text', '''\
Get the image path as text representation.

This method overrides the parent class method to return the image path instead of the content field, since ImageDocNode doesn't use the content field for storing text.

**Returns:**\n
- str: The image file path.
''')

add_chinese_doc('rag.doc_node.ImageDocNode.get_text', '''\
获取图像路径作为文本表示。

此方法重写父类方法以返回图像路径而不是内容字段，因为ImageDocNode不使用内容字段存储文本。

**Returns:**\n
- str: 图像文件路径。
''')

add_english_doc('rag.transform.AdaptiveTransform', '''\
A flexible document transformation system that applies different transforms based on document patterns.

AdaptiveTransform allows you to define multiple transformation strategies and automatically selects the appropriate one based on the document's file path or custom pattern matching. This is particularly useful when you have different types of documents that require different processing approaches.

Args:
    transforms (Union[List[Union[TransformArgs, Dict]], Union[TransformArgs, Dict]]): A list of transform configurations or a single transform configuration. 
    num_workers (int, optional): Number of worker threads for parallel processing. Defaults to 0.
''')

add_chinese_doc('rag.transform.AdaptiveTransform', '''\
一个灵活的文档转换系统，根据文档模式应用不同的转换策略。

AdaptiveTransform允许您定义多种转换策略，并根据文档的文件路径或自定义模式匹配自动选择适当的转换方法。当您有不同类型的文档需要不同处理方法时，这特别有用。

Args:
    transforms (Union[List[Union[TransformArgs, Dict]], Union[TransformArgs, Dict]]): 转换配置列表或单个转换配置。
    num_workers (int, optional): 并行处理的工作线程数。默认为0。
''')

add_example('rag.transform.AdaptiveTransform', '''\
>>> from lazyllm.tools.rag.transform import AdaptiveTransform, DocNode, SentenceSplitter
>>> doc1 = DocNode(text="这是第一个文档的内容。它包含多个句子。")
>>> doc2 = DocNode(text="这是第二个文档的内容。")
>>> transforms = [
...     {
...         'f': SentenceSplitter,
...         'pattern': '*.txt',
...         'kwargs': {'chunk_size': 50, 'chunk_overlap': 10}
...     },
...     {
...         'f': SentenceSplitter,
...         'pattern': '*.pdf',
...         'kwargs': {'chunk_size': 100, 'chunk_overlap': 20}
...     }
... ]
>>> adaptive = AdaptiveTransform(transforms)
>>> results1 = adaptive.transform(doc1)
>>> print(f"文档1转换结果: {len(results1)} 个块")
>>> for i, result in enumerate(results1):
...     print(f"  块 {i+1}: {result.text}")
>>> results2 = adaptive.transform(doc2)
>>> print(f"文档2转换结果: {len(results2)} 个块")
>>> for i, result in enumerate(results2):
...     print(f"  块 {i+1}: {result.text}")      
''')

add_english_doc('rag.transform.AdaptiveTransform.transform', '''\
Transform a document using the appropriate transformation strategy based on pattern matching.

This method evaluates each transform configuration in order and applies the first one that matches the document's path pattern. The matching logic supports both glob patterns and custom callable functions.

Args:
    document (DocNode): The document node to be transformed.
    **kwargs: Additional keyword arguments passed to the transform function.

**Returns:**\n
- List[Union[str, DocNode]]: A list of transformed results (strings or DocNode objects).
''')

add_chinese_doc('rag.transform.AdaptiveTransform.transform', '''\
根据模式匹配使用适当的转换策略转换文档。

此方法按顺序评估每个转换配置，并应用第一个匹配文档路径模式的转换。匹配逻辑支持glob模式和自定义可调用函数。

Args:
    document (DocNode): 要转换的文档节点。
    **kwargs: 传递给转换函数的附加关键字参数。

**Returns:**\n
- List[Union[str, DocNode]]: 转换结果列表（字符串或DocNode对象）。
''')

add_english_doc('rag.rerank.ModuleReranker', '''\
A reranker that uses trainable modules to reorder documents based on relevance to a query.

ModuleReranker is a specialized reranker that leverages trainable models (such as BGE-reranker, Cohere rerank, etc.) to improve the relevance of retrieved documents. It takes a list of documents and a query, then returns the documents reordered by their relevance scores.

Args:
    name (str): The name of the reranker. Defaults to "ModuleReranker".
    model (Union[Callable, str]): The reranking model. Can be either a model name (string) or a callable function.
    target (Optional[str]): Defaults to None.
    output_format (Optional[str]): The format for output processing. Defaults to None.
    join (Union[bool, str]): Whether to join the results. Defaults to False.
    **kwargs: Additional keyword arguments passed to the reranker model.
''')

add_chinese_doc('rag.rerank.ModuleReranker', '''\
使用可训练模块根据查询相关性重新排序文档的重排序器。

ModuleReranker是一个专门的重排序器，利用可训练模型（如BGE-reranker、Cohere rerank等）来提高检索文档的相关性。它接收文档列表和查询，然后返回按相关性分数重新排序的文档。

Args:
    name (str): 重排序器的名称。默认为"ModuleReranker"。
    model (Union[Callable, str]): 重排序模型。可以是模型名称（字符串）或可调用函数。
    target (Optional[str]): 默认为None。
    output_format (Optional[str]): 输出处理格式。默认为None。
    join (Union[bool, str]): 是否连接结果。默认为False。
    **kwargs: 传递给重排序模型模型的附加关键字参数。
''')

add_example('rag.rerank.ModuleReranker', '''\
>>> from lazyllm.tools.rag.rerank import ModuleReranker, DocNode
>>> def simple_reranker(query, documents, top_n):
...     query_lower = query.lower()
...     scores = []
...     for i, doc in enumerate(documents):
...         score = sum(1 for word in query_lower.split() if word in doc)
...         scores.append((i, score))
...     scores.sort(key=lambda x: x[1], reverse=True)
...     return scores[:top_n]
>>> reranker = ModuleReranker(
...     model=simple_reranker,
...     topk=2
... )
>>> docs = [
...     DocNode(text="机器学习算法在数据分析中应用广泛"),
...     DocNode(text="深度学习模型需要大量训练数据"),
...     DocNode(text="自然语言处理技术发展迅速"),
...     DocNode(text="计算机视觉在自动驾驶中的应用")
... ]
>>> query = "机器学习"
>>> results = reranker.forward(docs, query)
>>> for i, doc in enumerate(results):
...     print(f"  {i+1}. : {doc.text}")
...     print(f"     相关性分数: {doc.relevance_score:.4f}")        
''')

add_english_doc('rag.rerank.ModuleReranker.forward', '''\
Forward pass of the reranker that reorders documents based on relevance to the query.

This method takes a list of documents and a query, then uses the underlying reranking model to score and reorder the documents by relevance. The documents are processed in MetadataMode.EMBED format to ensure compatibility with the reranking model.

Args:
    nodes (List[DocNode]): List of document nodes to be reranked.
    query (str): The query string to rank documents against. Defaults to "".

**Returns:**\n
- List[DocNode]: List of document nodes reordered by relevance score, with relevance_score attribute added.
''')

add_chinese_doc('rag.rerank.ModuleReranker.forward', '''\
重排序器的前向传播，根据与查询的相关性重新排序文档。

此方法接收文档列表和查询，然后使用底层重排序模型对文档进行评分和重新排序。文档以MetadataMode.EMBED格式处理，以确保与重排序模型的兼容性。

Args:
    nodes (List[DocNode]): 要重排序的文档节点列表。
    query (str): 用于排序文档的查询字符串。默认为""。

**Returns:**\n
- List[DocNode]: 按相关性分数重新排序的文档节点列表，添加了relevance_score属性。
''')

# ---------------------------------------------------------------------------- #

# rag/smart_embedding_index.py

add_chinese_doc('rag.smart_embedding_index.SmartEmbeddingIndex', """\
智能嵌入索引类，用于管理和查询文档节点的嵌入向量。

SmartEmbeddingIndex是一个基于IndexBase的索引实现，支持多种后端存储（如Milvus、Map存储）。它提供了统一的接口来更新、删除和查询文档节点，特别适用于需要高效向量相似性搜索的RAG（检索增强生成）应用场景。

该类封装了不同存储后端的具体实现细节，为用户提供了简洁一致的API接口。

Args:
    backend_type (str): 后端存储类型。支持的类型包括：
        - 'milvus': 使用Milvus向量数据库作为后端存储
        - 'map': 使用内存映射存储作为后端存储
    **kwargs: 传递给具体后端存储的额外参数，这些参数会根据backend_type的不同而有所差异。

**抛出:**\n
- ValueError: 当提供不支持的backend_type时抛出
""")

add_english_doc('rag.smart_embedding_index.SmartEmbeddingIndex', """\
Smart embedding index class for managing and querying document node embeddings.

SmartEmbeddingIndex is an index implementation based on IndexBase that supports multiple backend storage options (such as Milvus, Map storage). It provides a unified interface for updating, removing, and querying document nodes, particularly suitable for RAG (Retrieval-Augmented Generation) applications that require efficient vector similarity search.

This class encapsulates the implementation details of different storage backends, providing users with a clean and consistent API interface.

Args:
    backend_type (str): Backend storage type. Supported types include:
        - 'milvus': Uses Milvus vector database as backend storage
        - 'map': Uses memory-mapped storage as backend storage
    **kwargs: Additional parameters passed to the specific backend storage, which may vary depending on the backend_type.

**Raises:**\n
- ValueError: Raised when an unsupported backend_type is provided
""")

add_chinese_doc('rag.smart_embedding_index.SmartEmbeddingIndex.update', """\
更新索引中的文档节点。

此方法将新的文档节点列表添加到索引中，包括它们的嵌入向量和元数据。如果节点已存在，则会更新其内容。

Args:
    nodes (List[DocNode]): 要添加或更新的文档节点列表。每个DocNode应包含文本内容、嵌入向量和相关元数据。
""")

add_english_doc('rag.smart_embedding_index.SmartEmbeddingIndex.update', """\
Update document nodes in the index.

This method adds a list of new document nodes to the index, including their embedding vectors and metadata. If nodes already exist, their content will be updated.

Args:
    nodes (List[DocNode]): List of document nodes to add or update. Each DocNode should contain text content, embedding vectors, and related metadata.
""")

add_chinese_doc('rag.smart_embedding_index.SmartEmbeddingIndex.remove', """\
从索引中删除指定的文档节点。

此方法根据提供的唯一标识符列表从索引中删除对应的文档节点。

Args:
    uids (List[str]): 要删除的文档节点的唯一标识符列表。
    group_name (Optional[str]): 节点组名称，用于指定删除特定组中的节点。默认为None，表示删除所有匹配的节点。
""")

add_english_doc('rag.smart_embedding_index.SmartEmbeddingIndex.remove', """\
Remove specified document nodes from the index.

This method removes corresponding document nodes from the index based on the provided list of unique identifiers.

Args:
    uids (List[str]): List of unique identifiers of document nodes to be removed.
    group_name (Optional[str]): Node group name used to specify removal of nodes from a specific group. Defaults to None, meaning all matching nodes will be removed.
""")

add_chinese_doc('rag.smart_embedding_index.SmartEmbeddingIndex.query', """\
在索引中查询最相关的文档节点。

此方法基于向量相似性搜索，返回与查询最相关的文档节点列表。具体的查询参数和行为取决于底层存储后端的实现。

Args:
    *args: 位置参数，传递给底层存储的查询方法。
    **kwargs: 关键字参数，传递给底层存储的查询方法。

**Returns:**\n
- List[DocNode]: 按相关性排序的文档节点列表。
""")

add_english_doc('rag.smart_embedding_index.SmartEmbeddingIndex.query', """\
Query the most relevant document nodes in the index.

This method returns a list of document nodes most relevant to the query based on vector similarity search. The specific query parameters and behavior depend on the implementation of the underlying storage backend.

Args:
    *args: Positional arguments passed to the underlying storage's query method.
    **kwargs: Keyword arguments passed to the underlying storage's query method. 

**Returns:**\n
- List[DocNode]: List of document nodes sorted by relevance.
""")

add_english_doc('rag.doc_node.ImageDocNode', '''\
A specialized document node for handling image content in RAG systems.

ImageDocNode extends DocNode to provide specialized functionality for image processing and embedding generation. It automatically handles image loading, base64 encoding for embedding, and PIL Image objects for LLM processing.

Args:
    image_path (str): The file path to the image file. This should be a valid path to an image file (e.g., .jpg, .png, .jpeg).
    uid (Optional[str]): Unique identifier for the document node. If not provided, a UUID will be automatically generated.
    group (Optional[str]): The group name this node belongs to. Used for organizing and filtering nodes.
    embedding (Optional[Dict[str, List[float]]]): Pre-computed embeddings for the image. Keys are embedding model names, values are embedding vectors.
    parent (Optional[DocNode]): Parent node in the document hierarchy. Used for building document trees.
    metadata (Optional[Dict[str, Any]]): Additional metadata associated with the image node.
    global_metadata (Optional[Dict[str, Any]]): Global metadata that applies to all nodes in the document.
    text (Optional[str]): Optional text description or caption for the image.
''')

add_chinese_doc('rag.doc_node.ImageDocNode', '''\
专门用于处理RAG系统中图像内容的文档节点。

ImageDocNode继承自DocNode，为图像处理和嵌入生成提供专门的功能。它自动处理图像加载、用于嵌入的base64编码，以及用于LLM处理的PIL图像对象。

Args:
    image_path (str): 图像文件的文件路径。这应该是一个有效的图像文件路径（例如.jpg、.png、.jpeg）。
    uid (Optional[str]): 文档节点的唯一标识符。如果未提供，将自动生成UUID。
    group (Optional[str]): 此节点所属的组名。用于组织和过滤节点。
    embedding (Optional[Dict[str, List[float]]]): 图像的预计算嵌入。键是嵌入模型名称，值是嵌入向量。
    parent (Optional[DocNode]): 文档层次结构中的父节点。用于构建文档树。
    metadata (Optional[Dict[str, Any]]): 与图像节点关联的附加元数据。
    global_metadata (Optional[Dict[str, Any]]): 适用于文档中所有节点的全局元数据。
    text (Optional[str]): 图像的可选文本描述或标题。
''')

add_example('rag.doc_node.ImageDocNode', '''\
>>> from lazyllm.tools.rag.doc_node import ImageDocNode, MetadataMode
>>> import numpy as np
>>> image_node = ImageDocNode(
...     image_path="/home/mnt/yehongfei/Code/Test/framework.jpg",
...     text="这是一张照片"
)
>>> def clip_emb(content, modality="image"):
...     if modality == "image":
...         return [np.random.rand(512).tolist()]
...     return [np.random.rand(256).tolist()]
>>> embed_functions = {"clip": clip_emb}
>>> image_node.do_embedding(embed_functions)
>>> print(f"嵌入维度: {len(image_node.embedding['clip'])}")
>>> text_representation = image_node.get_text()
>>> content_representation = image_node.get_content(MetadataMode.EMBED)
>>> print(f"text属性: {text_representation}")
>>> print(f"content属性: {content_representation}")    
''')

add_english_doc('rag.doc_node.ImageDocNode.do_embedding', '''\
Generate embeddings for the image using the provided embedding functions.

This method overrides the parent class method to handle image-specific embedding generation. It automatically converts the image to the appropriate format (base64 for embedding) and calls the embedding functions with the image modality.

Args:
    embed (Dict[str, Callable]): Dictionary of embedding functions. Keys are embedding model names, values are callable functions that accept (content, modality) and return embedding vectors.
''')

add_chinese_doc('rag.doc_node.ImageDocNode.do_embedding', '''\
使用提供的嵌入函数为图像生成嵌入。

此方法重写父类方法以处理图像特定的嵌入生成。它自动将图像转换为适当的格式（用于嵌入的base64），并使用图像模态调用嵌入函数。

Args:
    embed (Dict[str, Callable]): 嵌入函数字典。键是嵌入模型名称，值是接受(content, modality)并返回嵌入向量的可调用函数。
''')

add_english_doc('rag.doc_node.ImageDocNode.get_content', '''\
Get the image content in different formats based on the metadata mode.

This method returns the image content in different formats depending on the intended use case. For LLM processing, it returns a PIL Image object. For embedding generation, it returns a base64-encoded image string.

Args:
    metadata_mode (MetadataMode, optional): The mode for content retrieval. Defaults to MetadataMode.LLM.
        - MetadataMode.LLM: Returns PIL Image object for LLM processing
        - MetadataMode.EMBED: Returns base64-encoded image for embedding generation
        - Other modes: Returns the image path as text

**Returns:**\n
- Union[PIL.Image.Image, List[str], str]: The image content in the requested format.
''')

add_chinese_doc('rag.doc_node.ImageDocNode.get_content', '''\
根据元数据模式获取不同格式的图像内容。

此方法根据预期用例返回不同格式的图像内容。对于LLM处理，它返回PIL图像对象。对于嵌入生成，它返回base64编码的图像字符串。

Args:
    metadata_mode (MetadataMode, optional): 内容检索模式。默认为MetadataMode.LLM。
        - MetadataMode.LLM: 返回用于LLM处理的PIL图像对象
        - MetadataMode.EMBED: 返回用于嵌入生成的base64编码图像
        - 其他模式: 返回图像路径作为文本

**Returns:**\n
- Union[PIL.Image.Image, List[str], str]: 请求格式的图像内容。
''')

add_english_doc('rag.doc_node.ImageDocNode.get_text', '''\
Get the image path as text representation.

This method overrides the parent class method to return the image path instead of the content field, since ImageDocNode doesn't use the content field for storing text.

**Returns:**\n
- str: The image file path.
''')

add_chinese_doc('rag.doc_node.ImageDocNode.get_text', '''\
获取图像路径作为文本表示。

此方法重写父类方法以返回图像路径而不是内容字段，因为ImageDocNode不使用内容字段存储文本。

**Returns:**\n
- str: 图像文件路径。
''')

add_english_doc('rag.transform.AdaptiveTransform', '''\
A flexible document transformation system that applies different transforms based on document patterns.

AdaptiveTransform allows you to define multiple transformation strategies and automatically selects the appropriate one based on the document's file path or custom pattern matching. This is particularly useful when you have different types of documents that require different processing approaches.

Args:
    transforms (Union[List[Union[TransformArgs, Dict]], Union[TransformArgs, Dict]]): A list of transform configurations or a single transform configuration. 
    num_workers (int, optional): Number of worker threads for parallel processing. Defaults to 0.
''')

add_chinese_doc('rag.transform.AdaptiveTransform', '''\
一个灵活的文档转换系统，根据文档模式应用不同的转换策略。

AdaptiveTransform允许您定义多种转换策略，并根据文档的文件路径或自定义模式匹配自动选择适当的转换方法。当您有不同类型的文档需要不同处理方法时，这特别有用。

Args:
    transforms (Union[List[Union[TransformArgs, Dict]], Union[TransformArgs, Dict]]): 转换配置列表或单个转换配置。
    num_workers (int, optional): 并行处理的工作线程数。默认为0。
''')

add_example('rag.transform.AdaptiveTransform', '''\
>>> from lazyllm.tools.rag.transform import AdaptiveTransform, DocNode, SentenceSplitter
>>> doc1 = DocNode(text="这是第一个文档的内容。它包含多个句子。")
>>> doc2 = DocNode(text="这是第二个文档的内容。")
>>> transforms = [
...     {
...         'f': SentenceSplitter,
...         'pattern': '*.txt',
...         'kwargs': {'chunk_size': 50, 'chunk_overlap': 10}
...     },
...     {
...         'f': SentenceSplitter,
...         'pattern': '*.pdf',
...         'kwargs': {'chunk_size': 100, 'chunk_overlap': 20}
...     }
... ]
>>> adaptive = AdaptiveTransform(transforms)
>>> results1 = adaptive.transform(doc1)
>>> print(f"文档1转换结果: {len(results1)} 个块")
>>> for i, result in enumerate(results1):
...     print(f"  块 {i+1}: {result.text}")
>>> results2 = adaptive.transform(doc2)
>>> print(f"文档2转换结果: {len(results2)} 个块")
>>> for i, result in enumerate(results2):
...     print(f"  块 {i+1}: {result.text}")      
''')

add_english_doc('rag.transform.AdaptiveTransform.transform', '''\
Transform a document using the appropriate transformation strategy based on pattern matching.

This method evaluates each transform configuration in order and applies the first one that matches the document's path pattern. The matching logic supports both glob patterns and custom callable functions.

Args:
    document (DocNode): The document node to be transformed.
    **kwargs: Additional keyword arguments passed to the transform function.

**Returns:**\n
- List[Union[str, DocNode]]: A list of transformed results (strings or DocNode objects).
''')

add_chinese_doc('rag.transform.AdaptiveTransform.transform', '''\
根据模式匹配使用适当的转换策略转换文档。

此方法按顺序评估每个转换配置，并应用第一个匹配文档路径模式的转换。匹配逻辑支持glob模式和自定义可调用函数。

Args:
    document (DocNode): 要转换的文档节点。
    **kwargs: 传递给转换函数的附加关键字参数。

**Returns:**\n
- List[Union[str, DocNode]]: 转换结果列表（字符串或DocNode对象）。
''')

add_english_doc('rag.rerank.ModuleReranker', '''\
A reranker that uses trainable modules to reorder documents based on relevance to a query.

ModuleReranker is a specialized reranker that leverages trainable models (such as BGE-reranker, Cohere rerank, etc.) to improve the relevance of retrieved documents. It takes a list of documents and a query, then returns the documents reordered by their relevance scores.

Args:
    name (str): The name of the reranker. Defaults to "ModuleReranker".
    model (Union[Callable, str]): The reranking model. Can be either a model name (string) or a callable function.
    target (Optional[str]): Defaults to None.
    output_format (Optional[str]): The format for output processing. Defaults to None.
    join (Union[bool, str]): Whether to join the results. Defaults to False.
    **kwargs: Additional keyword arguments passed to the reranker model.
''')

add_chinese_doc('rag.rerank.ModuleReranker', '''\
使用可训练模块根据查询相关性重新排序文档的重排序器。

ModuleReranker是一个专门的重排序器，利用可训练模型（如BGE-reranker、Cohere rerank等）来提高检索文档的相关性。它接收文档列表和查询，然后返回按相关性分数重新排序的文档。

Args:
    name (str): 重排序器的名称。默认为"ModuleReranker"。
    model (Union[Callable, str]): 重排序模型。可以是模型名称（字符串）或可调用函数。
    target (Optional[str]): 默认为None。
    output_format (Optional[str]): 输出处理格式。默认为None。
    join (Union[bool, str]): 是否连接结果。默认为False。
    **kwargs: 传递给重排序模型模型的附加关键字参数。
''')

add_example('rag.rerank.ModuleReranker', '''\
>>> from lazyllm.tools.rag.rerank import ModuleReranker, DocNode
>>> def simple_reranker(query, documents, top_n):
...     query_lower = query.lower()
...     scores = []
...     for i, doc in enumerate(documents):
...         score = sum(1 for word in query_lower.split() if word in doc)
...         scores.append((i, score))
...     scores.sort(key=lambda x: x[1], reverse=True)
...     return scores[:top_n]
>>> reranker = ModuleReranker(
...     model=simple_reranker,
...     topk=2
... )
>>> docs = [
...     DocNode(text="机器学习算法在数据分析中应用广泛"),
...     DocNode(text="深度学习模型需要大量训练数据"),
...     DocNode(text="自然语言处理技术发展迅速"),
...     DocNode(text="计算机视觉在自动驾驶中的应用")
... ]
>>> query = "机器学习"
>>> results = reranker.forward(docs, query)
>>> for i, doc in enumerate(results):
...     print(f"  {i+1}. : {doc.text}")
...     print(f"     相关性分数: {doc.relevance_score:.4f}")        
''')

add_english_doc('rag.rerank.ModuleReranker.forward', '''\
Forward pass of the reranker that reorders documents based on relevance to the query.

This method takes a list of documents and a query, then uses the underlying reranking model to score and reorder the documents by relevance. The documents are processed in MetadataMode.EMBED format to ensure compatibility with the reranking model.

Args:
    nodes (List[DocNode]): List of document nodes to be reranked.
    query (str): The query string to rank documents against. Defaults to "".

**Returns:**\n
- List[DocNode]: List of document nodes reordered by relevance score, with relevance_score attribute added.
''')

add_chinese_doc('rag.rerank.ModuleReranker.forward', '''\
重排序器的前向传播，根据与查询的相关性重新排序文档。

此方法接收文档列表和查询，然后使用底层重排序模型对文档进行评分和重新排序。文档以MetadataMode.EMBED格式处理，以确保与重排序模型的兼容性。

Args:
    nodes (List[DocNode]): 要重排序的文档节点列表。
    query (str): 用于排序文档的查询字符串。默认为""。

**Returns:**\n
- List[DocNode]: 按相关性分数重新排序的文档节点列表，添加了relevance_score属性。
''')

add_english_doc('rag.utils.DocListManager.table_inited', '''\
Checks if the database table `documents` is initialized. This method ensures thread-safety when accessing the database.
`table_inited(self)`
Determines whether the `documents` table exists in the database.
Returns:
    bool: `True` if the `documents` table exists, `False` otherwise.
Notes:
    - Uses a thread-safe lock (`self._db_lock`) to ensure safe access to the database.
    - Establishes a connection to the SQLite database at `self._db_path` with the `check_same_thread` option.
    - Executes the SQL query: `SELECT name FROM sqlite_master WHERE type='table' AND name='documents'` to check for the table.
''')

add_chinese_doc('rag.utils.DocListManager.table_inited', '''\
检查数据库中的 `documents` 表是否已初始化。此方法在访问数据库时确保线程安全。
`table_inited(self)`
判断数据库中是否存在 `documents` 表。
返回值:
    bool: 如果 `documents` 表存在，返回 `True`；否则返回 `False`。
说明:
    - 使用线程安全锁 (`self._db_lock`) 确保对数据库的安全访问。
    - 通过 `self._db_path` 连接 SQLite 数据库，并使用 `check_same_thread` 配置选项。
    - 执行 SQL 查询：`SELECT name FROM sqlite_master WHERE type='table' AND name='documents'` 来检查表是否存在。
''')

add_english_doc('rag.utils.DocListManager.validate_paths', '''\
Validates a list of file paths to ensure they are ready for processing.
`validate_paths(self, paths: List[str]) -> Tuple[bool, str, List[bool]]`
This method checks whether the provided paths are new, already processed, or currently being processed. It ensures there are no conflicts in processing the documents.
Args
    paths (List[str]): A list of file paths to validate.
Returns:
    Tuple[bool, str, List[bool]]: A tuple containing:
        - `bool`: `True` if all paths are valid, `False` otherwise.
        - `str`: A message indicating success or the reason for failure.
        - `List[bool]`: A list where each element corresponds to whether a path is new (`True`) or already exists (`False`).
Notes:
    - If any document is still being processed or needs reparsing, the method returns `False` with an appropriate error message.
    - The method uses a database session and thread-safe lock (`self._db_lock`) to retrieve document status information.
    - Unsafe statuses include `working` and `waiting`.
''')

add_chinese_doc('rag.utils.DocListManager.validate_paths', '''\
验证一组文件路径，以确保它们可以被正常处理。
`validate_paths(self, paths: List[str]) -> Tuple[bool, str, List[bool]]`
此方法检查提供的路径是否是新的、已处理的或当前正在处理的，并确保处理文档时不会发生冲突。
参数:
    paths (List[str]): 要验证的文件路径列表。
返回值:
    Tuple[bool, str, List[bool]]: 返回一个元组，包括：
        - `bool`: 如果所有路径有效，则返回 `True`；否则返回 `False`。
        - `str`: 表示成功或失败原因的消息。
        - `List[bool]`: 一个布尔值列表，每个元素对应一个路径是否为新路径（`True` 表示新路径，`False` 表示已存在）。
说明:
    - 如果任何文档仍在处理中或需要重新解析，该方法会返回 `False`，并附带相应的错误消息。
    - 方法通过数据库会话和线程安全锁 (`self._db_lock`) 检索文档状态信息。
    - 不安全状态包括 `working` 和 `waiting`。
''')

add_english_doc('rag.utils.DocListManager.update_need_reparsing', '''\
Updates the `need_reparse` status of a document in the `KBGroupDocuments` table.
`update_need_reparsing(self, doc_id: str, need_reparse: bool, group_name: Optional[str] = None)`
This method sets the `need_reparse` flag for a specific document, optionally scoped to a given group.
Args:
    doc_id (str): The ID of the document to update.
    need_reparse (bool): The new value for the `need_reparse` flag.
    group_name (Optional[str]): If provided, the update will be applied only to the specified group.
Notes:
    - Uses a thread-safe lock (`self._db_lock`) to ensure safe database access.
    - The `group_name` parameter allows scoping the update to a specific group; if not provided, the update applies to all groups containing the document.
    - The method commits the change to the database immediately.
''')

add_chinese_doc('rag.utils.DocListManager.update_need_reparsing', '''\
更新 `KBGroupDocuments` 表中某个文档的 `need_reparse` 状态。
`update_need_reparsing(self, doc_id: str, need_reparse: bool, group_name: Optional[str] = None)`
此方法设置指定文档的 `need_reparse` 标志，并可选限定到特定分组。
参数:
    doc_id (str): 要更新的文档ID。
    need_reparse (bool): `need_reparse` 标志的新值。
    group_name (Optional[str]): 如果提供，仅对指定分组应用更新；如果未提供，则对包含该文档的所有分组应用更新。
说明:
    - 使用线程安全锁 (`self._db_lock`) 确保数据库访问安全。
    - `group_name` 参数允许将更新限定到特定分组；如果未提供，则更新应用于包含该文档的所有分组。
    - 方法会立刻将更改提交到数据库。
''')

add_english_doc('rag.utils.DocListManager.list_files', '''\
Lists files from the `documents` table with optional filtering, limiting, and returning details.
`list_files(self, limit: Optional[int] = None, details: bool = False, status: Union[str, List[str]] = DocListManager.Status.all, exclude_status: Optional[Union[str, List[str]]] = None)`
This method retrieves file IDs or detailed file information from the database, based on the specified filtering conditions.
Args:
    limit (Optional[int]): Maximum number of files to return. If `None`, all matching files will be returned.
    details (bool): Whether to return detailed file information (`True`) or just file IDs (`False`).
    status (Union[str, List[str]]): The status or list of statuses to include in the results. Defaults to all statuses.
    exclude_status (Optional[Union[str, List[str]]]): The status or list of statuses to exclude from the results. Defaults to `None`.
Returns:
    List: A list of file IDs if `details=False`, or a list of detailed file rows if `details=True`.
Notes:
    - The method constructs a query dynamically based on the provided `status` and `exclude_status` conditions.
    - A thread-safe lock (`self._db_lock`) ensures safe database access.
    - The `LIMIT` clause is applied if `limit` is specified.
''')

add_chinese_doc('rag.utils.DocListManager.list_files', '''\
从 `documents` 表中列出文件，并支持过滤、限制返回结果以及返回详细信息。
`list_files(self, limit: Optional[int] = None, details: bool = False, status: Union[str, List[str]] = DocListManager.Status.all, exclude_status: Optional[Union[str, List[str]]] = None)`
此方法根据指定的条件，从数据库中检索文件ID或详细文件信息。
参数:
    limit (Optional[int]): 返回的最大文件数量。如果为 `None`，则返回所有匹配的文件。
    details (bool): 是否返回详细的文件信息（`True`）或仅返回文件ID（`False`）。
    status (Union[str, List[str]]): 要包含的状态或状态列表，默认为所有状态。
    exclude_status (Optional[Union[str, List[str]]]): 要排除的状态或状态列表，默认为 `None`。
返回值:
    List: 如果 `details=False`，则返回文件ID列表；如果 `details=True`，则返回详细文件行的列表。
说明:
    - 该方法根据 `status` 和 `exclude_status` 条件动态构造查询。
    - 使用线程安全锁 (`self._db_lock`) 确保数据库访问安全。
    - 如果指定了 `limit`，查询会附加 `LIMIT` 子句。
''')

add_english_doc('rag.utils.DocListManager.get_docs', '''\
Fetch documents from the database based on a list of document IDs.
`get_docs(self, doc_ids: List[str]) -> List[KBDocument]`
This method retrieves document objects of type `KBDocument` from the database for the provided list of document IDs.
Args:
    doc_ids (List[str]): A list of document IDs to fetch.
Returns:
    List[KBDocument]: A list of `KBDocument` objects corresponding to the provided document IDs. If no documents are found, an empty list is returned.
Notes:
    - The method uses a thread-safe lock (`self._db_lock`) to ensure safe database access.
    - The query filters documents using the `doc_id` field with an SQL `IN` clause.
    - If `doc_ids` is empty, the function will return an empty list without querying the database.
''')

add_chinese_doc('rag.utils.DocListManager.get_docs', '''\
根据文档 ID 列表从数据库中获取文档对象。
`get_docs(self, doc_ids: List[str]) -> List[KBDocument]`
此方法从数据库中检索类型为 `KBDocument` 的文档对象，基于提供的文档 ID 列表。
参数:
    doc_ids (List[str]): 要获取的文档 ID 列表。
返回值:
    List[KBDocument]: 与提供的文档 ID 对应的 `KBDocument` 对象列表。如果没有找到文档，将返回空列表。
说明:
    - 使用线程安全锁 (`self._db_lock`) 确保数据库访问的安全性。
    - 查询使用 SQL 的 `IN` 子句，通过 `doc_id` 字段进行过滤。
    - 如果 `doc_ids` 为空，函数将直接返回空列表，而不会查询数据库。
''')

add_english_doc('rag.utils.DocListManager.fetch_docs_changed_meta', '''\
Fetch documents with changed metadata for a specific group and reset their `new_meta` field to `None`.
`fetch_docs_changed_meta(self, group: str) -> List[DocMetaChangedRow]`
This method retrieves all documents where metadata has changed (`new_meta` is not `None`) for the given group. After fetching, it resets the `new_meta` field to `None` for those documents.
Args:
    group (str): The name of the group to filter documents by.
Returns:
    List[DocMetaChangedRow]: A list of rows, where each row contains the `doc_id` and the `new_meta` field of documents with changed metadata.
Notes:
    - The method uses a thread-safe lock (`self._db_lock`) to ensure safe database access.
    - It performs a SQL join between `KBDocument` and `KBGroupDocuments` to retrieve the relevant rows.
    - After fetching, it updates the `new_meta` field of the affected rows to `None` and commits the changes to the database.
''')

add_chinese_doc('rag.utils.DocListManager.fetch_docs_changed_meta', '''\
获取指定组中元数据已更改的文档，并将其 `new_meta` 字段重置为 `None`。
`fetch_docs_changed_meta(self, group: str) -> List[DocMetaChangedRow]`
此方法检索元数据已更改（即 `new_meta` 不为 `None`）的所有文档，基于提供的组名。检索后，会将这些文档的 `new_meta` 字段重置为 `None`。
参数:
    group (str): 用于过滤文档的组名。
返回值:
    List[DocMetaChangedRow]: 包含文档 `doc_id` 和 `new_meta` 字段的行列表，表示元数据已更改的文档。
说明:
    - 使用线程安全锁 (`self._db_lock`) 确保数据库访问安全。
    - 方法通过 SQL `JOIN` 操作连接 `KBDocument` 和 `KBGroupDocuments` 表以检索相关行。
    - 在获取数据后，将受影响行的 `new_meta` 字段更新为 `None`，并将更改提交到数据库。
''')

add_english_doc('rag.utils.DocListManager.list_kb_group_files', '''\
List files in a specific knowledge base (KB) group with optional filters, limiting, and details.
`list_kb_group_files(self, group: str = None, limit: Optional[int] = None, details: bool = False, status: Union[str, List[str]] = DocListManager.Status.all, exclude_status: Optional[Union[str, List[str]]] = None, upload_status: Union[str, List[str]] = DocListManager.Status.all, exclude_upload_status: Optional[Union[str, List[str]]] = None, need_reparse: Optional[bool] = None)`
This method retrieves files from the `kb_group_documents` table, optionally filtering by group, document status, upload status, and whether reparsing is needed.
Args:
    group (str): The name of the KB group to filter files by. Defaults to `None` (no group filter).
    limit (Optional[int]): Maximum number of files to return. If `None`, returns all matching files.
    details (bool): Whether to return detailed file information (`True`) or only file IDs and paths (`False`).
    status (Union[str, List[str]]): The KB group status or list of statuses to include in the results. Defaults to all statuses.
    exclude_status (Optional[Union[str, List[str]]): The KB group status or list of statuses to exclude from the results. Defaults to `None`.
    upload_status (Union[str, List[str]]): The document upload status or list of statuses to include in the results. Defaults to all statuses.
    exclude_upload_status (Optional[Union[str, List[str]]): The document upload status or list of statuses to exclude from the results. Defaults to `None`.
    need_reparse (Optional[bool]): Whether to filter files that need reparsing (`True`) or not (`False`). Defaults to `None` (no filtering).
Returns:
    List: If `details=False`, returns a list of tuples containing `(doc_id, path)`. 
          If `details=True`, returns a list of detailed rows with additional metadata.
Notes:
    - This method constructs a SQL query dynamically based on the provided filters.
    - Uses a thread-safe lock (`self._db_lock`) to ensure safe database access.
    - If `status` or `upload_status` are provided as lists, they are processed with SQL `IN` clauses.
''')

add_chinese_doc('rag.utils.DocListManager.list_kb_group_files', '''\
列出指定知识库 (KB) 组中的文件，并支持过滤、限制返回以及返回详细信息。
`list_kb_group_files(self, group: str = None, limit: Optional[int] = None, details: bool = False, status: Union[str, List[str]] = DocListManager.Status.all, exclude_status: Optional[Union[str, List[str]]] = None, upload_status: Union[str, List[str]] = DocListManager.Status.all, exclude_upload_status: Optional[Union[str, List[str]]] = None, need_reparse: Optional[bool] = None)`
此方法从 `kb_group_documents` 表中检索文件，支持基于组名、文档状态、上传状态以及是否需要重新解析的过滤。
参数:
    group (str): 用于过滤文件的 KB 组名。默认为 `None`（不过滤组名）。
    limit (Optional[int]): 返回的最大文件数量。如果为 `None`，则返回所有匹配的文件。
    details (bool): 是否返回详细的文件信息（`True`）或仅返回文件 ID 和路径（`False`）。
    status (Union[str, List[str]]): 要包含在结果中的 KB 组状态或状态列表。默认为所有状态。
    exclude_status (Optional[Union[str, List[str]]): 要从结果中排除的 KB 组状态或状态列表。默认为 `None`。
    upload_status (Union[str, List[str]]): 要包含在结果中的文档上传状态或状态列表。默认为所有状态。
    exclude_upload_status (Optional[Union[str, List[str]]): 要从结果中排除的文档上传状态或状态列表。默认为 `None`。
    need_reparse (Optional[bool]): 是否过滤需要重新解析的文件（`True`）或不需要重新解析的文件（`False`）。默认为 `None`（不进行过滤）。
返回值:
    List: 如果 `details=False`，返回包含 `(doc_id, path)` 的元组列表。
          如果 `details=True`，返回包含附加元数据的详细行列表。
说明:
    - 方法根据提供的过滤条件动态构建 SQL 查询。
    - 使用线程安全锁 (`self._db_lock`) 确保多线程环境下的数据库访问安全。
    - 如果 `status` 或 `upload_status` 参数为列表，则会使用 SQL 的 `IN` 子句进行处理。
''')

add_english_doc('rag.utils.DocListManager.add_files', '''\
Add multiple files to the document list with optional metadata, status, and batch processing.
`add_files(self, files: List[str], metadatas: Optional[List[Dict[str, Any]]] = None, status: Optional[str] = Status.waiting, batch_size: int = 64) -> List[DocPartRow]`
This method adds a list of files to the database with optional metadata and a specified initial status. Files are processed in batches for efficiency. After adding the documents, they are associated with the default knowledge base (KB) group.
Args:
    files (List[str]): A list of file paths to add to the database.
    metadatas (Optional[List[Dict[str, Any]]]): A list of metadata dictionaries corresponding to the files. If `None`, no metadata will be associated. Defaults to `None`.
    status (Optional[str]): The initial status for the added files. Defaults to `Status.waiting`.
    batch_size (int): The number of files to process in each batch. Defaults to 64.
Returns:
    List[DocPartRow]: A list of `DocPartRow` objects representing the added files and their associated information.
Notes:
    - The method first creates document records using the `_add_doc_records` helper function.
    - After the files are added, they are automatically linked to the default KB group (`DocListManager.DEFAULT_GROUP_NAME`).
    - Batch processing ensures scalability when adding a large number of files.
''')

add_chinese_doc('rag.utils.DocListManager.add_files', '''\
批量向文档列表中添加文件，可选附加元数据、状态，并支持分批处理。
`add_files(self, files: List[str], metadatas: Optional[List[Dict[str, Any]]] = None, status: Optional[str] = Status.waiting, batch_size: int = 64) -> List[DocPartRow]`
此方法将文件列表添加到数据库中，并为每个文件设置可选的元数据和初始状态。文件会以批量方式处理以提高效率。在文件添加完成后，它们会自动关联到默认的知识库 (KB) 组。
参数:
    files (List[str]): 要添加到数据库的文件路径列表。
    metadatas (Optional[List[Dict[str, Any]]]): 与文件对应的元数据字典列表。如果为 `None`，则不会附加元数据。默认为 `None`。
    status (Optional[str]): 添加文件的初始状态。默认为 `Status.waiting`。
    batch_size (int): 每批处理的文件数量。默认为 64。
返回值:
    List[DocPartRow]: 包含已添加文件及其相关信息的 `DocPartRow` 对象列表。
说明:
    - 方法首先通过辅助函数 `_add_doc_records` 创建文档记录。
    - 文件添加后，会自动关联到默认的知识库组 (`DocListManager.DEFAULT_GROUP_NAME`)。
    - 批量处理确保在添加大量文件时具有良好的可扩展性。
''')


#delete_unreferenced_doc
add_english_doc('rag.utils.DocListManager.delete_unreferenced_doc', '''\
Delete documents marked as "deleting" and no longer referenced in the database.
`delete_unreferenced_doc(self)`
This method removes documents from the database that meet the following conditions:
1. Their status is set to `DocListManager.Status.deleting`.
2. Their reference count (`count`) is 0.
''')

add_chinese_doc('rag.utils.DocListManager.delete_unreferenced_doc', '''\
删除数据库中标记为 "删除中" 且不再被引用的文档。
`delete_unreferenced_doc(self)`
此方法从数据库中删除满足以下条件的文档：
1. 文档状态为 `DocListManager.Status.deleting`。
2. 文档的引用计数 (`count`) 为 0。
''')

#get_docs_need_reparse
add_english_doc('rag.utils.DocListManager.get_docs_need_reparse', '''\
Retrieve documents that require reparsing for a specific group.
`get_docs_need_reparse(self, group: str) -> List[KBDocument]`
This method fetches documents that are marked as needing reparsing (`need_reparse=True`) for the given group. Only documents with a status of `success` or `failed` are included in the results.
Args:
    group (str): The name of the group to filter documents by.
Returns:
    List[KBDocument]: A list of `KBDocument` objects that need reparsing.
Notes:
    - The method uses a thread-safe lock (`self._db_lock`) to ensure safe database access.
    - The query performs a SQL `JOIN` between `KBDocument` and `KBGroupDocuments` to filter by group and reparse status.
    - Documents with `need_reparse=True` and a status of `success` or `failed` are considered for reparsing.
''')

add_chinese_doc('rag.utils.DocListManager.get_docs_need_reparse', '''\
获取需要重新解析的指定组中的文档。
`get_docs_need_reparse(self, group: str) -> List[KBDocument]`
此方法检索标记为需要重新解析 (`need_reparse=True`) 的文档，基于提供的组名。仅包含状态为 `success` 或 `failed` 的文档。
参数:
    group (str): 用于过滤文档的组名。
返回值:
    List[KBDocument]: 需要重新解析的 `KBDocument` 对象列表。
说明:
    - 使用线程安全锁 (`self._db_lock`) 确保多线程环境下的数据库访问安全。
    - 查询通过 SQL `JOIN` 操作连接 `KBDocument` 和 `KBGroupDocuments` 表，并基于组名和重新解析状态进行过滤。
    - 仅状态为 `success` 或 `failed` 且 `need_reparse=True` 的文档会被检索出来。
''')

add_english_doc('rag.utils.DocListManager.get_existing_paths_by_pattern', '''\
Retrieve existing document paths that match a given pattern.
`get_existing_paths_by_pattern(self, pattern: str) -> List[str]`
This method fetches all document paths from the database that match the provided SQL `LIKE` pattern.
Args:
    pattern (str): The SQL `LIKE` pattern to filter document paths. For example, `%example%` matches paths containing the word "example".
Returns:
    List[str]: A list of document paths that match the given pattern. If no paths match, an empty list is returned.
Notes:
    - The method uses a thread-safe lock (`self._db_lock`) to ensure safe database access.
    - The `LIKE` operator in the SQL query is used to perform pattern matching on document paths.

''')

add_chinese_doc('rag.utils.DocListManager.get_existing_paths_by_pattern', '''\
根据给定的模式，检索符合条件的文档路径。
`get_existing_paths_by_pattern(self, pattern: str) -> List[str]`
此方法从数据库中获取所有符合提供的 SQL `LIKE` 模式的文档路径。
参数:
    pattern (str): 用于过滤文档路径的 SQL `LIKE` 模式。例如，`%example%` 匹配包含单词 "example" 的路径。
返回值:
    List[str]: 符合给定模式的文档路径列表。如果没有匹配的路径，则返回空列表。
说明:
    - 使用线程安全锁 (`self._db_lock`) 确保多线程环境下的数据库访问安全。
    - SQL 查询中的 `LIKE` 操作符用于对文档路径进行模式匹配。
''')

add_english_doc('rag.utils.DocListManager.enable_path_monitoring', '''\
Enable or disable path monitoring for the document manager.
`enable_path_monitoring(self, val: bool)`
This method enables or disables the path monitoring functionality in the document manager. When enabled, a monitoring thread starts to handle path-related operations. When disabled, the thread stops and joins (waits for it to terminate).
Args:
    val (bool): A boolean value indicating whether to enable (`True`) or disable (`False`) path monitoring.
Notes:
    - If `val` is `True`, path monitoring is enabled by setting `_monitor_continue` to `True` and starting the `_monitor_thread`.
    - If `val` is `False`, path monitoring is disabled by setting `_monitor_continue` to `False` and joining the `_monitor_thread` if it is running.
    - This method ensures thread-safe operation when managing the monitoring thread.
''')

add_chinese_doc('rag.utils.DocListManager.enable_path_monitoring', '''\
启用或禁用文档管理器的路径监控功能。
`enable_path_monitoring(self, val: bool)`
此方法用于启用或禁用文档管理器的路径监控功能。当启用时，会启动一个监控线程处理与路径相关的操作；当禁用时，会停止该线程并等待它终止。
参数:
    val (bool): 布尔值，指示是否启用 (`True`) 或禁用 (`False`) 路径监控。
说明:
    - 如果 `val` 为 `True`，路径监控功能会通过将 `_monitor_continue` 设置为 `True` 并启动 `_monitor_thread` 来启用。
    - 如果 `val` 为 `False`，路径监控功能会通过将 `_monitor_continue` 设置为 `False` 并等待 `_monitor_thread` 终止来禁用。
    - 方法在管理监控线程时确保线程操作是安全的。
''')

add_english_doc('rag.global_metadata.GlobalMetadataDesc', '''\
A descriptor for global metadata, defining its type, optional element type, default value, and size constraints.
`class GlobalMetadataDesc`
This class is used to describe metadata properties such as type, optional constraints, and default values. It supports scalar and array data types, with specific size limitations for certain types.
Args:
    data_type (int): The type of the metadata as an integer, representing various data types (e.g., VARCHAR, ARRAY, etc.).
    element_type (Optional[int]): The type of individual elements if `data_type` is an array. Defaults to `None`.
    default_value (Optional[Any]): The default value for the metadata. If not provided, the default will be `None`.
    max_size (Optional[int]): The maximum size or length for the metadata. Required if `data_type` is `VARCHAR` or `ARRAY`.
''')

add_chinese_doc('rag.global_metadata.GlobalMetadataDesc', '''\
用于描述全局元数据的说明符，包括其类型、可选的元素类型、默认值和大小限制。
`class GlobalMetadataDesc`
此类用于描述元数据的属性，例如类型、可选约束和默认值。支持标量和数组数据类型，并对某些类型指定特定的大小限制。
Args:
    data_type (int): 元数据的类型，以整数表示，代表不同的数据类型（例如 VARCHAR、ARRAY 等）。
    element_type (Optional[int]): 如果 `data_type` 是数组，则表示数组中每个元素的类型。默认为 `None`。
    default_value (Optional[Any]): 元数据的默认值。如果未提供，默认值为 `None`。
    max_size (Optional[int]): 元数据的最大大小或长度。如果 `data_type` 为 `VARCHAR` 或 `ARRAY`，则此属性为必填项。
''')

add_english_doc('rag.index_base.IndexBase', '''\
An abstract base class for implementing indexing systems that support updating, removing, and querying document nodes.
`class IndexBase(ABC)`
This abstract base class defines the interface for an indexing system. It requires subclasses to implement methods for updating, removing, and querying document nodes.
''')

add_chinese_doc('rag.index_base.IndexBase', '''\
用于实现索引系统的抽象基类，支持更新、删除和查询文档节点。
`class IndexBase(ABC)`
此抽象基类定义了索引系统的接口，要求子类实现更新、删除和查询文档节点的方法。
''')

add_example('rag.index_base.IndexBase', '''\
>>> from mymodule import IndexBase, DocNode
>>> class MyIndex(IndexBase):
...     def __init__(self):
...         self.nodes = []
...     def update(self, nodes):
...         self.nodes.extend(nodes)
...         print(f"Updated nodes: {nodes}")
...     def remove(self, uids, group_name=None):
...         self.nodes = [node for node in self.nodes if node.uid not in uids]
...         print(f"Removed nodes with uids: {uids}")
...     def query(self, *args, **kwargs):
...         print("Querying nodes...")
...         return self.nodes
>>> index = MyIndex()
>>> doc1 = DocNode(uid="1", content="Document 1")
>>> doc2 = DocNode(uid="2", content="Document 2")
>>> index.update([doc1, doc2])
Updated nodes: [DocNode(uid="1", content="Document 1"), DocNode(uid="2", content="Document 2")]
>>> index.query()
Querying nodes...
[DocNode(uid="1", content="Document 1"), DocNode(uid="2", content="Document 2")]
>>> index.remove(["1"])
Removed nodes with uids: ['1']
>>> index.query()
Querying nodes...
[DocNode(uid="2", content="Document 2")]
''')

# FuncNodeTransform
add_english_doc('rag.transform.FuncNodeTransform', '''
A wrapper class for user-defined functions that transforms document nodes.

This wrapper supports two modes of operation:
1. When trans_node is False (default): transforms text strings
2. When trans_node is True: transforms DocNode objects

The wrapper can handle various function signatures:
- str -> List[str]: transform=lambda t: t.split('\\\\n')
- str -> str: transform=lambda t: t[:3]
- DocNode -> List[DocNode]: pipeline(lambda x:x, SentenceSplitter)
- DocNode -> DocNode: pipeline(LLMParser)

Args:
    func (Union[Callable[[str], List[str]], Callable[[DocNode], List[DocNode]]]): The user-defined function to be wrapped.
    trans_node (bool, optional): Determines whether the function operates on DocNode objects (True) or text strings (False). Defaults to None.
    num_workers (int): Controls the number of threads or processes used for parallel processing. Defaults to 0.
''')

add_chinese_doc('rag.transform.FuncNodeTransform', '''
用于包装用户自定义函数的转换器类。

此包装器支持两种操作模式：
1. 当 trans_node 为 False（默认）：转换文本字符串
2. 当 trans_node 为 True：转换 DocNode 对象

包装器可以处理各种函数签名：
- str -> List[str]: transform=lambda t: t.split('\\\\n')
- str -> str: transform=lambda t: t[:3]
- DocNode -> List[DocNode]: pipeline(lambda x:x, SentenceSplitter)
- DocNode -> DocNode: pipeline(LLMParser)

Args:
    func (Union[Callable[[str], List[str]], Callable[[DocNode], List[DocNode]]]): 要包装的用户自定义函数。
    trans_node (bool, optional): 确定函数是操作 DocNode 对象（True）还是文本字符串（False）。默认为 None。
    num_workers (int): 控制并行处理的线程/进程数量。默认为 0。
''')

add_example('rag.transform.FuncNodeTransform', '''
>>> import lazyllm
>>> from lazyllm.tools.rag import FuncNodeTransform
>>> from lazyllm.tools import Document, SentenceSplitter

# Example 1: Text-based transformation (trans_node=False)
>>> def split_by_comma(text):
...     return text.split(',')
>>> text_transform = FuncNodeTransform(split_by_comma, trans_node=False)

# Example 2: Node-based transformation (trans_node=True)
>>> def custom_node_transform(node):
...     # Process the DocNode and return a list of DocNodes
...     return [node]  # Simple pass-through
>>> node_transform = FuncNodeTransform(custom_node_transform, trans_node=True)

# Example 3: Using with Document
>>> m = lazyllm.OnlineEmbeddingModule(source="glm")
>>> documents = Document(dataset_path='your_doc_path', embed=m, manager=False)
>>> documents.create_node_group(name="custom", transform=text_transform)
''')

# FuncNodeTransform.transform
add_english_doc('rag.transform.FuncNodeTransform.transform', '''
Transform a document node using the wrapped user-defined function.

This method applies the user-defined function to either the text content of the node (when trans_node=False) or the node itself (when trans_node=True).

Args:
    node (DocNode): The document node to be transformed.
    **kwargs: Additional keyword arguments passed to the transformation function.

Returns:
    List[Union[str, DocNode]]: The transformed results, which can be either strings or DocNode objects depending on the function implementation.
''')

add_chinese_doc('rag.transform.FuncNodeTransform.transform', '''
使用包装的用户自定义函数转换文档节点。

此方法将用户自定义函数应用于节点的文本内容（当 trans_node=False 时）或节点本身（当 trans_node=True 时）。

Args:
    node (DocNode): 要转换的文档节点。
    **kwargs: 传递给转换函数的额外关键字参数。

Returns:
    List[Union[str, DocNode]]: 转换结果，根据函数实现可以是字符串或 DocNode 对象。
''')


add_chinese_doc('rag.web.WebUi', """\
基于 Gradio 的知识库文件管理 Web UI 工具类。

该类用于构建一个简单的 Web 界面，支持创建分组、上传文件、列出/删除分组或文件，并通过 RESTful API 与后端交互。支持快速集成与展示文件管理能力。

Args:
    base_url (str): 后端 API 服务的基础地址。
""")

add_english_doc('rag.web.WebUi', """\
A Gradio-based web UI for managing knowledge base files.

This class provides an interactive UI to create/delete groups, upload files, list files, and perform deletion operations via RESTful APIs. It is designed for rapid integration of file and group management.

Args:
    base_url (str): Base URL of the backend API service.
""")

add_chinese_doc("rag.web.WebUi.basic_headers", '''
生成通用的 HTTP 请求头。

Args:
    content_type (bool): 是否包含 Content-Type 头信息（默认为 True）。

Returns:
    dict: HTTP 请求头字典。
''')

add_english_doc("rag.web.WebUi.basic_headers", '''
Generate standard HTTP headers.

Args:
    content_type (bool): Whether to include Content-Type in the headers (default: True).

Returns:
    dict: Dictionary of HTTP headers.
''')

add_chinese_doc("rag.web.WebUi.muti_headers", '''
生成用于上传文件的 HTTP 请求头。

Returns:
    dict: HTTP 请求头字典。
''')

add_english_doc("rag.web.WebUi.muti_headers", '''
Generate HTTP headers for file upload.

Returns:
    dict: Dictionary of HTTP headers.
''')

add_chinese_doc("rag.web.WebUi.post_request", '''
发送 POST 请求。

Args:
    url (str): 请求地址。
    data (dict): 请求数据，将被转为 JSON。

Returns:
    dict: 响应结果的 JSON。
''')

add_english_doc("rag.web.WebUi.post_request", '''
Send a POST request.

Args:
    url (str): Target request URL.
    data (dict): Request data (will be serialized as JSON).

Returns:
    dict: JSON response from the server.
''')

add_chinese_doc("rag.web.WebUi.get_request", '''
发送 GET 请求。

Args:
    url (str): 请求地址。

Returns:
    dict: 响应结果的 JSON。
''')

add_english_doc("rag.web.WebUi.get_request", '''
Send a GET request.

Args:
    url (str): Target request URL.

Returns:
    dict: JSON response from the server.
''')

add_chinese_doc("rag.web.WebUi.new_group", '''
创建新的文件分组。

Args:
    group_name (str): 分组名称。

Returns:
    str: 创建结果的提示信息。
''')

add_english_doc("rag.web.WebUi.new_group", '''
Create a new file group.

Args:
    group_name (str): Name of the new group.

Returns:
    str: Server message about the creation result.
''')

add_chinese_doc("rag.web.WebUi.delete_group", '''
删除指定的文件分组。

Args:
    group_name (str): 分组名称。

Returns:
    str: 删除结果信息。
''')

add_english_doc("rag.web.WebUi.delete_group", '''
Delete a specific file group.

Args:
    group_name (str): Name of the group to delete.

Returns:
    str: Server message about the deletion.
''')

add_chinese_doc("rag.web.WebUi.list_groups", '''
列出所有文件分组。

Returns:
    List[str]: 分组名称列表。
''')

add_english_doc("rag.web.WebUi.list_groups", '''
List all available file groups.

Returns:
    List[str]: List of group names.
''')

add_chinese_doc("rag.web.WebUi.upload_files", '''
向指定分组上传文件。

Args:
    group_name (str): 分组名称。
    override (bool): 是否覆盖已存在的文件（默认 True）。

Returns:
    Any: 后端返回的上传结果数据。
''')

add_english_doc("rag.web.WebUi.upload_files", '''
Upload files to a specified group.

Args:
    group_name (str): Name of the group.
    override (bool): Whether to override existing files (default: True).

Returns:
    Any: Data returned by the backend.
''')

add_chinese_doc("rag.web.WebUi.list_files_in_group", '''
列出指定分组下的所有文件。

Args:
    group_name (str): 分组名称。

Returns:
    List: 文件信息列表。
''')

add_english_doc("rag.web.WebUi.list_files_in_group", '''
List all files within a specific group.

Args:
    group_name (str): Name of the group.

Returns:
    List: List of file information.
''')

add_chinese_doc("rag.web.WebUi.delete_file", '''
从指定分组中删除文件。

Args:
    group_name (str): 分组名称。
    file_ids (List[str]): 要删除的文件 ID 列表。

Returns:
    str: 删除结果提示。
''')

add_english_doc("rag.web.WebUi.delete_file", '''
Delete specific files from a group.

Args:
    group_name (str): Name of the group.
    file_ids (List[str]): IDs of files to delete.

Returns:
    str: Deletion result message.
''')

add_chinese_doc("rag.web.WebUi.gr_show_list", '''
以 Gradio 表格的形式展示字符串列表。

Args:
    str_list (List): 字符串或子项列表。
    list_name (Union[str, List]): 表头名称或列名列表。

Returns:
    gr.DataFrame: Gradio 表格组件。
''')

add_english_doc("rag.web.WebUi.gr_show_list", '''
Display a list of strings as a Gradio DataFrame.

Args:
    str_list (List): List of strings or rows.
    list_name (Union[str, List]): Column name(s) for the table.

Returns:
    gr.DataFrame: Gradio DataFrame component.
''')

add_chinese_doc("rag.web.WebUi.create_ui", '''
构建基于 Gradio 的文件管理图形界面，包含分组列表、上传、查看、删除等功能标签页。

Returns:
    gr.Blocks: 完整的 Gradio UI 应用实例。
''')

add_english_doc("rag.web.WebUi.create_ui", '''
Build a Gradio-based file management UI, including tabs for group listing, file uploading, viewing, and deletion.

Returns:
    gr.Blocks: A complete Gradio application instance.
''')

add_chinese_doc('rag.index_base.IndexBase.update', '''\
更新索引内容。

该方法接收一组文档节点对象，并将其添加或更新到索引结构中。通常用于增量构建或刷新索引。

Args:
    nodes (List[DocNode]): 需要更新的文档节点列表。
''')

add_english_doc('rag.index_base.IndexBase.update', '''\
Update index contents.

This method receives a list of document nodes and updates or inserts them into the index structure. Typically used for incremental indexing or refreshing data.

Args:
    nodes (List[DocNode]): A list of document nodes to update or insert.
''')

add_chinese_doc('rag.index_base.IndexBase.remove', '''\
从索引中移除指定文档节点。

可根据唯一标识符列表删除索引中的文档节点，可选地指定组名称以限定范围。

Args:
    uids (List[str]): 需要移除的文档节点的唯一标识符列表。
    group_name (Optional[str]): 可选的组名称，用于限定要删除的范围。
''')

add_english_doc('rag.index_base.IndexBase.remove', '''\
Remove specific document nodes from the index.

Removes document nodes based on their unique identifiers, optionally scoped by group name.

Args:
    uids (List[str]): List of unique IDs corresponding to the document nodes to remove.
    group_name (Optional[str]): Optional group name to scope the removal operation.
''')

add_chinese_doc('rag.index_base.IndexBase.query', '''\
执行索引查询。

根据传入的参数执行查询操作，返回匹配的文档节点列表。具体查询逻辑由实现类定义。

Returns:
    List[DocNode]: 查询结果的文档节点列表。
''')

add_english_doc('rag.index_base.IndexBase.query', '''\
Execute a query over the index.

Performs a query based on the given arguments and returns matching document nodes. The logic depends on the specific implementation.

Returns:
    List[DocNode]: A list of matched document nodes from the index.
''')<|MERGE_RESOLUTION|>--- conflicted
+++ resolved
@@ -2529,7 +2529,358 @@
 print(args.get('unknown'))
 ''')
 
-<<<<<<< HEAD
+
+add_english_doc('rag.similarity.register_similarity', '''
+Similarity computation registration decorator, used for unified registration and management of different types of similarity computation methods.
+Args:
+    func (Callable): The name of the similarity computation function.
+    mode (Literal['text', 'embedding']): 'text' indicates direct text matching, while 'embedding' indicates vector-based similarity computation.
+    descend (bool): Controls whether multithreading is enabled (enabled when > 0).
+    kwargs (Dict): Whether the results are sorted in descending order of similarity.
+    batch (bool): Whether to process nodes in batch.
+''')
+
+add_chinese_doc('rag.similarity.register_similarity', '''
+相似度计算注册装饰器，用于统一注册和管理不同类型的相似度计算方法。
+Args:
+    func(Callable):相似度计算函数名。
+    mode(Literal['text', 'embedding']):text为文本直接匹配,embedding为向量相似度计算。
+    descend(bool)：控制是否启用多线程（>0 时启用）。
+    kwargs(Dict):结果是否按相似度降序排列。
+    batch(bool):是否批量处理节点。
+''')
+
+# ---------------------------------------------------------------------------- #
+
+# rag/doc_manager.py
+
+add_chinese_doc('rag.DocManager', """
+DocManager类管理文档列表及相关操作，并通过API提供文档上传、删除、分组等功能。
+
+Args:
+    dlm (DocListManager): 文档列表管理器，用于处理具体的文档操作。
+
+""")
+
+add_chinese_doc('rag.DocManager.document', """
+提供默认文档页面的重定向接口。
+
+**Returns:**\n
+- RedirectResponse: 重定向到 `/docs` 页面。
+""")
+
+add_chinese_doc('rag.DocManager.list_kb_groups', """
+列出所有文档分组的接口。
+
+**Returns:**\n
+- BaseResponse: 包含所有文档分组的数据。
+""")
+
+add_chinese_doc('rag.DocManager.upload_files', """
+上传文件并更新其状态的接口。可以同时上传多个文件。
+
+Args:
+    files (List[UploadFile]): 上传的文件列表。
+    override (bool): 是否覆盖已存在的文件。默认为False。
+    metadatas (Optional[str]): 文件的元数据，JSON格式。
+    user_path (Optional[str]): 用户自定义的文件上传路径。
+
+**Returns:**\n
+- BaseResponse: 上传结果和文件ID。
+""")
+
+add_chinese_doc('rag.doc_manager.DocManager.add_files', """
+批量添加文件。
+Args:
+    files (List[UploadFile]): 上传的文件列表。
+    group_name (str): 目标知识库分组名称，为空时不添加到分组。
+    metadatas (Optional[str]): 文件的元数据，JSON格式。
+**Returns:**\n
+- BaseResponse:返回所有输入文件对应的唯一文件ID列表，包括新增和已存在的文件。若出现异常，则返回错误码和异常信息。
+""")
+
+add_chinese_doc('rag.DocManager.list_files', """
+列出已上传文件的接口。
+
+Args:
+    limit (Optional[int]): 返回的文件数量限制。默认为None。
+    details (bool): 是否返回详细信息。默认为True。
+    alive (Optional[bool]): 如果为True，只返回未删除的文件。默认为None。
+
+**Returns:**\n
+- BaseResponse: 文件列表数据。
+""")
+
+add_chinese_doc('rag.DocManager.list_files_in_group', """
+列出指定分组中文件的接口。
+
+Args:
+    group_name (Optional[str]): 文件分组名称。
+    limit (Optional[int]): 返回的文件数量限制。默认为None。
+    alive (Optional[bool]): 是否只返回未删除的文件。
+
+**Returns:**\n
+- BaseResponse: 分组文件列表。
+""")
+
+add_chinese_doc('rag.DocManager.add_files_to_group_by_id', """
+通过文件ID将文件添加到指定分组的接口。
+
+Args:
+    request (FileGroupRequest): 包含文件ID和分组名称的请求。
+
+**Returns:**\n
+- BaseResponse: 操作结果。
+""")
+
+add_chinese_doc('rag.DocManager.add_files_to_group', """
+将文件上传后直接添加到指定分组的接口。
+
+Args:
+    files (List[UploadFile]): 上传的文件列表。
+    group_name (str): 要添加到的分组名称。
+    override (bool): 是否覆盖已存在的文件。默认为False。
+    metadatas (Optional[str]): 文件元数据，JSON格式。
+    user_path (Optional[str]): 用户自定义的文件上传路径。
+
+**Returns:**\n
+- BaseResponse: 操作结果和文件ID。
+""")
+
+add_chinese_doc('rag.DocManager.delete_files', """
+删除指定文件的接口。
+
+Args:
+    request (FileGroupRequest): 包含文件ID和分组名称的请求。
+
+**Returns:**\n
+- BaseResponse: 删除操作结果。
+""")
+
+add_chinese_doc('rag.DocManager.delete_files_from_group', """
+删除指定分组中的文件的接口。
+
+Args:
+    request (FileGroupRequest): 包含文件ID列表和分组名称的请求参数。
+
+**Returns:**\n
+- BaseResponse: 删除操作结果。
+""")
+
+add_chinese_doc('rag.DocManager.add_metadata', """
+为指定文档添加或更新元数据的接口。
+
+Args:
+    add_metadata_request (AddMetadataRequest): 包含文档ID列表和键值对元数据的请求。
+
+**Returns:**\n
+- BaseResponse: 操作结果信息。
+""")
+
+add_chinese_doc('rag.DocManager.delete_metadata_item', """
+删除指定文档的元数据字段或字段值的接口。
+
+Args:
+    del_metadata_request (DeleteMetadataRequest): 包含文档ID列表、字段名和键值对删除条件的请求。
+
+**Returns:**\n
+- BaseResponse: 操作结果信息。
+""")
+
+add_chinese_doc('rag.DocManager.update_or_create_metadata_keys', """
+更新或创建文档元数据字段的接口。
+Args:
+    update_metadata_request (UpdateMetadataRequest): 包含文档ID列表和需更新或新增的键值对元数据。
+
+**Returns:**\n
+- BaseResponse: 操作结果信息。
+""")
+
+add_chinese_doc('rag.DocManager.reset_metadata', """
+重置指定文档的所有元数据字段。
+
+Args:
+    reset_metadata_request (ResetMetadataRequest): 包含文档ID列表和新的元数据字典。
+
+**Returns:**\n
+- BaseResponse: 操作结果信息。
+""")
+
+add_chinese_doc('rag.DocManager.query_metadata', """
+查询指定文档的元数据。
+
+Args:
+    query_metadata_request (QueryMetadataRequest): 请求参数，包含文档ID和可选的字段名。
+
+**Returns:**\n
+- BaseResponse: 若指定了 key 且存在，返回对应字段值；否则返回整个 metadata；key 不存在时报错。
+""")
+
+add_english_doc('rag.DocManager', """
+The `DocManager` class manages document lists and related operations, providing APIs for uploading, deleting, and grouping documents.
+
+Args:
+    dlm (DocListManager): Document list manager responsible for handling document-related operations.
+
+""")
+
+add_english_doc('rag.DocManager.document', """
+An endpoint to redirect to the default documentation page.
+
+**Returns:**\n
+- RedirectResponse: Redirects to the `/docs` page.
+""")
+
+add_english_doc('rag.DocManager.list_kb_groups', """
+An endpoint to list all document groups.
+
+**Returns:**\n
+- BaseResponse: Contains the data of all document groups.
+""")
+
+add_english_doc('rag.DocManager.upload_files', """
+An endpoint to upload files and update their status. Multiple files can be uploaded at once.
+
+Args:
+    files (List[UploadFile]): List of files to upload.
+    override (bool): Whether to overwrite existing files. Default is False.
+    metadatas (Optional[str]): Metadata for the files in JSON format.
+    user_path (Optional[str]): User-defined path for file uploads.
+
+**Returns:**\n
+- BaseResponse: Upload results and file IDs.
+""")
+add_english_doc('rag.DocManager.add_files', """
+Batch add files.
+
+Args:
+    files (List[UploadFile]): List of uploaded files.
+    group_name (str): Target knowledge base group name; if empty, files are not added to any group.
+    metadatas (Optional[str]): Metadata of the files in JSON format.
+
+**Returns:**\n
+- BaseResponse: Returns a list of unique file IDs corresponding to all input files, including newly added and existing ones. In case of exceptions, returns error codes and exception information.
+""")
+
+add_english_doc('rag.DocManager.list_files', """
+An endpoint to list uploaded files.
+
+Args:
+    limit (Optional[int]): Limit on the number of files returned. Default is None.
+    details (bool): Whether to return detailed information. Default is True.
+    alive (Optional[bool]): If True, only returns non-deleted files. Default is None.
+
+**Returns:**\n
+- BaseResponse: File list data.
+""")
+
+add_english_doc('rag.DocManager.list_files_in_group', """
+An endpoint to list files in a specific group.
+
+Args:
+    group_name (Optional[str]): The name of the file group.
+    limit (Optional[int]): Limit on the number of files returned. Default is None.
+    alive (Optional[bool]): Whether to return only non-deleted files.
+
+**Returns:**\n
+- BaseResponse: List of files in the group.
+""")
+
+add_english_doc('rag.DocManager.add_files_to_group_by_id', """
+An endpoint to add files to a specific group by file IDs.
+
+Args:
+    request (FileGroupRequest): Request containing file IDs and group name.
+
+**Returns:**\n
+- BaseResponse: Operation result.
+""")
+
+add_english_doc('rag.DocManager.add_files_to_group', """
+An endpoint to upload files and directly add them to a specified group.
+
+Args:
+    files (List[UploadFile]): List of files to upload.
+    group_name (str): Name of the group to add the files to.
+    override (bool): Whether to overwrite existing files. Default is False.
+    metadatas (Optional[str]): Metadata for the files in JSON format.
+    user_path (Optional[str]): User-defined path for file uploads.
+
+**Returns:**\n
+- BaseResponse: Operation result and file IDs.
+""")
+
+add_english_doc('rag.DocManager.delete_files', """
+An endpoint to delete specified files.
+
+Args:
+    request (FileGroupRequest): Request containing file IDs and group name.
+
+**Returns:**\n
+- BaseResponse: Deletion operation result.
+""")
+
+add_english_doc('rag.DocManager.delete_files_from_group', """
+An endpoint to delete specified files in a group.
+
+Args:
+    request (FileGroupRequest): Request containing a list of file IDs and the group name.
+
+**Returns:**\n
+- BaseResponse: Deletion operation result.
+""")
+
+add_english_doc('rag.DocManager.add_metadata', """
+An endpoint to add or update metadata for specified documents.
+
+Args:
+    add_metadata_request (AddMetadataRequest): Request containing list of document IDs and key-value metadata.
+
+**Returns:**\n
+- BaseResponse: Operation result information.
+""")
+
+add_english_doc('rag.DocManager.delete_metadata_item', """
+An endpoint to delete metadata fields or field values from specified documents.
+
+Args:
+    del_metadata_request (DeleteMetadataRequest): Request containing list of document IDs, field names, and/or deletion rules.
+
+**Returns:**\n
+- BaseResponse: Deletion operation result.
+""")
+
+add_english_doc('rag.DocManager.update_or_create_metadata_keys', """
+An endpoint to update or create metadata fields for specified documents.
+
+Args:
+    update_metadata_request (UpdateMetadataRequest): Request containing a list of document IDs and metadata key-value pairs to update or create.
+
+**Returns:**\n
+- BaseResponse: Deletion operation result.
+""")
+
+add_english_doc('rag.DocManager.reset_metadata', """
+An endpoint to reset all metadata fields of specified documents.
+
+Args:
+    reset_metadata_request (ResetMetadataRequest): Request containing a list of document IDs and the new metadata dictionary to apply.
+
+**Returns:**\n
+- BaseResponse: Deletion operation result.
+""")
+
+add_english_doc('rag.DocManager.query_metadata', """
+An endpoint to query metadata of a specific document.
+
+Args:
+    query_metadata_request (QueryMetadataRequest): Request containing the document ID and an optional metadata field name.
+
+**Returns:**\n
+- BaseResponse: Returns the field value if key is specified and exists; otherwise returns full metadata. If the key does not exist, returns an error.
+""")
+# ---------------------------------------------------------------------------- #
+
 # rag/data_loaders.py
 
 add_english_doc('rag.data_loaders.DirectoryReader', '''\
@@ -2599,361 +2950,6 @@
 - Union[List[DocNode], Tuple[List[DocNode], List[ImageDocNode]]]: 如果split_image_nodes为False，返回所有文档节点的列表。如果为True，返回包含文本节点和图像节点的元组。
 ''')
 
-# ---------------------------------------------------------------------------- #
-
-# rag/utils.py
-=======
->>>>>>> a7e23887
-
-add_english_doc('rag.similarity.register_similarity', '''
-Similarity computation registration decorator, used for unified registration and management of different types of similarity computation methods.
-Args:
-    func (Callable): The name of the similarity computation function.
-    mode (Literal['text', 'embedding']): 'text' indicates direct text matching, while 'embedding' indicates vector-based similarity computation.
-    descend (bool): Controls whether multithreading is enabled (enabled when > 0).
-    kwargs (Dict): Whether the results are sorted in descending order of similarity.
-    batch (bool): Whether to process nodes in batch.
-''')
-
-add_chinese_doc('rag.similarity.register_similarity', '''
-相似度计算注册装饰器，用于统一注册和管理不同类型的相似度计算方法。
-Args:
-    func(Callable):相似度计算函数名。
-    mode(Literal['text', 'embedding']):text为文本直接匹配,embedding为向量相似度计算。
-    descend(bool)：控制是否启用多线程（>0 时启用）。
-    kwargs(Dict):结果是否按相似度降序排列。
-    batch(bool):是否批量处理节点。
-''')
-
-# ---------------------------------------------------------------------------- #
-
-# rag/doc_manager.py
-
-add_chinese_doc('rag.DocManager', """
-DocManager类管理文档列表及相关操作，并通过API提供文档上传、删除、分组等功能。
-
-Args:
-    dlm (DocListManager): 文档列表管理器，用于处理具体的文档操作。
-
-""")
-
-add_chinese_doc('rag.DocManager.document', """
-提供默认文档页面的重定向接口。
-
-**Returns:**\n
-- RedirectResponse: 重定向到 `/docs` 页面。
-""")
-
-add_chinese_doc('rag.DocManager.list_kb_groups', """
-列出所有文档分组的接口。
-
-**Returns:**\n
-- BaseResponse: 包含所有文档分组的数据。
-""")
-
-add_chinese_doc('rag.DocManager.upload_files', """
-上传文件并更新其状态的接口。可以同时上传多个文件。
-
-Args:
-    files (List[UploadFile]): 上传的文件列表。
-    override (bool): 是否覆盖已存在的文件。默认为False。
-    metadatas (Optional[str]): 文件的元数据，JSON格式。
-    user_path (Optional[str]): 用户自定义的文件上传路径。
-
-**Returns:**\n
-- BaseResponse: 上传结果和文件ID。
-""")
-
-add_chinese_doc('rag.doc_manager.DocManager.add_files', """
-批量添加文件。
-Args:
-    files (List[UploadFile]): 上传的文件列表。
-    group_name (str): 目标知识库分组名称，为空时不添加到分组。
-    metadatas (Optional[str]): 文件的元数据，JSON格式。
-**Returns:**\n
-- BaseResponse:返回所有输入文件对应的唯一文件ID列表，包括新增和已存在的文件。若出现异常，则返回错误码和异常信息。
-""")
-
-add_chinese_doc('rag.DocManager.list_files', """
-列出已上传文件的接口。
-
-Args:
-    limit (Optional[int]): 返回的文件数量限制。默认为None。
-    details (bool): 是否返回详细信息。默认为True。
-    alive (Optional[bool]): 如果为True，只返回未删除的文件。默认为None。
-
-**Returns:**\n
-- BaseResponse: 文件列表数据。
-""")
-
-add_chinese_doc('rag.DocManager.list_files_in_group', """
-列出指定分组中文件的接口。
-
-Args:
-    group_name (Optional[str]): 文件分组名称。
-    limit (Optional[int]): 返回的文件数量限制。默认为None。
-    alive (Optional[bool]): 是否只返回未删除的文件。
-
-**Returns:**\n
-- BaseResponse: 分组文件列表。
-""")
-
-add_chinese_doc('rag.DocManager.add_files_to_group_by_id', """
-通过文件ID将文件添加到指定分组的接口。
-
-Args:
-    request (FileGroupRequest): 包含文件ID和分组名称的请求。
-
-**Returns:**\n
-- BaseResponse: 操作结果。
-""")
-
-add_chinese_doc('rag.DocManager.add_files_to_group', """
-将文件上传后直接添加到指定分组的接口。
-
-Args:
-    files (List[UploadFile]): 上传的文件列表。
-    group_name (str): 要添加到的分组名称。
-    override (bool): 是否覆盖已存在的文件。默认为False。
-    metadatas (Optional[str]): 文件元数据，JSON格式。
-    user_path (Optional[str]): 用户自定义的文件上传路径。
-
-**Returns:**\n
-- BaseResponse: 操作结果和文件ID。
-""")
-
-add_chinese_doc('rag.DocManager.delete_files', """
-删除指定文件的接口。
-
-Args:
-    request (FileGroupRequest): 包含文件ID和分组名称的请求。
-
-**Returns:**\n
-- BaseResponse: 删除操作结果。
-""")
-
-add_chinese_doc('rag.DocManager.delete_files_from_group', """
-删除指定分组中的文件的接口。
-
-Args:
-    request (FileGroupRequest): 包含文件ID列表和分组名称的请求参数。
-
-**Returns:**\n
-- BaseResponse: 删除操作结果。
-""")
-
-add_chinese_doc('rag.DocManager.add_metadata', """
-为指定文档添加或更新元数据的接口。
-
-Args:
-    add_metadata_request (AddMetadataRequest): 包含文档ID列表和键值对元数据的请求。
-
-**Returns:**\n
-- BaseResponse: 操作结果信息。
-""")
-
-add_chinese_doc('rag.DocManager.delete_metadata_item', """
-删除指定文档的元数据字段或字段值的接口。
-
-Args:
-    del_metadata_request (DeleteMetadataRequest): 包含文档ID列表、字段名和键值对删除条件的请求。
-
-**Returns:**\n
-- BaseResponse: 操作结果信息。
-""")
-
-add_chinese_doc('rag.DocManager.update_or_create_metadata_keys', """
-更新或创建文档元数据字段的接口。
-Args:
-    update_metadata_request (UpdateMetadataRequest): 包含文档ID列表和需更新或新增的键值对元数据。
-
-**Returns:**\n
-- BaseResponse: 操作结果信息。
-""")
-
-add_chinese_doc('rag.DocManager.reset_metadata', """
-重置指定文档的所有元数据字段。
-
-Args:
-    reset_metadata_request (ResetMetadataRequest): 包含文档ID列表和新的元数据字典。
-
-**Returns:**\n
-- BaseResponse: 操作结果信息。
-""")
-
-add_chinese_doc('rag.DocManager.query_metadata', """
-查询指定文档的元数据。
-
-Args:
-    query_metadata_request (QueryMetadataRequest): 请求参数，包含文档ID和可选的字段名。
-
-**Returns:**\n
-- BaseResponse: 若指定了 key 且存在，返回对应字段值；否则返回整个 metadata；key 不存在时报错。
-""")
-
-add_english_doc('rag.DocManager', """
-The `DocManager` class manages document lists and related operations, providing APIs for uploading, deleting, and grouping documents.
-
-Args:
-    dlm (DocListManager): Document list manager responsible for handling document-related operations.
-
-""")
-
-add_english_doc('rag.DocManager.document', """
-An endpoint to redirect to the default documentation page.
-
-**Returns:**\n
-- RedirectResponse: Redirects to the `/docs` page.
-""")
-
-add_english_doc('rag.DocManager.list_kb_groups', """
-An endpoint to list all document groups.
-
-**Returns:**\n
-- BaseResponse: Contains the data of all document groups.
-""")
-
-add_english_doc('rag.DocManager.upload_files', """
-An endpoint to upload files and update their status. Multiple files can be uploaded at once.
-
-Args:
-    files (List[UploadFile]): List of files to upload.
-    override (bool): Whether to overwrite existing files. Default is False.
-    metadatas (Optional[str]): Metadata for the files in JSON format.
-    user_path (Optional[str]): User-defined path for file uploads.
-
-**Returns:**\n
-- BaseResponse: Upload results and file IDs.
-""")
-add_english_doc('rag.DocManager.add_files', """
-Batch add files.
-
-Args:
-    files (List[UploadFile]): List of uploaded files.
-    group_name (str): Target knowledge base group name; if empty, files are not added to any group.
-    metadatas (Optional[str]): Metadata of the files in JSON format.
-
-**Returns:**\n
-- BaseResponse: Returns a list of unique file IDs corresponding to all input files, including newly added and existing ones. In case of exceptions, returns error codes and exception information.
-""")
-
-add_english_doc('rag.DocManager.list_files', """
-An endpoint to list uploaded files.
-
-Args:
-    limit (Optional[int]): Limit on the number of files returned. Default is None.
-    details (bool): Whether to return detailed information. Default is True.
-    alive (Optional[bool]): If True, only returns non-deleted files. Default is None.
-
-**Returns:**\n
-- BaseResponse: File list data.
-""")
-
-add_english_doc('rag.DocManager.list_files_in_group', """
-An endpoint to list files in a specific group.
-
-Args:
-    group_name (Optional[str]): The name of the file group.
-    limit (Optional[int]): Limit on the number of files returned. Default is None.
-    alive (Optional[bool]): Whether to return only non-deleted files.
-
-**Returns:**\n
-- BaseResponse: List of files in the group.
-""")
-
-add_english_doc('rag.DocManager.add_files_to_group_by_id', """
-An endpoint to add files to a specific group by file IDs.
-
-Args:
-    request (FileGroupRequest): Request containing file IDs and group name.
-
-**Returns:**\n
-- BaseResponse: Operation result.
-""")
-
-add_english_doc('rag.DocManager.add_files_to_group', """
-An endpoint to upload files and directly add them to a specified group.
-
-Args:
-    files (List[UploadFile]): List of files to upload.
-    group_name (str): Name of the group to add the files to.
-    override (bool): Whether to overwrite existing files. Default is False.
-    metadatas (Optional[str]): Metadata for the files in JSON format.
-    user_path (Optional[str]): User-defined path for file uploads.
-
-**Returns:**\n
-- BaseResponse: Operation result and file IDs.
-""")
-
-add_english_doc('rag.DocManager.delete_files', """
-An endpoint to delete specified files.
-
-Args:
-    request (FileGroupRequest): Request containing file IDs and group name.
-
-**Returns:**\n
-- BaseResponse: Deletion operation result.
-""")
-
-add_english_doc('rag.DocManager.delete_files_from_group', """
-An endpoint to delete specified files in a group.
-
-Args:
-    request (FileGroupRequest): Request containing a list of file IDs and the group name.
-
-**Returns:**\n
-- BaseResponse: Deletion operation result.
-""")
-
-add_english_doc('rag.DocManager.add_metadata', """
-An endpoint to add or update metadata for specified documents.
-
-Args:
-    add_metadata_request (AddMetadataRequest): Request containing list of document IDs and key-value metadata.
-
-**Returns:**\n
-- BaseResponse: Operation result information.
-""")
-
-add_english_doc('rag.DocManager.delete_metadata_item', """
-An endpoint to delete metadata fields or field values from specified documents.
-
-Args:
-    del_metadata_request (DeleteMetadataRequest): Request containing list of document IDs, field names, and/or deletion rules.
-
-**Returns:**\n
-- BaseResponse: Deletion operation result.
-""")
-
-add_english_doc('rag.DocManager.update_or_create_metadata_keys', """
-An endpoint to update or create metadata fields for specified documents.
-
-Args:
-    update_metadata_request (UpdateMetadataRequest): Request containing a list of document IDs and metadata key-value pairs to update or create.
-
-**Returns:**\n
-- BaseResponse: Deletion operation result.
-""")
-
-add_english_doc('rag.DocManager.reset_metadata', """
-An endpoint to reset all metadata fields of specified documents.
-
-Args:
-    reset_metadata_request (ResetMetadataRequest): Request containing a list of document IDs and the new metadata dictionary to apply.
-
-**Returns:**\n
-- BaseResponse: Deletion operation result.
-""")
-
-add_english_doc('rag.DocManager.query_metadata', """
-An endpoint to query metadata of a specific document.
-
-Args:
-    query_metadata_request (QueryMetadataRequest): Request containing the document ID and an optional metadata field name.
-
-**Returns:**\n
-- BaseResponse: Returns the field value if key is specified and exists; otherwise returns full metadata. If the key does not exist, returns an error.
-""")
 # ---------------------------------------------------------------------------- #
 
 # rag/utils.py
