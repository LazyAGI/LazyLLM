# flake8: noqa E501
from . import utils
import functools
import lazyllm

add_chinese_doc = functools.partial(utils.add_chinese_doc, module=lazyllm.tools)
add_english_doc = functools.partial(utils.add_english_doc, module=lazyllm.tools)
add_example = functools.partial(utils.add_example, module=lazyllm.tools)

# functions for lazyllm.tools.tools
add_tools_chinese_doc = functools.partial(utils.add_chinese_doc, module=lazyllm.tools.tools)
add_tools_english_doc = functools.partial(utils.add_english_doc, module=lazyllm.tools.tools)
add_tools_example = functools.partial(utils.add_example, module=lazyllm.tools.tools)

# functions for lazyllm.tools.agent
add_agent_chinese_doc = functools.partial(utils.add_chinese_doc, module=lazyllm.tools.agent)
add_agent_english_doc = functools.partial(utils.add_english_doc, module=lazyllm.tools.agent)
add_agent_example = functools.partial(utils.add_example, module=lazyllm.tools.agent)

# ---------------------------------------------------------------------------- #

# classifier/intent_classifier.py

add_chinese_doc('IntentClassifier', '''\
意图分类模块，用于根据输入文本在给定的意图列表中进行分类。  
支持中英文自动选择提示模板，并可通过示例、提示、约束和注意事项增强分类效果。

Args:
    llm: 用于意图分类的大语言模型实例。
    intent_list (list): 可选，意图类别列表，例如 ["聊天", "天气", "问答"]。
    prompt (str): 可选，自定义提示语，插入到系统提示模板中。
    constrain (str): 可选，分类约束条件说明。
    attention (str): 可选，提示注意事项。
    examples (list[list[str, str]]): 可选，分类示例列表，每个元素为 [输入文本, 标签]。
    return_trace (bool): 是否返回执行过程的 trace，默认为 False。
''')

add_english_doc('IntentClassifier', '''\
Intent classification module that classifies input text into a given intent list.  
Supports automatic selection of Chinese or English prompt templates, and allows enhancement through examples, prompt text, constraints, and attention notes.

Args:
    llm: The large language model instance used for intent classification.
    intent_list (list): Optional, list of intent categories, e.g., ["chat", "weather", "QA"].
    prompt (str): Optional, custom prompt inserted into the system prompt template.
    constrain (str): Optional, classification constraint description.
    attention (str): Optional, attention notes for classification.
    examples (list[list[str, str]]): Optional, classification examples, each element is [input text, label].
    return_trace (bool): Whether to return execution trace. Default is False.
''')


add_example(
    "IntentClassifier",
    """\
    >>> import lazyllm
    >>> from lazyllm.tools import IntentClassifier
    >>> classifier_llm = lazyllm.OnlineChatModule(source="openai")
    >>> chatflow_intent_list = ["Chat", "Financial Knowledge Q&A", "Employee Information Query", "Weather Query"]
    >>> classifier = IntentClassifier(classifier_llm, intent_list=chatflow_intent_list)
    >>> classifier.start()
    >>> print(classifier('What is the weather today'))
    Weather Query
    >>>
    >>> with IntentClassifier(classifier_llm) as ic:
    >>>     ic.case['Weather Query', lambda x: '38.5°C']
    >>>     ic.case['Chat', lambda x: 'permission denied']
    >>>     ic.case['Financial Knowledge Q&A', lambda x: 'Calling Financial RAG']
    >>>     ic.case['Employee Information Query', lambda x: 'Beijing']
    ...
    >>> ic.start()
    >>> print(ic('What is the weather today'))
    38.5°C
""",
)


add_chinese_doc('IntentClassifier.intent_promt_hook', '''\
意图分类的预处理 Hook。  
将输入文本与意图列表打包为 JSON，并生成历史对话信息字符串。

Args:
    input (str | List | Dict | None): 输入文本，仅支持字符串类型。
    history (List): 历史对话记录，默认为空列表。
    tools (List[Dict] | None): 工具信息，可选。
    label (str | None): 标签，可选。

**Returns**\n
- tuple: (输入数据字典, 历史记录列表, 工具信息, 标签)
''')

add_english_doc('IntentClassifier.intent_promt_hook', '''\
Pre-processing hook for intent classification.  
Packages the input text and intent list into JSON and generates a string of conversation history.

Args:
    input (str | List | Dict | None): The input text, only string type is supported.
    history (List): Conversation history, default empty list.
    tools (List[Dict] | None): Optional tool information.
    label (str | None): Optional label.

**Returns**\n
- tuple: (input data dict, history list, tools, label)
''')

add_chinese_doc('IntentClassifier.post_process_result', '''\
意图分类结果的后处理。  
如果结果在意图列表中则直接返回，否则返回意图列表的第一个元素。

Args:
    input (str): 分类模型输出结果。

**Returns**\n
- str: 最终的分类标签。
''')

add_english_doc('IntentClassifier.post_process_result', '''\
Post-processing of intent classification result.  
Returns the result directly if it is in the intent list, otherwise returns the first element of the intent list.

Args:
    input (str): Output result from the classification model.

**Returns**\n
- str: The final classification label.
''')

# rag/document.py

add_english_doc('Document', '''\
Initialize a document management module with optional embedding, storage, and user interface.

The ``Document`` module provides a unified interface for managing document datasets, including support for local files, cloud-based files, or temporary document files. It can optionally run with a document manager service or a web UI, and supports multiple embedding models and custom storage backends.

Args:
    dataset_path (Optional[str]): Path to the dataset directory. If not found, the system will attempt to locate it in ``lazyllm.config["data_path"]``.
    embed (Optional[Union[Callable, Dict[str, Callable]]]): Embedding function or mapping of embedding functions. When a dictionary is provided, keys are embedding names and values are embedding models.
    manager (Union[bool, str], optional): Whether to enable the document manager. If ``True``, launches a manager service. If ``'ui'``, also enables the document management web UI. Defaults to ``False``.
    server (Union[bool, int], optional): Whether to run a server interface for knowledge bases. ``True`` enables a default server, an integer specifies a custom port, and ``False`` disables it. Defaults to ``False``.
    name (Optional[str]): Name identifier for this document collection. Defaults to the system default name.
    launcher (Optional[Launcher]): Launcher instance for managing server processes. Defaults to a remote asynchronous launcher.
    store_conf (Optional[Dict]): Storage configuration. Defaults to in-memory MapStore.
    doc_fields (Optional[Dict[str, DocField]]): Metadata field configuration for storing and retrieving document attributes.
    cloud (bool): Whether the dataset is stored in the cloud. Defaults to ``False``.
    doc_files (Optional[List[str]]): Temporary document files. When used, ``dataset_path`` must be ``None``. Only MapStore is supported in this mode.
    processor (Optional[DocumentProcessor]): Document pre-processing module.
    display_name (Optional[str]): Human-readable display name for this document module. Defaults to the collection name.
    description (Optional[str]): Description of the document collection. Defaults to ``"algorithm description"``.
''')

add_chinese_doc('Document', '''\
初始化一个文档管理模块，支持可选的向量化、存储和用户界面。

``Document`` 模块提供了统一的文档数据集管理接口，支持本地文件、云端文件或临时文档文件。它可以选择运行文档管理服务或 Web UI，并支持多种向量化模型和自定义存储后端。

Args:
    dataset_path (Optional[str]): 数据集目录路径。如果路径不存在，系统会尝试在 ``lazyllm.config["data_path"]`` 中查找。
    embed (Optional[Union[Callable, Dict[str, Callable]]]): 文档向量化函数或函数字典。若为字典，键为 embedding 名称，值为对应的模型。
    manager (Union[bool, str], optional): 是否启用文档管理服务。``True`` 表示启动管理服务；``'ui'`` 表示同时启动 Web 管理界面；默认 ``False``。
    server (Union[bool, int], optional): 是否为知识库运行服务接口。``True`` 表示启动默认服务；整型数值表示自定义端口；``False`` 表示关闭。默认为 ``False``。
    name (Optional[str]): 文档集合的名称标识符。默认为系统默认名称。
    launcher (Optional[Launcher]): 启动器实例，用于管理服务进程。默认使用远程异步启动器。
    store_conf (Optional[Dict]): 存储配置。默认使用内存中的 MapStore。
    doc_fields (Optional[Dict[str, DocField]]): 元数据字段配置，用于存储和检索文档属性。
    cloud (bool): 是否为云端数据集。默认为 ``False``。
    doc_files (Optional[List[str]]): 临时文档文件列表。当使用此参数时，``dataset_path`` 必须为 ``None``，且仅支持 MapStore。
    processor (Optional[DocumentProcessor]): 文档预处理模块。
    display_name (Optional[str]): 文档模块的可读显示名称。默认为集合名称。
    description (Optional[str]): 文档集合的描述。默认为 ``"algorithm description"``。
''')

add_example('Document', '''\
>>> import lazyllm
>>> from lazyllm.tools import Document
>>> m = lazyllm.OnlineEmbeddingModule(source="glm")
>>> documents = Document(dataset_path='your_doc_path', embed=m, manager=False)  # or documents = Document(dataset_path='your_doc_path', embed={"key": m}, manager=False)
>>> m1 = lazyllm.TrainableModule("bge-large-zh-v1.5").start()
>>> document1 = Document(dataset_path='your_doc_path', embed={"online": m, "local": m1}, manager=False)

>>> store_conf = {
>>>     "segment_store": {
>>>         "type": "map",
>>>         "kwargs": {
>>>             "uri": "/tmp/tmp_segments.db",
>>>         },
>>>     },
>>>     "vector_store": {
>>>         "type": "milvus",
>>>         "kwargs": {
>>>             "uri": "/tmp/tmp_milvus.db",
>>>             "index_kwargs": {
>>>                 "index_type": "FLAT",
>>>                 "metric_type": "COSINE",
>>>             },
>>>         },
>>>     },
>>> }
>>> doc_fields = {
>>>     'author': DocField(data_type=DataType.VARCHAR, max_size=128, default_value=' '),
>>>     'public_year': DocField(data_type=DataType.INT32),
>>> }
>>> document2 = Document(dataset_path='your_doc_path', embed={"online": m, "local": m1}, store_conf=store_conf, doc_fields=doc_fields)
''')

add_chinese_doc('Document.connect_sql_manager', """\
连接 SQL 管理器并初始化文档与数据库的映射处理器。

此方法会验证数据库连接，并根据传入的文档表模式（schema）更新或重置数据库表结构。如果已存在的 schema 与新传入的 schema 不一致，则需要设置 ``force_refresh=True`` 以强制刷新。

Args:
    sql_manager (SqlManager): SQL 管理器实例，用于连接和操作数据库。
    schma (Optional[DocInfoSchema]): 文档表模式定义。包含字段名称、类型及描述。
    force_refresh (bool, optional): 当 schema 发生变化时，是否强制刷新数据库表结构。默认为 ``True``。

Raises:
    RuntimeError: 当数据库连接失败时抛出。
    AssertionError: 当未提供 schema 或 schema 变更时未设置 ``force_refresh`` 抛出。
""")

add_english_doc('Document.connect_sql_manager', """\
Connect to the SQL manager and initialize the document-to-database processor.

This method validates the database connection and updates or resets the database table schema based on the provided document schema. If the existing schema differs from the new one, ``force_refresh=True`` must be set to enforce a reset.

Args:
    sql_manager (SqlManager): SQL manager instance for database connection and operations.
    schma (Optional[DocInfoSchema]): Document table schema definition, including field names, types, and descriptions.
    force_refresh (bool, optional): Whether to force refresh the database schema when changes are detected. Defaults to ``True``.

Raises:
    RuntimeError: If the database connection fails.
    AssertionError: If schema is missing or schema change occurs without setting ``force_refresh``.
""")

add_chinese_doc('Document.get_sql_manager', """\
获取当前文档模块绑定的 SQL 管理器实例。

**Returns:**\n
- SqlManager: 已连接的 SQL 管理器实例。
""")

add_english_doc('Document.get_sql_manager', """\
Get the SQL manager instance currently bound to this document module.

**Returns:**\n
- SqlManager: The connected SQL manager instance.
""")

add_chinese_doc('Document.extract_db_schema', """\
基于文档数据集和大语言模型自动提取数据库表模式（schema）。

此方法会扫描数据集中的所有文件，并调用大语言模型提取文档信息结构。可选择是否打印提取的 schema。

Args:
    llm (Union[OnlineChatModule, TrainableModule]): 用于解析文档并提取 schema 的模型。
    print_schema (bool, optional): 是否在日志中打印提取的 schema。默认为 ``False``。

**Returns:**\n
- DocInfoSchema: 提取的数据库表模式。
""")

add_english_doc('Document.extract_db_schema', """\
Extract the database schema from the dataset using a large language model.

This method scans all files in the dataset and uses the LLM to extract document information schema. Optionally, the schema can be printed to the logs.

Args:
    llm (Union[OnlineChatModule, TrainableModule]): Model used to parse documents and extract schema.
    print_schema (bool, optional): Whether to log the extracted schema. Defaults to ``False``.

**Returns:**\n
- DocInfoSchema: The extracted database schema.
""")

add_chinese_doc('Document.update_database', """\
使用大语言模型解析文档并将提取的信息更新到数据库。

此方法会遍历数据集中的所有文件，提取文档结构化信息，并将其写入数据库。

Args:
    llm (Union[OnlineChatModule, TrainableModule]): 用于解析文档并提取信息的大语言模型。
""")

add_english_doc('Document.update_database', """\
Update the database with information extracted from documents using a large language model.

This method iterates through all files in the dataset, extracts structured information, and exports it into the database.

Args:
    llm (Union[OnlineChatModule, TrainableModule]): Model used to parse documents and extract information.
""")

add_chinese_doc('Document.create_kb_group', """\
创建一个新的知识库分组（KB Group），并返回绑定到该分组的文档对象。

知识库分组用于在同一个文档模块中划分不同的文档集合，每个分组可以有独立的字段定义和存储配置。

Args:
    name (str): 知识库分组的名称。
    doc_fields (Optional[Dict[str, DocField]]): 文档字段定义。指定每个字段的名称、类型和描述。
    store_conf (Optional[Dict]): 存储配置，用于定义存储后端及其参数。

**Returns:**\n
- Document: 一个绑定到新建知识库分组的文档对象副本。
""")

add_english_doc('Document.create_kb_group', """\
Create a new knowledge base group (KB Group) and return a document object bound to that group.

Knowledge base groups are used to partition different document collections within the same document module. Each group can have independent field definitions and storage configurations.

Args:
    name (str): Name of the knowledge base group.
    doc_fields (Optional[Dict[str, DocField]]): Document field definitions, specifying field names, types, and descriptions.
    store_conf (Optional[Dict]): Storage configuration, defining the backend and its parameters.

**Returns:**\n
- Document: A copy of the document object bound to the newly created knowledge base group.
""")

add_chinese_doc('Document.activate_group', """\
激活指定的知识库分组，并可选择指定要启用的 embedding key。

激活后，文档模块会在该分组下执行检索和存储操作。如果未指定 embedding key，则默认启用所有可用的 embedding。

Args:
    group_name (str): 要激活的知识库分组名称。
    embed_keys (Optional[Union[str, List[str]]]): 需要启用的 embedding key，可以是单个字符串或字符串列表。默认为空列表，表示启用全部 embedding。
""")

add_english_doc('Document.activate_group', """\
Activate the specified knowledge base group, optionally enabling specific embedding keys.

After activation, the document module will perform retrieval and storage operations within the given group. If no embedding keys are provided, all available embeddings will be enabled by default.

Args:
    group_name (str): Name of the knowledge base group to activate.
    embed_keys (Optional[Union[str, List[str]]]): Embedding keys to enable, either as a string or a list of strings. Defaults to an empty list, enabling all embeddings.
""")

add_chinese_doc('Document.activate_groups', """\
批量激活多个知识库分组。

该方法会依次调用 `activate_group` 来激活传入的所有分组。

Args:
    groups (Union[str, List[str]]): 要激活的分组名称或分组名称列表。
""")

add_english_doc('Document.activate_groups', """\
Activate multiple knowledge base groups in batch.

This method iteratively calls `activate_group` to activate all the provided groups.

Args:
    groups (Union[str, List[str]]): A single group name or a list of group names to activate.
""")

add_chinese_doc('Document.get_store', """\
获取存储占位符对象。

该方法返回一个存储层的占位符，用于延迟绑定具体的存储实现。调用者可以基于此对象进行存储相关的配置或扩展。

**Returns:**\n
- StorePlaceholder: 存储占位符对象。
""")

add_english_doc('Document.get_store', """\
Get the storage placeholder object.

This method returns a placeholder for the storage layer, allowing deferred binding of the actual storage implementation. 
The caller can use this object for storage-related configuration or extension.

**Returns:**\n
- StorePlaceholder: Storage placeholder object.
""")

add_chinese_doc('Document.get_embed', """\
获取 embedding 占位符对象。

该方法返回一个 embedding 层的占位符，用于延迟绑定具体的 embedding 实现。调用者可以基于此对象进行 embedding 相关的配置或扩展。

**Returns:**\n
- EmbedPlaceholder: embedding 占位符对象。
""")

add_english_doc('Document.get_embed', """\
Get the embedding placeholder object.

This method returns a placeholder for the embedding layer, allowing deferred binding of the actual embedding implementation. 
The caller can use this object for embedding-related configuration or extension.

**Returns:**\n
- EmbedPlaceholder: Embedding placeholder object.
""")

add_chinese_doc('Document.register_index', """\
注册索引类型。

该方法允许用户为文档模块注册新的索引类型，以便扩展检索能力。注册后，可以通过索引类型来调用对应的索引实现。

Args:
    index_type (str): 索引类型的名称。
    index_cls (IndexBase): 索引类，需继承自 ``IndexBase``。
    *args: 初始化索引类时的可变参数。
    **kwargs: 初始化索引类时的关键字参数。
""")

add_english_doc('Document.register_index', """\
Register a new index type.

This method allows users to register a new index type for the document module, enabling extension of retrieval capabilities. 
Once registered, the index can be referenced by its type.

Args:
    index_type (str): Name of the index type.
    index_cls (IndexBase): Index class, must inherit from ``IndexBase``.
    *args: Variable arguments for index initialization.
    **kwargs: Keyword arguments for index initialization.
""")

add_chinese_doc('Document.find', """\
查找目标。

该方法返回一个可调用对象，用于执行目标查找操作。它会延迟调用底层实现以获取指定的目标对象。

Args:
    target: 需要查找的目标。

**Returns:**\n
- Callable: 可调用对象，用于执行目标查找。
""")

add_english_doc('Document.find', """\
Find the target.

This method returns a callable object that performs a deferred lookup operation. 
It invokes the underlying implementation to retrieve the specified target.

Args:
    target: The target to be found.

**Returns:**\n
- Callable: Callable object for performing the target lookup.
""")

add_chinese_doc('Document.clear_cache', """\
清理缓存。

该方法用于清理文档模块的缓存，可以指定要清理的分组名称列表。如果未指定分组名称，则默认清理所有分组的缓存。

Args:
    group_names (Optional[List[str]]): 需要清理缓存的分组名称列表。默认为 ``None``，表示清理全部缓存。
""")

add_english_doc('Document.clear_cache', """\
Clear cache.

This method clears the cache of the document module. A list of group names can be specified to 
clear cache for specific groups. If no group names are provided, all group caches will be cleared.

Args:
    group_names (Optional[List[str]]): List of group names whose cache should be cleared. 
        Defaults to ``None``, meaning clear all caches.
""")

add_english_doc('Document.create_node_group', '''
Generate a node group produced by the specified rule.

Args:
    name (str): The name of the node group.
    transform (Callable): The transformation rule that converts a node into a node group. The function prototype is `(DocNode, group_name, **kwargs) -> List[DocNode]`. Currently built-in options include [SentenceSplitter][lazyllm.tools.SentenceSplitter], and users can define their own transformation rules.
    trans_node (bool): Determines whether the input and output of transform are `DocNode` or `str`, default is None. Can only be set to true when `transform` is `Callable`.
    num_workers (int): number of new threads used for transform. default: 0
    parent (str): The node that needs further transformation. The series of new nodes obtained after transformation will be child nodes of this parent node. If not specified, the transformation starts from the root node.
    kwargs: Parameters related to the specific implementation.
''')

add_chinese_doc('Document.create_node_group', '''
创建一个由指定规则生成的 node group。

Args:
    name (str): node group 的名称。
    transform (Callable): 将 node 转换成 node group 的转换规则，函数原型是 `(DocNode, group_name, **kwargs) -> List[DocNode]`。目前内置的有 [SentenceSplitter][lazyllm.tools.SentenceSplitter]。用户也可以自定义转换规则。
    trans_node (bool): 决定了transform的输入和输出是 `DocNode` 还是 `str` ，默认为None。只有在 `transform` 为 `Callable` 时才可以设置为true。
    num_workers (int): Transform时所用的新线程数量，默认为0
    parent (str): 需要进一步转换的节点。转换之后得到的一系列新的节点将会作为该父节点的子节点。如果不指定则从根节点开始转换。
    kwargs: 和具体实现相关的参数。
''')

add_example('Document.create_node_group', '''
>>> import lazyllm
>>> from lazyllm.tools import Document, SentenceSplitter
>>> m = lazyllm.OnlineEmbeddingModule(source="glm")
>>> documents = Document(dataset_path='your_doc_path', embed=m, manager=False)
>>> documents.create_node_group(name="sentences", transform=SentenceSplitter, chunk_size=1024, chunk_overlap=100)
''')

add_chinese_doc('Document.find_parent', """\
查找目标的父节点。

该方法返回一个可调用对象，用于执行父节点查找操作。它会延迟调用底层实现以获取指定目标的父节点。

Args:
    target: 需要查找父节点的目标。

**Returns:**\n
- Callable: 可调用对象，用于执行父节点查找。
""")

add_english_doc('Document.find_parent', """\
Find the parent node of the target.

This method returns a callable object that performs a deferred parent lookup operation. 
It invokes the underlying implementation to retrieve the parent node of the specified target.

Args:
    target: The target for which to find the parent.

**Returns:**\n
- Callable: Callable object for performing the parent lookup.
""")

add_example('Document.find_parent', '''
>>> import lazyllm
>>> from lazyllm.tools import Document, SentenceSplitter
>>> m = lazyllm.OnlineEmbeddingModule(source="glm")
>>> documents = Document(dataset_path='your_doc_path', embed=m, manager=False)
>>> documents.create_node_group(name="parent", transform=SentenceSplitter, chunk_size=1024, chunk_overlap=100)
>>> documents.create_node_group(name="children", transform=SentenceSplitter, parent="parent", chunk_size=1024, chunk_overlap=100)
>>> documents.find_parent('children')
''')

add_chinese_doc('Document.find_children', """\
查找目标的子节点。

该方法返回一个可调用对象，用于执行子节点查找操作。它会延迟调用底层实现以获取指定目标的所有子节点。

Args:
    target: 需要查找子节点的目标。

**Returns:**\n
- Callable: 可调用对象，用于执行子节点查找。
""")

add_english_doc('Document.find_children', """\
Find the children nodes of the target.

This method returns a callable object that performs a deferred children lookup operation. 
It invokes the underlying implementation to retrieve all children nodes of the specified target.

Args:
    target: The target for which to find the children.

**Returns:**\n
- Callable: Callable object for performing the children lookup.
""")

add_example('Document.find_children', '''
>>> import lazyllm
>>> from lazyllm.tools import Document, SentenceSplitter
>>> m = lazyllm.OnlineEmbeddingModule(source="glm")
>>> documents = Document(dataset_path='your_doc_path', embed=m, manager=False)
>>> documents.create_node_group(name="parent", transform=SentenceSplitter, chunk_size=1024, chunk_overlap=100)
>>> documents.create_node_group(name="children", transform=SentenceSplitter, parent="parent", chunk_size=1024, chunk_overlap=100)
>>> documents.find_children('parent')
''')

add_english_doc('Document.register_global_reader', '''
Used to specify a file reader, which is visible to all Document objects. The registered file reader must be a Callable object. It can be registered using a decorator or by a function call.

Args:
    pattern (str): Matching rules applied by the file reader.
    func (Callable): File reader, must be a Callable object.
''')

add_chinese_doc('Document.register_global_reader', '''
用于指定文件读取器，作用范围对于所有的 Document 对象都可见。注册的文件读取器必须是 Callable 对象。可以使用装饰器的方式进行注册，也可以通过函数调用的方式进行注册。

Args:
    pattern (str): 文件读取器适用的匹配规则
    func (Callable): 文件读取器，必须是Callable的对象
''')

add_example('Document.register_global_reader', '''
>>> from lazyllm.tools.rag import Document, DocNode
>>> @Document.register_global_reader("**/*.yml")
>>> def processYml(file):
...     with open(file, 'r') as f:
...         data = f.read()
...     return [DocNode(text=data)]
...
>>> doc1 = Document(dataset_path="your_files_path", create_ui=False)
>>> doc2 = Document(dataset_path="your_files_path", create_ui=False)
>>> files = ["your_yml_files"]
>>> docs1 = doc1._impl._reader.load_data(input_files=files)
>>> docs2 = doc2._impl._reader.load_data(input_files=files)
>>> print(docs1[0].text == docs2[0].text)
# True
''')

add_english_doc('Document.add_reader', '''
Used to specify the file reader for an instance. The scope of action is visible only to the registered Document object. The registered file reader must be a Callable object. It can only be registered by calling a function. The priority of the file reader registered by the instance is higher than that of the file reader registered by the class, and the priority of the file reader registered by the instance and class is higher than the system default file reader. That is, the order of priority is: instance file reader > class file reader > system default file reader.

Args:
    pattern (str): Matching rules applied by the file reader.
    func (Callable): File reader, must be a Callable object.
''')

add_chinese_doc('Document.add_reader', '''
用于实例指定文件读取器，作用范围仅对注册的 Document 对象可见。注册的文件读取器必须是 Callable 对象。只能通过函数调用的方式进行注册。并且通过实例注册的文件读取器的优先级高于通过类注册的文件读取器，并且实例和类注册的文件读取器的优先级高于系统默认的文件读取器。即优先级的顺序是：实例文件读取器 > 类文件读取器 > 系统默认文件读取器。

Args:
    pattern (str): 文件读取器适用的匹配规则
    func (Callable): 文件读取器，必须是Callable的对象
''')

add_example('Document.add_reader', '''
>>> from lazyllm.tools.rag import Document, DocNode
>>> from lazyllm.tools.rag.readers import ReaderBase
>>> class YmlReader(ReaderBase):
...     def _load_data(self, file, fs=None):
...         try:
...             import yaml
...         except ImportError:
...             raise ImportError("yaml is required to read YAML file: `pip install pyyaml`")
...         with open(file, 'r') as f:
...             data = yaml.safe_load(f)
...         print("Call the class YmlReader.")
...         return [DocNode(text=data)]
...
>>> def processYml(file):
...     with open(file, 'r') as f:
...         data = f.read()
...     print("Call the function processYml.")
...     return [DocNode(text=data)]
...
>>> doc1 = Document(dataset_path="your_files_path", create_ui=False)
>>> doc2 = Document(dataset_path="your_files_path", create_ui=False)
>>> doc1.add_reader("**/*.yml", YmlReader)
>>> print(doc1._impl._local_file_reader)
{'**/*.yml': <class '__main__.YmlReader'>}
>>> print(doc2._impl._local_file_reader)
{}
>>> files = ["your_yml_files"]
>>> Document.register_global_reader("**/*.yml", processYml)
>>> doc1._impl._reader.load_data(input_files=files)
Call the class YmlReader.
>>> doc2._impl._reader.load_data(input_files=files)
Call the function processYml.
''')

add_english_doc('rag.readers.ReaderBase', '''
The base class of file readers, which inherits from the ModuleBase base class and has Callable capabilities. Subclasses that inherit from this class only need to implement the _load_data function, and its return parameter type is List[DocNode]. Generally, the input parameters of the _load_data function are file (Path) and fs (AbstractFileSystem).

Args:
    args (Any): Pass the corresponding position parameters as needed.
    return_trace (bool): Set whether to record trace logs.
    kwargs (Dict): Pass the corresponding keyword arguments as needed.
''')

add_chinese_doc('rag.readers.ReaderBase', '''
文件读取器的基类，它继承自 ModuleBase 基类，具有 Callable 的能力，继承自该类的子类只需要实现 _load_data 函数即可，它的返回参数类型为 List[DocNode]. 一般 _load_data 函数的入参为 file (Path), fs(AbstractFileSystem) 三个参数。

Args:
    args (Any): 根据需要传输相应的位置参数
    return_trace (bool): 设置是否记录trace日志
    kwargs (Dict): 根据需要传输相应的关键字参数
''')

add_example('rag.readers.ReaderBase', '''
>>> from lazyllm.tools.rag.readers import ReaderBase
>>> from lazyllm.tools.rag import DocNode, Document
>>> from typing import Dict, Optional, List
>>> from pathlib import Path
>>> from fsspec import AbstractFileSystem
>>> @Document.register_global_reader("**/*.yml")
>>> class YmlReader(ReaderBase):
...     def _load_data(self, file: Path, fs: Optional[AbstractFileSystem] = None) -> List[DocNode]:
...         try:
...             import yaml
...         except ImportError:
...             raise ImportError("yaml is required to read YAML file: `pip install pyyaml`")
...         with open(file, 'r') as f:
...             data = yaml.safe_load(f)
...         print("Call the class YmlReader.")
...         return [DocNode(text=data)]
...
>>> files = ["your_yml_files"]
>>> doc = Document(dataset_path="your_files_path", create_ui=False)
>>> reader = doc._impl._reader.load_data(input_files=files)
# Call the class YmlReader.
''')

add_chinese_doc('rag.readers.PandasCSVReader', '''\
用于读取 CSV 文件并使用 pandas 进行解析。

Args:
    concat_rows (bool): 是否将所有行拼接为一个文本块，默认为 True。
    col_joiner (str): 列之间的连接符。
    row_joiner (str): 行之间的连接符。
    pandas_config (Optional[Dict]): pandas.read_csv 的可选配置项。
    return_trace (bool): 是否返回处理过程的 trace。
''')

add_english_doc('rag.readers.PandasCSVReader', '''\
Reader for parsing CSV files using pandas.

Args:
    concat_rows (bool): Whether to concatenate all rows into a single text block. Default is True.
    col_joiner (str): String used to join column values.
    row_joiner (str): String used to join rows.
    pandas_config (Optional[Dict]): Optional config for pandas.read_csv.
    return_trace (bool): Whether to return the processing trace.
''')

add_chinese_doc('rag.readers.PandasExcelReader', '''\
用于读取 Excel 文件（.xlsx），并将内容提取为文本。

Args:
    concat_rows (bool): 是否将所有行拼接为一个文本块。
    sheet_name (Optional[str]): 要读取的工作表名称。若为 None，则读取所有工作表。
    pandas_config (Optional[Dict]): pandas.read_excel 的可选配置项。
    return_trace (bool): 是否返回处理过程的 trace。
''')

add_english_doc('rag.readers.PandasExcelReader', '''\
Reader for extracting text content from Excel (.xlsx) files.

Args:
    concat_rows (bool): Whether to concatenate all rows into a single block.
    sheet_name (Optional[str]): Name of the sheet to read. If None, all sheets will be read.
    pandas_config (Optional[Dict]): Optional config for pandas.read_excel.
    return_trace (bool): Whether to return the processing trace.
''')

add_chinese_doc('rag.readers.PDFReader', '''\
用于读取 PDF 文件并提取其中的文本内容。

Args:
    return_full_document (bool): 是否将整份 PDF 合并为一个文档节点。若为 False，则每页作为一个节点。
    return_trace (bool): 是否返回处理过程的 trace，默认为 True。
''')

add_english_doc('rag.readers.PDFReader', '''\
Reader for extracting text content from PDF files.

Args:
    return_full_document (bool): Whether to merge the entire PDF into a single document node. If False, each page becomes a separate node.
    return_trace (bool): Whether to return the processing trace. Default is True.
''')

add_chinese_doc('rag.readers.PPTXReader', '''\
用于解析 PPTX（PowerPoint）文件的读取器，能够提取幻灯片中的文本，并对嵌入图像进行视觉描述生成。

Args:
    return_trace (bool): 是否记录处理过程的 trace，默认为 True。
''')

add_english_doc('rag.readers.PPTXReader', '''\
Reader for PPTX (PowerPoint) files. Extracts text from slides and generates captions for embedded images using a vision-language model.

Args:
    return_trace (bool): Whether to record the processing trace. Default is True.
''')

add_chinese_doc('rag.readers.VideoAudioReader', '''\
用于从视频或音频文件中提取语音内容的读取器，依赖 OpenAI 的 Whisper 模型进行语音识别。

Args:
    model_version (str): Whisper 模型的版本（如 "base", "small", "medium", "large"），默认为 "base"。
    return_trace (bool): 是否返回处理过程的 trace，默认为 True。
''')

add_english_doc('rag.readers.VideoAudioReader', '''\
Reader for extracting speech content from video or audio files using OpenAI's Whisper model for transcription.

Args:
    model_version (str): Whisper model version (e.g., "base", "small", "medium", "large"). Default is "base".
    return_trace (bool): Whether to return the processing trace. Default is True.
''')

add_chinese_doc('rag.component.bm25.BM25', '''\
基于 BM25 算法实现的检索器，用于从节点集合中根据查询词检索最相关的文本节点。

Args:
    nodes (List[DocNode]): 需要建立索引的文本节点列表。
    language (str): 所使用的语言，支持 ``en``（英文）或 ``zh``（中文）。默认为 ``en``。
    topk (int): 每次检索返回的最大节点数量，默认值为2。
    **kwargs: 其他参数。
''')

add_english_doc('rag.component.bm25.BM25', '''\
A retriever based on the BM25 algorithm that retrieves the most relevant text nodes from a given list of nodes.

Args:
    nodes (List[DocNode]): A list of text nodes to index.
    language (str): The language to use, supports ``en`` (English) and ``zh`` (Chinese). Defaults to ``en``.
    topk (int): The maximum number of nodes to return in each retrieval. Defaults to 2.
    **kwargs: Other parameters.
''')

add_chinese_doc('rag.component.bm25.BM25.retrieve', '''\
使用BM25算法检索与查询最相关的文档节点。

Args:
    query (str): 查询文本。

Returns:
    List[Tuple[DocNode, float]]: 返回一个列表，每个元素为(文档节点, 相关度分数)的元组。
''')

add_english_doc('rag.component.bm25.BM25.retrieve', '''\
Retrieve the most relevant document nodes for a query using BM25 algorithm.

Args:
    query (str): Query text.

Returns:
    List[Tuple[DocNode, float]]: Returns a list of tuples containing (document node, relevance score).
''')

add_chinese_doc('rag.doc_to_db.DocInfoSchemaItem', '''\
文档信息结构中单个字段的定义。

Args:
    key (str): 字段名
    desc (str): 字段含义描述
    type (str): 字段的数据类型
''')

add_english_doc('rag.doc_to_db.DocInfoSchemaItem', '''\
Definition of a single field in the document information schema.

Args:
    key (str): The name of the field.
    desc (str): The description of the field's meaning.
    type (str): The data type of the field.
''')

add_chinese_doc('rag.doc_to_db.DocGenreAnalyser', '''\
用于分析文档所属的类别，例如合同、简历、发票等。通过读取文档内容，并结合大模型判断其类型。

Args:
    maximum_doc_num (int): 最多分析的文档数量，默认是 3。
''')

add_english_doc('rag.doc_to_db.DocGenreAnalyser', '''\
Used to analyze the genre/type of documents, such as contracts, resumes, invoices, etc. It reads the document content and uses a language model to classify its type.

Args:
    maximum_doc_num (int): Maximum number of documents to analyze, default is 3.
''')

add_example('rag.doc_to_db.DocGenreAnalyser', '''\
>>> import lazyllm
>>> from lazyllm.components.doc_info_extractor import DocGenreAnalyser
>>> from lazyllm import OnlineChatModule
>>> m = OnlineChatModule(source="openai")
>>> analyser = DocGenreAnalyser()
>>> genre = analyser.analyse_doc_genre(m, "path/to/document.txt")
>>> print(genre)
contract
''')

add_chinese_doc('rag.doc_to_db.DocGenreAnalyser.gen_detection_query', '''\
生成用于文档类型检测的查询。

Args:
    doc_path (str): 文档路径。

Returns:
    str: 返回格式化的查询字符串，包含文档内容和检测提示。

注意：
    生成的查询会自动根据 ONE_DOC_TOKEN_LIMIT 限制文档内容的长度。
''')

add_english_doc('rag.doc_to_db.DocGenreAnalyser.gen_detection_query', '''\
Generate a query for document type detection.

Args:
    doc_path (str): Path to the document.

Returns:
    str: Returns a formatted query string containing document content and detection prompts.

Note:
    The generated query will automatically limit document content length based on ONE_DOC_TOKEN_LIMIT.
''')

add_chinese_doc('rag.doc_to_db.DocGenreAnalyser.analyse_doc_genre', '''\
分析文档类型。

Args:
    llm (Union[OnlineChatModule, TrainableModule]): 用于分析的语言模型实例。
    doc_path (str): 要分析的文档路径。

Returns:
    str: 返回检测到的文档类型。如果检测失败则返回空字符串。
''')

add_english_doc('rag.doc_to_db.DocGenreAnalyser.analyse_doc_genre', '''\
Analyze document genre.

Args:
    llm (Union[OnlineChatModule, TrainableModule]): Language model instance for analysis.
    doc_path (str): Path to the document to analyze.

Returns:
    str: Returns the detected document type. Returns empty string if detection fails.
''')

add_chinese_doc('rag.doc_to_db.DocInfoSchemaAnalyser', '''\
用于从文档中抽取出关键信息字段的结构，如字段名、描述、字段类型。可用于构建信息提取模板。

Args:
    maximum_doc_num (int): 用于生成schema的最大文档数量，默认是 3。
''')

add_english_doc('rag.doc_to_db.DocInfoSchemaAnalyser', '''\
Used to extract key-value schema from documents, such as field names, descriptions, and data types. Useful for building structured information extraction templates.

Args:
    maximum_doc_num (int): Maximum number of documents to be used for generating schema, default is 3.
''')

add_example('rag.doc_to_db.DocInfoSchemaAnalyser', '''\
>>> from lazyllm.components.doc_info_extractor import DocInfoSchemaAnalyser
>>> from lazyllm import OnlineChatModule
>>> analyser = DocInfoSchemaAnalyser()
>>> m = OnlineChatModule(source="openai")
>>> schema = analyser.analyse_info_schema(m, "contract", ["doc1.txt", "doc2.txt"])
>>> print(schema)
[{'key': 'party_a', 'desc': 'The first party', 'type': 'str'}, ...]
''')

# DocInfoSchemaAnalyser.analyse_info_schema
add_chinese_doc('rag.doc_to_db.DocInfoSchemaAnalyser.analyse_info_schema', '''\
分析文档信息模式的方法，用于从指定类型的文档中提取关键信息字段的结构定义。

Args:
    llm (Union[OnlineChatModule, TrainableModule]): 用于生成信息模式的LLM模型
    doc_type (str): 文档类型，用于指导LLM生成相应的信息模式
    doc_paths (list[str]): 文档路径列表，用于分析的信息来源

**Returns:**\n
- DocInfoSchema: 包含关键信息字段定义的模式列表，每个字段包含key、desc、type三个属性
''')

add_english_doc('rag.doc_to_db.DocInfoSchemaAnalyser.analyse_info_schema', '''\
Method for analyzing document information schema, used to extract structural definitions of key information fields from documents of a specified type.

Args:
    llm (Union[OnlineChatModule, TrainableModule]): LLM model used to generate information schema
    doc_type (str): Document type, used to guide the LLM in generating corresponding information schema
    doc_paths (list[str]): List of document paths, used as information sources for analysis

**Returns:**\n
- DocInfoSchema: List of schema containing key information field definitions, each field includes key, desc, and type attributes
''')

add_chinese_doc('rag.doc_to_db.DocInfoExtractor', '''\
根据给定的字段结构（schema）从文档中抽取具体的关键信息值，返回格式为 key-value 字典。

Args:
    无
''')

add_english_doc('rag.doc_to_db.DocInfoExtractor', '''\
Extracts specific values for key fields from a document according to a provided schema. Returns a dictionary of key-value pairs.

Args:
    None
''')

add_example('rag.doc_to_db.DocInfoExtractor', '''\
>>> from lazyllm.components.doc_info_extractor import DocInfoExtractor
>>> from lazyllm import OnlineChatModule
>>> extractor = DocInfoExtractor()
>>> m = OnlineChatModule(source="openai")
>>> schema = [{"key": "party_a", "desc": "Party A name", "type": "str"}]
>>> info = extractor.extract_doc_info(m, "contract.txt", schema)
>>> print(info)
{'party_a': 'ABC Corp'}
''')

add_chinese_doc('rag.doc_to_db.DocInfoExtractor.extract_doc_info', '''\
根据提供的字段结构（schema）从指定文档中抽取具体的关键信息值。

该方法使用大语言模型分析文档内容，根据预定义的字段结构提取相应的信息值，返回格式为 key-value 字典。

Args:
    llm (Union[OnlineChatModule, TrainableModule]): 用于文档信息抽取的大语言模型。
    doc_path (str): 要分析的文档路径。
    info_schema (DocInfoSchema): 字段结构定义，包含需要提取的字段信息。
    extra_desc (str, optional): 额外的描述信息，用于指导信息抽取。默认为空字符串。

Returns:
    dict: 提取出的关键信息字典，键为字段名，值为对应的信息值。
''')

add_english_doc('rag.doc_to_db.DocInfoExtractor.extract_doc_info', '''\
Extracts specific key information values from a document according to a provided schema.

This method uses a large language model to analyze document content and extract corresponding information values based on predefined field structure, returning a key-value dictionary.

Args:
    llm (Union[OnlineChatModule, TrainableModule]): The large language model used for document information extraction.
    doc_path (str): Path to the document to be analyzed.
    info_schema (DocInfoSchema): Field structure definition containing the information to be extracted.
    extra_desc (str, optional): Additional description information to guide the extraction process. Defaults to empty string.

Returns:
    dict: Extracted key information dictionary with field names as keys and corresponding information values as values.
''')

add_chinese_doc('http_request.http_executor_response.HttpExecutorResponse.get_content_type', '''\
获取HTTP响应的内容类型。

从响应头中提取 'content-type' 字段的值，用于判断响应内容的类型。

Returns:
    str: 响应的内容类型，如果未找到则返回空字符串。
''')

add_english_doc('http_request.http_executor_response.HttpExecutorResponse.get_content_type', '''\
Get the content type of the HTTP response.

Extracts the 'content-type' field value from the response headers to determine the type of response content.

Returns:
    str: The content type of the response, or empty string if not found.
''')

add_example('http_request.http_executor_response.HttpExecutorResponse.get_content_type', '''\
>>> from lazyllm.tools.http_request.http_executor_response import HttpExecutorResponse
>>> import httpx
>>> response = httpx.Response(200, headers={'content-type': 'application/json'})
>>> http_response = HttpExecutorResponse(response)
>>> content_type = http_response.get_content_type()
>>> print(content_type)
... 'application/json'
''')

add_chinese_doc('http_request.http_executor_response.HttpExecutorResponse.extract_file', '''\
从HTTP响应中提取文件内容。

如果响应内容类型是文件相关类型（如图片、音频、视频），则提取文件的内容类型和二进制数据。

Returns:
    tuple[str, bytes]: 包含内容类型和文件二进制数据的元组。如果不是文件类型，则返回空字符串和空字节。
''')

add_english_doc('http_request.http_executor_response.HttpExecutorResponse.extract_file', '''\
Extract file content from HTTP response.

If the response content type is file-related (such as image, audio, video), extracts the content type and binary data of the file.

Returns:
    tuple[str, bytes]: A tuple containing the content type and binary data of the file. If not a file type, returns empty string and empty bytes.
''')

add_example('http_request.http_executor_response.HttpExecutorResponse.extract_file', '''\
>>> from lazyllm.tools.http_request.http_executor_response import HttpExecutorResponse
>>> import httpx
>>> # 模拟图片响应
>>> response = httpx.Response(200, headers={'content-type': 'image/jpeg'}, content=b'fake_image_data')
>>> http_response = HttpExecutorResponse(response)
>>> content_type, file_data = http_response.extract_file()
>>> print(content_type)
... 'image/jpeg'
>>> print(len(file_data))
... 15
>>> # 模拟JSON响应
>>> response = httpx.Response(200, headers={'content-type': 'application/json'}, content=b'{"key": "value"}')
>>> http_response = HttpExecutorResponse(response)
>>> content_type, file_data = http_response.extract_file()
>>> print(content_type)
... ''
>>> print(file_data)
... b''
''')

add_chinese_doc('rag.doc_to_db.DocToDbProcessor', '''\
用于将文档信息抽取并导出到数据库中。

该类通过分析文档主题、抽取字段结构、从文档中提取关键信息，并将其保存至数据库表中。

Args:
    sql_manager (SqlManager): 数据库管理模块。
    doc_table_name (str): 存储文档字段的数据库表名，默认为`lazyllm_doc_elements`。

Note:
    - 如果表已存在，会自动检测并避免重复创建。
    - 如果你希望重置字段结构，使用 `reset_doc_info_schema` 方法。
''')

add_english_doc('rag.doc_to_db.DocToDbProcessor', '''\
Used to extract information from documents and export it to a database.

This class analyzes document topics, extracts schema structure, pulls out key information, and saves it into a database table.

Args:
    sql_manager (SqlManager): The SQL management module.
    doc_table_name (str): The table name to store document fields. Default is ``lazyllm_doc_elements``.

Note:
    - If the table already exists, it checks and avoids redundant creation.
    - Use `reset_doc_info_schema` to reset the schema if necessary.
''')

add_chinese_doc('rag.doc_to_db.DocToDbProcessor.extract_info_from_docs', '''\
从文档中提取结构化数据库信息。

该函数使用嵌入和检索技术，在提供的文档中获取数据库相关的文本片段，用于后续模式生成。

Args:
    docs (list[DocNode]): 输入文档列表。
    num_nodes (int): 要提取的片段数量，默认为10。

Returns:
    list[DocNode]: 提取出的相关文档片段。
''')

add_english_doc('rag.doc_to_db.DocToDbProcessor.extract_info_from_docs', '''\
Extract structured database-related information from documents.

This function uses embedding and retrieval techniques to identify relevant text fragments in the provided documents for schema generation.

Args:
    docs (list[DocNode]): List of input documents.
    num_nodes (int): Number of text fragments to retrieve. Default is 10.

Returns:
    list[DocNode]: The relevant extracted document nodes.
''')

add_chinese_doc('rag.doc_to_db.DocToDbProcessor.analyze_info_schema_by_llm', '''\
使用大语言模型从文档节点中推断数据库信息结构。

Args:
    nodes (list[DocNode]): 文档节点列表。

Returns:
    dict: 结构化信息模式，包含表名、字段、关系等信息。
''')

add_english_doc('rag.doc_to_db.DocToDbProcessor.analyze_info_schema_by_llm', '''\
Infer structured database information using a large language model from document nodes.

Args:
    nodes (list[DocNode]): List of document nodes.

Returns:
    dict: The inferred database schema, including table names, fields, and relationships.
''')


add_chinese_doc('rag.doc_to_db.extract_db_schema_from_files', '''\
给定文档路径和LLM模型，提取文档结构信息。

Args:
    file_paths (List[str]): 要分析的文档路径。
    llm (Union[OnlineChatModule, TrainableModule]): 支持聊天的模型模块。

Returns:
    DocInfoSchema: 提取出的字段结构描述。
''')

add_english_doc('rag.doc_to_db.extract_db_schema_from_files', '''\
Extract the schema information from documents using a given LLM.

Args:
    file_paths (List[str]): Paths of the documents to analyze.
    llm (Union[OnlineChatModule, TrainableModule]): A chat-supported LLM module.

Returns:
    DocInfoSchema: The extracted field structure schema.
''')

add_example('rag.doc_to_db.extract_db_schema_from_files', '''\
>>> import lazyllm
>>> from lazyllm.components.document_to_db import extract_db_schema_from_files
>>> llm = lazyllm.OnlineChatModule()
>>> file_paths = ["doc1.pdf", "doc2.pdf"]
>>> schema = extract_db_schema_from_files(file_paths, llm)
>>> print(schema)
''')

add_chinese_doc('rag.readers.DocxReader', """\
docx格式文件解析器，从 `.docx` 文件中读取文本内容并封装为文档节点（DocNode）列表。

Args:
    file (Path): `.docx` 文件路径。
    fs (Optional[AbstractFileSystem]): 可选的文件系统对象，支持自定义读取方式。

Returns:
    List[DocNode]: 包含文档中所有文本内容的节点列表。
""")

add_english_doc('rag.readers.DocxReader', """\
A docx format file parser, reading text content from a `.docx` file and return a list of `DocNode` objects.

Args:
    file (Path): Path to the `.docx` file.
    fs (Optional[AbstractFileSystem]): Optional file system object for custom reading.

Returns:
    List[DocNode]: A list containing the extracted text content as `DocNode` instances.
""")

add_chinese_doc('rag.readers.EpubReader', """\
用于读取 `.epub` 格式电子书的文件读取器。

继承自 `LazyLLMReaderBase`，只需实现 `_load_data` 方法，即可通过 `Document` 组件自动加载 `.epub` 文件中的内容。

注意：当前版本不支持通过 fsspec 文件系统（如远程路径）加载 epub 文件，若提供 `fs` 参数，将回退到本地文件读取。

Returns:
    List[DocNode]: 所有章节内容合并后的文本节点列表。
""")

add_english_doc('rag.readers.EpubReader', """\
A file reader for `.epub` format eBooks.

Inherits from `LazyLLMReaderBase`, and only needs to implement `_load_data`. The `Document` module can automatically use this class to load `.epub` files.

Note: Reading from fsspec file systems (e.g., remote paths) is not supported in this version. If `fs` is specified, it will fall back to reading from the local file system.

Returns:
    List[DocNode]: A single node containing all merged chapter content from the EPUB file.
""")

add_chinese_doc('rag.readers.HWPReader', '''\
HWP文件解析器，支持从本地文件系统读取 HWP 文件。它会从文档中提取正文部分的文本内容，返回 DocNode 列表。

HWP 是一种专有的二进制格式，主要在韩国使用。由于格式封闭，因此只能解析部分内容（如文本段落），但对常规文本提取已经足够使用。

Args:
    return_trace (bool): 是否启用 trace 日志记录，默认为 ``True``。
''')

add_english_doc('rag.readers.HWPReader', '''
A HWP format file parser. It supports loading from the local filesystem. It extracts body text from the `.hwp` file and returns it as a list of DocNode objects.

HWP is a proprietary binary document format used primarily in Korea. This reader focuses on extracting the plain text from the body sections of the document.

Args:
    return_trace (bool): Whether to enable trace logging. Defaults to ``True``.
''')

add_chinese_doc('rag.readers.ImageReader', '''\
用于从图片文件中读取内容的模块。支持保留图片、解析图片中的文本（基于OCR或预训练视觉模型），并返回文本和图片路径的节点列表。

Args:
    parser_config (Optional[Dict]): 解析器配置，包含模型和处理器，默认为 None。当设置 parse_text=True 且 parser_config=None 时，会自动根据 text_type 加载相应模型。
    keep_image (bool): 是否保留图片的 base64 编码，默认为 False。
    parse_text (bool): 是否解析图片中的文本，默认为 False。
    text_type (str): 解析文本的类型，支持 ``text``（默认）和 ``plain_text``。当为 ``plain_text`` 时，使用 pytesseract 进行OCR；否则使用预训练视觉编码解码模型。
    pytesseract_model_kwargs (Optional[Dict]): 传递给 pytesseract OCR 的可选参数，默认为空字典。
    return_trace (bool): 是否记录处理过程的 trace，默认为 True。
''')

add_english_doc('rag.readers.ImageReader', '''\
Module for reading content from image files. Supports keeping the image as base64, parsing text from images using OCR or pretrained vision models, and returns a list of nodes with text and image path.

Args:
    parser_config (Optional[Dict]): Parser configuration containing the model and processor. Defaults to None. When parse_text=True and parser_config is None, relevant models will be auto-loaded based on text_type.
    keep_image (bool): Whether to keep the image as base64 string. Default is False.
    parse_text (bool): Whether to parse text from the image. Default is False.
    text_type (str): Type of text parsing. Supports ``text`` (default) and ``plain_text``. If ``plain_text``, pytesseract OCR is used; otherwise a pretrained vision encoder-decoder model is used.
    pytesseract_model_kwargs (Optional[Dict]): Optional arguments passed to pytesseract OCR. Defaults to empty dict.
    return_trace (bool): Whether to record the processing trace. Default is True.
''')

add_chinese_doc('rag.readers.IPYNBReader', '''\
用于读取和解析 Jupyter Notebook (.ipynb) 文件的模块。将 notebook 转换成脚本文本后，按代码单元划分为多个文档节点，或合并为单一文本节点。

Args:
    parser_config (Optional[Dict]): 预留的解析器配置参数，当前未使用，默认为 None。
    concatenate (bool): 是否将所有代码单元合并成一个整体文本节点，默认为 False，即分割为多个节点。
    return_trace (bool): 是否记录处理过程的 trace，默认为 True。
''')

add_english_doc('rag.readers.IPYNBReader', '''\
Module for reading and parsing Jupyter Notebook (.ipynb) files. Converts the notebook to script text, then splits it by code cells into multiple document nodes or concatenates into a single text node.

Args:
    parser_config (Optional[Dict]): Reserved parser configuration parameter, currently unused. Defaults to None.
    concatenate (bool): Whether to concatenate all code cells into one text node. Defaults to False (split into multiple nodes).
    return_trace (bool): Whether to record processing trace. Default is True.
''')

add_chinese_doc('rag.readers.MineruPDFReader', '''\
用于通过 MinerU 服务解析 PDF 文件内容的模块。支持上传文件或通过 URL 方式调用解析接口，解析结果经过回调函数处理成文档节点列表。

Args:
    url (str): MineruPDFReader 服务的接口 URL。
    upload_mode (bool): 是否采用文件上传模式调用接口，默认为 False，即通过 JSON 请求文件路径。
    extract_table (bool): 是否提取表格，默认为 True。
    extract_formula (bool): 是否提取公式，默认为 True。
    split_doc (bool): 是否分割文档，默认为 True。
    post_func (Optional[Callable]): 后处理函数。
''')

add_english_doc('rag.readers.MineruPDFReader', '''\
Module to parse PDF content via the MineruPDFReader service. Supports file upload or URL-based parsing, with a callback to process the parsed elements into document nodes.

Args:
    url (str): The MineruPDFReader service API URL.
    upload_mode (bool): Whether to use file upload mode for the API call. Default is False, meaning JSON request with file path.
    extract_table (bool): Whether to extract tables. Default is True.
    extract_formula (bool): Whether to extract formulas. Default is True.
    split_doc (bool): Whether to split the document. Default is True.
    post_func (Optional[Callable]): Post-processing function.
''')

add_chinese_doc('rag.readers.MarkdownReader', '''\
用于读取和解析 Markdown 文件的模块。支持去除超链接和图片，按标题和内容将 Markdown 划分成若干文本段落节点。

Args:
    remove_hyperlinks (bool): 是否移除超链接，默认 True。
    remove_images (bool): 是否移除图片标记，默认 True。
    return_trace (bool): 是否记录处理过程的 trace，默认为 True。
''')

add_english_doc('rag.readers.MarkdownReader', '''\
Module for reading and parsing Markdown files. Supports removing hyperlinks and images, and splits Markdown into text segments by headers, returning document nodes.

Args:
    remove_hyperlinks (bool): Whether to remove hyperlinks, default is True.
    remove_images (bool): Whether to remove image tags, default is True.
    return_trace (bool): Whether to record processing trace, default is True.
''')

add_chinese_doc('rag.readers.MarkdownReader.remove_images', '''\
移除内容中形如 ![[...]] 的自定义图片标签。

Args:
    content (str): 输入的 markdown 内容。

Returns:
    str: 移除图片标签后的内容。
''')

add_english_doc('rag.readers.MarkdownReader.remove_images', '''\
Remove custom image tags of the form ![[...]] from the content.

Args:
    content (str): Input markdown content.

Returns:
    str: Content with image tags removed.
''')

add_chinese_doc('rag.readers.MarkdownReader.remove_hyperlinks', '''\
移除 Markdown 超链接，将 [文本](链接) 转换为纯文本。

Args:
    content (str): 输入的 markdown 内容。

Returns:
    str: 移除超链接后的内容，仅保留链接文本。
''')

add_english_doc('rag.readers.MarkdownReader.remove_hyperlinks', '''\
Remove markdown hyperlinks, converting [text](url) to just text.

Args:
    content (str): Input markdown content.

Returns:
    str: Content with hyperlinks removed, only link text retained.
''')

add_chinese_doc('rag.readers.MboxReader', '''\
用于解析 Mbox 邮件存档文件的模块。读取邮件内容并格式化为文本，支持限制最大邮件数和自定义消息格式。

Args:
    max_count (int): 最大读取的邮件数量，默认 0 表示读取全部邮件。
    message_format (str): 邮件文本格式模板，支持使用 ``{_date}``、``{_from}``、``{_to}``、``{_subject}`` 和 ``{_content}`` 占位符。
    return_trace (bool): 是否记录处理过程的 trace，默认为 True。
''')

add_english_doc('rag.readers.MboxReader', '''\
Module to parse Mbox email archive files. Reads email messages and formats them into text. Supports limiting the maximum number of messages and custom message formatting.

Args:
    max_count (int): Maximum number of emails to read. Default 0 means read all.
    message_format (str): Template string for formatting each message, supports placeholders ``{_date}``, ``{_from}``, ``{_to}``, ``{_subject}``, and ``{_content}``.
    return_trace (bool): Whether to record processing trace. Default is True.
''')


add_english_doc('rag.store.ChromadbStore', '''
ChromadbStore is a vector-capable store implementation based on ChromaDB, inheriting from LazyLLMStoreBase. 
It supports vector insertion, retrieval, and persistence.

Args:
    uri (Optional[str]): URI string for ChromaDB connection. Required if `dir` is not provided.
    dir (Optional[str]): Filesystem path for local persistent storage. If provided, PersistentClient mode is used.
    index_kwargs (Optional[Union[Dict, List]]): Configuration for ChromaDB collections, e.g., index type and distance metrics.
    client_kwargs (Optional[Dict]): Additional arguments passed to the ChromaDB client constructor.
    **kwargs: Reserved for future extension.
''')

add_chinese_doc('rag.store.ChromadbStore', '''
ChromadbStore 是基于 ChromaDB 的向量存储实现，继承自 LazyLLMStoreBase，支持向量写入、检索与持久化。

Args:
    uri (Optional[str]): ChromaDB 连接 URI，当未指定 `dir` 时必填。
    dir (Optional[str]): 本地持久化存储路径，提供时使用 PersistentClient 模式。
    index_kwargs (Optional[Union[Dict, List]]): Collection 配置参数，如索引类型、距离度量方式等。
    client_kwargs (Optional[Dict]): 传递给 ChromaDB 客户端的额外参数。
    **kwargs: 预留扩展参数。
''')


add_english_doc('rag.store.ChromadbStore.dir', '''
Directory property of the store.

Returns:
    Optional[str]: Normalized directory path ending with a slash, or None if not set.
''')

add_chinese_doc('rag.store.ChromadbStore.dir', '''
存储目录属性。

Returns:
    Optional[str]: 以斜杠结尾的目录路径，若未配置则返回 None。
''')

add_english_doc('rag.store.ChromadbStore.connect', '''
Initialize the ChromaDB client and configure embedding and global metadata settings.

Args:
    embed_dims (Optional[Dict[str, int]]): Dimensions for each embedding key. Defaults to empty dict if not provided.
    embed_datatypes (Optional[Dict[str, DataType]]): Data types for each embedding key. Only FLOAT_VECTOR or SPARSE_FLOAT_VECTOR are supported.
    global_metadata_desc (Optional[Dict[str, GlobalMetadataDesc]]): Descriptions for global metadata fields. Supported types: string, int, float, bool.
    **kwargs: Reserved for future extension.
''')

add_chinese_doc('rag.store.ChromadbStore.connect', '''
初始化 ChromaDB 客户端并配置向量化及全局元数据设定。

Args:
    embed_dims (Optional[Dict[str, int]]): 每个嵌入键对应的向量维度，未提供时默认为空字典。
    embed_datatypes (Optional[Dict[str, DataType]]): 每个嵌入键的数据类型，仅支持 FLOAT_VECTOR 或 SPARSE_FLOAT_VECTOR。
    global_metadata_desc (Optional[Dict[str, GlobalMetadataDesc]]): 全局元数据字段的描述，支持类型：字符串、整型、浮点型、布尔型。
    **kwargs: 预留扩展参数。
''')

add_english_doc('rag.store.ChromadbStore.upsert', '''
Insert or update a batch of records(segment's uid and vectors) into ChromaDB.

Args:
    collection_name (str): Logical name for the collection.
    data (List[dict]): List of documents.

Returns:
    bool: True if operation succeeds, False otherwise.
''')

add_chinese_doc('rag.store.ChromadbStore.upsert', '''
批量写入或更新记录（切片的id及向量数据）到 ChromaDB。

Args:
    collection_name (str): 集合名称。
    data (List[dict]): 文档切片数据列表。

Returns:
    bool: 操作成功返回 True，否则 False。
''')

add_english_doc('rag.store.ChromadbStore.delete', '''
Delete an entire collection or specific records from ChromaDB.

Args:
    collection_name (str): Name of the collection to delete from.
    criteria (Optional[dict]): If None, delete the entire collection. Otherwise, a dictionary specifying conditions to delete matching records (e.g., by doc_id, uid, kb_id).
    **kwargs: Reserved for future extension.

**Returns:**\n
- bool: True if deletion succeeds, False otherwise.
''')

add_chinese_doc('rag.store.ChromadbStore.delete', '''
从 ChromaDB 中删除整个集合或指定记录。

Args:
    collection_name (str): 要删除的集合名称。
    criteria (Optional[dict]): 若为 None，则删除整个集合；否则按字典条件删除匹配的记录（例如按 doc_id、uid、kb_id 删除）。
    **kwargs: 预留扩展参数。

**Returns:**\n
- bool: 删除成功返回 True，否则返回 False。
''')

add_english_doc('rag.store.ChromadbStore.get', '''
Retrieve records from ChromaDB matching the given criteria.

Args:
    collection_name (str): Name of the collection to query.
    criteria (Optional[dict]): Filter conditions such as primary key or metadata (e.g., doc_id, kb_id). If None, retrieves all records.

**Returns:**\n
- List[dict]: A list of records, where each record contains:
    - 'uid': The unique identifier of the record.
    - 'global_meta': A dictionary of global metadata fields.
    - 'embedding': A dictionary mapping embedding keys to their corresponding vectors.
''')

add_chinese_doc('rag.store.ChromadbStore.get', '''
从 ChromaDB 中根据条件检索记录。

Args:
    collection_name (str): 要查询的集合名称。
    criteria (Optional[dict]): 过滤条件，如主键或元数据（例如 doc_id、kb_id）。若为 None，则返回集合中所有记录。

**Returns:**\n
- List[dict]: 记录列表，每条记录包含：
    - 'uid': 记录的唯一标识符。
    - 'global_meta': 全局元数据字段的字典。
    - 'embedding': 嵌入键到对应向量的映射。
''')

add_english_doc('rag.store.ChromadbStore.search', '''
Perform a vector similarity search within a specific collection.

Args:
    collection_name (str): Name of the collection to query.
    query_embedding (List[float]): The query vector for similarity search.
    embed_key (str): The embedding key specifying which embedding space to use.
    topk (int, optional): Number of top results to return. Defaults to 10.
    filters (Optional[Dict[str, Union[str, int, List, Set]]]): Optional metadata filter conditions to restrict search results.

**Returns:**\n
- List[dict]: A list of matched records, where each record contains:
    - 'uid': The unique identifier of the matched record.
    - 'score': The similarity score (1 - distance).
''')

add_chinese_doc('rag.store.ChromadbStore.search', '''
在指定集合中执行向量相似度检索。

Args:
    collection_name (str): 要查询的集合名称。
    query_embedding (List[float]): 用于检索的向量。
    embed_key (str): 指定使用的向量空间 key。
    topk (int, optional): 返回的结果数量，默认为 10。
    filters (Optional[Dict[str, Union[str, int, List, Set]]]): 可选的元数据过滤条件，用于限制检索结果。

**Returns:**\n
- List[dict]: 匹配结果列表，每条记录包含：
    - 'uid': 匹配记录的唯一标识符。
    - 'score': 相似度分数（1 - 距离）。
''')

add_english_doc('rag.store.MilvusStore', '''
Vector store implementation based on Milvus, inheriting from StoreBase. Supports vector insertion, deletion, flexible querying (including scalar filtering).

Args:
    uri (str): Milvus connection URI (e.g., "tcp://localhost:19530"). If scheme is local file path, uses milvus-lite version; otherwise remote (need to set up a milvus service, e.x. standalone/distributed version).
    db_name (str): Database name to use in Milvus. Defaults to "lazyllm".
    index_kwargs (Optional[Union[Dict, List]]): Index creation parameters (e.g., {"index_type": "IVF_FLAT", "metric_type": "COSINE"} or a list of per-embed-key configs).
    client_kwargs (Optional[Dict]): Additional keyword arguments for milvus client.
''')

add_chinese_doc('rag.store.MilvusStore', '''
基于 Milvus 的向量存储实现，继承自 StoreBase。支持向量写入、删除、相似度检索，兼容标量过滤。

Args:
    uri (str): Milvus 连接 URI（如 "tcp://localhost:19530"）。如果为本地路径则使用milvus-lite，否则为远程模式（需要独立部署milvus服务，例如standalone/distributed版本）。
    db_name (str): Milvus 中使用的数据库名称，默认为 "lazyllm"。
    index_kwargs (Optional[Union[Dict, List]]): 索引创建参数（例如 {"index_type": "IVF_FLAT", "metric_type": "CONSINE"} ，支持按向量模型的key配置列表）。
    client_kwargs (Optional[Dict]): 传递给 milvus 客户端的额外参数。
''')

add_english_doc('rag.store.MilvusStore.dir', '''
Local storage directory derived from URI if running embedded. Returns None when using remote Milvus.

Returns:
    Optional[str]: Directory path for local milvus.db file, or None if remote.
''')

add_chinese_doc('rag.store.MilvusStore.dir', '''
存储目录属性，基于 URI 推断。远程模式返回 None。

Returns:
    Optional[str]: 本地 milvus.db 文件的目录路径，或 None。
''')

add_english_doc('rag.store.MilvusStore.connect', '''
Initialize Milvus client, pass in embedding model parameters and global metadata descriptions.

Args:
    embed_dims (Dict[str, int]): Embedding dimensions per embed key.
    embed_datatypes (Dict[str, DataType]): Data types for each embed key.
    global_metadata_desc (Dict[str, GlobalMetadataDesc]): Descriptions for metadata fields.
''')

add_chinese_doc('rag.store.MilvusStore.connect', '''
初始化 Milvus 客户端，传入向量化模型参数和全局元数据描述。

Args:
    embed_dims (Dict[str, int]): 每个嵌入键对应的向量维度。
    embed_datatypes (Dict[str, DataType]): 每个嵌入键的数据类型。
    global_metadata_desc (Dict[str, GlobalMetadataDesc]): 全局元数据字段的描述。
''')

add_english_doc('rag.store.MilvusStore.upsert', '''
Insert or update a batch of segment data into the Milvus collection.

Args:
    collection_name (str): Collection name (per embed key grouping).
    data (List[dict]): List of segment data.
Returns:
    bool: True if successful, False otherwise.
''')

add_chinese_doc('rag.store.MilvusStore.upsert', '''
批量写入或更新切片数据到 Milvus 集合。

Args:
    collection_name (str): 集合名称，通常为 "group_embedKey" 格式。
    data (List[dict]): 切片数据列表。
Returns:
    bool: 操作成功返回 True，否则 False。
''')

add_english_doc('rag.store.MilvusStore.delete', '''
Delete entire collection or subset of records by criteria.

Args:
    collection_name (str): Target collection.
    criteria (Optional[dict]): If None, drop the entire collection; otherwise a dict of filters (uid list or metadata conditions).
Returns:
    bool: True if deletion succeeds, False otherwise.
''')

add_chinese_doc('rag.store.MilvusStore.delete', '''
删除整个集合或按条件删除指定记录。

Args:
    collection_name (str): 目标集合名称。
    criteria (Optional[dict]): 若为 None 则删除整个集合；否则按 uid 列表或元数据条件过滤。
Returns:
    bool: 删除成功返回 True，否则 False。
''')

add_english_doc('rag.store.MilvusStore.get', '''
Retrieve records matching primary-key or metadata filters.

Args:
    collection_name (str): Collection to query.
    criteria (Optional[dict]): Dict containing 'uid' list or metadata field filters.
Returns: 
    List[dict]: Each entry contains 'uid' and 'embedding'.
''')

add_chinese_doc('rag.store.MilvusStore.get', '''
检索匹配主键或元数据过滤条件的记录。

Args:
    collection_name (str): 待查询集合。
    criteria (Optional[dict]): 包含 'uid' 列表或元数据字段过滤条件。
Returns:
    List[dict]: 每项包含 'uid' 及 'embedding' 映射。
''')

add_english_doc('rag.store.MilvusStore.search', '''
Perform vector similarity search with optional metadata filtering.

Args:
    collection_name (str): Collection to search.
    query_embedding (List[float]): Query vector.
    topk (int): Number of nearest neighbors.
    filters (Optional[Dict[str, Union[List, Set]]]): Metadata filter map.
    embed_key (str): Which embedding field to use.
Returns:
    List[dict]: Each dict has 'uid' and similarity 'score'.
''')

add_chinese_doc('rag.store.MilvusStore.search', '''
执行向量相似度检索，并可按元数据过滤。

Args:
    collection_name (str): 待搜索集合。
    query_embedding (List[float]): 查询向量。
    topk (int): 返回邻近数量。
    filters (Optional[Dict[str, Union[List, Set]]]): 元数据过滤映射。
    embed_key (str): 使用的嵌入字段。
Returns:
    List[dict]: 每项包含 'uid' 及相似度 'score'。
''')

<<<<<<< HEAD
add_chinese_doc('rag.store.hybrid.hybrid_store.HybridStore', '''\
混合存储类，结合了分段存储和向量存储的功能。

Args:
    segment_store (LazyLLMStoreBase): 分段存储实例，用于存储文档的原始内容。
    vector_store (LazyLLMStoreBase): 向量存储实例，用于存储文档的向量表示。
''')

add_english_doc('rag.store.hybrid.hybrid_store.HybridStore', '''\
Hybrid storage class that combines segment storage and vector storage capabilities.

Args:
    segment_store (LazyLLMStoreBase): Segment storage instance for storing original document content.
    vector_store (LazyLLMStoreBase): Vector storage instance for storing document vector representations.
''')

add_chinese_doc('rag.store.hybrid.hybrid_store.HybridStore.connect', '''\
连接到底层的分段存储和向量存储。

Args:
    *args: 传递给存储连接方法的位置参数。
    **kwargs: 传递给存储连接方法的关键字参数。
''')

add_english_doc('rag.store.hybrid.hybrid_store.HybridStore.connect', '''\
Connect to underlying segment and vector stores.

Args:
    *args: Positional arguments passed to store connection methods.
    **kwargs: Keyword arguments passed to store connection methods.
''')

add_chinese_doc('rag.store.hybrid.hybrid_store.HybridStore.upsert', '''\
向存储中插入或更新数据。

Args:
    collection_name (str): 集合名称。
    data (List[dict]): 要插入或更新的数据列表，每个数据项都是一个字典。

Returns:
    bool: 操作成功返回True，否则返回False。
''')

add_english_doc('rag.store.hybrid.hybrid_store.HybridStore.upsert', '''\
Insert or update data in the stores.

Args:
    collection_name (str): Name of the collection.
    data (List[dict]): List of data items to insert or update, each item is a dictionary.

Returns:
    bool: Returns True if operation is successful, False otherwise.
''')

add_chinese_doc('rag.store.hybrid.hybrid_store.HybridStore.delete', '''\
从存储中删除数据。

Args:
    collection_name (str): 集合名称。
    criteria (Optional[dict]): 删除条件，默认为None。
    **kwargs: 其他参数。

Returns:
    bool: 操作成功返回True，否则返回False。
''')

add_english_doc('rag.store.hybrid.hybrid_store.HybridStore.delete', '''\
Delete data from the stores.

Args:
    collection_name (str): Name of the collection.
    criteria (Optional[dict]): Deletion criteria, defaults to None.
    **kwargs: Additional arguments.

Returns:
    bool: Returns True if operation is successful, False otherwise.
''')

add_chinese_doc('rag.store.hybrid.hybrid_store.HybridStore.get', '''\
从存储中获取数据。

Args:
    collection_name (str): 集合名称。
    criteria (Optional[dict]): 查询条件，默认为None。
    **kwargs: 其他参数。

Returns:
    List[dict]: 返回符合条件的数据列表。

Raises:
    ValueError: 当向量存储中的uid在分段存储中找不到时抛出。
''')

add_english_doc('rag.store.hybrid.hybrid_store.HybridStore.get', '''\
Retrieve data from the stores.

Args:
    collection_name (str): Name of the collection.
    criteria (Optional[dict]): Query criteria, defaults to None.
    **kwargs: Additional arguments.

Returns:
    List[dict]: List of matching data items.

Raises:
    ValueError: When a uid found in vector store is not found in segment store.
''')

add_chinese_doc('rag.store.hybrid.hybrid_store.HybridStore.search', '''\
在存储中搜索数据。

Args:
    collection_name (str): 集合名称。
    query (str): 搜索查询字符串。
    query_embedding (Optional[Union[dict, List[float]]]): 查询的向量表示，默认为None。
    topk (int): 返回的最大结果数量，默认为10。
    filters (Optional[Dict[str, Union[str, int, List, Set]]]): 过滤条件，默认为None。
    embed_key (Optional[str]): 嵌入向量的键名，默认为None。
    **kwargs: 其他参数。

Returns:
    List[dict]: 返回搜索结果列表。
''')

add_english_doc('rag.store.hybrid.hybrid_store.HybridStore.search', '''\
Search data in the stores.

Args:
    collection_name (str): Name of the collection.
    query (str): Search query string.
    query_embedding (Optional[Union[dict, List[float]]]): Vector representation of the query, defaults to None.
    topk (int): Maximum number of results to return, defaults to 10.
    filters (Optional[Dict[str, Union[str, int, List, Set]]]): Filter conditions, defaults to None.
    embed_key (Optional[str]): Key name for embedding vector, defaults to None.
    **kwargs: Additional arguments.

Returns:
    List[dict]: List of search results.
''')

add_chinese_doc('rag.default_index.DefaultIndex', r'''\ 
默认的索引实现，负责通过 embedding 和文本相似度在底层存储中查询、更新和删除文档节点。支持多种相似度度量方式，并在必要时对查询和节点进行 embedding 计算与更新。
=======
add_chinese_doc('rag.default_index.DefaultIndex', '''\
默认的索引实现，负责在底层存储中基于 embedding 或文本相似度执行查询、更新和删除文档节点操作。  
支持多种相似度度量方式，在需要时会对查询和节点进行 embedding 计算并同步更新存储。  
>>>>>>> 3dd280fe

Args:
    embed (Dict[str, Callable]): 用于生成查询和节点 embedding 的字典，key 为 embedding 名称，value 为接收字符串返回向量的函数。
    store (StoreBase): 底层存储对象，用于持久化和检索 `DocNode` 节点。
    **kwargs: 预留扩展参数。

**Returns:**\n
- DefaultIndex: 默认索引实例。
''')

add_english_doc('rag.default_index.DefaultIndex', '''\
Default index implementation responsible for querying, updating, and removing document nodes in the underlying store based on embedding or text similarity.  
Supports multiple similarity metrics and performs embedding computation and node updates when required.  

Args:
    embed (Dict[str, Callable]): Mapping of embedding names to functions that generate vector representations from strings.
    store (StoreBase): Underlying storage to persist and retrieve `DocNode` objects.
    **kwargs: Reserved for future extension.

**Returns:**\n
- DefaultIndex: The default index instance.
''')

add_chinese_doc('rag.default_index.DefaultIndex.update', '''\ 
根据提供的节点列表更新索引中的内容。具体行为由子类或外部实现填充（此处为空实现，需在实际使用中覆盖/扩展）。

Args:
    nodes (List[DocNode]): 需要更新（新增或替换）的文档节点列表。
''')

add_english_doc('rag.default_index.DefaultIndex.update', '''\
Update the index with the given list of document nodes. This is a placeholder implementation and should be provided/extended in concrete usage.

Args:
    nodes (List[DocNode]): Document nodes to add or update in the index.
''')

add_chinese_doc('rag.default_index.DefaultIndex.remove', '''\ 
从索引中删除指定 UID 的节点，可选指定分组名称以限定作用域。当前为空实现，使用时需要补全逻辑。

Args:
    uids (List[str]): 要删除的节点唯一标识列表。
    group_name (Optional[str]): 可选的分组名称，用于限定删除范围。
''')

add_english_doc('rag.default_index.DefaultIndex.remove', '''\
Remove nodes with specified UIDs from the index. Optionally scoped to a group. This is a no-op placeholder and should be implemented in concrete usage.

Args:
    uids (List[str]): List of unique IDs of nodes to remove.
    group_name (Optional[str]): Optional group name to scope the removal.
''')

add_chinese_doc('rag.default_index.DefaultIndex.query', '''\ 
执行一次查询，支持 embedding 和文本两种模式，依据相似度函数过滤并返回符合条件的 DocNode 结果。

Args:
    query (str): 原始查询文本。
    group_name (str): 要检索的节点组名称。
    similarity_name (str): 使用的相似度度量名称，必须在 registered_similarities 中注册。
    similarity_cut_off (Union[float, Dict[str, float]]): 相似度阈值或每个 embedding 对应的阈值字典，用于过滤结果。
    topk (int): 每个相似度渠道最多保留的候选数量。
    embed_keys (Optional[List[str]]): 指定用于 embedding 的 key 列表，若为空则使用所有可用 embedding。
    filters (Optional[Dict[str, List]]): 额外的节点过滤器，应用在计算相似度前。
    **kwargs: 传递给相似度函数的额外参数。

**Returns**\n
    - list: List[DocNode]: 经过相似度计算与阈值过滤后去重的文档节点列表。
''')

add_english_doc('rag.default_index.DefaultIndex.query', '''\
Perform a query against the index, supporting both embedding-based and text-based similarity modes. Filters and ranks nodes according to similarity functions and cutoffs.

Args:
    query (str): The raw query string.
    group_name (str): The group name from which to retrieve nodes.
    similarity_name (str): Name of the similarity metric to use; must be registered in registered_similarities.
    similarity_cut_off (Union[float, Dict[str, float]]): Similarity threshold(s) used to filter results; can be a single float or a mapping per embedding.
    topk (int): Maximum number of candidates to keep per similarity channel before final filtering.
    embed_keys (Optional[List[str]]): Specific embedding keys to use; defaults to all available if not provided.
    filters (Optional[Dict[str, List]]): Additional pre-filters applied to nodes before similarity computation.
    **kwargs: Extra keyword arguments forwarded to the similarity function.

**Returns**\n
    - list: List[DocNode]: Deduplicated list of document nodes passing similarity and cutoff criteria.
''')


# ---------------------------------------------------------------------------- #

# rag/rerank.py

add_english_doc('Reranker', '''\
Initializes a Rerank module for postprocessing and reranking of nodes (documents).
This constructor initializes a Reranker module that configures a reranking process based on a specified reranking type. It allows for the dynamic selection and instantiation of reranking kernels (algorithms) based on the type and provided keyword arguments.

Args:
    name: The type of reranker used for the postprocessing and reranking process. Defaults to 'ModuleReranker'.
    target (str): **Deprecated** parameter, only used to notify users.
    output_format: Specifies the output format. Defaults to None. Optional values include 'content' and 'dict'. 
        - 'content' means the output is in string format.
        - 'dict' means the output is a dictionary.
    join: Determines whether to join the top-k output nodes.
        - When `output_format` is 'content':
            - If set to True, returns a single long string.
            - If set to False, returns a list of strings, each representing one node’s content.
        - When `output_format` is 'dict':
            - Joining is not supported; `join` defaults to False.
            - Returns a dictionary with three keys: 'content', 'embedding', and 'metadata'.
    kwargs: Additional keyword arguments passed to the reranker upon instantiation.
**Detailed explanation of reranker types**

- Reranker: Instantiates a `SentenceTransformerRerank` reranker with a list of document nodes and a query.\n
- KeywordFilter: This registered reranking function instantiates a KeywordNodePostprocessor with specified required and excluded keywords. It filters nodes based on the presence or absence of these keywords.
''')

add_chinese_doc('Reranker', '''\
用于创建节点（文档）后处理和重排序的模块。

Args:
    name: 用于后处理和重排序过程的排序器类型。默认为 'ModuleReranker'。
    target(str):已废弃参数，仅用于提示用户。
    output_format: 代表输出格式，默认为None，可选值有 'content' 和 'dict'，其中 content 对应输出格式为字符串，dict 对应字典。
    join: 是否联合输出的 k 个节点，当输出格式为 content 时，如果设置该值为 True，则输出一个长字符串，如果设置为 False 则输出一个字符串列表，其中每个字符串对应每个节点的文本内容。当输出格式是 dict 时，不能联合输出，此时join默认为False,，将输出一个字典，包括'content、'embedding'、'metadata'三个key。
    kwargs: 传递给重新排序器实例化的其他关键字参数。

详细解释排序器类型

  - Reranker: 实例化一个具有待排序的文档节点node列表和 query的 SentenceTransformerRerank 重排序器。
  - KeywordFilter: 实例化一个具有指定必需和排除关键字的 KeywordNodePostprocessor。它根据这些关键字的存在或缺失来过滤节点。
''')

add_example('Reranker', '''
>>> import lazyllm
>>> from lazyllm.tools import Document, Reranker, Retriever, DocNode
>>> m = lazyllm.OnlineEmbeddingModule()
>>> documents = Document(dataset_path='/path/to/user/data', embed=m, manager=False)
>>> retriever = Retriever(documents, group_name='CoarseChunk', similarity='bm25', similarity_cut_off=0.01, topk=6)
>>> reranker = Reranker(DocNode(text=user_data),query="user query")
>>> ppl = lazyllm.ActionModule(retriever, reranker)
>>> ppl.start()
>>> print(ppl("user query"))
''')

add_english_doc('Reranker.register_reranker', '''\
A class decorator factory method that provides a flexible mechanism for registering custom reranking algorithms to the `Reranker` class.
Args:
    func (Optional[Callable]): The reranking function or class to register. This can be omitted when using decorator syntax (@).
    batch (bool): Whether to process nodes in batches. Defaults to False, meaning nodes are processed individually.
''')


add_chinese_doc('Reranker.register_reranker', '''\
是一个类装饰器工厂方法，它的核心作用是为 Reranker 类提供灵活的排序算法注册机制
Args:
    func (Optional[Callable]):  要注册的排序函数或排序器类。当使用装饰器语法(@)时可省略。
    batch (bool):是否批量处理节点。默认为False，表示逐节点处理。
''')

add_example('Reranker.register_reranker', '''
@Reranker.register_reranker
def my_reranker(node: DocNode, **kwargs):
    return node.score * 0.8  # 自定义分数计算
''')

# ---------------------------------------------------------------------------- #

# rag/retriever.py

add_english_doc('Retriever', '''
Create a retrieval module for document querying and retrieval. This constructor initializes a retrieval module that configures the document retrieval process based on the specified similarity metric.

Args:
    doc: An instance of the document module. The document module can be a single instance or a list of instances. If it is a single instance, it means searching for a single Document, and if it is a list of instances, it means searching for multiple Documents.
    group_name: The name of the node group on which to perform the retrieval.
    similarity: The similarity function to use for setting up document retrieval. Defaults to 'dummy'. Candidates include ["bm25", "bm25_chinese", "cosine"].
    similarity_cut_off: Discard the document when the similarity is below the specified value. In a multi-embedding scenario, if you need to specify different values for different embeddings, you need to specify them in a dictionary, where the key indicates which embedding is specified and the value indicates the corresponding threshold. If all embeddings use the same threshold, you only need to specify one value.
    index: The type of index to use for document retrieval. Currently, only 'default' is supported.
    topk: The number of documents to retrieve with the highest similarity.
    embed_keys: Indicates which embeddings are used for retrieval. If not specified, all embeddings are used for retrieval.
    target:The name of the target document group for result conversion
    output_format: Represents the output format, with a default value of None. Optional values include 'content' and 'dict', where 'content' corresponds to a string output format and 'dict' corresponds to a dictionary.
    join:  Determines whether to concatenate the output of k nodes - when output format is 'content', setting True returns a single concatenated string while False returns a list of strings (each corresponding to a node's text content); when output format is 'dict', joining is unsupported (join defaults to False) and the output will be a dictionary containing 'content', 'embedding' and 'metadata' keys.

The `group_name` has three built-in splitting strategies, all of which use `SentenceSplitter` for splitting, with the difference being in the chunk size:

- CoarseChunk: Chunk size is 1024, with an overlap length of 100
- MediumChunk: Chunk size is 256, with an overlap length of 25
- FineChunk: Chunk size is 128, with an overlap length of 12

Also, `Image` is available for `group_name` since LazyLLM supports image embedding and retrieval.
''')

add_chinese_doc('Retriever', '''
创建一个用于文档查询和检索的检索模块。此构造函数初始化一个检索模块，该模块根据指定的相似度度量配置文档检索过程。

Args:
    doc: 文档模块实例。该文档模块可以是单个实例，也可以是一个实例的列表。如果是单个实例，表示对单个Document进行检索，如果是实例的列表，则表示对多个Document进行检索。
    group_name: 在哪个 node group 上进行检索。
    similarity: 用于设置文档检索的相似度函数。默认为 'dummy'。候选集包括 ["bm25", "bm25_chinese", "cosine"]。
    similarity_cut_off: 当相似度低于指定值时丢弃该文档。在多 embedding 场景下，如果需要对不同的 embedding 指定不同的值，则需要使用字典的方式指定，key 表示指定的是哪个 embedding，value 表示相应的阈值。如果所有的 embedding 使用同一个阈值，则只指定一个数值即可。
    index: 用于文档检索的索引类型。目前仅支持 'default'。
    topk: 表示取相似度最高的多少篇文档。
    embed_keys: 表示通过哪些 embedding 做检索，不指定表示用全部 embedding 进行检索。
    target：目标组名，将结果转换到目标组。
    output_format: 代表输出格式，默认为None，可选值有 'content' 和 'dict'，其中 content 对应输出格式为字符串，dict 对应字典。
    join: 是否联合输出的 k 个节点，当输出格式为 content 时，如果设置该值为 True，则输出一个长字符串，如果设置为 False 则输出一个字符串列表，其中每个字符串对应每个节点的文本内容。当输出格式是 dict 时，不能联合输出，此时join默认为False,，将输出一个字典，包括'content、'embedding'、'metadata'三个key。

其中 `group_name` 有三个内置的切分策略，都是使用 `SentenceSplitter` 做切分，区别在于块大小不同：

- CoarseChunk: 块大小为 1024，重合长度为 100
- MediumChunk: 块大小为 256，重合长度为 25
- FineChunk: 块大小为 128，重合长度为 12

此外，LazyLLM提供了内置的`Image`节点组存储了所有图像节点，支持图像嵌入和检索。
''')

add_example('Retriever', '''
>>> import lazyllm
>>> from lazyllm.tools import Retriever, Document, SentenceSplitter
>>> m = lazyllm.OnlineEmbeddingModule()
>>> documents = Document(dataset_path='/path/to/user/data', embed=m, manager=False)
>>> rm = Retriever(documents, group_name='CoarseChunk', similarity='bm25', similarity_cut_off=0.01, topk=6)
>>> rm.start()
>>> print(rm("user query"))
>>> m1 = lazyllm.TrainableModule('bge-large-zh-v1.5').start()
>>> document1 = Document(dataset_path='/path/to/user/data', embed={'online':m , 'local': m1}, manager=False)
>>> document1.create_node_group(name='sentences', transform=SentenceSplitter, chunk_size=1024, chunk_overlap=100)
>>> retriever = Retriever(document1, group_name='sentences', similarity='cosine', similarity_cut_off=0.4, embed_keys=['local'], topk=3)
>>> print(retriever("user query"))
>>> document2 = Document(dataset_path='/path/to/user/data', embed={'online':m , 'local': m1}, manager=False)
>>> document2.create_node_group(name='sentences', transform=SentenceSplitter, chunk_size=512, chunk_overlap=50)
>>> retriever2 = Retriever([document1, document2], group_name='sentences', similarity='cosine', similarity_cut_off=0.4, embed_keys=['local'], topk=3)
>>> print(retriever2("user query"))
>>>
>>> filters = {
>>>     "author": ["A", "B", "C"],
>>>     "public_year": [2002, 2003, 2004],
>>> }
>>> document3 = Document(dataset_path='/path/to/user/data', embed={'online':m , 'local': m1}, manager=False)
>>> document3.create_node_group(name='sentences', transform=SentenceSplitter, chunk_size=512, chunk_overlap=50)
>>> retriever3 = Retriever([document1, document3], group_name='sentences', similarity='cosine', similarity_cut_off=0.4, embed_keys=['local'], topk=3)
>>> print(retriever3(query="user query", filters=filters))
>>> document4 = Document(dataset_path='/path/to/user/data', embed=lazyllm.TrainableModule('siglip'))
>>> retriever4 = Retriever(document4, group_name='Image', similarity='cosine')
>>> nodes = retriever4("user query")
>>> print([node.get_content() for node in nodes])
>>> document5 = Document(dataset_path='/path/to/user/data', embed=m, manager=False)
>>> rm = Retriever(document5, group_name='CoarseChunk', similarity='bm25_chinese', similarity_cut_off=0.01, topk=3, output_format='content')
>>> rm.start()
>>> print(rm("user query"))
>>> document6 = Document(dataset_path='/path/to/user/data', embed=m, manager=False)
>>> rm = Retriever(document6, group_name='CoarseChunk', similarity='bm25_chinese', similarity_cut_off=0.01, topk=3, output_format='content', join=True)
>>> rm.start()
>>> print(rm("user query"))
>>> document7 = Document(dataset_path='/path/to/user/data', embed=m, manager=False)
>>> rm = Retriever(document7, group_name='CoarseChunk', similarity='bm25_chinese', similarity_cut_off=0.01, topk=3, output_format='dict')
>>> rm.start()
>>> print(rm("user query"))
''')

add_english_doc('rag.retriever.TempDocRetriever', '''
A temporary document retriever that inherits from ModuleBase and _PostProcess, used for quickly processing temporary files and performing retrieval tasks.

Args:
    embed: The embedding function.
    output_format: The format of the output result (e.g., JSON). Optional, defaults to None.
    join: Whether to merge multiple result segments (set to True or specify a separator like "\n").
''')

add_chinese_doc('rag.retriever.TempDocRetriever', '''
临时文档检索器，继承自 ModuleBase 和 _PostProcess，用于快速处理临时文件并执行检索任务。

Args:
    embed:嵌入函数。
    output_format:结果输出格式(如json),可选默认为None
    join:是否合并多段结果(True或用分隔符如"\n")
''')

add_example('rag.retriever.TempDocRetriever', '''
>>> import lazyllm
>>> from lazyllm.tools import TempDocRetriever, Document, SentenceSplitter
>>> retriever = TempDocRetriever(output_format="text", join="\n---------------\n")
    retriever.create_node_group(transform=lambda text: [s.strip() for s in text.split("。") if s] )
    retriever.add_subretriever(group=Document.MediumChunk, topk=3)
    files = ["机器学习是AI的核心领域。深度学习是其重要分支。"]
    results = retriever.forward(files, "什么是机器学习?")
    print(results)
''')

add_english_doc('rag.retriever.TempDocRetriever.create_node_group', '''
Create a node group with specific processing pipeline.

Args:
    name (str): Name of the node group. Auto-generated if None.
    transform (Callable): Function to process documents in this group.
    parent (str): Parent group name. Defaults to root group.
    trans_node (bool): Whether to transform nodes. Inherits from parent if None.
    num_workers (int): Parallel workers for processing. Default 0 (sequential).
    **kwargs: Additional group parameters.
''')

add_chinese_doc('rag.retriever.TempDocRetriever.create_node_group', '''
创建具有特定处理流程的节点组。

Args:
    name (str): 节点组名称，None时自动生成。
    transform (Callable): 该组文档的处理函数。
    parent (str): 父组名称，默认为根组。
    trans_node (bool): 是否转换节点，None时继承父组设置。
    num_workers (int): 并行处理worker数，0表示串行。
    **kwargs: 其他组参数。
''')

add_english_doc('rag.retriever.TempDocRetriever.add_subretriever', '''
Add a sub-retriever with search configuration.

Args:
    group (str): Target node group name.
    **kwargs: Retriever parameters (e.g., similarity='cosine').

**Returns:**\n
- self: For method chaining.
''')

add_chinese_doc('rag.retriever.TempDocRetriever.add_subretriever', '''
添加带搜索配置的子检索器。

Args:
    group (str): 目标节点组名称。
    **kwargs: 检索器参数（如similarity='cosine'）。

**Returns:**\n
- self: 支持链式调用。
''')

add_chinese_doc('rag.document.UrlDocument', '''\
UrlDocument类继承自ModuleBase，用于通过指定的URL和名称管理远程文档资源。  
内部通过lazyllm的UrlModule代理实际调用，支持文档查找、检索和活跃节点分组查询。  

Args:
    url (str): 远程文档资源的访问URL。
    name (str): 当前文档分组名称，用于标识文档分组。
''')

add_english_doc('rag.document.UrlDocument', '''\
UrlDocument class inherits from ModuleBase, used to manage remote document resources by specifying a URL and a name.  
Internally delegates calls to lazyllm's UrlModule, supporting document find, retrieve, and querying active node groups.

Args:
    url (str): Access URL for the remote document resource.
    name (str): Current document group name used to identify the document group.
''')

add_chinese_doc('rag.document.UrlDocument.find', '''\
生成一个部分应用函数，用于在当前文档组中查找指定目标。

Args:
    target (str): 需要查找的目标标识。

**Returns:**\n
- Callable: 调用时会执行查找操作的部分应用函数。
''')

add_english_doc('rag.document.UrlDocument.find', '''\
Creates a partially applied function to find a specified target within the current document group.

Args:
    target (str): The target identifier to find.

**Returns:**\n
- Callable: A partially applied function that executes the find operation when called.
''')

add_english_doc('rag.doc_node.DocNode', '''
Execute assigned tasks on the specified document.
Args:
    uid (str): Unique identifier.
    content (Union[str, List[Any]]): Node content.
    group (str): Document group name.
    embedding (Dict[str, List[float]]): Dictionary of embedding vectors.
    parent (Union[str, "DocNode"]): Reference to the parent node.
    store: Storage representation.
    node_groups (Dict[str, Dict]): Node storage groups.
    metadata (Dict[str, Any]): Node-level metadata.
    global_metadata (Dict[str, Any]): Document-level metadata.
    text (str): Node content, mutually exclusive with content.
''')

add_chinese_doc('rag.doc_node.DocNode', '''
在指定的文档上执行设定的任务。
Args:
    uid(str): 唯一标识符。
    content(Union[str, List[Any]]):节点内容
    group(str):文档组名
    embedding(Dict[str, List[float]]):嵌入向量字典
    parent(Union[str, "DocNode"]):父节点引用
    store:存储表示
    node_groups(Dict[str, Dict]):节点存储组
    metadata(Dict[str, Any]):节点级元数据
    global_metadata(Dict[str, Any]):文档级元数据
    text(str):节点内容与content互斥
''')

add_english_doc('rag.doc_node.DocNode.get_metadata_str', '''
Get formatted metadata string.
Args:
    mode: MetadataMode.NONE returns an empty string;  
          MetadataMode.LLM filters out metadata not needed by LLM;  
          MetadataMode.EMBED filters out metadata not needed by embedding model;  
          MetadataMode.ALL returns all metadata.
''')

add_chinese_doc('rag.doc_node.DocNode.get_metadata_str', '''
获取格式化元数据字符串
Args:
    mode: MetadataMode.NONE返回空字符串；
          MetadataMode.LLM过滤排除LLM不需要的元数据；
          MetadataMode.EMBED过滤排除嵌入模型不需要的元数据；
          MetadataMode.ALL返回全部元数据。
''')
add_english_doc('rag.doc_node.DocNode.get_text', '''
Combine metadata and content.
Args:
    metadata_mode: Same as the parameter in get_metadata_str.
''')

add_chinese_doc('rag.doc_node.DocNode.get_text', '''
组合元数据和内容
Args:
    metadata_mode: 与get_metadata_str中参数一致
''')
add_english_doc('rag.doc_node.DocNode.has_missing_embedding', '''
Check for missing embedding vectors.
Args:
    embed_keys (Union[str, List[str]]): List of target keys.
''')

add_chinese_doc('rag.doc_node.DocNode.has_missing_embedding', '''
检查缺失的嵌入向量
Args:
    embed_keys(Union[str, List[str]]): 目标键列表
''')
add_english_doc('rag.doc_node.DocNode.do_embedding', '''
Execute embedding computation.
Args:
    embed (Dict[str, Callable]): Target embedding objects.
''')

add_chinese_doc('rag.doc_node.DocNode.do_embedding', '''
执行嵌入计算
Args:
    embed(Dict[str, Callable]): 目标嵌入对象
''')
add_english_doc('rag.doc_node.DocNode.check_embedding_state', '''
Block to check the embedding status and ensure that asynchronous embedding computation is completed.
Args:
    embed_key (str): List of target keys.
''')

add_chinese_doc('rag.doc_node.DocNode.check_embedding_state', '''
阻塞检查嵌入状态,确保异步嵌入计算完成
Args:
    embed_key(str): 目标键列表
''')
add_english_doc('rag.doc_node.DocNode.to_dict', '''
Convert to dictionary format
''')

add_chinese_doc('rag.doc_node.DocNode.to_dict', '''
转换为字典格式
''')
add_english_doc('rag.doc_node.DocNode.with_score', '''
Shallow copy the original node and add a semantic relevance score.
Args:
    score: Relevance score.
''')

add_chinese_doc('rag.doc_node.DocNode.with_score', '''
浅拷贝原节点并添加语义相关分数。
Args:
    score: 相关性得分
''')
add_english_doc('rag.doc_node.DocNode.with_sim_score', '''
Shallow copy the original node and add a similarity score.
Args:
    score: Similarity score.
''')

add_chinese_doc('rag.doc_node.DocNode.with_sim_score', '''
浅拷贝原节点并添加相似度分数。
Args:
    score: 相似度得分
''')

add_chinese_doc('rag.doc_processor.DocumentProcessor', """
文档处理器类，用于管理文档的添加、删除和更新操作。

Args:
    server (bool): 是否以服务器模式运行。默认为True。
    port (Optional[int]): 服务器端口号。默认为None。
    url (Optional[str]): 远程服务URL。默认为None。

**说明:**
- 支持异步处理文档任务
- 提供文档元数据更新功能
- 支持任务状态回调通知
- 可配置数据库存储
""")

add_english_doc('rag.doc_processor.DocumentProcessor', """
Document processor class for managing document addition, deletion and update operations.

Args:
    server (bool): Whether to run in server mode. Defaults to True.
    port (Optional[int]): Server port number. Defaults to None.
    url (Optional[str]): Remote service URL. Defaults to None.

**Notes:**
- Supports asynchronous document task processing
- Provides document metadata update functionality
- Supports task status callback notifications
- Configurable database storage
""")

add_example('rag.doc_processor.DocumentProcessor', """
```python
# Create local document processor
processor = DocumentProcessor(server=False)

# Create server mode document processor
processor = DocumentProcessor(server=True, port=8080)

# Create remote document processor
processor = DocumentProcessor(url="http://remote-server:8080")
```
""")

add_chinese_doc('rag.doc_processor.DocumentProcessor.register_algorithm', """
注册算法到文档处理器。

Args:
    name (str): 算法名称，作为唯一标识符。
    store (StoreBase): 存储实例，用于管理文档数据。
    reader (ReaderBase): 读取器实例，用于解析文档内容。
    node_groups (Dict[str, Dict]): 节点组配置信息。
    display_name (Optional[str]): 算法的显示名称，默认为None。
    description (Optional[str]): 算法的描述信息，默认为None。
    force_refresh (bool): 是否强制刷新已存在的算法。默认为False。
    **kwargs: 其他参数。

**说明:**
- 如果算法名称已存在且force_refresh为False，将跳过注册
- 注册成功后可以使用该算法处理文档
""")

add_english_doc('rag.doc_processor.DocumentProcessor.register_algorithm', """
Register an algorithm to the document processor.

Args:
    name (str): Algorithm name as unique identifier.
    store (StoreBase): Storage instance for managing document data.
    reader (ReaderBase): Reader instance for parsing document content.
    node_groups (Dict[str, Dict]): Node group configuration information.
    display_name (Optional[str]): Display name for the algorithm, defaults to None.
    description (Optional[str]): Description of the algorithm, defaults to None.
    force_refresh (bool): Whether to force refresh existing algorithm. Defaults to False.
    **kwargs: Additional arguments.
    
**Notes:**
- If algorithm name exists and force_refresh is False, registration will be skipped
- After successful registration, the algorithm can be used to process documents
""")

add_example('rag.doc_processor.DocumentProcessor.register_algorithm', """
```python
from lazyllm.rag import DocumentProcessor, FileStore, PDFReader

# Create storage and reader instances
store = FileStore(path="./data")
reader = PDFReader()

# Define node group configuration
node_groups = {
    "text": {"transform": "text", "parent": "root"},
    "summary": {"transform": "summary", "parent": "text"}
}

# Register algorithm
processor = DocumentProcessor()
processor.register_algorithm(
    name="pdf_processor",
    store=store,
    reader=reader,
    node_groups=node_groups
)
```
""")

add_chinese_doc('rag.doc_processor.DocumentProcessor.drop_algorithm', """
从文档处理器中移除指定算法。

Args:
    name (str): 要移除的算法名称。
    clean_db (bool): 是否清理相关数据库数据。默认为False。

**说明:**
- 如果算法名称不存在，将输出警告信息
- 移除后该算法将无法继续使用
""")

add_english_doc('rag.doc_processor.DocumentProcessor.drop_algorithm', """
Remove specified algorithm from document processor.

Args:
    name (str): Name of the algorithm to remove.
    clean_db (bool): Whether to clean related database data. Defaults to False.

**Notes:**
- If algorithm name does not exist, a warning message will be output
- After removal, the algorithm will no longer be available
""")

add_example('rag.doc_processor.DocumentProcessor.drop_algorithm', """
```python
# Remove algorithm
processor.drop_algorithm("pdf_processor")

# Remove algorithm and clean database
processor.drop_algorithm("pdf_processor", clean_db=True)
```
""")

add_english_doc('rag.dataReader.SimpleDirectoryReader', '''
A modular document directory reader that inherits from ModuleBase, supporting reading various document formats from the file system and converting them into standardized DocNode objects.

This class supports direct file input or directory input (mutually exclusive). It provides built-in readers for common formats such as PDF, DOCX, PPTX, images, CSV, Excel, audio/video, etc., while also allowing users to register custom file readers.

Args:
    input_dir (Optional[str]): Input directory path. Mutually exclusive with input_files. 
                               Must exist in the file system if provided.
    input_files (Optional[List]): Directly specified list of files. Mutually exclusive with input_dir. 
                                  Each file must exist either in the provided path or under `config['data_path']`.
    exclude (Optional[List]): List of file patterns to exclude from processing.
    exclude_hidden (bool): Whether to exclude hidden files. Defaults to True.
    recursive (bool): Whether to recursively read subdirectories. Defaults to False.
    encoding (str): Encoding format of text files. Defaults to "utf-8".
    filename_as_id (bool): Deprecated argument. No longer used. A warning will be logged if provided.
    required_exts (Optional[List[str]]): Whitelist of file extensions to process. Only files with these extensions will be read.
    file_extractor (Optional[Dict[str, Callable]]): Dictionary of custom file readers. Keys are filename patterns, values are reader callables.
    fs (Optional[AbstractFileSystem]): Custom file system to use. Defaults to the system's default file system.
    metadata_genf (Optional[Callable[[str], Dict]]): Metadata generation function that takes a file path and returns a metadata dictionary. 
                                                     Defaults to an internal implementation (_DefaultFileMetadataFunc).
    num_files_limit (Optional[int]): Maximum number of files to read. If exceeded, only the first N files are processed.
    return_trace (bool): Whether to return processing trace information. Defaults to False.
    metadatas (Optional[Dict]): Predefined global metadata dictionary to attach to all documents.
''')

add_chinese_doc('rag.dataReader.SimpleDirectoryReader', '''
模块化的文档目录读取器，继承自 ModuleBase，支持从文件系统读取多种格式的文档并转换为标准化的 DocNode 。

该类支持直接指定文件列表或输入目录（二者互斥）。内置了对常见格式（如 PDF、DOCX、PPTX、图片、CSV、Excel、音视频等）的支持，也允许用户注册自定义的文件读取器。

Args:
    input_dir (Optional[str]): 输入目录路径。与 input_files 互斥。目录必须存在。
    input_files (Optional[List]): 直接指定的文件列表。与 input_dir 互斥。文件必须存在于指定路径或 `config['data_path']` 下。
    exclude (Optional[List]): 需要排除的文件模式列表。
    exclude_hidden (bool): 是否排除隐藏文件。默认为 True。
    recursive (bool): 是否递归读取子目录。默认为 False。
    encoding (str): 文本文件的编码格式。默认为 "utf-8"。
    filename_as_id (bool): 已弃用参数，不再使用。如果提供会打印警告日志。
    required_exts (Optional[List[str]]): 需要处理的文件扩展名白名单。仅处理这些扩展名的文件。
    file_extractor (Optional[Dict[str, Callable]]): 自定义文件读取器字典。键为文件名模式，值为读取器函数。
    fs (Optional[AbstractFileSystem]): 自定义文件系统。默认为系统的默认文件系统。
    metadata_genf (Optional[Callable[[str], Dict]]): 元数据生成函数，接收文件路径返回元数据字典。默认为内部实现 (_DefaultFileMetadataFunc)。
    num_files_limit (Optional[int]): 最大读取文件数量限制。超过时仅处理前 N 个文件。
    return_trace (bool): 是否返回处理过程追踪信息。默认为 False。
    metadatas (Optional[Dict]): 预定义的全局元数据字典，将附加到所有文档上。
''')

add_example('rag.dataReader.SimpleDirectoryReader', '''
>>> import lazyllm
>>> from lazyllm.tools.dataReader import SimpleDirectoryReader
>>> reader = SimpleDirectoryReader(input_dir="yourpath/",recursive=True,exclude=["*.tmp"],required_exts=[".pdf", ".docx"])
>>> documents = reader.load_data()
''')

add_chinese_doc('rag.dataReader.SimpleDirectoryReader.load_file', '''\
load_file(input_file, metadata_genf, file_extractor, encoding='utf-8', pathm=Path, fs=None, metadata=None)

使用指定的 Reader 将单个文件加载为 `DocNode` 列表。

该方法会根据文件名模式匹配合适的读取器（reader），并遵循以下优先级生成元数据：
`用户提供 > reader 自动生成 > metadata_genf 生成`。  
在配置允许的情况下支持回退到原始文本读取。

Args:
    input_file (Path): 要读取的文件路径。
    metadata_genf (Callable): 根据文件路径生成元数据的函数。
    file_extractor (Dict[str, Callable]): 文件扩展名模式与 reader 的映射表。
    encoding (str): 文件读取时使用的文本编码，默认为 "utf-8"。
    pathm (PurePath): 路径处理模块，支持本地或远程路径。
    fs (AbstractFileSystem): 可选文件系统对象，兼容 fsspec 抽象。
    metadata (Dict): 可选用户自定义元数据，优先于自动生成。

**Returns:**\n
- List[DocNode]: 从文件中提取的文档对象列表。
''')

add_english_doc('rag.dataReader.SimpleDirectoryReader.load_file', '''\
load_file(input_file, metadata_genf, file_extractor, encoding='utf-8', pathm=Path, fs=None, metadata=None)

Load a single file into a list of `DocNode` objects using the appropriate reader.

This method selects the appropriate reader based on filename patterns and applies metadata with the following priority:
`user > reader > metadata_genf`.  
Optionally falls back to raw text decoding depending on config.

Args:
    input_file (Path): Path to the input file.
    metadata_genf (Callable): Function to generate metadata from file path.
    file_extractor (Dict[str, Callable]): Mapping of filename patterns to reader callables.
    encoding (str): Text encoding to use when reading files. Default is "utf-8".
    pathm (PurePath): Path handling module for local or remote paths.
    fs (AbstractFileSystem): Optional filesystem abstraction from fsspec.
    metadata (Dict): Optional user-defined metadata overriding auto-generated ones.

**Returns:**\n
- List[DocNode]: List of parsed documents extracted from the file.
''')

add_english_doc('rag.dataReader.FileReader', '''
File content reader whose main function is to convert various input file formats into concatenated plain text content.
Args:
    input_files (Optional[List]): Directly specified list of input files.
''')

add_chinese_doc('rag.dataReader.FileReader', '''
文件内容读取器，主要功能是将多种格式的输入文件转换为拼接后的纯文本内容。
Args:
    input_files (Optional[List]):直接指定的文件列表。
''')

add_example('rag.dataReader.FileReader', '''
>>> import lazyllm
>>> from lazyllm.tools.dataReader import FileReader
>>> reader = FileReader()
>>> content = reader("yourpath/") 
''')

add_chinese_doc('rag.readers.readerBase.LazyLLMReaderBase', '''
基础文档读取器类，提供文档加载的基本接口。继承自 ModuleBase，使用 LazyLLMRegisterMetaClass 作为元类。

Args:
    *args: 位置参数，保留给子类或父类使用。
    return_trace (bool): 是否返回处理过程的追踪信息，默认为 True。
    **kwargs: 关键字参数，保留给子类或父类使用。
''')

add_english_doc('rag.readers.readerBase.LazyLLMReaderBase', '''
Base document reader class that provides fundamental interfaces for document loading. Inherits from ModuleBase and uses LazyLLMRegisterMetaClass as metaclass.

Args:
    *args: Positional arguments, reserved for parent or subclass use.
    return_trace (bool): Whether to return processing trace information. Defaults to True.
    **kwargs: Keyword arguments, reserved for parent or subclass use.
''')

add_example('rag.readers.readerBase.LazyLLMReaderBase', '''
```python
from lazyllm.tools.rag.readers.readerBase import LazyLLMReaderBase
from lazyllm.tools.rag.doc_node import DocNode
from typing import Iterable

class CustomReader(LazyLLMReaderBase):
    def _lazy_load_data(self, file_paths: list, **kwargs) -> Iterable[DocNode]:
        for file_path in file_paths:
            # Process each file and yield DocNode
            content = self._read_file(file_path)
            yield DocNode(
                text=content,
                metadata={"source": file_path}
            )

# Create reader instance
reader = CustomReader(return_trace=True)

# Load documents
documents = reader.forward(file_paths=["doc1.txt", "doc2.txt"])
```
''')


add_chinese_doc('rag.doc_node.QADocNode', '''\
问答文档节点类，用于存储问答对数据。

参数:
    query (str): 问题文本。
    answer (str): 答案文本。
    uid (str): 唯一标识符。
    group (str): 文档组名。
    embedding (Dict[str, List[float]]): 嵌入向量字典。
    parent (DocNode): 父节点引用。
    metadata (Dict[str, Any]): 节点级元数据。
    global_metadata (Dict[str, Any]): 文档级元数据。
    text (str): 节点内容，与query互斥。
''')

add_english_doc('rag.doc_node.QADocNode', '''\
Question-Answer document node class for storing QA pair data.

Args:
    query (str): The question text.
    answer (str): The answer text.
    uid (str): Unique identifier.
    group (str): Document group name.
    embedding (Dict[str, List[float]]): Dictionary of embedding vectors.
    parent (DocNode): Reference to the parent node.
    metadata (Dict[str, Any]): Node-level metadata.
    global_metadata (Dict[str, Any]): Document-level metadata.
    text (str): Node content, mutually exclusive with query.
''')

add_chinese_doc('rag.doc_node.QADocNode.get_text', '''\
获取节点的文本内容。

参数:
    metadata_mode (MetadataMode): 元数据模式，默认为MetadataMode.NONE。
        当设置为MetadataMode.LLM时，返回格式化的问答对。
        其他模式下返回基类的文本格式。

返回值:
    str: 格式化后的文本内容。
''')

add_english_doc('rag.doc_node.QADocNode.get_text', '''\
Get the text content of the node.

Args:
    metadata_mode (MetadataMode): Metadata mode, defaults to MetadataMode.NONE.
        When set to MetadataMode.LLM, returns formatted QA pair.
        For other modes, returns base class text format.

Returns:
    str: The formatted text content.
''')

# ---------------------------------------------------------------------------- #

# rag/transform.py

add_english_doc('SentenceSplitter', '''
Split sentences into chunks of a specified size. You can specify the size of the overlap between adjacent chunks.

Args:
    chunk_size (int): The size of the chunk after splitting.
    chunk_overlap (int): The length of the overlapping content between two adjacent chunks.
    num_workers (int): Controls the number of threads or processes used for parallel processing.
''')

add_chinese_doc('SentenceSplitter', '''
将句子拆分成指定大小的块。可以指定相邻块之间重合部分的大小。

Args:
    chunk_size (int): 拆分之后的块大小
    chunk_overlap (int): 相邻两个块之间重合的内容长度
    num_workers(int):控制并行处理的线程/进程数量
''')

add_example('SentenceSplitter', '''
>>> import lazyllm
>>> from lazyllm.tools import Document, SentenceSplitter
>>> m = lazyllm.OnlineEmbeddingModule(source="glm")
>>> documents = Document(dataset_path='your_doc_path', embed=m, manager=False)
>>> documents.create_node_group(name="sentences", transform=SentenceSplitter, chunk_size=1024, chunk_overlap=100)
''')

add_chinese_doc('SentenceSplitter.split_text', '''\
将输入文本按句子和块大小拆分为多个文本块。

Args:
    text (str): 待拆分的文本。
    metadata_size (int): 附加元数据占用的长度，用于调整有效文本块大小。

**Returns:**\n
- List[str]: 拆分后的文本块列表。
''')

add_english_doc('SentenceSplitter.split_text', '''\
Split the input text into multiple chunks based on sentence boundaries and chunk size.

Args:
    text (str): The text to be split.
    metadata_size (int): Length occupied by additional metadata, used to adjust effective chunk size.

**Returns:**\n
- List[str]: List of resulting text chunks.
''')

add_english_doc('LLMParser', '''
A text summarizer and keyword extractor that is responsible for analyzing the text input by the user and providing concise summaries or extracting relevant keywords based on the requested task.

Args:
    llm (TrainableModule): A trainable module.
    language (str): The language type, currently only supports Chinese (zh) and English (en).
    task_type (str): Currently supports two types of tasks: summary and keyword extraction.
    num_workers (int): Controls the number of threads or processes used for parallel processing.
''')

add_chinese_doc('LLMParser', '''
一个文本摘要和关键词提取器，负责分析用户输入的文本，并根据请求任务提供简洁的摘要或提取相关关键词。

Args:
    llm (TrainableModule): 可训练的模块
    language (str): 语言种类，目前只支持中文（zh）和英文（en）
    task_type (str): 目前支持两种任务：摘要（summary）和关键词抽取（keywords）。
    num_workers(int):控制并行处理的线程/进程数量。
''')

add_example('LLMParser', '''
>>> from lazyllm import TrainableModule
>>> from lazyllm.tools.rag import LLMParser
>>> llm = TrainableModule("internlm2-chat-7b")
>>> summary_parser = LLMParser(llm, language="en", task_type="summary")
''')

add_english_doc('LLMParser.transform', '''
Perform the set task on the specified document.

Args:
    node (DocNode): The document on which the extraction task needs to be performed.
''')

add_chinese_doc('LLMParser.transform', '''
在指定的文档上执行设定的任务。

Args:
    node (DocNode): 需要执行抽取任务的文档。
''')

add_example('LLMParser.transform', '''
>>> import lazyllm
>>> from lazyllm.tools import LLMParser
>>> llm = lazyllm.TrainableModule("internlm2-chat-7b").start()
>>> m = lazyllm.TrainableModule("bge-large-zh-v1.5").start()
>>> summary_parser = LLMParser(llm, language="en", task_type="summary")
>>> keywords_parser = LLMParser(llm, language="en", task_type="keywords")
>>> documents = lazyllm.Document(dataset_path="/path/to/your/data", embed=m, manager=False)
>>> rm = lazyllm.Retriever(documents, group_name='CoarseChunk', similarity='bm25', topk=6)
>>> doc_nodes = rm("test")
>>> summary_result = summary_parser.transform(doc_nodes[0])
>>> keywords_result = keywords_parser.transform(doc_nodes[0])
''')

add_english_doc('rag.transform.NodeTransform', '''
Processes document nodes in batch, supporting both single-threaded and multi-threaded modes.
Args:
    num_workers(int): Controls whether multi-threading is enabled (enabled when >0).
''')

add_chinese_doc('rag.transform.NodeTransform', '''
批量处理文档节点，支持单线程/多线程模式。
Args:
    num_workers(int)：控制是否启用多线程（>0 时启用）。
''')

add_example('rag.transform.NodeTransform', '''
>>> import lazyllm
>>> from lazyllm.tools import NodeTransform
>>> node_tran = NodeTransform(num_workers=num_workers)
>>> doc = lazyllm.Document(dataset_path="/path/to/your/data", embed=m, manager=False)
>>> nodes = node_tran.batch_forward(doc, "word_split")
''')

add_english_doc('rag.transform.NodeTransform.batch_forward', '''
Process documents in batch with node group transformation.
Args:
    documents (Union[DocNode, List[DocNode]]): Input node(s) to process.
    node_group (str): Target transformation group name.
    **kwargs: Additional transformation parameters.
''')

add_chinese_doc('rag.transform.NodeTransform.batch_forward', '''
批量处理文档节点并生成指定组的子节点。
Args:
    documents (Union[DocNode, List[DocNode]]): 待处理的输入节点（单个或列表）。
    node_group (str): 目标转换组名称。
    **kwargs: 额外转换参数。
''')

add_english_doc('rag.transform.NodeTransform.transform', '''
[Abstract] Core transformation logic to implement.
Args:
    document (DocNode): Input document node.
    **kwargs: Implementation-specific parameters.
''')

add_chinese_doc('rag.transform.NodeTransform.transform', '''
[抽象方法] 需要子类实现的核心转换逻辑。
Args:
    document (DocNode): 输入文档节点。
    **kwargs: 实现相关的参数。
''')

add_english_doc('rag.transform.NodeTransform.with_name', '''
Set transformer name with optional copying.
Args:
    name (Optional[str]): New name for the transformer.
    copy (bool): Whether to return a copy. Default True.
''')

add_chinese_doc('rag.transform.NodeTransform.with_name', '''
设置转换器名称）。
Args:
    name (Optional[str]): 转换器的新名称。
    copy (bool): 是否返回副本，默认为True。
''')

add_english_doc('rag.transform.TransformArgs', '''
A document transformation parameter container for centralized management of processing configurations.
Args:
    f (Union[str, Callable]): Transformation function or registered function name.Can be either a callable function or a string identifier for registered functions.
    trans_node (bool): Whether to transform node types.When True, modifies the document node structure during processing.
    num_workers (int):Controls parallel processing threads.Values >0.
    kwargs (Dict):Additional parameters passed to the transformation function.
    pattern (Union[str, Callable[[str], bool]]):File name/content matching pattern.
''')

add_chinese_doc('rag.transform.TransformArgs', '''
文档转换参数容器，用于统一管理文档处理中的各类配置参数。
Args:
    f(Union[str, Callable]):转换函数或注册的函数名。
    trans_node(bool):是否转换节点类型。
    num_workers(int)：控制是否启用多线程（>0 时启用）。
    kwargs(Dict):传递给转换函数的额外参数。
    pattern(Union[str, Callable[[str], bool]]):文件名/内容匹配模式。
''')

add_example('rag.transform.TransformArgs', '''
>>> from lazyllm.tools import TransformArgs
>>> args = TransformArgs(f=lambda text: text.lower(),num_workers=4,pattern=r'.*\.md$')
>>>config = {'f': 'parse_pdf','kwargs': {'engine': 'pdfminer'},'trans_node': True}
>>>args = TransformArgs.from_dict(config)
print(args['f'])
print(args.get('unknown'))
''')


add_english_doc('rag.similarity.register_similarity', '''
Similarity computation registration decorator, used for unified registration and management of different types of similarity computation methods.
Args:
    func (Callable): The name of the similarity computation function.
    mode (Literal['text', 'embedding']): 'text' indicates direct text matching, while 'embedding' indicates vector-based similarity computation.
    descend (bool): Controls whether multithreading is enabled (enabled when > 0).
    kwargs (Dict): Whether the results are sorted in descending order of similarity.
    batch (bool): Whether to process nodes in batch.
''')

add_chinese_doc('rag.similarity.register_similarity', '''
相似度计算注册装饰器，用于统一注册和管理不同类型的相似度计算方法。
Args:
    func(Callable):相似度计算函数名。
    mode(Literal['text', 'embedding']):text为文本直接匹配,embedding为向量相似度计算。
    descend(bool)：控制是否启用多线程（>0 时启用）。
    kwargs(Dict):结果是否按相似度降序排列。
    batch(bool):是否批量处理节点。
''')

# ---------------------------------------------------------------------------- #

# rag/doc_manager.py

add_chinese_doc('rag.DocManager', """
DocManager类管理文档列表及相关操作，并通过API提供文档上传、删除、分组等功能。

Args:
    dlm (DocListManager): 文档列表管理器，用于处理具体的文档操作。

""")

add_chinese_doc('rag.DocManager.document', """
提供默认文档页面的重定向接口。

**Returns:**\n
- RedirectResponse: 重定向到 `/docs` 页面。
""")

add_chinese_doc('rag.DocManager.list_kb_groups', """
列出所有文档分组的接口。

**Returns:**\n
- BaseResponse: 包含所有文档分组的数据。
""")

add_chinese_doc('rag.DocManager.upload_files', """
上传文件并更新其状态的接口。可以同时上传多个文件。

Args:
    files (List[UploadFile]): 上传的文件列表。
    override (bool): 是否覆盖已存在的文件。默认为False。
    metadatas (Optional[str]): 文件的元数据，JSON格式。
    user_path (Optional[str]): 用户自定义的文件上传路径。

**Returns:**\n
- BaseResponse: 上传结果和文件ID。
""")

add_chinese_doc('rag.DocManager.add_files', """
批量添加文件。
Args:
    files (List[UploadFile]): 上传的文件列表。
    group_name (str): 目标知识库分组名称，为空时不添加到分组。
    metadatas (Optional[str]): 文件的元数据，JSON格式。
**Returns:**\n
- BaseResponse:返回所有输入文件对应的唯一文件ID列表，包括新增和已存在的文件。若出现异常，则返回错误码和异常信息。
""")

add_chinese_doc('rag.DocManager.list_files', """
列出已上传文件的接口。

Args:
    limit (Optional[int]): 返回的文件数量限制。默认为None。
    details (bool): 是否返回详细信息。默认为True。
    alive (Optional[bool]): 如果为True，只返回未删除的文件。默认为None。

**Returns:**\n
- BaseResponse: 文件列表数据。
""")

add_chinese_doc('rag.DocManager.list_files_in_group', """
列出指定分组中文件的接口。

Args:
    group_name (Optional[str]): 文件分组名称。
    limit (Optional[int]): 返回的文件数量限制。默认为None。
    alive (Optional[bool]): 是否只返回未删除的文件。

**Returns:**\n
- BaseResponse: 分组文件列表。
""")

add_chinese_doc('rag.DocManager.add_files_to_group_by_id', """
通过文件ID将文件添加到指定分组的接口。

Args:
    request (FileGroupRequest): 包含文件ID和分组名称的请求。

**Returns:**\n
- BaseResponse: 操作结果。
""")

add_chinese_doc('rag.DocManager.add_files_to_group', """
将文件上传后直接添加到指定分组的接口。

Args:
    files (List[UploadFile]): 上传的文件列表。
    group_name (str): 要添加到的分组名称。
    override (bool): 是否覆盖已存在的文件。默认为False。
    metadatas (Optional[str]): 文件元数据，JSON格式。
    user_path (Optional[str]): 用户自定义的文件上传路径。

**Returns:**\n
- BaseResponse: 操作结果和文件ID。
""")

add_chinese_doc('rag.DocManager.delete_files', """
删除指定文件的接口。

Args:
    request (FileGroupRequest): 包含文件ID和分组名称的请求。

**Returns:**\n
- BaseResponse: 删除操作结果。
""")

add_chinese_doc('rag.DocManager.delete_files_from_group', """
删除指定分组中的文件的接口。

Args:
    request (FileGroupRequest): 包含文件ID列表和分组名称的请求参数。

**Returns:**\n
- BaseResponse: 删除操作结果。
""")

add_chinese_doc('rag.DocManager.add_metadata', """
为指定文档添加或更新元数据的接口。

Args:
    add_metadata_request (AddMetadataRequest): 包含文档ID列表和键值对元数据的请求。

**Returns:**\n
- BaseResponse: 操作结果信息。
""")

add_chinese_doc('rag.DocManager.delete_metadata_item', """
删除指定文档的元数据字段或字段值的接口。

Args:
    del_metadata_request (DeleteMetadataRequest): 包含文档ID列表、字段名和键值对删除条件的请求。

**Returns:**\n
- BaseResponse: 操作结果信息。
""")

add_chinese_doc('rag.DocManager.update_or_create_metadata_keys', """
更新或创建文档元数据字段的接口。
Args:
    update_metadata_request (UpdateMetadataRequest): 包含文档ID列表和需更新或新增的键值对元数据。

**Returns:**\n
- BaseResponse: 操作结果信息。
""")

add_chinese_doc('rag.DocManager.reset_metadata', """
重置指定文档的所有元数据字段。

Args:
    reset_metadata_request (ResetMetadataRequest): 包含文档ID列表和新的元数据字典。

**Returns:**\n
- BaseResponse: 操作结果信息。
""")

add_chinese_doc('rag.DocManager.query_metadata', """
查询指定文档的元数据。

Args:
    query_metadata_request (QueryMetadataRequest): 请求参数，包含文档ID和可选的字段名。

**Returns:**\n
- BaseResponse: 若指定了 key 且存在，返回对应字段值；否则返回整个 metadata；key 不存在时报错。
""")

add_english_doc('rag.DocManager', """
The `DocManager` class manages document lists and related operations, providing APIs for uploading, deleting, and grouping documents.

Args:
    dlm (DocListManager): Document list manager responsible for handling document-related operations.

""")

add_english_doc('rag.DocManager.document', """
An endpoint to redirect to the default documentation page.

**Returns:**\n
- RedirectResponse: Redirects to the `/docs` page.
""")

add_english_doc('rag.DocManager.list_kb_groups', """
An endpoint to list all document groups.

**Returns:**\n
- BaseResponse: Contains the data of all document groups.
""")

add_english_doc('rag.DocManager.upload_files', """
An endpoint to upload files and update their status. Multiple files can be uploaded at once.

Args:
    files (List[UploadFile]): List of files to upload.
    override (bool): Whether to overwrite existing files. Default is False.
    metadatas (Optional[str]): Metadata for the files in JSON format.
    user_path (Optional[str]): User-defined path for file uploads.

**Returns:**\n
- BaseResponse: Upload results and file IDs.
""")
add_english_doc('rag.DocManager.add_files', """
Batch add files.

Args:
    files (List[UploadFile]): List of uploaded files.
    group_name (str): Target knowledge base group name; if empty, files are not added to any group.
    metadatas (Optional[str]): Metadata of the files in JSON format.

**Returns:**\n
- BaseResponse: Returns a list of unique file IDs corresponding to all input files, including newly added and existing ones. In case of exceptions, returns error codes and exception information.
""")

add_english_doc('rag.DocManager.list_files', """
An endpoint to list uploaded files.

Args:
    limit (Optional[int]): Limit on the number of files returned. Default is None.
    details (bool): Whether to return detailed information. Default is True.
    alive (Optional[bool]): If True, only returns non-deleted files. Default is None.

**Returns:**\n
- BaseResponse: File list data.
""")

add_english_doc('rag.DocManager.list_files_in_group', """
An endpoint to list files in a specific group.

Args:
    group_name (Optional[str]): The name of the file group.
    limit (Optional[int]): Limit on the number of files returned. Default is None.
    alive (Optional[bool]): Whether to return only non-deleted files.

**Returns:**\n
- BaseResponse: List of files in the group.
""")

add_english_doc('rag.DocManager.add_files_to_group_by_id', """
An endpoint to add files to a specific group by file IDs.

Args:
    request (FileGroupRequest): Request containing file IDs and group name.

**Returns:**\n
- BaseResponse: Operation result.
""")

add_english_doc('rag.DocManager.add_files_to_group', """
An endpoint to upload files and directly add them to a specified group.

Args:
    files (List[UploadFile]): List of files to upload.
    group_name (str): Name of the group to add the files to.
    override (bool): Whether to overwrite existing files. Default is False.
    metadatas (Optional[str]): Metadata for the files in JSON format.
    user_path (Optional[str]): User-defined path for file uploads.

**Returns:**\n
- BaseResponse: Operation result and file IDs.
""")

add_english_doc('rag.DocManager.delete_files', """
An endpoint to delete specified files.

Args:
    request (FileGroupRequest): Request containing file IDs and group name.

**Returns:**\n
- BaseResponse: Deletion operation result.
""")

add_english_doc('rag.DocManager.delete_files_from_group', """
An endpoint to delete specified files in a group.

Args:
    request (FileGroupRequest): Request containing a list of file IDs and the group name.

**Returns:**\n
- BaseResponse: Deletion operation result.
""")

add_english_doc('rag.DocManager.add_metadata', """
An endpoint to add or update metadata for specified documents.

Args:
    add_metadata_request (AddMetadataRequest): Request containing list of document IDs and key-value metadata.

**Returns:**\n
- BaseResponse: Operation result information.
""")

add_english_doc('rag.DocManager.delete_metadata_item', """
An endpoint to delete metadata fields or field values from specified documents.

Args:
    del_metadata_request (DeleteMetadataRequest): Request containing list of document IDs, field names, and/or deletion rules.

**Returns:**\n
- BaseResponse: Deletion operation result.
""")

add_english_doc('rag.DocManager.update_or_create_metadata_keys', """
An endpoint to update or create metadata fields for specified documents.

Args:
    update_metadata_request (UpdateMetadataRequest): Request containing a list of document IDs and metadata key-value pairs to update or create.

**Returns:**\n
- BaseResponse: Deletion operation result.
""")

add_english_doc('rag.DocManager.reset_metadata', """
An endpoint to reset all metadata fields of specified documents.

Args:
    reset_metadata_request (ResetMetadataRequest): Request containing a list of document IDs and the new metadata dictionary to apply.

**Returns:**\n
- BaseResponse: Deletion operation result.
""")

add_english_doc('rag.DocManager.query_metadata', """
An endpoint to query metadata of a specific document.

Args:
    query_metadata_request (QueryMetadataRequest): Request containing the document ID and an optional metadata field name.

**Returns:**\n
- BaseResponse: Returns the field value if key is specified and exists; otherwise returns full metadata. If the key does not exist, returns an error.
""")

add_chinese_doc('rag.DocManager.reparse_files', '''\
重新解析指定的文件。

Args:
    file_ids (List[str]): 需要重新解析的文件ID列表。
    group_name (Optional[str]): 文件组名称，默认为None。

Returns:
    BaseResponse: 包含以下字段的响应对象：
        code (int): 状态码，200表示成功。
        msg (str): 错误信息（如果有）。
        data: None。
''')

add_english_doc('rag.DocManager.reparse_files', '''\
Reparse specified files.

Args:
    file_ids (List[str]): List of file IDs to reparse.
    group_name (Optional[str]): Group name for the files, defaults to None.

Returns:
    BaseResponse: Response object containing:
        code (int): Status code, 200 for success.
        msg (str): Error message if any.
        data: None.
''')

# ---------------------------------------------------------------------------- #

# rag/data_loaders.py

add_english_doc('rag.data_loaders.DirectoryReader', '''\
A directory reader class for loading and processing documents from file directories.

This class provides functionality to read documents from specified directories and convert them into document nodes. It supports both local and global file readers, and can handle different types of documents including images.

Args:
    input_files (Optional[List[str]]): A list of file paths to read. If None, files will be loaded when calling load_data method.
    local_readers (Optional[Dict]): A dictionary of local file readers specific to this instance. Keys are file patterns, values are reader functions.
    global_readers (Optional[Dict]): A dictionary of global file readers shared across all instances. Keys are file patterns, values are reader functions.
''')

add_chinese_doc('rag.data_loaders.DirectoryReader', '''\
用于从文件目录加载和处理文档的目录读取器类。

此类提供从指定目录读取文档并将其转换为文档节点的功能。它支持本地和全局文件读取器，并且可以处理不同类型的文档，包括图像。

Args:
    input_files (Optional[List[str]]): 要读取的文件路径列表。如果为None，文件将在调用load_data方法时加载。
    local_readers (Optional[Dict]): 特定于此实例的本地文件读取器字典。键是文件模式，值是读取器函数。
    global_readers (Optional[Dict]): 在所有实例间共享的全局文件读取器字典。键是文件模式，值是读取器函数。
''')

add_example('rag.data_loaders.DirectoryReader', '''\
>>> from lazyllm.tools.rag.data_loaders import DirectoryReader
>>> from lazyllm.tools.rag.readers import DocxReader, PDFReader
>>> local_readers = {
...     "**/*.docx": DocxReader,
...     "**/*.pdf": PDFReader
>>> }
>>> reader = DirectoryReader(
...     input_files=["path/to/documents"],
...     local_readers=local_readers,
...     global_readers={}
>>> )
>>> documents = reader.load_data()
>>> print(f"加载了 {len(documents)} 个文档")
''')

add_english_doc('rag.data_loaders.DirectoryReader.load_data', '''\
Load and process documents from the specified input files.

This method reads documents from the input files using the configured file readers (both local and global), processes them into document nodes, and optionally separates image nodes from text nodes.

Args:
    input_files (Optional[List[str]]): A list of file paths to read. If None, uses the files specified during initialization.
    metadatas (Optional[Dict]): Additional metadata to associate with the loaded documents.
    split_image_nodes (bool): Whether to separate image nodes from text nodes. If True, returns a tuple of (text_nodes, image_nodes). If False, returns all nodes together.

**Returns:**
- Union[List[DocNode], Tuple[List[DocNode], List[ImageDocNode]]]: If split_image_nodes is False, returns a list of all document nodes. If True, returns a tuple containing text nodes and image nodes separately.

''')

add_chinese_doc('rag.data_loaders.DirectoryReader.load_data', '''\
从指定的输入文件加载和处理文档。

此方法使用配置的文件读取器（本地和全局）从输入文件读取文档，将它们处理成文档节点，并可选地将图像节点与文本节点分离。

Args:
    input_files (Optional[List[str]]): 要读取的文件路径列表。如果为None，使用初始化时指定的文件。
    metadatas (Optional[Dict]): 与加载文档关联的额外元数据。
    split_image_nodes (bool): 是否将图像节点与文本节点分离。如果为True，返回(text_nodes, image_nodes)的元组。如果为False，一起返回所有节点。

**Returns:**
- Union[List[DocNode], Tuple[List[DocNode], List[ImageDocNode]]]: 如果split_image_nodes为False，返回所有文档节点的列表。如果为True，返回包含文本节点和图像节点的元组。
''')

# ---------------------------------------------------------------------------- #

# rag/utils.py
add_chinese_doc('rag.utils.DocListManager', """\
抽象基类，用于管理文档列表和监控文档目录变化。

Args:
    path:要监控的文档目录路径。
    name:管理器名称。
    enable_path_monitoring:启用路径监控。

""")

add_chinese_doc('rag.utils.DocListManager.init_tables', """\
确保数据库表默认分组存在。
""")

add_chinese_doc('rag.utils.DocListManager.delete_files', """\
将与文件关联的知识库条目设为删除中，并由各知识库进行异步删除解析结果及关联记录。

Args:
    file_ids (list of str): 要删除的文件ID列表
""")

add_chinese_doc('rag.utils.DocListManager.table_inited', """\
检查数据库中的 `documents` 表是否已初始化。此方法在访问数据库时确保线程安全。
判断数据库中是否存在 `documents` 表。
返回值:
    bool: 如果 `documents` 表存在，返回 `True`；否则返回 `False`。
说明:
    - 使用线程安全锁 (`self._db_lock`) 确保对数据库的安全访问。
    - 通过 `self._db_path` 连接 SQLite 数据库，并使用 `check_same_thread` 配置选项。
    - 执行 SQL 查询：`SELECT name FROM sqlite_master WHERE type='table' AND name='documents'` 来检查表是否存在。
""")

add_chinese_doc('rag.utils.DocListManager.validate_paths', '''\
验证一组文件路径，以确保它们可以被正常处理。
此方法检查提供的路径是否是新的、已处理的或当前正在处理的，并确保处理文档时不会发生冲突。
参数:
    paths (List[str]): 要验证的文件路径列表。
返回值:
    Tuple[bool, str, List[bool]]: 返回一个元组，包括：
        - `bool`: 如果所有路径有效，则返回 `True`；否则返回 `False`。
        - `str`: 表示成功或失败原因的消息。
        - `List[bool]`: 一个布尔值列表，每个元素对应一个路径是否为新路径（`True` 表示新路径，`False` 表示已存在）。
说明:
    - 如果任何文档仍在处理中或需要重新解析，该方法会返回 `False`，并附带相应的错误消息。
    - 方法通过数据库会话和线程安全锁 (`self._db_lock`) 检索文档状态信息。
    - 不安全状态包括 `working` 和 `waiting`。

''')

add_chinese_doc('rag.utils.DocListManager.update_need_reparsing', '''\
更新 `KBGroupDocuments` 表中某个文档的 `need_reparse` 状态。
此方法设置指定文档的 `need_reparse` 标志，并可选限定到特定分组。
参数:
    doc_id (str): 要更新的文档ID。
    need_reparse (bool): `need_reparse` 标志的新值。
说明:
    - 使用线程安全锁 (`self._db_lock`) 确保数据库访问安全。
    - 方法会立刻将更改提交到数据库。
''')

add_chinese_doc('rag.utils.DocListManager.list_files', """\
从 `documents` 表中列出文件，并支持过滤、限制返回结果以及返回详细信息。
此方法根据指定的条件，从数据库中检索文件ID或详细文件信息。
参数:
    limit (Optional[int]): 返回的最大文件数量。如果为 `None`，则返回所有匹配的文件。
    details (bool): 是否返回详细的文件信息（`True`）或仅返回文件ID（`False`）。
    status (Union[str, List[str]]): 要包含的状态或状态列表，默认为所有状态。
    exclude_status (Optional[Union[str, List[str]]]): 要排除的状态或状态列表，默认为 `None`。
返回值:
    List: 如果 `details=False`，则返回文件ID列表；如果 `details=True`，则返回详细文件行的列表。
说明:
    - 该方法根据 `status` 和 `exclude_status` 条件动态构造查询。
    - 使用线程安全锁 (`self._db_lock`) 确保数据库访问安全。
    - 如果指定了 `limit`，查询会附加 `LIMIT` 子句。
""")

add_chinese_doc('rag.utils.DocListManager.get_docs', '''\
从数据库中检索类型为 `KBDocument` 的文档对象，基于提供的文档 ID 列表。

Args:
    doc_ids (List[str]): 要获取的文档 ID 列表。
**Returns:**
    List[KBDocument]: 与提供的文档 ID 对应的 `KBDocument` 对象列表。如果没有找到文档，将返回空列表。
说明:
    - 使用线程安全锁 (`self._db_lock`) 确保数据库访问的安全性。
    - 查询使用 SQL 的 `IN` 子句，通过 `doc_id` 字段进行过滤。
    - 如果 `doc_ids` 为空，函数将直接返回空列表，而不会查询数据库。
''')

add_chinese_doc('rag.utils.DocListManager.set_docs_new_meta', """\
批量更新文档的元数据。

Args:
    doc_meta (Dict[str, dict]): 文档ID到新元数据的映射字典。

""")

add_chinese_doc('rag.utils.DocListManager.fetch_docs_changed_meta', '''\
获取指定组中元数据已更改的文档，并将其 `new_meta` 字段重置为 `None`。
此方法检索元数据已更改（即 `new_meta` 不为 `None`）的所有文档，基于提供的组名。检索后，会将这些文档的 `new_meta` 字段重置为 `None`。

Args:
    group (str): 用于过滤文档的组名。
**Returns:**
    List[DocMetaChangedRow]: 包含文档 `doc_id` 和 `new_meta` 字段的行列表，表示元数据已更改的文档。
说明:
    - 使用线程安全锁 (`self._db_lock`) 确保数据库访问安全。
    - 方法通过 SQL `JOIN` 操作连接 `KBDocument` 和 `KBGroupDocuments` 表以检索相关行。
    - 在获取数据后，将受影响行的 `new_meta` 字段更新为 `None`，并将更改提交到数据库。
''')

add_chinese_doc('rag.utils.DocListManager.add_kb_group', """\
添加一个新的知识库分组。

Args:
    name (str): 要添加的分组名称。
""")

add_chinese_doc('rag.utils.DocListManager.list_kb_group_files', '''\
列出指定知识库组中的文件。

Args:
    group (str): 用于过滤文件的 KB 组名。默认为 `None`。
    limit (Optional[int]): 返回的最大文件数量。如果为 `None`，则返回所有匹配的文件。
    details (bool): 返回详细的文件信息或仅返回文件 ID 和路径。
    status (Union[str, List[str]]): 包含在结果中的 KB 组状态或状态列表。默认为所有状态。
    exclude_status (Optional[Union[str, List[str]]): 从结果中排除的 KB 组状态或状态列表。默认为 `None`。
    upload_status (Union[str, List[str]]): 包含在结果中的文档上传状态或状态列表。默认为所有状态。
    exclude_upload_status (Optional[Union[str, List[str]]): 从结果中排除的文档上传状态或状态列表。默认为 `None`。
    need_reparse (Optional[bool]): 过滤需要重新解析的文件或不需要重新解析的文件。默认为 `None`。
**Returns:**:
    List: 如果 `details=False`，返回包含 `(doc_id, path)` 的元组列表。
          如果 `details=True`，返回包含附加元数据的详细行列表。
说明:
    - 方法根据提供的过滤条件动态构建 SQL 查询。
    - 使用线程安全锁 (`self._db_lock`) 确保多线程环境下的数据库访问安全。
    - 如果 `status` 或 `upload_status` 参数为列表，则会使用 SQL 的 `IN` 子句进行处理。
''')

add_chinese_doc('rag.utils.DocListManager.list_all_kb_group', """\
列出所有知识库分组的名称。

**Returns:**
- list: 知识库分组名称列表。
""")

add_chinese_doc('rag.utils.DocListManager.add_files', '''\
批量向文档列表中添加文件，可选附加元数据、状态，并支持分批处理。
此方法将文件列表添加到数据库中，并为每个文件设置可选的元数据和初始状态。文件会以批量方式处理以提高效率。在文件添加完成后，它们会自动关联到默认的知识库 (KB) 组。
Args:
    files (List[str]): 添加的文件路径列表。
    metadatas (Optional[List[Dict[str, Any]]]): 与文件对应的元数据字典列表。默认为 `None`。
    status (Optional[str]): 添加文件的初始状态。默认为 `Status.waiting`。
    batch_size (int): 每批处理的文件数量。默认为 64。
**Returns:**:
    List[DocPartRow]: 包含已添加文件及其相关信息的 `DocPartRow` 对象列表。
说明:
    - 方法首先通过辅助函数 `_add_doc_records` 创建文档记录。
    - 文件添加后，会自动关联到默认的知识库组 (`DocListManager.DEFAULT_GROUP_NAME`)。
    - 批量处理确保在添加大量文件时具有良好的可扩展性。
''')

add_chinese_doc('rag.utils.DocListManager.delete_unreferenced_doc', '''\
删除数据库中标记为 "删除中" 且不再被引用的文档。
此方法从数据库中删除满足以下条件的文档：
1. 文档状态为 `DocListManager.Status.deleting`。
2. 文档的引用计数 (`count`) 为 0。
''')

add_chinese_doc('rag.utils.DocListManager.get_docs_need_reparse', '''\
获取需要重新解析 (`need_reparse=True`)的指定组中的文档。
此方法检索标记为需要重新解析 (`need_reparse=True`) 的文档，基于提供的组名。仅包含状态为 `success` 或 `failed` 的文档。
Args:
    group (str): 用于过滤文档的组名。
**Returns:**:
    List[KBDocument]: 需要重新解析的 `KBDocument` 对象列表。
说明:
    - 使用线程安全锁 (`self._db_lock`) 确保多线程环境下的数据库访问安全。
    - 查询通过 SQL `JOIN` 操作连接 `KBDocument` 和 `KBGroupDocuments` 表，并基于组名和重新解析状态进行过滤。
    - 仅状态为 `success` 或 `failed` 且 `need_reparse=True` 的文档会被检索出来。
''')

add_chinese_doc('rag.utils.DocListManager.get_existing_paths_by_pattern', '''\
根据给定的模式，检索符合条件的文档路径。
此方法从数据库中获取所有符合提供的 SQL `LIKE` 模式的文档路径。
Args:
    pattern (str): 用于过滤文档路径的 SQL `LIKE` 模式。例如，`%example%` 匹配包含单词 "example" 的路径。
**Returns:**:
    List[str]: 符合给定模式的文档路径列表。如果没有匹配的路径，则返回空列表。
说明:
    - 使用线程安全锁 (`self._db_lock`) 确保多线程环境下的数据库访问安全。
    - SQL 查询中的 `LIKE` 操作符用于对文档路径进行模式匹配。
''')

add_chinese_doc('rag.utils.DocListManager.update_file_message', """\
更新指定文件的消息。

Args:
    fileid (str): 文件ID。
    **kw: 需要更新的其他键值对。
""")

add_chinese_doc('rag.utils.DocListManager.update_file_status', """\
更新指定文件的状态。

Args:
    file_ids (list of str): 更新状态的文件ID列表。
    status (str): 目标状态。
    cond_status_list(Union[None, List[str]]):限制只更新处于这些状态的文档
""")

add_chinese_doc('rag.utils.DocListManager.add_files_to_kb_group', """\
将文件添加到指定的知识库分组中。

Args:
    file_ids (list of str): 要添加的文件ID列表。
    group (str): 要添加的分组名称。
""")

add_chinese_doc('rag.utils.DocListManager.delete_files_from_kb_group', """\
从指定的知识库分组中删除文件。

Args:
    file_ids (list of str): 要删除的文件ID列表。
    group (str): 分组名称。
""")

add_chinese_doc('rag.utils.DocListManager.get_file_status', """\
获取指定文件的状态。

Args:
    fileid (str): 文件ID。

**Returns:**
- str: 文件的当前状态。
""")

add_chinese_doc('rag.utils.DocListManager.update_kb_group', """\
更新指定知识库分组中的内容。

Args:
    cond_file_ids (list of str, optional): 过滤使用的文件ID列表，默认为None。
    cond_group (str, optional): 过滤使用的知识库分组名称，默认为None。
    cond_status_list (list of str, optional): 过滤使用的状态列表，默认为None。
    new_status (str, optional): 新状态, 默认为None。
    new_need_reparse (bool, optinoal): 新的是否需重解析标志。

**Returns:**
- list: 得到更新的列表list of (doc_id, group_name)
""")

add_chinese_doc('rag.utils.DocListManager.release', """\
释放当前管理器的资源。

""")

add_chinese_doc('rag.utils.DocListManager.enable_path_monitoring', '''\
启用或禁用文档管理器的路径监控功能。
此方法用于启用或禁用文档管理器的路径监控功能。当启用时，会启动一个监控线程处理与路径相关的操作；当禁用时，会停止该线程并等待它终止。
Args:
    val (bool): 启用或禁用路径监控。
说明:
    - 如果 `val` 为 `True`，路径监控功能会通过将 `_monitor_continue` 设置为 `True` 并启动 `_monitor_thread` 来启用。
    - 如果 `val` 为 `False`，路径监控功能会通过将 `_monitor_continue` 设置为 `False` 并等待 `_monitor_thread` 终止来禁用。
    - 方法在管理监控线程时确保线程操作是安全的。
''')

add_english_doc('rag.utils.DocListManager', """\
Abstract base class for managing document lists and monitoring changes in a document directory.

Args:
    path: Path of the document directory to monitor.
    name: Name of the manager.
    enable_path_monitoring: Whether to enable path monitoring.
""")

add_english_doc('rag.utils.DocListManager.init_tables', """\
Ensure that the default group exists in the database tables.
""")

add_english_doc('rag.utils.DocListManager.delete_files', """\
Set the knowledge base entries associated with the document to "deleting," and have each knowledge base asynchronously delete parsed results and associated records.

Args:
    file_ids (list of str): List of file IDs to delete.
""")

add_english_doc('rag.utils.DocListManager.table_inited', """\
Checks if the database table `documents` is initialized. This method ensures thread-safety when accessing the database.
Determines whether the `documents` table exists in the database.
Returns:
    bool: `True` if the `documents` table exists, `False` otherwise.
Notes:
    - Uses a thread-safe lock (`self._db_lock`) to ensure safe access to the database.
    - Establishes a connection to the SQLite database at `self._db_path` with the `check_same_thread` option.
    - Executes the SQL query: `SELECT name FROM sqlite_master WHERE type='table' AND name='documents'` to check for the table.
""")

add_english_doc('rag.utils.DocListManager.validate_paths', '''\
Validates a list of file paths to ensure they are ready for processing.
This method checks whether the provided paths are new, already processed, or currently being processed. It ensures there are no conflicts in processing the documents.
Args
    paths (List[str]): A list of file paths to validate.
Returns:
    Tuple[bool, str, List[bool]]: A tuple containing:
        - `bool`: `True` if all paths are valid, `False` otherwise.
        - `str`: A message indicating success or the reason for failure.
        - `List[bool]`: A list where each element corresponds to whether a path is new (`True`) or already exists (`False`).
Notes:
    - If any document is still being processed or needs reparsing, the method returns `False` with an appropriate error message.
    - The method uses a database session and thread-safe lock (`self._db_lock`) to retrieve document status information.
    - Unsafe statuses include `working` and `waiting`.

''')


add_english_doc('rag.utils.DocListManager.update_need_reparsing', '''\
Updates the `need_reparse` status of a document in the `KBGroupDocuments` table.
This method sets the `need_reparse` flag for a specific document, optionally scoped to a given group.
Args:
    doc_id (str): The ID of the document to update.
    need_reparse (bool): The new value for the `need_reparse` flag.
Notes:
    - Uses a thread-safe lock (`self._db_lock`) to ensure safe database access.
    - The method commits the change to the database immediately.
''')

add_english_doc('rag.utils.DocListManager.list_files', """\
Lists files from the `documents` table with optional filtering, limiting, and returning details.
This method retrieves file IDs or detailed file information from the database, based on the specified filtering conditions.
Args:
    limit (Optional[int]): Maximum number of files to return. If `None`, all matching files will be returned.
    details (bool): Whether to return detailed file information (`True`) or just file IDs (`False`).
    status (Union[str, List[str]]): The status or list of statuses to include in the results. Defaults to all statuses.
    exclude_status (Optional[Union[str, List[str]]]): The status or list of statuses to exclude from the results. Defaults to `None`.
Returns:
    List: A list of file IDs if `details=False`, or a list of detailed file rows if `details=True`.
Notes:
    - The method constructs a query dynamically based on the provided `status` and `exclude_status` conditions.
    - A thread-safe lock (`self._db_lock`) ensures safe database access.
    - The `LIMIT` clause is applied if `limit` is specified.
""")

add_english_doc('rag.utils.DocListManager.get_docs', '''\
This method retrieves document objects of type `KBDocument` from the database for the provided list of document IDs.
Args:
    doc_ids (List[str]): A list of document IDs to fetch.
Returns:
    List[KBDocument]: A list of `KBDocument` objects corresponding to the provided document IDs. If no documents are found, an empty list is returned.
Notes:
    - The method uses a thread-safe lock (`self._db_lock`) to ensure safe database access.
    - It performs a SQL join between `KBDocument` and `KBGroupDocuments` to retrieve the relevant rows.
    - After fetching, it updates the `new_meta` field of the affected rows to `None` and commits the changes to the database.
''')

add_english_doc('rag.utils.DocListManager.set_docs_new_meta', """\
Batch update metadata for documents.

Args:
    doc_meta (Dict[str, dict]): A dictionary mapping document IDs to their new metadata.
""")

add_english_doc('rag.utils.DocListManager.fetch_docs_changed_meta', '''\
List files in a specific knowledge base (KB) group with optional filters, limiting, and details.
This method retrieves files from the `kb_group_documents` table, optionally filtering by group, document status, upload status, and whether reparsing is needed.
Args:
    group (str): The name of the group to filter documents by.
**Returns:**
    List[DocMetaChangedRow]: A list of rows, where each row contains the `doc_id` and the `new_meta` field of documents with changed metadata.
Notes:
    - This method constructs a SQL query dynamically based on the provided filters.
    - Uses a thread-safe lock (`self._db_lock`) to ensure safe database access.
    - If `status` or `upload_status` are provided as lists, they are processed with SQL `IN` clauses.
''')

add_english_doc('rag.DocListManager.list_all_kb_group', """\
Lists all the knowledge base group names.

**Returns:**
- list: List of knowledge base group names.
""")

add_english_doc('rag.DocListManager.add_kb_group', """\
Adds a new knowledge base group.

Args:
    name (str): Name of the group to add.
""")

add_english_doc('rag.utils.DocListManager.list_kb_group_files', '''\
List files in a specific knowledge base group .

Args:
    group (str): The name of the KB group to filter files by. Defaults to `None` .
    limit (Optional[int]): Maximum number of files to return. If `None`, returns all matching files.
    details (bool): Whether to return detailed file information or only file IDs and paths.
    status (Union[str, List[str]]): The KB group status or list of statuses to include in the results. Defaults to all statuses.
    exclude_status (Optional[Union[str, List[str]]): The KB group status or list of statuses to exclude from the results. Defaults to `None`.
    upload_status (Union[str, List[str]]): The document upload status or list of statuses to include in the results. Defaults to all statuses.
    exclude_upload_status (Optional[Union[str, List[str]]): The document upload status or list of statuses to exclude from the results. Defaults to `None`.
    need_reparse (Optional[bool]): Whether to filter files that need reparsing or not . Defaults to `None` .
**Returns:**:
    List: If `details=False`, returns a list of tuples containing `(doc_id, path)`. 
          If `details=True`, returns a list of detailed rows with additional metadata.
Notes:
    - The method first creates document records using the `_add_doc_records` helper function.
    - After the files are added, they are automatically linked to the default KB group (`DocListManager.DEFAULT_GROUP_NAME`).
    - Batch processing ensures scalability when adding a large number of files.
''')

add_english_doc('rag.utils.DocListManager.add_files', '''\
Add multiple files to the document list with optional metadata, status, and batch processing.
This method adds a list of files to the database and sets optional metadata and initial status for each file. The files are processed in batches for efficiency. After the files are added, they are automatically associated with the default knowledge base (KB) group.
Args:
    files (List[str]): A list of file paths to add to the database.
    metadatas (Optional[List[Dict[str, Any]]]): A list of metadata dictionaries corresponding to the files. If `None`, no metadata will be associated. Defaults to `None`.
    status (Optional[str]): The initial status for the added files. Defaults to `Status.waiting`.
    batch_size (int): The number of files to process in each batch. Defaults to 64.
**Returns:**:
    List[DocPartRow]: A list of `DocPartRow` objects representing the added files and their associated information.
Notes:
- The method first creates document records using the helper function _add_doc_records.
- After the files are added, they are automatically linked to the default knowledge base group (DocListManager.DEFAULT_GROUP_NAME).
- Batch processing ensures good scalability when adding a large number of files.


''')

add_english_doc('rag.utils.DocListManager.delete_unreferenced_doc', '''\
Delete documents marked as "deleting" and no longer referenced in the database.
This method removes documents from the database that meet the following conditions:
1. Their status is set to `DocListManager.Status.deleting`.
2. Their reference count (`count`) is 0.
''')

add_english_doc('rag.utils.DocListManager.get_docs_need_reparse', '''\
Retrieve documents that require reparsing for a specific group.
This method fetches documents that are marked as needing reparsing (`need_reparse=True`) for the given group. Only documents with a status of `success` or `failed` are included in the results.
Args:
    group (str): The name of the group to filter documents by.
**Returns:**:
    List[KBDocument]: A list of `KBDocument` objects that need reparsing.
Notes:
    - The method uses a thread-safe lock (`self._db_lock`) to ensure safe database access.
    - The query performs a SQL `JOIN` between `KBDocument` and `KBGroupDocuments` to filter by group and reparse status.
    - Documents with `need_reparse=True` and a status of `success` or `failed` are considered for reparsing.
''')

add_english_doc('rag.utils.DocListManager.get_existing_paths_by_pattern', '''\
Retrieve existing document paths that match a given pattern.
This method fetches all document paths from the database that match the provided SQL `LIKE` pattern.
Args:
    pattern (str): The SQL `LIKE` pattern to filter document paths. For example, `%example%` matches paths containing the word "example".
**Returns:**:
    List[str]: A list of document paths that match the given pattern. If no paths match, an empty list is returned.
Notes:
    - The method uses a thread-safe lock (`self._db_lock`) to ensure safe database access.
    - The `LIKE` operator in the SQL query is used to perform pattern matching on document paths.
''')

add_english_doc('rag.DocListManager.update_file_message', """\
Updates the message for a specified file.

Args:
    fileid (str): File ID.
    **kw: Additional key-value pairs to update.
""")

add_english_doc('rag.DocListManager.update_file_status', """\
Update the status of specified files.

Args:
    file_ids (list of str): List of file IDs whose status needs to be updated.
    status (str): Target status to set.
    cond_status_list (Union[None, List[str]]): Optional. Only update files currently in these statuses.
""")

add_english_doc('rag.DocListManager.add_files_to_kb_group', """\
Adds files to the specified knowledge base group.

Args:
    file_ids (list of str): List of file IDs to add.
    group (str): Name of the group to add the files to.
""")

add_english_doc('rag.DocListManager.delete_files_from_kb_group', """\
Deletes files from the specified knowledge base group.

Args:
    file_ids (list of str): List of file IDs to delete.
    group (str): Name of the group.
""")

add_english_doc('rag.DocListManager.get_file_status', """\
Retrieves the status of a specified file.

Args:
    fileid (str): File ID.

**Returns:**
- str: The current status of the file.
""")

add_english_doc('rag.DocListManager.update_kb_group', """\
Updates the record of kb_group_document.

Args:
    cond_file_ids (list of str, optional): a list of file IDs to filter by, default None.
    cond_group (str, optional): a kb_group name to filter by, default None.
    cond_status_list (list of str, optional): a list of statuses to filter by, default None.
    new_status (str, optional): the new status to update to, default None
    new_need_reparse (bool, optinoal): the new need_reparse flag to update to, default None

**Returns:**
- list: updated records, list of (doc_id, group_name)
""")

add_english_doc('rag.DocListManager.release', """\
Releases the resources of the current manager.
""")

add_english_doc('rag.utils.DocListManager.enable_path_monitoring', '''\
Enable or disable path monitoring for the document manager.
This method enables or disables the path monitoring functionality in the document manager. When enabled, a monitoring thread starts to handle path-related operations. When disabled, the thread stops and joins (waits for it to terminate).
Args:
    val (bool): Whether to enable or disable path monitoring.
Notes:
    - If `val` is `True`, path monitoring is enabled by setting `_monitor_continue` to `True` and starting the `_monitor_thread`.
    - If `val` is `False`, path monitoring is disabled by setting `_monitor_continue` to `False` and joining the `_monitor_thread` if it is running.
    - This method ensures thread-safe operation when managing the monitoring thread.
''')

add_example('rag.utils.DocListManager', '''
>>> import lazyllm
>>> from lazyllm.rag.utils import DocListManager
>>> manager = DocListManager(path='your_file_path/', name="test_manager", enable_path_monitoring=False)
>>> added_docs = manager.add_files([test_file_list])
>>> manager.enable_path_monitoring(True)
>>> deleted = manager.delete_files([delete_file_list])
''')

add_chinese_doc('rag.utils.SqliteDocListManager', '''\
基于 SQLite 的文档管理器，用于本地文件的持久化存储、状态管理与元信息追踪。

该类继承自 DocListManager，利用 SQLite 数据库存储文档记录。适用于管理具有唯一标识符的本地文档资源，并提供便捷的插入、查询、更新与状态过滤接口，支持可选的路径监控功能。

Args:
    path (str): 数据库存储路径。
    name (str): 数据库文件名（不包含路径）。
    enable_path_monitoring (bool): 是否启用对文件路径的变动监控，默认为 True。
''')

add_english_doc('rag.utils.SqliteDocListManager', '''\
SQLite-based document manager for persistent local file storage, status tracking, and metadata management.

This class inherits from DocListManager and uses a SQLite backend to store document records. It is suitable for managing locally identified documents with support for inserting, querying, updating, and filtering based on status. Optional file path monitoring is also supported.

Args:
    path (str): Directory path to store the database.
    name (str): Name of the SQLite database file (without path).
    enable_path_monitoring (bool): Whether to enable path monitoring. Defaults to True.
''')

add_example('rag.utils.SqliteDocListManager', '''\
>>> from lazyllm.tools.rag.utils import SqliteDocListManager
>>> manager = SqliteDocListManager(path="./data", name="docs.sqlite")
>>> manager.insert({"uid": "doc_001", "name": "example.txt", "status": "ready"})
>>> print(manager.get("doc_001"))
>>> files = manager.list_files(limit=5, details=True)
>>> print(files)
''')

add_chinese_doc('rag.utils.SqliteDocListManager.table_inited', '''\
检查数据库中是否已存在名为 "documents" 的表。

该方法通过查询 sqlite_master 元信息表，判断数据表是否已初始化。

**Returns:**\n
- bool: 如果 "documents" 表存在，返回 True；否则返回 False。
''')

add_english_doc('rag.utils.SqliteDocListManager.table_inited', '''\
Checks whether the "documents" table has been initialized in the database.

The method queries the sqlite_master metadata table to verify if the "documents" table exists.

**Returns:**\n
- bool: True if the "documents" table exists, False otherwise.
''')

add_chinese_doc('rag.utils.SqliteDocListManager.get_status_cond_and_params', '''\
生成用于文档状态筛选的 SQL 条件语句及其参数列表。

根据传入的包含状态和排除状态，构造 WHERE 子句中使用的 SQL 表达式。支持字段名前缀，用于联表查询等场景。

Args:
    status (str 或 list of str): 要包含的文档状态。若为 "all"，不添加包含条件。
    exclude_status (str 或 list of str, optional): 要排除的文档状态。不能为 "all"。
    prefix (str, optional): 字段名前缀（如联表查询中的别名），将应用于字段名。

**Returns:**\n
- Tuple[str, list]: 包含 SQL 条件语句和对应参数的元组。
''')


add_english_doc('rag.utils.SqliteDocListManager.get_status_cond_and_params', '''\
Generates SQL condition expressions and parameter values for filtering documents by status.

Builds WHERE clause components using the given inclusion and exclusion statuses. Supports field name prefixing for use in joined queries.

Args:
    status (str or list of str): Document status(es) to include. If set to "all", no inclusion condition will be applied.
    exclude_status (str or list of str, optional): Status(es) to exclude. Must not be "all".
    prefix (str, optional): Optional field prefix (e.g., table alias) to prepend to the status field.

**Returns:**\n
- Tuple[str, list]: A tuple containing the SQL condition string and its corresponding parameter values.
''')

add_chinese_doc('rag.utils.SqliteDocListManager.validate_paths', '''\
验证输入路径所对应的文档是否可以安全添加到数据库。

该方法会检查每个路径是否对应已有文档，若已存在，需判断其状态是否允许重解析。
若文档正在解析或等待解析，或上次重解析未完成，则视为不可用。

Args:
    paths (List[str]): 文件路径列表。

**Returns:**\n
- Tuple[bool, str, List[bool]]: 
    - bool: 是否所有路径都验证通过。
    - str: 成功或失败的描述信息。
    - List[bool]: 与输入路径一一对应的布尔列表，表示该路径是否为新文档（True 为新文档，False 为已存在）。
        若验证失败，返回值为 None。
''')

add_english_doc('rag.utils.SqliteDocListManager.validate_paths', '''\
Validates whether the documents corresponding to the given paths can be safely added to the database.

The method checks if the document already exists. If it exists, it verifies whether the document is currently
being parsed, waiting to be parsed, or was not successfully re-parsed last time.

Args:
    paths (List[str]): A list of file paths to validate.

**Returns:**\n
- Tuple[bool, str, List[bool]]: 
    - bool: Whether all paths passed validation.
    - str: Description message of the validation result.
    - List[bool]: A boolean list corresponding to input paths, indicating whether each path is new (True) or already exists (False).
      If validation fails, this value is None.
''')

add_chinese_doc('rag.utils.SqliteDocListManager.update_need_reparsing', '''\
更新指定文档的重解析标志位。

该方法用于设置某个文档是否需要重新解析。可以选择性地指定知识库分组进行精确匹配。

Args:
    doc_id (str): 文档的唯一标识符。
    need_reparse (bool): 是否需要重新解析文档。
    group_name (Optional[str]): 可选，所属的知识库分组名称。如果提供，将仅更新指定分组中的文档。
''')

add_english_doc('rag.utils.SqliteDocListManager.update_need_reparsing', '''\
Updates the re-parsing flag for a specific document.

This method sets whether a document should be re-parsed. If a group name is provided, the update is scoped to that group only.

Args:
    doc_id (str): The unique identifier of the document.
    need_reparse (bool): Whether the document needs to be re-parsed.
    group_name (Optional[str]): Optional. The knowledge base group name to filter by. If provided, only documents in the specified group will be updated.
''')

add_chinese_doc('rag.utils.SqliteDocListManager.list_files', """\
列出文档数据库中符合状态条件的文件，并根据参数选择返回完整记录或仅返回文件路径。

Args:
    limit (Optional[int]): 要返回的记录数上限，若为 None 则返回所有符合条件的记录。
    details (bool): 是否返回完整的数据库行信息，若为 False 则仅返回文档路径（ID）。
    status (Union[str, List[str]]): 要包含在结果中的状态值，默认为包含所有状态。
    exclude_status (Optional[Union[str, List[str]]]): 要从结果中排除的状态值。

**Returns:**\n
- list: 文件记录列表或文档路径列表，具体取决于 `details` 参数。
""")

add_english_doc('rag.utils.SqliteDocListManager.list_files', """\
Lists files in the document database based on status filters and returns either full records or file paths.

Args:
    limit (Optional[int]): The maximum number of records to return. If None, all matching records are returned.
    details (bool): Whether to return full database rows or just file paths (document IDs).
    status (Union[str, List[str]]): Status values to include in the result. Defaults to including all.
    exclude_status (Optional[Union[str, List[str]]]): Status values to exclude from the result.

**Returns:**\n
- list: A list of file records or document paths depending on the `details` flag.
""")

add_chinese_doc('rag.utils.SqliteDocListManager.get_docs', '''\
根据给定的文档ID列表，从数据库中获取对应的文档对象列表。

Args:
    doc_ids (List[str]): 需要查询的文档ID列表。

**Returns:**\n
- List[KBDocument]: 匹配的文档对象列表。如果没有匹配项，返回空列表。
''')

add_english_doc('rag.utils.SqliteDocListManager.get_docs', '''\
Fetches document objects from the database corresponding to the given list of document IDs.

Args:
    doc_ids (List[str]): A list of document IDs to query.

**Returns:**\n
- List[KBDocument]: A list of matching document objects. Returns an empty list if no matches found.
''')

add_chinese_doc('rag.utils.SqliteDocListManager.set_docs_new_meta', '''\
批量更新文档的元数据（meta），同时更新对应知识库分组中文档的 new_meta 字段（非等待状态的文档）。

Args:
    doc_meta (Dict[str, dict]): 字典，键为文档ID，值为对应的新元数据字典。
''')

add_english_doc('rag.utils.SqliteDocListManager.set_docs_new_meta', '''\
Batch updates the metadata (meta) of documents, and simultaneously updates the new_meta field of documents in knowledge base groups for documents that are not in waiting status.

Args:
    doc_meta (Dict[str, dict]): A dictionary mapping document IDs to their new metadata dictionaries.
''')

add_chinese_doc('rag.utils.SqliteDocListManager.fetch_docs_changed_meta', '''\
获取指定知识库分组中元数据发生变化的文档列表，并将对应的 new_meta 字段清空。

Args:
    group (str): 知识库分组名称。

**Returns:**\n
- List[DocMetaChangedRow]: 包含文档ID及其对应新元数据的列表。
''')

add_english_doc('rag.utils.SqliteDocListManager.fetch_docs_changed_meta', '''\
Fetches the list of documents within a specified knowledge base group that have updated metadata, and resets the new_meta field for those documents.

Args:
    group (str): Name of the knowledge base group.

**Returns:**\n
- List[DocMetaChangedRow]: A list containing document IDs and their updated metadata.
''')

add_chinese_doc('rag.utils.SqliteDocListManager.list_all_kb_group', '''\
列出数据库中所有的知识库分组名称。

**Returns:**\n
- List[str]: 知识库分组名称列表。
''')

add_english_doc('rag.utils.SqliteDocListManager.list_all_kb_group', '''\
Lists all knowledge base group names stored in the database.

**Returns:**\n
- List[str]: A list of knowledge base group names.
''')

add_chinese_doc('rag.utils.SqliteDocListManager.add_kb_group', '''\
向数据库中添加一个新的知识库分组名称，若已存在则忽略。

Args:
    name (str): 要添加的知识库分组名称。
''')

add_english_doc('rag.utils.SqliteDocListManager.add_kb_group', '''\
Adds a new knowledge base group name to the database; ignores if the group already exists.

Args:
    name (str): The name of the knowledge base group to add.
''')

add_chinese_doc('rag.utils.SqliteDocListManager.list_kb_group_files', '''\
列出指定知识库分组中的文件信息，可根据多种条件进行过滤。

Args:
    group (str, optional): 知识库分组名称，若为 None 则不按分组过滤。
    limit (int, optional): 限制返回的文件数量。
    details (bool): 是否返回详细的文件信息。
    status (str or List[str], optional): 过滤知识库分组中文件的状态。
    exclude_status (str or List[str], optional): 排除指定状态的文件。
    upload_status (str or List[str], optional): 过滤文件上传状态。
    exclude_upload_status (str or List[str], optional): 排除指定的上传状态。
    need_reparse (bool, optional): 是否只返回需要重新解析的文件。

**Returns:**\n
- list: 
    - 如果 details 为 False，返回列表，每个元素为 (doc_id, path) 元组。
    - 如果 details 为 True，返回包含文件详细信息的元组列表，包括文档ID、路径、状态、元数据，
      知识库分组名、分组内状态及日志。
''')

add_english_doc('rag.utils.SqliteDocListManager.list_kb_group_files', '''\
Lists files in a specified knowledge base group, with support for multiple filters.

Args:
    group (str, optional): Knowledge base group name to filter by. If None, no group filtering is applied.
    limit (int, optional): Limit on the number of files to return.
    details (bool): Whether to return detailed file information.
    status (str or List[str], optional): Filter files by group document status.
    exclude_status (str or List[str], optional): Exclude files with these group document statuses.
    upload_status (str or List[str], optional): Filter files by upload document status.
    exclude_upload_status (str or List[str], optional): Exclude files with these upload document statuses.
    need_reparse (bool, optional): If set, only returns files marked as needing reparse.

**Returns:**\n
- list: 
    - If details is False, returns a list of tuples (doc_id, path).
    - If details is True, returns a list of tuples containing detailed file information:
      document ID, path, status, metadata, group name, group status, and group log.
''')

add_chinese_doc('rag.utils.SqliteDocListManager.delete_unreferenced_doc', '''\
删除数据库中标记为删除且未被任何知识库分组引用的文档记录。

该方法会查找状态为“deleting”且引用计数为0的文档，删除这些文档记录，并记录删除操作日志。

''')

add_english_doc('rag.utils.SqliteDocListManager.delete_unreferenced_doc', '''\
Deletes documents from the database that are marked for deletion and are no longer referenced by any knowledge base group.

This method queries documents with status "deleting" and a reference count of zero, deletes them from the database,
and adds operation logs for these deletions.

''')

add_chinese_doc('rag.utils.SqliteDocListManager.get_docs_need_reparse', '''\
获取指定知识库分组中需要重新解析的文档列表。

仅返回状态为“success”或“failed”的文档，且其对应的知识库分组记录标记为需要重新解析。

Args:
    group (str): 知识库分组名称。

**Returns:**\n
- List[KBDocument]: 需要重新解析的文档列表。
''')

add_english_doc('rag.utils.SqliteDocListManager.get_docs_need_reparse', '''\
Retrieves the list of documents that require re-parsing within a specified knowledge base group.

Only documents with status "success" or "failed" and marked as needing reparse in the group are returned.

Args:
    group (str): Name of the knowledge base group.

**Returns:**\n
- List[KBDocument]: List of documents that need to be re-parsed.
''')

add_chinese_doc('rag.utils.SqliteDocListManager.get_existing_paths_by_pattern', '''\
根据路径匹配模式获取已存在的文档路径列表。

Args:
    pattern (str): 路径匹配模式，支持SQL的LIKE通配符。

**Returns:**\n
- List[str]: 匹配到的已存在文档路径列表。
''')

add_english_doc('rag.utils.SqliteDocListManager.get_existing_paths_by_pattern', '''\
Retrieves a list of existing document paths that match a given pattern.

Args:
    pattern (str): Path matching pattern, supports SQL LIKE wildcards.

**Returns:**\n
- List[str]: List of existing document paths matching the pattern.
''')

add_chinese_doc('rag.utils.SqliteDocListManager.update_file_message', '''\
更新指定文件的字段信息。

Args:
    fileid (str): 文件的唯一标识符（doc_id）。
    **kw: 需要更新的字段及其对应的值，键值对形式传入。
''')

add_english_doc('rag.utils.SqliteDocListManager.update_file_message', '''\
Updates fields of the specified file record.

Args:
    fileid (str): Unique identifier of the file (doc_id).
    **kw: Key-value pairs of fields to update and their new values.
''')

add_chinese_doc('rag.utils.SqliteDocListManager.update_file_status', '''\
更新多个文件的状态，支持根据当前状态进行条件过滤。

Args:
    file_ids (List[str]): 需要更新状态的文件ID列表。
    status (str): 要设置的新状态。
    cond_status_list (Union[None, List[str]], optional): 仅更新当前状态在此列表中的文件，默认为 None，表示不筛选。

**Returns:**\n
- List[DocPartRow]: 返回更新后的文件ID和路径列表。
''')

add_english_doc('rag.utils.SqliteDocListManager.update_file_status', '''\
Updates the status of multiple files, optionally filtered by current status.

Args:
    file_ids (List[str]): List of file IDs to update.
    status (str): New status to set.
    cond_status_list (Union[None, List[str]], optional): List of statuses to filter files that can be updated. Defaults to None.

**Returns:**\n
- List[DocPartRow]: List of updated file IDs and their paths.
''')

add_chinese_doc('rag.utils.SqliteDocListManager.add_files_to_kb_group', '''\
将多个文件添加到指定的知识库分组中。

该方法会将文件状态设置为等待处理（waiting），
若添加成功，则对应文档的计数（count）加一。

Args:
    file_ids (List[str]): 需要添加的文件ID列表。
    group (str): 知识库分组名称。
''')

add_english_doc('rag.utils.SqliteDocListManager.add_files_to_kb_group', '''\
Adds multiple files to the specified knowledge base group.

This method sets the file status to waiting.
If successfully added, increments the document's count.

Args:
    file_ids (List[str]): List of file IDs to add.
    group (str): Name of the knowledge base group.
''')

add_chinese_doc('rag.utils.SqliteDocListManager.delete_files_from_kb_group', '''\
从指定的知识库分组中删除多个文件。

删除成功后，对应文档的计数（count）减少，但不会低于0。
若文档不存在，会记录警告日志。

Args:
    file_ids (List[str]): 需要删除的文件ID列表。
    group (str): 知识库分组名称。
''')

add_english_doc('rag.utils.SqliteDocListManager.delete_files_from_kb_group', '''\
Deletes multiple files from the specified knowledge base group.

After deletion, decrements the document's count but not below zero.
If the document is not found, logs a warning.

Args:
    file_ids (List[str]): List of file IDs to delete.
    group (str): Name of the knowledge base group.
''')

add_chinese_doc('rag.utils.SqliteDocListManager.get_file_status', '''\
获取指定文件的状态。

Args:
    fileid (str): 文件的唯一标识符。

**Returns:**\n
- Optional[Tuple]: 返回包含状态的元组，若文件不存在则返回 None。
''')

add_english_doc('rag.utils.SqliteDocListManager.get_file_status', '''\
Gets the status of a specified file.

Args:
    fileid (str): Unique identifier of the file.

**Returns:**\n
- Optional[Tuple]: A tuple containing the status, or None if the file does not exist.
''')

add_chinese_doc('rag.utils.SqliteDocListManager.update_kb_group', '''\
更新知识库分组中指定文件的状态和重解析需求。

根据给定的文件ID列表、分组名及状态列表，批量更新对应文件在知识库分组中的状态及是否需要重解析标志。

Args:
    cond_file_ids (List[str]): 需要更新的文件ID列表。
    cond_group (Optional[str]): 分组名称，若指定则只更新该分组内的文件。
    cond_status_list (Optional[List[str]]): 仅更新状态匹配此列表的文件。
    new_status (Optional[str]): 新的文件状态。
    new_need_reparse (Optional[bool]): 新的重解析需求标志。

**Returns:**\n
- List[Tuple]: 返回更新后文件的doc_id、group_name及状态列表。
''')

add_english_doc('rag.utils.SqliteDocListManager.update_kb_group', '''\
Updates the status and reparse need flag of specified files in a knowledge base group.

Batch updates files' status and need_reparse flag within a knowledge base group based on file IDs, group name, and optional status filter.

Args:
    cond_file_ids (List[str]): List of file IDs to update.
    cond_group (Optional[str]): Group name to filter files, if specified only updates files in this group.
    cond_status_list (Optional[List[str]]): Only update files whose status is in this list.
    new_status (Optional[str]): New status to set.
    new_need_reparse (Optional[bool]): New flag indicating if reparse is needed.

**Returns:**\n
- List[Tuple]: List of tuples of updated files containing doc_id, group_name, and status.
''')

add_chinese_doc('rag.utils.SqliteDocListManager.release', '''\
清空数据库中的所有文档、分组及相关操作日志数据。

该操作会删除 documents、document_groups、kb_group_documents 和 operation_logs 表中的所有记录。

''')

add_english_doc('rag.utils.SqliteDocListManager.release', '''\
Clears all documents, groups, and operation logs from the database.

This operation deletes all records from documents, document_groups, kb_group_documents, and operation_logs tables.

''')

# ---------------------------------------------------------------------------- #

add_chinese_doc('WebModule', '''\
WebModule是LazyLLM为开发者提供的基于Web的交互界面。在初始化并启动一个WebModule之后，开发者可以从页面上看到WebModule背后的模块结构，并将Chatbot组件的输入传输给自己开发的模块进行处理。
模块返回的结果和日志会直接显示在网页的“处理日志”和Chatbot组件上。除此之外，WebModule支持在网页上动态加入Checkbox或Text组件用于向模块发送额外的参数。
WebModule页面还提供“使用上下文”，“流式输出”和“追加输出”的Checkbox，可以用来改变页面和后台模块的交互方式。

<span style="font-size: 20px;">&ensp;**`WebModule.init_web(component_descs) -> gradio.Blocks`**</span>
使用gradio库生成演示web页面，初始化session相关数据以便在不同的页面保存各自的对话和日志，然后使用传入的component_descs参数为页面动态添加Checkbox和Text组件，最后设置页面上的按钮和文本框的相应函数
之后返回整个页面。WebModule的__init__函数调用此方法生成页面。

Args:
    component_descs (list): 用于动态向页面添加组件的列表。列表中的每个元素也是一个列表，其中包含5个元素，分别是组件对应的模块ID，模块名，组件名，组件类型（目前仅支持Checkbox和Text），组件默认值。
''')

add_english_doc('WebModule', '''\
WebModule is a web-based interactive interface provided by LazyLLM for developers. After initializing and starting
a WebModule, developers can see structure of the module they provides behind the WebModule, and transmit the input
of the Chatbot component to their modules. The results and logs returned by the module will be displayed on the
“Processing Logs” and Chatbot component on the web page. In addition, Checkbox or Text components can be added
programmatically to the web page for additional parameters to the background module. Meanwhile, The WebModule page
provides Checkboxes of “Use Context,” “Stream Output,” and “Append Output,” which can be used to adjust the
interaction between the page and the module behind.

<span style="font-size: 20px;">&ensp;**`WebModule.init_web(component_descs) -> gradio.Blocks`**</span>

Generate a demonstration web page based on gradio. The function initializes session-related data to save chat history
and logs for different pages, then dynamically add Checkbox and Text components to the page according to component_descs
parameter, and set the corresponding functions for the buttons and text boxes on the page at last.
WebModule’s __init__ function calls this method to generate the page.

Args:
    component_descs (list): A list used to add components to the page. Each element in the list is also a list containing
    5 elements, which are the module ID, the module name, the component name, the component type (currently only
    supports Checkbox and Text), and the default value of the component.

''')

add_example('WebModule', '''\
>>> import lazyllm
>>> def func2(in_str, do_sample=True, temperature=0.0, *args, **kwargs):
...     return f"func2:{in_str}|do_sample:{str(do_sample)}|temp:{temperature}"
...
>>> m1=lazyllm.ActionModule(func2)
>>> m1.name="Module1"
>>> w = lazyllm.WebModule(m1, port=[20570, 20571, 20572], components={
...         m1:[('do_sample', 'Checkbox', True), ('temperature', 'Text', 0.1)]},
...                       text_mode=lazyllm.tools.WebModule.Mode.Refresh)
>>> w.start()
193703: 2024-06-07 10:26:00 lazyllm SUCCESS: ...
''')

add_chinese_doc('WebModule.init_web', '''\
初始化 Web UI 页面。
该方法使用 Gradio 构建对话界面，并将组件绑定到事件，支持会话选择、流式输出、上下文控制、多模态输入等功能。该方法返回构建完成的 Gradio Blocks 对象。
Args:
    component_descs (List[Tuple]): 组件描述列表，每项为五元组 (module, group_name, name, component_type, value)，
        例如：('MyModule', 'GroupA', 'use_cache', 'Checkbox', True)。
Returns:
    gr.Blocks: 构建好的 Gradio 页面对象，可用于 launch 启动 Web 服务。
''')

add_english_doc('WebModule.init_web', '''\
Initialize the Web UI page.
This method uses Gradio to build the interactive chat interface and binds all components to the appropriate logic. It supports session selection, streaming output, context toggling, multimodal input, and control tools. The method returns the constructed Gradio Blocks object.
Args:
    component_descs (List[Tuple]): A list of component descriptors. Each element is a 5-tuple 
        (module, group_name, name, component_type, value), e.g. ('MyModule', 'GroupA', 'use_cache', 'Checkbox', True).
Returns:
    gr.Blocks: The constructed Gradio UI object, which can be launched via `.launch()`.
''')

add_chinese_doc('WebModule.wait', '''\
阻塞主线程，等待 Web 页面关闭。
该方法会阻塞当前线程直到 Web 页面（Gradio demo）被关闭，适用于部署后阻止程序提前退出的场景。
''')

add_english_doc('WebModule.wait', '''\
Block the main thread until the web interface is closed.
This method blocks the current thread until the Gradio demo is closed. Useful in deployment scenarios to prevent premature program exit.
''')

add_chinese_doc('WebModule.stop', '''\
关闭 Web 页面并清理资源。
如果 Web 页面已初始化，则关闭 Gradio demo，释放资源并重置 `demo` 与 `url` 属性。
''')

add_english_doc('WebModule.stop', '''\
Stop the web interface and clean up resources.
If the web demo has been initialized, this method closes the Gradio demo, frees related resources, and resets `demo` and `url` attributes.
''')

#actors/codegenerator
add_chinese_doc('CodeGenerator', '''\
代码生成模块。

该模块基于用户提供的提示词生成代码，会根据提示内容自动选择中文或英文的系统提示词，并从输出中提取 Python 代码片段。

`__init__(self, base_model, prompt="")`
初始化代码生成器。

Args:
    base_model (Union[str, TrainableModule, OnlineChatModuleBase]): 模型路径字符串，或已初始化的模型实例。
    prompt (str): 用户自定义的代码生成提示词，可为中文或英文。
''')


add_english_doc('CodeGenerator', '''\
Code Generation Module.

This module generates code based on a user-defined prompt. It automatically selects a Chinese or English system prompt based on the input, and extracts Python code snippets from the output.

`__init__(self, base_model, prompt="")`
Initializes the code generator with a base model and prompt.

Args:
    base_model (Union[str, TrainableModule, OnlineChatModuleBase]): A path string to load the model, or an initialized model instance.
    prompt (str): A user-defined prompt to guide the code generation. May contain Chinese or English.
''')

add_example('CodeGenerator', ['''\
>>> from lazyllm.components import CodeGenerator
>>> generator = CodeGenerator(base_model="deepseek-coder", prompt="写一个Python函数，计算斐波那契数列。")
>>> result = generator("请给出实现代码")
>>> print(result)
... def fibonacci(n):
...     if n <= 1:
...         return n
...     return fibonacci(n-1) + fibonacci(n-2)
'''])

add_chinese_doc('CodeGenerator.choose_prompt', '''\
根据输入的提示文本内容选择合适的代码生成提示模板。  
如果提示中包含中文字符，则返回中文提示模板；否则返回英文提示模板。

Args:
    prompt (str): 输入的提示文本。

**Returns:**\n
- str: 选择的代码生成提示模板字符串。
''')

add_english_doc('CodeGenerator.choose_prompt', '''\
Selects an appropriate code generation prompt template based on the content of the input prompt.  
Returns the Chinese prompt template if Chinese characters are detected; otherwise returns the English prompt template.

Args:
    prompt (str): Input prompt text.

**Returns:**\n
- str: The selected code generation prompt template string.
''')

#actors/parameter_extractor
add_chinese_doc('ParameterExtractor', '''\
参数提取模块。

该模块根据参数名称、类型、描述和是否必填，从文本中提取结构化参数，底层依赖语言模型实现。

`__init__(self, base_model, param, type, description, require)`
使用参数定义和模型初始化参数提取器。

Args:
    base_model (Union[str, TrainableModule, OnlineChatModuleBase]): 用于参数提取的模型路径或模型实例。
    param (list[str]): 需要提取的参数名称列表。
    type (list[str]): 参数类型列表，如 "int"、"str"、"bool" 等。
    description (list[str]): 每个参数的描述信息。
    require (list[bool]): 每个参数是否为必填项的布尔列表。
''')

add_english_doc('ParameterExtractor', '''\
Parameter Extraction Module.

This module extracts structured parameters from a given text using a language model, based on the parameter names, types, descriptions, and whether they are required.

`__init__(self, base_model, param, type, description, require)`
Initializes the parameter extractor with the parameter specification and base model.

Args:
    base_model (Union[str, TrainableModule, OnlineChatModuleBase]): A model path or model instance used for extraction.
    param (list[str]): List of parameter names to extract.
    type (list[str]): List of parameter types (e.g., "int", "str", "bool").
    description (list[str]): List of descriptions for each parameter.
    require (list[bool]): List indicating whether each parameter is required.
''')

add_example('ParameterExtractor', ['''\
>>> from lazyllm.components import ParameterExtractor
>>> extractor = ParameterExtractor(
...     base_model="deepseek-chat",
...     param=["name", "age"],
...     type=["str", "int"],
...     description=["The user's name", "The user's age"],
...     require=[True, True]
... )
>>> result = extractor("My name is Alice and I am 25 years old.")
>>> print(result)
... ['Alice', 25]
'''])

add_chinese_doc('ParameterExtractor.choose_prompt', '''
根据参数描述内容选择合适的提示模板（Prompt）。

此方法会检查传入的参数描述字符串中是否包含中文字符：
- 如果包含中文字符，则返回中文提示模板 `ch_parameter_extractor_prompt`；
- 如果不包含中文字符，则返回英文提示模板 `en_parameter_extractor_prompt`。

Args:
    prompt (str): 参数描述字符串，用于判断使用中文或英文提示模板。

**Returns:**\n
- str: 对应语言的提示模板（Prompt）。
''')

add_english_doc('ParameterExtractor.choose_prompt', '''
Selects the appropriate prompt template based on the content of the parameter descriptions.

This method checks whether the input parameter description string contains any Chinese characters:
- If Chinese characters are present, returns the Chinese prompt template `ch_parameter_extractor_prompt`.
- Otherwise, returns the English prompt template `en_parameter_extractor_prompt`.

Args:
    prompt (str): Parameter description string used to determine whether to use the Chinese or English prompt template.

**Returns:**\n
- str: Prompt template in the corresponding language.
''')

# actors/question_rewrite.py
add_chinese_doc('QustionRewrite', '''\
问题改写模块。

该模块使用语言模型对用户输入的问题进行改写，可根据输出格式选择返回字符串或列表。

`__init__(self, base_model, rewrite_prompt="", formatter="str")`
使用提示词和模型初始化问题改写模块。

Args:
    base_model (Union[str, TrainableModule, OnlineChatModuleBase]): 问题改写所使用的模型路径或已初始化模型。
    rewrite_prompt (str): 用户自定义的改写提示词。
    formatter (str): 输出格式，可选 "str"（字符串）或 "list"（按行分割的列表）。
''')

add_english_doc('QustionRewrite', '''\
Question Rewrite Module.

This module rewrites or reformulates a user query using a language model. It supports both string and list output formats based on the formatter.

`__init__(self, base_model, rewrite_prompt="", formatter="str")`
Initializes the question rewrite module with a prompt and model.

Args:
    base_model (Union[str, TrainableModule, OnlineChatModuleBase]): A path string or initialized model for question rewriting.
    rewrite_prompt (str): Custom prompt to guide the rewrite behavior.
    formatter (str): Output format type; either "str" or "list".
''')

add_example('QustionRewrite', ['''\
>>> from lazyllm.components import QustionRewrite
>>> rewriter = QustionRewrite(base_model="chatglm", rewrite_prompt="请将问题改写为更适合检索的形式", formatter="list")
>>> result = rewriter("中国的最高山峰是什么？")
>>> print(result)
... ['中国的最高山峰是哪一座？', '中国海拔最高的山是什么？']
'''])

# QustionRewrite.choose_prompt
add_english_doc('QustionRewrite.choose_prompt', '''
Choose the appropriate prompt template based on the language of the input prompt.

This method analyzes the input prompt string and determines whether to use the Chinese or English prompt template. It checks each character in the prompt string and if any character falls within the Chinese Unicode range (\\u4e00-\\u9fff), it returns the Chinese prompt template; otherwise, it returns the English prompt template.

Args:
    prompt (str): The input prompt string to be analyzed for language detection.

Returns:
    str: The selected prompt template string (either Chinese or English version).
''')

add_chinese_doc('QustionRewrite.choose_prompt', '''
根据输入提示的语言选择合适的提示模板。

此方法分析输入提示字符串并确定使用中文还是英文提示模板。它检查提示字符串中的每个字符，如果任何字符落在中文字符Unicode范围内（\\u4e00-\\u9fff），则返回中文提示模板；否则返回英文提示模板。

Args:
    prompt (str): 要分析语言检测的输入提示字符串。

Returns:
    str: 选定的提示模板字符串（中文或英文版本）。
''')

add_example('QustionRewrite.choose_prompt', '''
>>> from lazyllm.tools.actors.qustion_rewrite import QustionRewrite

# Example 1: English prompt (no Chinese characters)
>>> rewriter = QustionRewrite("gpt-3.5-turbo")
>>> prompt_template = rewriter.choose_prompt("How to implement machine learning?")
>>> print("Template contains Chinese:", "中文" in prompt_template)
Template contains Chinese: False

# Example 2: Chinese prompt (contains Chinese characters)
>>> prompt_template = rewriter.choose_prompt("如何实现机器学习？")
>>> print("Template contains Chinese:", "中文" in prompt_template)
Template contains Chinese: True

# Example 3: Mixed language prompt (contains Chinese characters)
>>> prompt_template = rewriter.choose_prompt("What is 机器学习?")
>>> print("Template contains Chinese:", "中文" in prompt_template)
Template contains Chinese: True
''')

add_chinese_doc('ToolManager', '''\
ToolManager是一个工具管理类，用于提供工具信息和工具调用给function call。

此管理类构造时需要传入工具名字符串列表。此处工具名可以是LazyLLM提供的，也可以是用户自定义的，如果是用户自定义的，首先需要注册进LazyLLM中才可以使用。在注册时直接使用 `fc_register` 注册器，该注册器已经建立 `tool` group，所以使用该工具管理类时，所有函数都统一注册进 `tool` 分组即可。待注册的函数需要对函数参数进行注解，并且需要对函数增加功能描述，以及参数类型和作用描述。以方便工具管理类能对函数解析传给LLM使用。

Args:
    tools (List[str]): 工具名称字符串列表。
    return_trace (bool): 是否返回中间步骤和工具调用信息。
    stream (bool): 是否以流式方式输出规划和解决过程。
''')

add_english_doc('ToolManager', '''\
ToolManager is a tool management class used to provide tool information and tool calls to function call.

When constructing this management class, you need to pass in a list of tool name strings. The tool name here can be provided by LazyLLM or user-defined. If it is user-defined, it must first be registered in LazyLLM before it can be used. When registering, directly use the `fc_register` registrar, which has established the `tool` group, so when using the tool management class, all functions can be uniformly registered in the `tool` group. The function to be registered needs to annotate the function parameters, and add a functional description to the function, as well as the parameter type and function description. This is to facilitate the tool management class to parse the function and pass it to LLM for use.

Args:
    tools (List[str]): A list of tool name strings.
    return_trace (bool): If True, return intermediate steps and tool calls.
    stream (bool): Whether to stream the planning and solving process.
''')

add_example('ToolManager', """\
>>> from lazyllm.tools import ToolManager, fc_register
>>> import json
>>> from typing import Literal
>>> @fc_register("tool")
>>> def get_current_weather(location: str, unit: Literal["fahrenheit", "celsius"]="fahrenheit"):
...     '''
...     Get the current weather in a given location
...
...     Args:
...         location (str): The city and state, e.g. San Francisco, CA.
...         unit (str): The temperature unit to use. Infer this from the users location.
...     '''
...     if 'tokyo' in location.lower():
...         return json.dumps({'location': 'Tokyo', 'temperature': '10', 'unit': 'celsius'})
...     elif 'san francisco' in location.lower():
...         return json.dumps({'location': 'San Francisco', 'temperature': '72', 'unit': 'fahrenheit'})
...     elif 'paris' in location.lower():
...         return json.dumps({'location': 'Paris', 'temperature': '22', 'unit': 'celsius'})
...     elif 'beijing' in location.lower():
...         return json.dumps({'location': 'Beijing', 'temperature': '90', 'unit': 'fahrenheit'})
...     else:
...         return json.dumps({'location': location, 'temperature': 'unknown'})
...
>>> @fc_register("tool")
>>> def get_n_day_weather_forecast(location: str, num_days: int, unit: Literal["celsius", "fahrenheit"]='fahrenheit'):
...     '''
...     Get an N-day weather forecast
...
...     Args:
...         location (str): The city and state, e.g. San Francisco, CA.
...         num_days (int): The number of days to forecast.
...         unit (Literal['celsius', 'fahrenheit']): The temperature unit to use. Infer this from the users location.
...     '''
...     if 'tokyo' in location.lower():
...         return json.dumps({'location': 'Tokyo', 'temperature': '10', 'unit': 'celsius', "num_days": num_days})
...     elif 'san francisco' in location.lower():
...         return json.dumps({'location': 'San Francisco', 'temperature': '75', 'unit': 'fahrenheit', "num_days": num_days})
...     elif 'paris' in location.lower():
...         return json.dumps({'location': 'Paris', 'temperature': '25', 'unit': 'celsius', "num_days": num_days})
...     elif 'beijing' in location.lower():
...         return json.dumps({'location': 'Beijing', 'temperature': '85', 'unit': 'fahrenheit', "num_days": num_days})
...     else:
...         return json.dumps({'location': location, 'temperature': 'unknown'})
...
>>> tools = ["get_current_weather", "get_n_day_weather_forecast"]
>>> tm = ToolManager(tools)
>>> print(tm([{'name': 'get_n_day_weather_forecast', 'arguments': {'location': 'Beijing', 'num_days': 3}}])[0])
'{"location": "Beijing", "temperature": "85", "unit": "fahrenheit", "num_days": 3}'
""")

add_chinese_doc('ModuleTool', '''\
用于构建工具模块的基类。

该类封装了函数签名和文档字符串的自动解析逻辑，可生成标准化的参数模式（基于 pydantic），并对输入进行校验和工具调用的标准封装。

`__init__(self, verbose=False, return_trace=True)`
初始化工具模块。

Args:
    verbose (bool): 是否在执行过程中输出详细日志。
    return_trace (bool): 是否在结果中保留中间执行痕迹。
''')

add_english_doc('ModuleTool', '''\
Base class for defining tools using callable Python functions.

This class automatically parses function signatures and docstrings to build a parameter schema using `pydantic`. It also performs input validation and handles standardized tool execution.

`__init__(self, verbose=False, return_trace=True)`
Initializes a tool wrapper module.

Args:
    verbose (bool): Whether to print verbose logs during execution.
    return_trace (bool): Whether to keep intermediate execution trace in the result.
''')

add_example('ModuleTool', """
>>> from lazyllm.components import ModuleTool
>>> class AddTool(ModuleTool):
...     def apply(self, a: int, b: int) -> int:
...         '''Add two integers.
...         
...         Args:
...             a (int): First number.
...             b (int): Second number.
...         
...         Returns:
...             int: The sum of a and b.
...         '''
...         return a + b
>>> tool = AddTool()
>>> result = tool({'a': 3, 'b': 5})
>>> print(result)
8
""")

add_chinese_doc("ModuleTool.apply", '''
抽象方法，需在子类中实现具体逻辑。

此方法应根据传入的参数执行特定任务。

Raises:
    NotImplementedError: 如果未在子类中重写该方法。
''')

add_english_doc("ModuleTool.apply", '''
Abstract method to be implemented in subclasses.

This method should perform a specific task based on the provided arguments.

Raises:
    NotImplementedError: If the method is not overridden in a subclass.
''')

add_chinese_doc("ModuleTool.validate_parameters", '''
验证参数是否满足所需条件。

此方法会检查参数字典是否包含所有必须字段，并尝试进一步进行格式验证。

Args:
    arguments (Dict[str, Any]): 传入的参数字典。

Returns:
    bool: 若参数合法且完整，返回 True；否则返回 False。
''')

add_english_doc("ModuleTool.validate_parameters", '''
Validate whether the provided arguments meet the required criteria.

This method checks if all required keys are present in the input dictionary and attempts format validation.

Args:
    arguments (Dict[str, Any]): Dictionary of input arguments.

Returns:
    bool: True if valid and complete; False otherwise.
''')

add_chinese_doc('FunctionCall', '''\
FunctionCall是单轮工具调用类。当LLM自身信息不足以回答用户问题，需要结合外部工具获取辅助信息时，调用此类。  
若LLM输出需要调用工具，则执行工具调用并返回调用结果；输出结果为List类型，包含当前轮的输入、模型输出和工具输出。  
若不需工具调用，则直接返回LLM输出结果，输出为字符串类型。

Args:
    llm (ModuleBase): 使用的LLM实例，支持TrainableModule或OnlineChatModule。
    tools (List[Union[str, Callable]]): LLM可调用的工具名称或Callable对象列表。
    return_trace (Optional[bool]): 是否返回调用轨迹，默认为False。
    stream (Optional[bool]): 是否启用流式输出，默认为False。
    _prompt (Optional[str]): 自定义工具调用提示语，默认根据llm类型自动设置。

注意：tools中的工具需包含`__doc__`字段，且须遵循[Google Python Style](https://google.github.io/styleguide/pyguide.html#38-comments-and-docstrings)规范说明用途与参数。
''')

add_english_doc('FunctionCall', '''\
FunctionCall is a single-turn tool invocation class. It is used when the LLM alone cannot answer user queries and requires external knowledge through tool calls.  
If the LLM output requires tool calls, the tools are invoked and the combined results (input, model output, tool output) are returned as a list.  
If no tool calls are needed, the LLM output is returned directly as a string.

Args:
    llm (ModuleBase): The LLM instance to use, which can be either a TrainableModule or OnlineChatModule.
    tools (List[Union[str, Callable]]): A list of tool names or callable objects that the LLM can use.
    return_trace (Optional[bool]): Whether to return the invocation trace, defaults to False.
    stream (Optional[bool]): Whether to enable streaming output, defaults to False.
    _prompt (Optional[str]): Custom prompt for function call, defaults to automatic selection based on llm type.

Note: Tools in `tools` must include a `__doc__` attribute and describe their purpose and parameters according to the [Google Python Style](https://google.github.io/styleguide/pyguide.html#38-comments-and-docstrings).
''')

add_example('FunctionCall', """\
>>> import lazyllm
>>> from lazyllm.tools import fc_register, FunctionCall
>>> import json
>>> from typing import Literal
>>> @fc_register("tool")
>>> def get_current_weather(location: str, unit: Literal["fahrenheit", "celsius"] = 'fahrenheit'):
...     '''
...     Get the current weather in a given location
...
...     Args:
...         location (str): The city and state, e.g. San Francisco, CA.
...         unit (str): The temperature unit to use. Infer this from the users location.
...     '''
...     if 'tokyo' in location.lower():
...         return json.dumps({'location': 'Tokyo', 'temperature': '10', 'unit': 'celsius'})
...     elif 'san francisco' in location.lower():
...         return json.dumps({'location': 'San Francisco', 'temperature': '72', 'unit': 'fahrenheit'})
...     elif 'paris' in location.lower():
...         return json.dumps({'location': 'Paris', 'temperature': '22', 'unit': 'celsius'})
...     else:
...         return json.dumps({'location': location, 'temperature': 'unknown'})
...
>>> @fc_register("tool")
>>> def get_n_day_weather_forecast(location: str, num_days: int, unit: Literal["celsius", "fahrenheit"] = 'fahrenheit'):
...     '''
...     Get an N-day weather forecast
...
...     Args:
...         location (str): The city and state, e.g. San Francisco, CA.
...         num_days (int): The number of days to forecast.
...         unit (Literal['celsius', 'fahrenheit']): The temperature unit to use. Infer this from the users location.
...     '''
...     if 'tokyo' in location.lower():
...         return json.dumps({'location': 'Tokyo', 'temperature': '10', 'unit': 'celsius', "num_days": num_days})
...     elif 'san francisco' in location.lower():
...         return json.dumps({'location': 'San Francisco', 'temperature': '72', 'unit': 'fahrenheit', "num_days": num_days})
...     elif 'paris' in location.lower():
...         return json.dumps({'location': 'Paris', 'temperature': '22', 'unit': 'celsius', "num_days": num_days})
...     else:
...         return json.dumps({'location': location, 'temperature': 'unknown'})
...
>>> tools=["get_current_weather", "get_n_day_weather_forecast"]
>>> llm = lazyllm.TrainableModule("internlm2-chat-20b").start()  # or llm = lazyllm.OnlineChatModule("openai", stream=False)
>>> query = "What's the weather like today in celsius in Tokyo."
>>> fc = FunctionCall(llm, tools)
>>> ret = fc(query)
>>> print(ret)
["What's the weather like today in celsius in Tokyo.", {'role': 'assistant', 'content': '
', 'tool_calls': [{'id': 'da19cddac0584869879deb1315356d2a', 'type': 'function', 'function': {'name': 'get_current_weather', 'arguments': {'location': 'Tokyo', 'unit': 'celsius'}}}]}, [{'role': 'tool', 'content': '{"location": "Tokyo", "temperature": "10", "unit": "celsius"}', 'tool_call_id': 'da19cddac0584869879deb1315356d2a', 'name': 'get_current_weather'}]]
>>> query = "Hello"
>>> ret = fc(query)
>>> print(ret)
'Hello! How can I assist you today?'
""")

add_chinese_doc('FunctionCallAgent', '''\
FunctionCallAgent是一个使用工具调用方式进行完整工具调用的代理，即回答用户问题时，LLM如果需要通过工具获取外部知识，就会调用工具，并将工具的返回结果反馈给LLM，最后由LLM进行汇总输出。

Args:
    llm (ModuleBase): 要使用的LLM，可以是TrainableModule或OnlineChatModule。
    tools (List[str]): LLM 使用的工具名称列表。
    max_retries (int): 工具调用迭代的最大次数。默认值为5。
    return_trace (bool): 是否返回执行追踪信息，默认为False。
    stream (bool): 是否启用流式输出，默认为False。
''')

add_english_doc('FunctionCallAgent', '''\
FunctionCallAgent is an agent that uses the tool calling method to perform complete tool calls. That is, when answering uesr questions, if LLM needs to obtain external knowledge through the tool, it will call the tool and feed back the return results of the tool to LLM, which will finally summarize and output them.

Args:
    llm (ModuleBase): The LLM to be used can be either TrainableModule or OnlineChatModule.
    tools (List[str]): A list of tool names for LLM to use.
    max_retries (int): The maximum number of tool call iterations. The default value is 5.
    return_trace (bool): Whether to return execution trace information, defaults to False.
    stream (bool): Whether to enable streaming output, defaults to False.
''')

add_example('FunctionCallAgent', """\
>>> import lazyllm
>>> from lazyllm.tools import fc_register, FunctionCallAgent
>>> import json
>>> from typing import Literal
>>> @fc_register("tool")
>>> def get_current_weather(location: str, unit: Literal["fahrenheit", "celsius"]='fahrenheit'):
...     '''
...     Get the current weather in a given location
...
...     Args:
...         location (str): The city and state, e.g. San Francisco, CA.
...         unit (str): The temperature unit to use. Infer this from the users location.
...     '''
...     if 'tokyo' in location.lower():
...         return json.dumps({'location': 'Tokyo', 'temperature': '10', 'unit': 'celsius'})
...     elif 'san francisco' in location.lower():
...         return json.dumps({'location': 'San Francisco', 'temperature': '72', 'unit': 'fahrenheit'})
...     elif 'paris' in location.lower():
...         return json.dumps({'location': 'Paris', 'temperature': '22', 'unit': 'celsius'})
...     elif 'beijing' in location.lower():
...         return json.dumps({'location': 'Beijing', 'temperature': '90', 'unit': 'Fahrenheit'})
...     else:
...         return json.dumps({'location': location, 'temperature': 'unknown'})
...
>>> @fc_register("tool")
>>> def get_n_day_weather_forecast(location: str, num_days: int, unit: Literal["celsius", "fahrenheit"]='fahrenheit'):
...     '''
...     Get an N-day weather forecast
...
...     Args:
...         location (str): The city and state, e.g. San Francisco, CA.
...         num_days (int): The number of days to forecast.
...         unit (Literal['celsius', 'fahrenheit']): The temperature unit to use. Infer this from the users location.
...     '''
...     if 'tokyo' in location.lower():
...         return json.dumps({'location': 'Tokyo', 'temperature': '10', 'unit': 'celsius', "num_days": num_days})
...     elif 'san francisco' in location.lower():
...         return json.dumps({'location': 'San Francisco', 'temperature': '75', 'unit': 'fahrenheit', "num_days": num_days})
...     elif 'paris' in location.lower():
...         return json.dumps({'location': 'Paris', 'temperature': '25', 'unit': 'celsius', "num_days": num_days})
...     elif 'beijing' in location.lower():
...         return json.dumps({'location': 'Beijing', 'temperature': '85', 'unit': 'fahrenheit', "num_days": num_days})
...     else:
...         return json.dumps({'location': location, 'temperature': 'unknown'})
...
>>> tools = ['get_current_weather', 'get_n_day_weather_forecast']
>>> llm = lazyllm.TrainableModule("internlm2-chat-20b").start()  # or llm = lazyllm.OnlineChatModule(source="sensenova")
>>> agent = FunctionCallAgent(llm, tools)
>>> query = "What's the weather like today in celsius in Tokyo and Paris."
>>> res = agent(query)
>>> print(res)
'The current weather in Tokyo is 10 degrees Celsius, and in Paris, it is 22 degrees Celsius.'
>>> query = "Hello"
>>> res = agent(query)
>>> print(res)
'Hello! How can I assist you today?'
""")

# actors/function_call_formatter.py
add_chinese_doc('FunctionCallFormatter', '''\
用于解析函数调用结构消息的格式化器。

该类继承自 `JsonFormatter`，用于从包含工具调用信息的消息字符串中提取 JSON 结构，并在需要时通过全局分隔符拆分内容。

私有方法:
    _load(msg)
        解析输入的消息字符串，提取其中的 JSON 格式的工具调用结构（如果存在）。
''')

add_english_doc('FunctionCallFormatter', '''\
Formatter for parsing structured function call messages.

This class extends `JsonFormatter` and is responsible for extracting JSON-based tool call structures from a mixed message string, optionally separating them using a global delimiter.

Private Method:
    _load(msg)
        Parses the input message string and extracts JSON-formatted tool calls, if present.
''')

add_example('FunctionCallFormatter', ['''\
>>> from lazyllm.components import FunctionCallFormatter
>>> formatter = FunctionCallFormatter()
>>> msg = "Please call this tool. <TOOL> [{\\"name\\": \\"search\\", \\"args\\": {\\"query\\": \\"weather\\"}}]"
>>> result = formatter._load(msg)
>>> print(result)
... [{'name': 'search', 'args': {'query': 'weather'}}, 'Please call this tool. ']
'''])

add_chinese_doc('ReactAgent', '''\
ReactAgent是按照 `Thought->Action->Observation->Thought...->Finish` 的流程一步一步的通过LLM和工具调用来显示解决用户问题的步骤，以及最后给用户的答案。

Args:
    llm (ModuleBase): 要使用的LLM，可以是TrainableModule或OnlineChatModule。
    tools (List[str]): LLM 使用的工具名称列表。
    max_retries (int): 工具调用迭代的最大次数。默认值为5。
    return_trace (bool): 是否返回中间步骤和工具调用信息。
    stream (bool): 是否以流式方式输出规划和解决过程。
''')

add_english_doc('ReactAgent', '''\
ReactAgent follows the process of `Thought->Action->Observation->Thought...->Finish` step by step through LLM and tool calls to display the steps to solve user questions and the final answer to the user.

Args:
    llm (ModuleBase): The LLM to be used can be either TrainableModule or OnlineChatModule.
    tools (List[str]): A list of tool names for LLM to use.
    max_retries (int): The maximum number of tool call iterations. The default value is 5.
    return_trace (bool): If True, return intermediate steps and tool calls.
    stream (bool): Whether to stream the planning and solving process.
''')

add_example('ReactAgent', """\
>>> import lazyllm
>>> from lazyllm.tools import fc_register, ReactAgent
>>> @fc_register("tool")
>>> def multiply_tool(a: int, b: int) -> int:
...     '''
...     Multiply two integers and return the result integer
...
...     Args:
...         a (int): multiplier
...         b (int): multiplier
...     '''
...     return a * b
...
>>> @fc_register("tool")
>>> def add_tool(a: int, b: int):
...     '''
...     Add two integers and returns the result integer
...
...     Args:
...         a (int): addend
...         b (int): addend
...     '''
...     return a + b
...
>>> tools = ["multiply_tool", "add_tool"]
>>> llm = lazyllm.TrainableModule("internlm2-chat-20b").start()   # or llm = lazyllm.OnlineChatModule(source="sensenova")
>>> agent = ReactAgent(llm, tools)
>>> query = "What is 20+(2*4)? Calculate step by step."
>>> res = agent(query)
>>> print(res)
'Answer: The result of 20+(2*4) is 28.'
""")

add_chinese_doc('PlanAndSolveAgent', '''\
PlanAndSolveAgent由两个组件组成，首先，由planner将整个任务分解为更小的子任务，然后由solver根据计划执行这些子任务，其中可能会涉及到工具调用，最后将答案返回给用户。

Args:
    llm (ModuleBase): 要使用的LLM，可以是TrainableModule或OnlineChatModule。和plan_llm、solve_llm互斥，要么设置llm(planner和solver公用一个LLM)，要么设置plan_llm和solve_llm，或者只指定llm(用来设置planner)和solve_llm，其它情况均认为是无效的。
    tools (List[str]): LLM使用的工具名称列表。
    plan_llm (ModuleBase): planner要使用的LLM，可以是TrainableModule或OnlineChatModule。
    solve_llm (ModuleBase): solver要使用的LLM，可以是TrainableModule或OnlineChatModule。
    max_retries (int): 工具调用迭代的最大次数。默认值为5。
    return_trace (bool): 是否返回中间步骤和工具调用信息。
    stream (bool): 是否以流式方式输出规划和解决过程。
''')

add_english_doc('PlanAndSolveAgent', '''\
PlanAndSolveAgent consists of two components. First, the planner breaks down the entire task into smaller subtasks, then the solver executes these subtasks according to the plan, which may involve tool calls, and finally returns the answer to the user.

Args:
    llm (ModuleBase): The LLM to be used can be TrainableModule or OnlineChatModule. It is mutually exclusive with plan_llm and solve_llm. Either set llm(the planner and sovler share the same LLM), or set plan_llm and solve_llm,or only specify llm(to set the planner) and solve_llm. Other cases are considered invalid.
    tools (List[str]): A list of tool names for LLM to use.
    plan_llm (ModuleBase): The LLM to be used by the planner, which can be either TrainableModule or OnlineChatModule.
    solve_llm (ModuleBase): The LLM to be used by the solver, which can be either TrainableModule or OnlineChatModule.
    max_retries (int): The maximum number of tool call iterations. The default value is 5.
    return_trace (bool): If True, return intermediate steps and tool calls.
    stream (bool): Whether to stream the planning and solving process.
''')

add_example('PlanAndSolveAgent', """\
>>> import lazyllm
>>> from lazyllm.tools import fc_register, PlanAndSolveAgent
>>> @fc_register("tool")
>>> def multiply(a: int, b: int) -> int:
...     '''
...     Multiply two integers and return the result integer
...
...     Args:
...         a (int): multiplier
...         b (int): multiplier
...     '''
...     return a * b
...
>>> @fc_register("tool")
>>> def add(a: int, b: int):
...     '''
...     Add two integers and returns the result integer
...
...     Args:
...         a (int): addend
...         b (int): addend
...     '''
...     return a + b
...
>>> tools = ["multiply", "add"]
>>> llm = lazyllm.TrainableModule("internlm2-chat-20b").start()  # or llm = lazyllm.OnlineChatModule(source="sensenova")
>>> agent = PlanAndSolveAgent(llm, tools)
>>> query = "What is 20+(2*4)? Calculate step by step."
>>> res = agent(query)
>>> print(res)
'The final answer is 28.'
""")

add_chinese_doc('ReWOOAgent', '''\
ReWOOAgent包含三个部分：Planner、Worker和Solver。其中，Planner使用可预见推理能力为复杂任务创建解决方案蓝图；Worker通过工具调用来与环境交互，并将实际证据或观察结果填充到指令中；Solver处理所有计划和证据以制定原始任务或问题的解决方案。

Args:
    llm (ModuleBase): 要使用的LLM，可以是TrainableModule或OnlineChatModule。和plan_llm、solve_llm互斥，要么设置llm(planner和solver公用一个LLM)，要么设置plan_llm和solve_llm，或者只指定llm(用来设置planner)和solve_llm，其它情况均认为是无效的。
    tools (List[str]): LLM使用的工具名称列表。
    plan_llm (ModuleBase): planner要使用的LLM，可以是TrainableModule或OnlineChatModule。
    solve_llm (ModuleBase): solver要使用的LLM，可以是TrainableModule或OnlineChatModule。
    return_trace (bool): 是否返回中间步骤和工具调用信息。
    stream (bool): 是否以流式方式输出规划和解决过程。

''')

add_english_doc('ReWOOAgent', '''\
ReWOOAgent consists of three parts: Planer, Worker and Solver. The Planner uses predictive reasoning capabilities to create a solution blueprint for a complex task; the Worker interacts with the environment through tool calls and fills in actual evidence or observations into instructions; the Solver processes all plans and evidence to develop a solution to the original task or problem.

Args:
    llm (ModuleBase): The LLM to be used can be TrainableModule or OnlineChatModule. It is mutually exclusive with plan_llm and solve_llm. Either set llm(the planner and sovler share the same LLM), or set plan_llm and solve_llm,or only specify llm(to set the planner) and solve_llm. Other cases are considered invalid.
    tools (List[str]): A list of tool names for LLM to use.
    plan_llm (ModuleBase): The LLM to be used by the planner, which can be either TrainableModule or OnlineChatModule.
    solve_llm (ModuleBase): The LLM to be used by the solver, which can be either TrainableModule or OnlineChatModule.
    return_trace (bool): If True, return intermediate steps and tool calls.
    stream (bool): Whether to stream the planning and solving process.
''')

add_example(
    "ReWOOAgent",
    """\
>>> import lazyllm
>>> import wikipedia
>>> from lazyllm.tools import fc_register, ReWOOAgent
>>> @fc_register("tool")
>>> def WikipediaWorker(input: str):
...     '''
...     Worker that search for similar page contents from Wikipedia. Useful when you need to get holistic knowledge about people, places, companies, historical events, or other subjects. The response are long and might contain some irrelevant information. Input should be a search query.
...
...     Args:
...         input (str): search query.
...     '''
...     try:
...         evidence = wikipedia.page(input).content
...         evidence = evidence.split("\\\\n\\\\n")[0]
...     except wikipedia.PageError:
...         evidence = f"Could not find [{input}]. Similar: {wikipedia.search(input)}"
...     except wikipedia.DisambiguationError:
...         evidence = f"Could not find [{input}]. Similar: {wikipedia.search(input)}"
...     return evidence
...
>>> @fc_register("tool")
>>> def LLMWorker(input: str):
...     '''
...     A pretrained LLM like yourself. Useful when you need to act with general world knowledge and common sense. Prioritize it when you are confident in solving the problem yourself. Input can be any instruction.
...
...     Args:
...         input (str): instruction
...     '''
...     llm = lazyllm.OnlineChatModule(source="glm")
...     query = f"Respond in short directly with no extra words.\\\\n\\\\n{input}"
...     response = llm(query, llm_chat_history=[])
...     return response
...
>>> tools = ["WikipediaWorker", "LLMWorker"]
>>> llm = lazyllm.TrainableModule("GLM-4-9B-Chat").deploy_method(lazyllm.deploy.vllm).start()  # or llm = lazyllm.OnlineChatModule(source="sensenova")
>>> agent = ReWOOAgent(llm, tools)
>>> query = "What is the name of the cognac house that makes the main ingredient in The Hennchata?"
>>> res = agent(query)
>>> print(res)
'\nHennessy '
""",
)


#eval/eval_base.py
add_chinese_doc('BaseEvaluator', '''\
评估模块的抽象基类。

该类定义了模型评估的标准接口，支持并发处理、输入校验和评估结果的自动保存，同时内置了重试机制。

Args:
    concurrency (int): 评估过程中使用的并发线程数。
    retry (int): 每个样本的最大重试次数。
    log_base_name (Optional[str]): 用于保存结果文件的日志文件名前缀（可选）。
''')

add_english_doc('BaseEvaluator', '''\
Abstract base class for evaluation modules.

This class defines the standard interface and retry logic for evaluating model outputs. It supports concurrent processing, input validation, and automatic result saving.

Args:
    concurrency (int): Number of concurrent threads used during evaluation.
    retry (int): Number of retry attempts for each evaluation item.
    log_base_name (Optional[str]): Optional log file name prefix for saving results.
''')

add_example('BaseEvaluator', ['''\
>>> from lazyllm.components import BaseEvaluator
>>> class SimpleAccuracyEvaluator(BaseEvaluator):
...     def _process_one_data_impl(self, data):
...         return {
...             "final_score": float(data["pred"] == data["label"])
...         }
>>> evaluator = SimpleAccuracyEvaluator()
>>> score = evaluator([
...     {"pred": "yes", "label": "yes"},
...     {"pred": "no", "label": "yes"}
... ])
>>> print(score)
... 0.5
'''])

add_chinese_doc('BaseEvaluator.process_one_data', '''\
处理单条数据。

Args:
    data: 要处理的数据项。
    progress_bar (Optional[tqdm]): 进度条对象，默认为None。

Returns:
    Any: 返回处理结果。

注意：
    该方法会在处理数据时自动更新进度条，并使用线程锁确保线程安全。
''')

add_english_doc('BaseEvaluator.process_one_data', '''\
Process a single data item.

Args:
    data: Data item to process.
    progress_bar (Optional[tqdm]): Progress bar object, defaults to None.

Returns:
    Any: Returns processing result.

Note:
    This method automatically updates the progress bar during processing and uses thread lock to ensure thread safety.
''')

add_chinese_doc('BaseEvaluator.validate_inputs_key', '''\
验证输入数据的格式和必要键。

Args:
    data: 要验证的数据。

Raises:
    RuntimeError: 当数据格式不正确或缺少必要键时抛出。
        - 如果data不是列表
        - 如果列表中的项不是字典
        - 如果字典中缺少必要的键
''')

add_english_doc('BaseEvaluator.validate_inputs_key', '''\
Validate input data format and required keys.

Args:
    data: Data to validate.

Raises:
    RuntimeError: Raised when data format is incorrect or missing required keys.
        - If data is not a list
        - If items in the list are not dictionaries
        - If dictionaries are missing required keys
''')

add_chinese_doc('BaseEvaluator.batch_process', '''\
批量处理数据。

Args:
    data: 要处理的数据列表。
    progress_bar (tqdm): 进度条对象。

Returns:
    List: 返回处理结果列表。

流程：
1. 验证输入数据的格式和必要键
2. 使用并发处理器处理数据
3. 保存处理结果
''')

add_english_doc('BaseEvaluator.batch_process', '''\
Process data in batch.

Args:
    data: List of data to process.
    progress_bar (tqdm): Progress bar object.

Returns:
    List: Returns list of processing results.

Flow:
1. Validates input data format and required keys
2. Processes data using concurrent processor
3. Saves processing results
''')

add_chinese_doc('BaseEvaluator.save_res', '''\
保存评估结果。

Args:
    data: 要保存的数据。
    eval_res_save_name (Optional[str]): 保存文件的基础名称，默认使用类名。

保存格式：
    - 文件名格式：{filename}_{timestamp}.json
    - 时间戳格式：YYYYMMDDHHmmSS
    - 保存路径：lazyllm.config['eval_result_dir']
    - JSON格式，使用4空格缩进
''')

add_english_doc('BaseEvaluator.save_res', '''\
Save evaluation results.

Args:
    data: Data to save.
    eval_res_save_name (Optional[str]): Base name for the save file, defaults to class name.

Save Format:
    - Filename format: {filename}_{timestamp}.json
    - Timestamp format: YYYYMMDDHHmmSS
    - Save path: lazyllm.config['eval_result_dir']
    - JSON format with 4-space indentation
''')

add_chinese_doc('ResponseRelevancy', '''\
用于评估用户问题与模型生成问题之间语义相关性的指标类。

该评估器使用语言模型根据回答生成问题，并通过 Embedding 与余弦相似度度量其与原始问题之间的相关性。


Args:
    llm (ModuleBase): 用于根据回答生成问题的语言模型模块。
    embedding (ModuleBase): 用于编码问题向量的嵌入模块。
    prompt (str, 可选): 自定义的生成提示词，若不提供将使用默认提示。
    prompt_lang (str): 默认提示词的语言，可选 `'en'`（默认）或 `'zh'`。
    num_infer_questions (int): 每条数据生成和评估的问题数量。
    retry (int): 失败时的重试次数。
    concurrency (int): 并发评估的数量。
''')

add_english_doc('ResponseRelevancy', '''\
Evaluator for measuring the semantic relevancy between a user-generated question and a model-generated one.

This evaluator uses a language model to generate possible questions from an answer, and measures their semantic similarity to the original question using embeddings and cosine similarity.


Args:
    llm (ModuleBase): A language model used to generate inferred questions from the given answer.
    embedding (ModuleBase): An embedding module to encode questions for similarity comparison.
    prompt (str, optional): Custom prompt to guide the question generation. If not provided, a default will be used.
    prompt_lang (str): Language for the default prompt. Options: `'en'` (default) or `'zh'`.
    num_infer_questions (int): Number of questions to generate and evaluate for each answer.
    retry (int): Number of retry attempts if generation fails.
    concurrency (int): Number of concurrent evaluations.
''')

add_example('ResponseRelevancy', ['''\
>>> from lazyllm.components import ResponseRelevancy
>>> relevancy = ResponseRelevancy(
...     llm=YourLLM(),
...     embedding=YourEmbedding(),
...     prompt_lang="en",
...     num_infer_questions=3
... )
>>> result = relevancy([
...     {"question": "What is the capital of France?", "answer": "Paris is the capital city of France."}
... ])
>>> print(result)
... 0.95  # (a float score between 0 and 1)
'''])

add_chinese_doc('Faithfulness', '''\
评估回答与上下文之间事实一致性的指标类。

该评估器首先使用语言模型将答案拆分为独立事实句，然后基于上下文对每条句子进行支持性判断（0或1分），最终取平均值作为总体一致性分数。


Args:
    llm (ModuleBase): 同时用于生成句子与进行评估的语言模型模块。
    generate_prompt (str, 可选): 用于将答案转换为事实句的自定义提示词。
    eval_prompt (str, 可选): 用于评估句子与上下文匹配度的提示词。
    prompt_lang (str): 默认提示词的语言，可选 'en' 或 'zh'。
    retry (int): 生成或评估失败时的最大重试次数。
    concurrency (int): 并发评估的数据条数。
''')

add_english_doc('Faithfulness', '''\
Evaluator that measures the factual consistency of an answer with the given context.

This evaluator splits the answer into atomic factual statements using a generation model, then verifies each against the context using binary (1/0) scoring. It computes a final score as the average of the individual statement scores.


Args:
    llm (ModuleBase): A language model capable of both generating statements and evaluating them.
    generate_prompt (str, optional): Custom prompt to generate factual statements from the answer.
    eval_prompt (str, optional): Custom prompt to evaluate statement support within the context.
    prompt_lang (str): Language of the default prompt, either 'en' or 'zh'.
    retry (int): Number of retry attempts when generation or evaluation fails.
    concurrency (int): Number of concurrent evaluations to run in parallel.
''')

add_example('Faithfulness', ['''\
>>> from lazyllm.components import Faithfulness
>>> evaluator = Faithfulness(llm=YourLLM(), prompt_lang="en")
>>> data = {
...     "question": "What is the role of ATP in cells?",
...     "answer": "ATP stores energy and transfers it within cells.",
...     "context": "ATP is the energy currency of the cell. It provides energy for many biochemical reactions."
... }
>>> result = evaluator([data])
>>> print(result)
... 1.0  # Average binary score of all factual statements
'''])

add_chinese_doc('LLMContextRecall', '''\
用于评估回答中的每一句话是否可以归因于检索到的上下文的指标类。

该模块使用语言模型判断回答中的每个句子是否得到上下文的支持，通过二元值进行评分（1 表示支持，0 表示不支持或矛盾），最终计算平均回忆得分。

Args:
    llm (ModuleBase): 用于执行上下文一致性判断的语言模型。
    eval_prompt (str, 可选): 指导模型评估的自定义提示词。
    prompt_lang (str): 默认提示词语言，'en' 表示英文，'zh' 表示中文。
    retry (int): 评估失败时的最大重试次数。
    concurrency (int): 并发评估的任务数量。
''')

add_english_doc('LLMContextRecall', '''\
Evaluator that measures whether each sentence in the answer can be attributed to the retrieved context.

This module uses a language model to analyze the factual alignment between each statement in the answer and the provided context. It scores each sentence with binary values (1 = supported, 0 = unsupported/contradictory) and computes an average recall score.


Args:
    llm (ModuleBase): A language model capable of evaluating answer-context consistency.
    eval_prompt (str, optional): Custom prompt used to instruct the evaluator model.
    prompt_lang (str): Language of the default prompt. Choose 'en' for English or 'zh' for Chinese.
    retry (int): Number of retry attempts if the evaluation fails.
    concurrency (int): Number of parallel evaluations to perform concurrently.
''')

add_example('LLMContextRecall', ['''\
>>> from lazyllm.components import LLMContextRecall
>>> evaluator = LLMContextRecall(llm=YourLLM(), prompt_lang="en")
>>> data = {
...     "question": "What is Photosynthesis?",
...     "answer": "Photosynthesis was discovered in the 1780s. It occurs in chloroplasts.",
...     "context_retrieved": [
...         "Photosynthesis occurs in chloroplasts.",
...         "Light reactions produce ATP using sunlight."
...     ]
... }
>>> result = evaluator([data])
>>> print(result)
... 0.5  # Final recall score averaged over statement evaluations
'''])

add_chinese_doc('NonLLMContextRecall', '''\
基于字符串模糊匹配的非LLM上下文回忆指标类。

该模块通过 Levenshtein 距离计算检索到的上下文与参考上下文的相似度，并给出回忆得分。可选择输出二值得分（是否存在足够相似的匹配）或平均匹配度得分。

Args:
    th (float): 相似度阈值（范围为0到1），值越高表示匹配越严格。
    binary (bool): 若为True，则只判断是否有任一匹配超过阈值；若为False，则输出所有匹配的平均得分。
    retry (int): 失败时最大重试次数。
    concurrency (int): 并发执行的任务数量。
''')

add_english_doc('NonLLMContextRecall', '''\
A non-LLM evaluator that measures whether retrieved contexts match the reference context using fuzzy string matching.

This module compares each retrieved context against a reference using Levenshtein distance and computes a recall score. It can return binary scores (whether any retrieved context is similar enough) or an averaged similarity score.


Args:
    th (float): Similarity threshold (between 0 and 1). A higher value means stricter matching.
    binary (bool): If True, output is binary (1 if any match exceeds threshold), otherwise returns average match score.
    retry (int): Number of retries for evaluation in case of failure.
    concurrency (int): Number of parallel evaluations to run.
''')

add_example('NonLLMContextRecall', ['''\
>>> from lazyllm.components import NonLLMContextRecall
>>> evaluator = NonLLMContextRecall(th=0.8, binary=True)
>>> data = {
...     "context_retrieved": [
...         "Photosynthesis uses sunlight to produce sugar.",
...         "It takes place in chloroplasts."
...     ],
...     "context_reference": [
...         "Photosynthesis occurs in chloroplasts."
...     ]
... }
>>> result = evaluator([data])
>>> print(result)
... 1.0  # At least one retrieved context is similar enough
'''])

add_chinese_doc('ContextRelevance', '''\
基于句子级匹配的非LLM上下文相关性评估器。

该模块将检索到的上下文与参考上下文分别按句子划分，并统计检索内容中与参考完全一致的句子数量，从而计算相关性得分。


Args:
    splitter (str): 句子分隔符，默认为中文句号 "。"，英文可设置为 "."。
    retry (int): 失败时最大重试次数。
    concurrency (int): 并发执行的任务数量。
''')

add_english_doc('ContextRelevance', '''\
A non-LLM evaluator that measures the overlap between retrieved and reference contexts at the sentence level.

This evaluator splits both retrieved and reference contexts into sentences, then counts how many retrieved sentences exactly match those in the reference. It outputs a relevance score as the fraction of overlapping sentences.


Args:
    splitter (str): Sentence splitter. Default is '。' for Chinese. Use '.' for English contexts.
    retry (int): Number of retries for evaluation in case of failure.
    concurrency (int): Number of parallel evaluations to run.
''')

add_example('ContextRelevance', ['''\
>>> from lazyllm.components import ContextRelevance
>>> evaluator = ContextRelevance(splitter='.')
>>> data = {
...     "context_retrieved": [
...         "Photosynthesis occurs in chloroplasts. It produces glucose."
...     ],
...     "context_reference": [
...         "Photosynthesis occurs in chloroplasts. It requires sunlight. It produces glucose."
...     ]
... }
>>> result = evaluator([data])
>>> print(result)
... 0.6667  # 2 of 3 retrieved sentences match
'''])



#http_request/http_request.py
add_chinese_doc('HttpRequest', '''\
通用 HTTP 请求执行器。

该类用于构建并发送 HTTP 请求，支持变量替换、API Key 注入、JSON 或表单编码、文件类型响应识别等功能。

Args:
    method (str): HTTP 方法，如 'GET'、'POST' 等。
    url (str): 请求目标的 URL。
    api_key (str): 可选的 API Key，会被加入请求参数。
    headers (dict): HTTP 请求头。
    params (dict): URL 查询参数。
    body (Union[str, dict]): 请求体，支持字符串或 JSON 字典格式。
    timeout (int): 请求超时时间（秒）。
    proxies (dict, optional): 可选的代理设置。
''')

add_english_doc('HttpRequest', '''\
General HTTP request executor.

This class builds and sends HTTP requests with support for dynamic variable substitution, API key injection, JSON or form data encoding, and file-aware response parsing.

Args:
    method (str): HTTP method, such as 'GET', 'POST', etc.
    url (str): The target URL for the HTTP request.
    api_key (str): Optional API key, inserted into query parameters.
    headers (dict): HTTP request headers.
    params (dict): URL query parameters.
    body (Union[str, dict]): HTTP request body (raw string or JSON-formatted dict).
    timeout (int): Timeout duration for the request (in seconds).
    proxies (dict, optional): Proxy settings for the request, if needed.
''')

add_example('HttpRequest', ['''\
>>> from lazyllm.components import HttpRequest
>>> request = HttpRequest(
...     method="GET",
...     url="https://api.github.com/repos/openai/openai-python",
...     api_key="",
...     headers={"Accept": "application/json"},
...     params={},
...     body=None
... )
>>> result = request()
>>> print(result["status_code"])
... 200
>>> print(result["content"][:100])
... '{"id":123456,"name":"openai-python", ...}'
'''])

#infer_service/serve.py/JobDescription
add_chinese_doc('JobDescription', '''\
模型部署任务描述的数据结构。

用于创建模型推理任务时指定部署配置，包括服务名称、模型名称、框架类型与所需 GPU 数量。

Args:
    service_name (str): 服务名称，必需参数。
    model_name (str): 要部署的模型名称，默认为 "qwen1.5-0.5b-chat"。
    framework (str): 推理框架类型，默认为 "auto"。
    num_gpus (int): 所需的 GPU 数量，默认为 1。
''')

add_english_doc('JobDescription', '''\
Model deployment job description schema.

Used to specify the configuration for creating a model inference job, including service name, model name, framework type and GPU requirements.

Args:
    service_name (str): Service name, required parameter.
    model_name (str): The model to be deployed. Default is "qwen1.5-0.5b-chat".
    framework (str): Inference framework type. Default is "auto".
    num_gpus (int): Number of GPUs required for deployment. Default is 1.
''')

add_example('JobDescription', ['''\
>>> from lazyllm.components import JobDescription
>>> job = JobDescription(service_name="my-service", model_name="deepseek-coder", framework="vllm", num_gpus=2)
>>> print(job.dict())
... {'service_name': 'my-service', 'model_name': 'deepseek-coder', 'framework': 'vllm', 'num_gpus': 2}
'''])


add_chinese_doc('DBManager', '''\
数据库管理器的抽象基类。

该类定义了构建数据库连接器的通用接口，包括 `execute_query` 抽象方法和 `desc` 描述属性。

Args:
    db_type (str): 数据库类型标识符，例如 'mysql'、'mongodb'。
''')

add_english_doc('DBManager', '''\
Abstract base class for database managers.

This class defines the standard interface and helpers for building database connectors, including a required `execute_query` method and description property.

Args:
    db_type (str): Type identifier of the database (e.g., 'mysql', 'mongodb').
''')

add_example('DBManager', ['''\
>>> from lazyllm.components import DBManager
>>> class DummyDB(DBManager):
...     def __init__(self):
...         super().__init__(db_type="dummy")
...     def execute_query(self, statement):
...         return f"Executed: {statement}"
...     @property
...     def desc(self):
...         return "Dummy database for testing."
>>> db = DummyDB()
>>> print(db("SELECT * FROM test"))
... Executed: SELECT * FROM test
'''])

add_chinese_doc('DBManager.execute_query', '''\
执行数据库查询语句的抽象方法。此方法需要由具体的数据库管理器子类实现，用于执行各种数据库操作。

Args:
    statement: 要执行的数据库查询语句，可以是 SQL 语句或其他数据库特定的查询语言

此方法的特点：

- **抽象方法**: 需要在子类中实现具体的数据库操作逻辑
- **统一接口**: 为不同的数据库类型提供统一的查询接口
- **错误处理**: 子类实现应该包含适当的错误处理和状态报告
- **结果格式化**: 返回格式化的字符串结果，便于后续处理

**注意**: 此方法是数据库管理器的核心方法，所有具体的数据库操作都通过此方法执行。

''')

add_english_doc('DBManager.execute_query', '''\
Abstract method for executing database query statements. This method needs to be implemented by specific database manager subclasses to execute various database operations.

Args:
    statement: The database query statement to execute, which can be SQL statements or other database-specific query languages

Features of this method:

- **Abstract Method**: Requires implementation of specific database operation logic in subclasses
- **Unified Interface**: Provides a unified query interface for different database types
- **Error Handling**: Subclass implementations should include appropriate error handling and status reporting
- **Result Formatting**: Returns formatted string results for subsequent processing

**Note**: This method is the core method of the database manager, and all specific database operations are executed through this method.

''')

add_chinese_doc(
    "SqlManager",
    """\
SqlManager是与数据库进行交互的专用工具。它提供了连接数据库，设置、创建、检查数据表，插入数据，执行查询的方法。

Arguments:
    db_type (str): "PostgreSQL"，"SQLite", "MySQL", "MSSQL"。注意当类型为"SQLite"时，db_name为文件路径或者":memory:"
    user (str): 用户名
    password (str): 密码
    host (str): 主机名或IP
    port (int): 端口号
    db_name (str): 数据仓库名
    **options_str (str): k1=v1&k2=v2形式表示的选项设置
""",
)

add_english_doc(
    "SqlManager",
    """\
SqlManager is a specialized tool for interacting with databases.
It provides methods for creating tables, executing queries, and performing updates on databases.

Arguments:
    db_type (str): "PostgreSQL"，"SQLite", "MySQL", "MSSQL". Note that when the type is "SQLite", db_name is a file path or ":memory:"
    user (str): Username for connection
    password (str): Password for connection
    host (str): Hostname or IP
    port (int): Port number
    db_name (str): Name of the database
    **options_str (str): Options represented in the format k1=v1&k2=v2
""",
)

add_chinese_doc(
    "SqlManager.get_session",
    """\
这是一个上下文管理器，它创建并返回一个数据库连接Session，并在完成时自动提交或回滚更改并在使用完成后自动关闭会话。

**Returns:**\n
- sqlalchemy.orm.Session: sqlalchemy 数据库会话
""",
)

add_english_doc(
    "SqlManager.get_session",
    """\
This is a context manager that creates and returns a database session, yields it for use, and then automatically commits or rolls back changes and closes the session when done.

**Returns:**\n
- sqlalchemy.orm.Session: sqlalchemy database session
""",
)

add_chinese_doc(
    "SqlManager.check_connection",
    """\
检查当前SqlManager的连接状态。

**Returns:**\n
- DBResult: DBResult.status 连接成功(True), 连接失败(False)。DBResult.detail 包含失败信息
""",
)

add_english_doc(
    "SqlManager.check_connection",
    """\
Check the current connection status of the SqlManagerBase.

**Returns:**\n
- DBResult: DBResult.status True if the connection is successful, False if it fails. DBResult.detail contains failure information.
""",
)

add_chinese_doc(
    "SqlManager.set_desc",
    """\
对于SqlManager搭配LLM使用自然语言查询的表项设置其描述，尤其当其表名、列名及取值不具有自解释能力时。
例如：
数据表Document的status列取值包括: "waiting", "working", "success", "failed"，tables_desc_dict参数应为 {"Document": "status列取值包括: waiting, working, success, failed"}

Args:
    tables_desc_dict (dict): 表项的补充说明
""",
)

add_english_doc(
    "SqlManager.set_desc",
    """\
When using SqlManager with LLM to query table entries in natural language, set descriptions for better results, especially when table names, column names, and values are not self-explanatory.

Args:
    tables_desc_dict (dict): descriptive comment for tables
""",
)

add_chinese_doc(
    "SqlManager.get_all_tables",
    """\
返回当前数据库中的所有表名。
""",
)

add_english_doc(
    "SqlManager.get_all_tables",
    """\
Return all table names in the current database.
""",
)

add_chinese_doc(
    "SqlManager.get_table_orm_class",
    """\
返回数据表名对应的sqlalchemy orm类。结合get_session，进行orm操作
""",
)

add_english_doc(
    "SqlManager.get_table_orm_class",
    """\
Return the sqlalchemy orm class corresponding to the given table name. Combine with get_session to perform orm operations.
""",
)

add_chinese_doc(
    "SqlManager.execute_commit",
    """\
执行无返回的sql脚本并提交更改。
""",
)

add_english_doc(
    "SqlManager.execute_commit",
    """\
Execute the SQL script without return and submit changes.
""",
)

add_chinese_doc(
    "SqlManager.execute_query",
    """\
执行sql查询脚本并以JSON字符串返回结果。
""",
)

add_english_doc(
    "SqlManager.execute_query",
    """\
Execute the SQL query script and return the result as a JSON string.
""",
)

add_chinese_doc(
    "SqlManager.create_table",
    """\
创建数据表

Args:
    table (str/Type[DeclarativeBase]/DeclarativeMeta): 数据表schema。支持三种参数类型：类型为str的sql语句，继承自DeclarativeBase或继承自declarative_base()的ORM类
""",
)

add_english_doc(
    "SqlManager.create_table",
    """\
Create a table

Args:
    table (str/Type[DeclarativeBase]/DeclarativeMeta): table schema。Supports three types of parameters: SQL statements with type str, ORM classes that inherit from DeclarativeBase or declarative_base().
""",
)

add_chinese_doc(
    "SqlManager.drop_table",
    """\
删除数据表

Args:
    table (str/Type[DeclarativeBase]/DeclarativeMeta): 数据表schema。支持三种参数类型：类型为str的数据表名，继承自DeclarativeBase或继承自declarative_base()的ORM类
""",
)

add_english_doc(
    "SqlManager.drop_table",
    """\
Delete a table

Args:
    table (str/Type[DeclarativeBase]/DeclarativeMeta): table schema。Supports three types of parameters: Table name with type str, ORM classes that inherit from DeclarativeBase or declarative_base().
""",
)

add_chinese_doc(
    "SqlManager.insert_values",
    """\
批量数据插入

Args:
    table_name (str): 数据表名
    vals (List[dict]): 待插入数据，格式为[{"col_name1": v01, "col_name2": v02, ...}, {"col_name1": v11, "col_name2": v12, ...}, ...]
""",
)

add_english_doc(
    "SqlManager.insert_values",
    """\
Bulk insert data

Args:
    table_name (str): Table name
    vals (List[dict]): data to be inserted, format as [{"col_name1": v01, "col_name2": v02, ...}, {"col_name1": v11, "col_name2": v12, ...}, ...]
""",
)

add_chinese_doc(
    "MongoDBManager",
    """\
MongoDBManager是与MongoB数据库进行交互的专用工具。它提供了检查连接，获取数据库连接对象，执行查询的方法。

Arguments:
    user (str): 用户名
    password (str): 密码
    host (str): 主机名或IP
    port (int): 端口号
    db_name (str): 数据仓库名
    collection_name (str): 集合名
    **options_str (str): k1=v1&k2=v2形式表示的选项设置
    **collection_desc_dict (dict): 集合内文档关键字描述，默认为空。不同于关系型数据库行和列的概念，MongoDB集合中的文档可以有完全不同的关键字，因此当配合LLM进行自然语言查询时需要提供必须的关键字的描述以获得更好的结果。
""",
)

add_english_doc(
    "MongoDBManager",
    """\
MongoDBManager is a specialized tool for interacting with MongoB databases.
It provides methods to check the connection, obtain the database connection object, and execute query.

Arguments:
    user (str): Username for connection
    password (str): Password for connection
    host (str): Hostname or IP
    port (int): Port number
    db_name (str): Name of the database
    collection_name (str): Name of the collection
    **options_str (str): Options represented in the format k1=v1&k2=v2
    **collection_desc_dict (dict): Document keyword description in the collection, which is None by default. Different from the concept of rows and columns in relational databases, documents in MongoDB collections can have completely different keywords. Therefore, when using LLM to perform natural language queries, it is necessary to provide descriptions of necessary keywords to obtain better results.
""",
)

add_example('MongoDBManager', ['''\
>>> from lazyllm.components import MongoDBManager
>>> mgr = MongoDBManager(
...     user="admin",
...     password="123456",
...     host="localhost",
...     port=27017,
...     db_name="mydb",
...     collection_name="books"
... )
>>> result = mgr.execute_query('[{"$match": {"author": "Tolstoy"}}]')
>>> print(result)
... '[{"title": "War and Peace", "author": "Tolstoy"}]'
'''])


add_chinese_doc(
    "MongoDBManager.get_client",
    """\
这是一个上下文管理器，它创建并返回一个数据库会话连接对象，并在使用完成后自动关闭会话。
使用方式例如：
with mongodb_manager.get_client() as client:
    all_dbs = client.list_database_names()

**Returns:**\n
- pymongo.MongoClient: 连接 MongoDB 数据库的对象
""",
)

add_english_doc(
    "MongoDBManager.get_client",
    """\
This is a context manager that creates a database session, yields it for use, and closes the session when done.
Usage example:
with mongodb_manager.get_client() as client:
    all_dbs = client.list_database_names()

**Returns:**\n
- pymongo.MongoClient: MongoDB client used to connect to MongoDB database
""",
)

add_chinese_doc(
    "MongoDBManager.check_connection",
    """\
检查当前MongoDBManager的连接状态。

**Returns:**\n
- DBResult: DBResult.status 连接成功(True), 连接失败(False)。DBResult.detail 包含失败信息
""",
)

add_english_doc(
    "MongoDBManager.check_connection",
    """\
Check the current connection status of the MongoDBManager.

**Returns:**\n
- DBResult: DBResult.status True if the connection is successful, False if it fails. DBResult.detail contains failure information.
""",
)

add_chinese_doc(
    "MongoDBManager.set_desc",
    """\
对于MongoDBManager搭配LLM使用自然语言查询的文档集设置其必须的关键字描述。注意，查询需要用到的关系字都必须提供，因为MonoDB无法像SQL数据库一样获得表结构信息

Args:
    schema_desc_dict (dict): 文档集的关键字描述
""",
)

add_english_doc(
    "MongoDBManager.set_desc",
    """\
When using MongoDBManager with LLM to query documents in natural language, set descriptions for the necessary keywords. Note that all relevant keywords needed for queries must be provided because MongoDB cannot obtain like structural information like a SQL database.

Args:
    tables_desc_dict (dict): descriptive comment for documents
""",
)

add_chinese_doc(
    "SqlCall",
    """\
SqlCall 是一个扩展自 ModuleBase 的类,提供了使用语言模型(LLM)生成和执行 SQL 查询的接口。
它设计用于与 SQL 数据库交互,从语言模型的响应中提取 SQL 查询,执行这些查询,并返回结果或解释。

Arguments:
    llm: 用于生成和解释 SQL 查询及解释的大语言模型。
    sql_manager (SqlManager): 一个 SqlManager 实例，用于处理与 SQL 数据库的交互。
    sql_examples (str, 可选): JSON字符串表示的自然语言转到SQL语句的示例，格式为[{"Question": "查询表中与smith同部门的人员名字", "Answer": "SELECT...;"}]
    use_llm_for_sql_result (bool, 可选): 默认值为True。如果设置为False, 则只输出JSON格式表示的sql执行结果；True则会使用LLM对sql执行结果进行解读并返回自然语言结果。
    return_trace (bool, 可选): 如果设置为 True,则将结果记录在trace中。默认为 False。
""",
)

add_english_doc(
    "SqlCall",
    """\
SqlCall is a class that extends ModuleBase and provides an interface for generating and executing SQL queries using a language model (LLM).
It is designed to interact with a SQL database, extract SQL queries from LLM responses, execute those queries, and return results or explanations.

Arguments:
    llm: A language model to be used for generating and interpreting SQL queries and explanations.
    sql_manager (SqlManager): An instance of SqlManager that handles interaction with the SQL database.
    sql_examples (str, optional): An example of converting natural language represented by a JSON string into an SQL statement, formatted as: [{"Question": "Find the names of people in the same department as Smith", "Answer": "SELECT...;"}]
    use_llm_for_sql_result (bool, optional): Default is True. If set to False, the module will only output raw SQL results in JSON without further processing.
    return_trace (bool, optional): If set to True, the results will be recorded in the trace. Defaults to False.
""",
)

add_example(
    "SqlCall",
    """\
    >>> # First, run SqlManager example
    >>> import lazyllm
    >>> from lazyllm.tools import SQLManger, SqlCall
    >>> sql_tool = SQLManger("personal.db")
    >>> sql_llm = lazyllm.OnlineChatModule(model="gpt-4o", source="openai", base_url="***")
    >>> sql_call = SqlCall(sql_llm, sql_tool, use_llm_for_sql_result=True)
    >>> print(sql_call("去年一整年销售额最多的员工是谁?"))
""",
)

add_english_doc('SqlCall.sql_query_promt_hook', '''\
Hook to prepare the prompt inputs for generating a database query from user input.

Args:
    input (Union[str, List, Dict[str, str], None]): The user's natural language query.
    history (List[Union[List[str], Dict[str, Any]]]): Conversation history.
    tools (Union[List[Dict[str, Any]], None]): Available tool descriptions.
    label (Union[str, None]): Optional label for the prompt.

Returns:
    Tuple: A tuple containing the formatted prompt dict (with current_date, db_type, desc, user_query), history, tools, and label.
''')

add_chinese_doc('SqlCall.sql_query_promt_hook', r'''\ 
为从用户输入生成数据库查询准备 prompt 的 hook。

Args:
    input (Union[str, List, Dict[str, str], None]): 用户的自然语言查询。
    history (List[Union[List[str], Dict[str, Any]]]): 会话历史。
    tools (Union[List[Dict[str, Any]], None]): 可用工具描述。
    label (Union[str, None]): 可选标签。

Returns:
    Tuple: 包含格式化后的 prompt 字典（包括 current_date、db_type、desc、user_query）、history、tools 和 label。
''')

add_english_doc('SqlCall.sql_explain_prompt_hook', '''\
Hook to prepare the prompt for explaining the execution result of a database query.

Args:
    input (Union[str, List, Dict[str, str], None]): A list containing the query and its result.
    history (List[Union[List[str], Dict[str, Any]]]): Conversation history.
    tools (Union[List[Dict[str, Any]], None]): Available tool descriptions.
    label (Union[str, None]): Optional label for the prompt.

Returns:
    Tuple: A tuple containing the formatted prompt dict (history_info, desc, query, result, explain_query), history, tools, and label.
''')

add_chinese_doc('SqlCall.sql_explain_prompt_hook', r'''\ 
为解释数据库查询执行结果准备 prompt 的 hook。

Args:
    input (Union[str, List, Dict[str, str], None]): 包含查询和结果的列表。
    history (List[Union[List[str], Dict[str, Any]]]): 会话历史。
    tools (Union[List[Dict[str, Any]], None]): 可用工具描述。
    label (Union[str, None]): 可选标签。

Returns:
    Tuple: 包含格式化后的 prompt 字典（history_info、desc、query、result、explain_query）、history、tools 和 label。
''')

add_english_doc('SqlCall.extract_sql_from_response', '''\
Extract SQL (or MongoDB pipeline) statement from the raw LLM response.

Args:
    str_response (str): Raw text returned by the LLM which may contain code fences.

Returns:
    tuple[bool, str]: A tuple where the first element indicates whether extraction succeeded, and the second is the cleaned or original content. If sql_post_func is provided, it is applied to the extracted content.
''')

add_chinese_doc('SqlCall.extract_sql_from_response', r'''\ 
从原始 LLM 响应中提取 SQL（或 MongoDB pipeline）语句。

Args:
    str_response (str): LLM 返回的原始文本，可能包含代码块。

Returns:
    tuple[bool, str]: 第一个元素表示是否成功提取，第二个是清洗后的或原始内容。如果提供了 sql_post_func，则会应用于提取结果。
''')

# ---------------------------------------------------------------------------- #

add_chinese_doc("HttpTool", """
用于访问第三方服务和执行自定义代码的模块。参数中的 `params` 和 `headers` 的 value，以及 `body` 中可以包含形如 `{{variable}}` 这样用两个花括号标记的模板变量，然后在调用的时候通过参数来替换模板中的值。参考 [[lazyllm.tools.HttpTool.forward]] 中的使用说明。

Args:
    method (str, optional): 指定 http 请求方法，参考 `https://developer.mozilla.org/en-US/docs/Web/HTTP/Methods`。
    url (str, optional): 要访问的 url。如果该字段为空，则表示该模块不需要访问第三方服务。
    params (Dict[str, str], optional): 请求 url 需要填充的 params 字段。如果 url 为空，该字段会被忽略。
    headers (Dict[str, str], optional): 访问 url 需要填充的 header 字段。如果 url 为空，该字段会被忽略。
    body (Dict[str, str], optional): 请求 url 需要填充的 body 字段。如果 url 为空，该字段会被忽略。
    timeout (int): 请求超时时间，单位是秒，默认值是 10。
    proxies (Dict[str, str], optional): 指定请求 url 时所使用的代理。代理格式参考 `https://www.python-httpx.org/advanced/proxies`。
    code_str (str, optional): 一个字符串，包含用户定义的函数。如果参数 `url` 为空，则直接执行该函数，执行时所有的参数都会转发给该函数；如果 `url` 不为空，该函数的参数为请求 url 返回的结果，此时该函数作为 url 返回后的后处理函数。
    vars_for_code (Dict[str, Any]): 一个字典，传入运行 code 所需的依赖及变量。
    outputs (Optional[List[str]]): 期望提取的输出字段名。
    extract_from_result (Optional[bool]): 是否从响应字典中直接提取指定字段。
""")

add_english_doc("HttpTool", """
Module for accessing third-party services and executing custom code. The values in `params` and `headers`, as well as in body, can include template variables marked with double curly braces like `{{variable}}`, which are then replaced with actual values through parameters when called. Refer to the usage instructions in [[lazyllm.tools.HttpTool.forward]].

Args:
    method (str, optional): Specifies the HTTP request method, refer to `https://developer.mozilla.org/en-US/docs/Web/HTTP/Methods`.
    url (str, optional): The URL to access. If this field is empty, it indicates that the module does not need to access third-party services.
    params (Dict[str, str], optional): Params fields to be filled when requesting the URL. If the URL is empty, this field will be ignored.
    headers (Dict[str, str], optional): Header fields to be filled when accessing the URL. If the URL is empty, this field will be ignored.
    body (Dict[str, str], optional): Body fields to be filled when requesting the URL. If the URL is empty, this field will be ignored.
    timeout (int): Request timeout in seconds, default value is 10.
    proxies (Dict[str, str], optional): Specifies the proxies to be used when requesting the URL. Proxy format refer to `https://www.python-httpx.org/advanced/proxies`.
    code_str (str, optional): A string containing a user-defined function. If the parameter url is empty, execute this function directly, forwarding all arguments to it; if url is not empty, the parameters of this function are the results returned from the URL request, and in this case, the function serves as a post-processing function for the URL response.
    vars_for_code (Dict[str, Any]): A dictionary that includes dependencies and variables required for running the code.
    outputs (Optional[List[str]]): Names of expected output fields.
    extract_from_result (Optional[bool]): Whether to extract fields directly from response dict using `outputs`.
""")

add_example("HttpTool", """
from lazyllm.tools import HttpTool

code_str = "def identity(content): return content"
tool = HttpTool(method='GET', url='http://www.sensetime.com/', code_str=code_str)
ret = tool()
""")

add_chinese_doc("HttpTool.forward", """
用于执行初始化时指定的操作：请求指定的 url 或者执行传入的函数。一般不直接调用，而是通过基类的 `__call__` 来调用。如果构造函数的 `url` 参数不为空，则传入的所有参数都会作为变量，用于替换在构造函数中使用 `{{}}` 标记的模板参数；如果构造函数的参数 `url` 为空，并且 `code_str` 不为空，则传入的所有参数都会作为 `code_str` 中所定义函数的参数。
""")

add_english_doc("HttpTool.forward", """
Used to perform operations specified during initialization: request the specified URL or execute the passed function. Generally not called directly, but through the base class's `__call__`. If the `url` parameter in the constructor is not empty, all passed parameters will be used as variables to replace template parameters marked with `{{}}` in the constructor; if the `url` parameter in the constructor is empty and `code_str` is not empty, all passed parameters will be used as arguments for the function defined in `code_str`.
""")

add_example("HttpTool.forward", """
from lazyllm.tools import HttpTool

code_str = "def exp(v, n): return v ** n"
tool = HttpTool(code_str=code_str)
assert tool(v=10, n=2) == 100
""")

add_tools_chinese_doc("Weather", """
创建用于查询天气的工具。
""")

add_tools_english_doc("Weather", """
Create a tool for querying weather.
""")

add_tools_example("Weather", """
from lazyllm.tools.tools import Weather

weather = Weather()
""")

add_tools_chinese_doc("Weather.forward", """
查询某个城市的天气。接收的城市输入最小范围为地级市，如果是直辖市则最小范围为区。输入的城市或区名称不带后缀的“市”或者“区”。参考下面的例子。

Args:
    city_name (str): 需要获取天气的城市名称。
""")

add_tools_english_doc("Weather.forward", """
Query the weather of a specific city. The minimum input scope for cities is at the prefecture level, and for municipalities, it is at the district level. The input city or district name should not include the suffix "市" (city) or "区" (district). Refer to the examples below.

Args:
    city_name (str): The name of the city for which weather information is needed.
""")

add_tools_example("Weather.forward", """
from lazyllm.tools.tools import Weather

weather = Weather()
res = weather('海淀')
""")

add_tools_chinese_doc("GoogleSearch", """
通过 Google 搜索指定的关键词。

Args:
    custom_search_api_key (str): 用户申请的 Google API key。
    search_engine_id (str): 用户创建的用于检索的搜索引擎 id。
    timeout (int): 搜索请求的超时时间，单位是秒，默认是 10。
    proxies (Dict[str, str], optional): 请求时所用的代理服务。格式参考 `https://www.python-httpx.org/advanced/proxies`。
""")

add_tools_english_doc("GoogleSearch", """
Search for specified keywords through Google.

Args:
    custom_search_api_key (str): The Google API key applied by the user.
    search_engine_id (str): The ID of the search engine created by the user for retrieval.
    timeout (int): The timeout for the search request, in seconds, default is 10.
    proxies (Dict[str, str], optional): The proxy services used during the request. Format reference `https://www.python-httpx.org/advanced/proxies`.
""")

add_tools_example("GoogleSearch", """
from lazyllm.tools.tools import GoogleSearch

key = '<your_google_search_api_key>'
cx = '<your_search_engine_id>'

google = GoogleSearch(custom_search_api_key=key, search_engine_id=cx)
""")

add_tools_chinese_doc("GoogleSearch.forward", """
执行搜索请求。

Args:
    query (str): 要检索的关键词。
    date_restrict (str): 要检索内容的时效性。默认检索一个月内的网页（`m1`）。参数格式可以参考 `https://developers.google.com/custom-search/v1/reference/rest/v1/cse/list?hl=zh-cn`。
    search_engine_id (str, optional): 用于检索的搜索引擎 id。如果该值为空，则使用构造函数中传入的值。
""")

add_tools_english_doc("GoogleSearch.forward", """
Execute search request.

Args:
    query (str): Keywords to retrieve.
    date_restrict (str): Timeliness of the content to retrieve. Defaults to web pages within one month (m1). Refer to `https://developers.google.com/custom-search/v1/reference/rest/v1/cse/list?hl=zh-cn` for parameter format.
    search_engine_id (str, optional): Search engine ID for retrieval. If this value is empty, the value passed in the constructor is used.
""")

add_tools_example("GoogleSearch.forward", """
from lazyllm.tools.tools import GoogleSearch

key = '<your_google_search_api_key>'
cx = '<your_search_engine_id>'

google = GoogleSearch(key, cx)
res = google(query='商汤科技', date_restrict='m1')
""")

add_tools_chinese_doc('Calculator', '''
这是一个计算器应用，可以计算用户输入的表达式的值。
''')

add_tools_english_doc('Calculator', '''
This is a calculator application that can calculate the value of expressions entered by the user.
''')

add_tools_example('Calculator', '''
from lazyllm.tools.tools import Calculator
calc = Calculator()
''')

add_tools_chinese_doc('Calculator.forward', '''
计算用户输入的表达式的值。

Args:
    exp (str): 需要计算的表达式的值。必须符合 Python 计算表达式的语法。可使用 Python math 库中的数学函数。
''')

add_tools_english_doc('Calculator.forward', '''
Calculate the value of the user input expression.

Args:
    exp (str): The expression to be calculated. It must conform to the syntax for evaluating expressions in Python. Mathematical functions from the Python math library can be used.
''')

add_tools_example('Calculator.forward', '''
from lazyllm.tools.tools import Calculator
calc = Calculator()
''')

add_tools_chinese_doc('TencentSearch', '''
这是一个搜索增强工具。
''')

add_tools_english_doc('TencentSearch', '''
This is a search enhancement tool.
''')

add_tools_example('TencentSearch', '''
from lazyllm.tools.tools import TencentSearch
secret_id = '<your_secret_id>'
secret_key = '<your_secret_key>'
searcher = TencentSearch(secret_id, secret_key)
''')

add_tools_chinese_doc('TencentSearch.forward', '''
搜索用户输入的查询。

Args:
    query (str): 用户待查询的内容。
''')

add_tools_english_doc('TencentSearch.forward', '''
Searches for the query entered by the user.

Args:
    query (str): The content that the user wants to query.
''')

add_tools_example('TencentSearch.forward', '''
from lazyllm.tools.tools import TencentSearch
secret_id = '<your_secret_id>'
secret_key = '<your_secret_key>'
searcher = TencentSearch(secret_id, secret_key)
res = searcher('calculus')
''')


# ---------------------------------------------------------------------------- #

# mcp/client.py

add_english_doc('MCPClient', '''\
MCP client that can be used to connect to an MCP server. It supports both local servers (through stdio client) and remote servers (through sse client).

If the 'command_or_url' is a url string (started with 'http' or 'https'), a remote server will be connected, otherwise a local server will be started and connected.

Args:
    command_or_url (str): The command or url string, which will be used to start a local server or connect to a remote server.
    args (list[str], optional): Arguments list used for starting a local server, if you want to connect to a remote server, this argument is not needed. (default is [])
    env (dict[str, str], optional): Environment variables dictionary used in tools, for example some api keys. (default is None)
    headers(dict[str, Any], optional): HTTP headers used in sse client connection. (default is None)
    timeout (float, optional): Timeout for sse client connection, in seconds. (default is 5)
''')

add_chinese_doc('MCPClient', '''\
MCP客户端，用于连接MCP服务器。同时支持本地服务器和sse服务器。

如果传入的 'command_or_url' 是一个 URL 字符串（以 'http' 或 'https' 开头），则将连接到远程服务器；否则，将启动并连接到本地服务器。


Args:
    command_or_url (str): 用于启动本地服务器或连接远程服务器的命令或 URL 字符串。
    args (list[str], optional): 用于启动本地服务器的参数列表；如果要连接远程服务器，则无需此参数。（默认值为[]）
    env (dict[str, str], optional): 工具中使用的环境变量，例如一些 API 密钥。（默认值为None）
    headers(dict[str, Any], optional): 用于sse客户端连接的HTTP头。（默认值为None）
    timeout (float, optional): sse客户端连接的超时时间，单位为秒。(默认值为5)
''')


add_english_doc('MCPClient.call_tool', '''\
Calls one of the tools provided in the toolset of the connected MCP server via the MCP client and returns the result.

Args:
    tool_name (str): The name of the tool.
    arguments (dict): The parameters for the tool.
''')

add_chinese_doc('MCPClient.call_tool', '''\
通过MCP客户端调用连接的MCP服务器提供的工具集中的某一个工具，并返回结果。

Args:
    tool_name (str): 工具名称。
    arguments (dict): 工具传参。
''')


add_english_doc('MCPClient.list_tools', '''\
Retrieve the list of tools from the currently connected MCP client.

**Returns:**\n
- Any: The list of tools returned by the MCP client.
''')

add_chinese_doc('MCPClient.list_tools', '''\
获取当前连接的 MCP 客户端的工具列表。

**Returns:**\n
- Any: MCP 客户端返回的工具列表。
''')


add_english_doc('MCPClient.get_tools', '''\
Retrieve a filtered list of tools from the MCP client.

Args:
    allowed_tools (Optional[list[str]]): List of tool names to filter. If None, all tools are returned.

**Returns:**\n
- Any: List of tools that match the filter criteria.
''')

add_chinese_doc('MCPClient.get_tools', '''\
从 MCP 客户端获取经过筛选的工具列表。

Args:
    allowed_tools (Optional[list[str]]): 要筛选的工具名称列表，若为 None，则返回所有工具。

**Returns:**\n
- Any: 符合筛选条件的工具列表。
''')


add_english_doc('MCPClient.deploy', '''\
Deploys the MCP client with the specified SSE server settings asynchronously.

Args:
    sse_settings (SseServerSettings): Configuration settings for the SSE server.
''')

add_chinese_doc('MCPClient.deploy', '''\
使用指定的 SSE 服务器设置异步部署 MCP 客户端。

Args:
    sse_settings (SseServerSettings): SSE 服务器的配置设置。
''')


add_english_doc('MCPClient.aget_tools', '''\
Used to convert the tool set from the MCP server into a list of functions available for LazyLLM and return them.

The allowed_tools parameter is used to specify the list of tools to be returned. If None, all tools will be returned.

Args: 
    allowed_tools (list[str], optional): The list of tools expected to be returned. Defaults to None, meaning that all tools will be returned.
''')

add_chinese_doc('MCPClient.aget_tools', '''\
用于将MCP服务器中的工具集转换为LazyLLM可用的函数列表，并返回。

allowed_tools参数用于指定要返回的工具列表，默认为None，表示返回所有工具。

Args:
    allowed_tools (list[str], optional): 期望返回的工具列表，默认为None，表示返回所有工具。
''')


add_example('MCPClient', '''\
>>> from lazyllm.tools import MCPClient
>>> mcp_server_configs = {
...     "filesystem": {
...         "command": "npx",
...         "args": [
...             "-y",
...             "@modelcontextprotocol/server-filesystem",
...             "./",
...         ]
...     }
... }
>>> file_sys_config = mcp_server_configs["filesystem"]
>>> file_client = MCPClient(
...     command_or_url=file_sys_config["command"],
...     args=file_sys_config["args"],
... )
>>> from lazyllm import OnlineChatModule
>>> from lazyllm.tools.agent.reactAgent import ReactAgent
>>> llm=OnlineChatModule(source="deepseek", stream=False)
>>> agent = ReactAgent(llm.share(), file_client.get_tools())
>>> print(agent("Write a Chinese poem about the moon, and save it to a file named 'moon.txt".))
''')


# ---------------------------------------------------------------------------- #

# mcp/tool_adaptor.py

add_english_doc('mcp.tool_adaptor.generate_lazyllm_tool', '''\
Dynamically build a function for the LazyLLM agent based on a tool provided by the MCP server.

Args:
    client (mcp.ClientSession): MCP client which connects to the MCP server.
    mcp_tool (mcp.types.Tool): A tool provided by the MCP server.
''')

add_chinese_doc('mcp.tool_adaptor.generate_lazyllm_tool', '''\
将 MCP 服务器提供的工具转换为 LazyLLM 代理使用的函数。

Args:
    client (mcp.ClientSession): 连接到MCP服务器的MCP客户端。
    mcp_tool (mcp.types.Tool): 由MCP服务器提供的工具。
''')


add_english_doc('rag.doc_node.ImageDocNode', '''\
A specialized document node for handling image content in RAG systems.

ImageDocNode extends DocNode to provide specialized functionality for image processing and embedding generation. It automatically handles image loading, base64 encoding for embedding, and PIL Image objects for LLM processing.

Args:
    image_path (str): The file path to the image file. This should be a valid path to an image file (e.g., .jpg, .png, .jpeg).
    uid (Optional[str]): Unique identifier for the document node. If not provided, a UUID will be automatically generated.
    group (Optional[str]): The group name this node belongs to. Used for organizing and filtering nodes.
    embedding (Optional[Dict[str, List[float]]]): Pre-computed embeddings for the image. Keys are embedding model names, values are embedding vectors.
    parent (Optional[DocNode]): Parent node in the document hierarchy. Used for building document trees.
    metadata (Optional[Dict[str, Any]]): Additional metadata associated with the image node.
    global_metadata (Optional[Dict[str, Any]]): Global metadata that applies to all nodes in the document.
    text (Optional[str]): Optional text description or caption for the image.
''')

add_chinese_doc('rag.doc_node.ImageDocNode', '''\
专门用于处理RAG系统中图像内容的文档节点。

ImageDocNode继承自DocNode，为图像处理和嵌入生成提供专门的功能。它自动处理图像加载、用于嵌入的base64编码，以及用于LLM处理的PIL图像对象。

Args:
    image_path (str): 图像文件的文件路径。这应该是一个有效的图像文件路径（例如.jpg、.png、.jpeg）。
    uid (Optional[str]): 文档节点的唯一标识符。如果未提供，将自动生成UUID。
    group (Optional[str]): 此节点所属的组名。用于组织和过滤节点。
    embedding (Optional[Dict[str, List[float]]]): 图像的预计算嵌入。键是嵌入模型名称，值是嵌入向量。
    parent (Optional[DocNode]): 文档层次结构中的父节点。用于构建文档树。
    metadata (Optional[Dict[str, Any]]): 与图像节点关联的附加元数据。
    global_metadata (Optional[Dict[str, Any]]): 适用于文档中所有节点的全局元数据。
    text (Optional[str]): 图像的可选文本描述或标题。
''')

add_example('rag.doc_node.ImageDocNode', '''\
>>> from lazyllm.tools.rag.doc_node import ImageDocNode, MetadataMode
>>> import numpy as np
>>> image_node = ImageDocNode(
...     image_path="/home/mnt/yehongfei/Code/Test/framework.jpg",
...     text="这是一张照片"
)
>>> def clip_emb(content, modality="image"):
...     if modality == "image":
...         return [np.random.rand(512).tolist()]
...     return [np.random.rand(256).tolist()]
>>> embed_functions = {"clip": clip_emb}
>>> image_node.do_embedding(embed_functions)
>>> print(f"嵌入维度: {len(image_node.embedding['clip'])}")
>>> text_representation = image_node.get_text()
>>> content_representation = image_node.get_content(MetadataMode.EMBED)
>>> print(f"text属性: {text_representation}")
>>> print(f"content属性: {content_representation}")    
''')

add_english_doc('rag.doc_node.ImageDocNode.do_embedding', '''\
Generate embeddings for the image using the provided embedding functions.

This method overrides the parent class method to handle image-specific embedding generation. It automatically converts the image to the appropriate format (base64 for embedding) and calls the embedding functions with the image modality.

Args:
    embed (Dict[str, Callable]): Dictionary of embedding functions. Keys are embedding model names, values are callable functions that accept (content, modality) and return embedding vectors.
''')

add_chinese_doc('rag.doc_node.ImageDocNode.do_embedding', '''\
使用提供的嵌入函数为图像生成嵌入。

此方法重写父类方法以处理图像特定的嵌入生成。它自动将图像转换为适当的格式（用于嵌入的base64），并使用图像模态调用嵌入函数。

Args:
    embed (Dict[str, Callable]): 嵌入函数字典。键是嵌入模型名称，值是接受(content, modality)并返回嵌入向量的可调用函数。
''')

add_english_doc('rag.doc_node.ImageDocNode.get_content', '''\
Get the image content in different formats based on the metadata mode.

This method returns the image content in different formats depending on the intended use case. For LLM processing, it returns a PIL Image object. For embedding generation, it returns a base64-encoded image string.

Args:
    metadata_mode (MetadataMode, optional): The mode for content retrieval. Defaults to MetadataMode.LLM.
        - MetadataMode.LLM: Returns PIL Image object for LLM processing
        - MetadataMode.EMBED: Returns base64-encoded image for embedding generation
        - Other modes: Returns the image path as text

**Returns:**\n
- Union[PIL.Image.Image, List[str], str]: The image content in the requested format.
''')

add_chinese_doc('rag.doc_node.ImageDocNode.get_content', '''\
根据元数据模式获取不同格式的图像内容。

此方法根据预期用例返回不同格式的图像内容。对于LLM处理，它返回PIL图像对象。对于嵌入生成，它返回base64编码的图像字符串。

Args:
    metadata_mode (MetadataMode, optional): 内容检索模式。默认为MetadataMode.LLM。
        - MetadataMode.LLM: 返回用于LLM处理的PIL图像对象
        - MetadataMode.EMBED: 返回用于嵌入生成的base64编码图像
        - 其他模式: 返回图像路径作为文本

**Returns:**\n
- Union[PIL.Image.Image, List[str], str]: 请求格式的图像内容。
''')

add_english_doc('rag.doc_node.ImageDocNode.get_text', '''\
Get the image path as text representation.

This method overrides the parent class method to return the image path instead of the content field, since ImageDocNode doesn't use the content field for storing text.

**Returns:**\n
- str: The image file path.
''')

add_chinese_doc('rag.doc_node.ImageDocNode.get_text', '''\
获取图像路径作为文本表示。

此方法重写父类方法以返回图像路径而不是内容字段，因为ImageDocNode不使用内容字段存储文本。

**Returns:**\n
- str: 图像文件路径。
''')

add_english_doc('rag.transform.AdaptiveTransform', '''\
A flexible document transformation system that applies different transforms based on document patterns.

AdaptiveTransform allows you to define multiple transformation strategies and automatically selects the appropriate one based on the document's file path or custom pattern matching. This is particularly useful when you have different types of documents that require different processing approaches.

Args:
    transforms (Union[List[Union[TransformArgs, Dict]], Union[TransformArgs, Dict]]): A list of transform configurations or a single transform configuration. 
    num_workers (int, optional): Number of worker threads for parallel processing. Defaults to 0.
''')

add_chinese_doc('rag.transform.AdaptiveTransform', '''\
一个灵活的文档转换系统，根据文档模式应用不同的转换策略。

AdaptiveTransform允许您定义多种转换策略，并根据文档的文件路径或自定义模式匹配自动选择适当的转换方法。当您有不同类型的文档需要不同处理方法时，这特别有用。

Args:
    transforms (Union[List[Union[TransformArgs, Dict]], Union[TransformArgs, Dict]]): 转换配置列表或单个转换配置。
    num_workers (int, optional): 并行处理的工作线程数。默认为0。
''')

add_example('rag.transform.AdaptiveTransform', '''\
>>> from lazyllm.tools.rag.transform import AdaptiveTransform, DocNode, SentenceSplitter
>>> doc1 = DocNode(text="这是第一个文档的内容。它包含多个句子。")
>>> doc2 = DocNode(text="这是第二个文档的内容。")
>>> transforms = [
...     {
...         'f': SentenceSplitter,
...         'pattern': '*.txt',
...         'kwargs': {'chunk_size': 50, 'chunk_overlap': 10}
...     },
...     {
...         'f': SentenceSplitter,
...         'pattern': '*.pdf',
...         'kwargs': {'chunk_size': 100, 'chunk_overlap': 20}
...     }
... ]
>>> adaptive = AdaptiveTransform(transforms)
>>> results1 = adaptive.transform(doc1)
>>> print(f"文档1转换结果: {len(results1)} 个块")
>>> for i, result in enumerate(results1):
...     print(f"  块 {i+1}: {result.text}")
>>> results2 = adaptive.transform(doc2)
>>> print(f"文档2转换结果: {len(results2)} 个块")
>>> for i, result in enumerate(results2):
...     print(f"  块 {i+1}: {result.text}")      
''')

add_english_doc('rag.transform.AdaptiveTransform.transform', '''\
Transform a document using the appropriate transformation strategy based on pattern matching.

This method evaluates each transform configuration in order and applies the first one that matches the document's path pattern. The matching logic supports both glob patterns and custom callable functions.

Args:
    document (DocNode): The document node to be transformed.
    **kwargs: Additional keyword arguments passed to the transform function.

**Returns:**\n
- List[Union[str, DocNode]]: A list of transformed results (strings or DocNode objects).
''')

add_chinese_doc('rag.transform.AdaptiveTransform.transform', '''\
根据模式匹配使用适当的转换策略转换文档。

此方法按顺序评估每个转换配置，并应用第一个匹配文档路径模式的转换。匹配逻辑支持glob模式和自定义可调用函数。

Args:
    document (DocNode): 要转换的文档节点。
    **kwargs: 传递给转换函数的附加关键字参数。

**Returns:**\n
- List[Union[str, DocNode]]: 转换结果列表（字符串或DocNode对象）。
''')

add_english_doc('rag.rerank.ModuleReranker', '''\
A reranker that uses trainable modules to reorder documents based on relevance to a query.

ModuleReranker is a specialized reranker that leverages trainable models (such as BGE-reranker, Cohere rerank, etc.) to improve the relevance of retrieved documents. It takes a list of documents and a query, then returns the documents reordered by their relevance scores.

Args:
    name (str): The name of the reranker. Defaults to "ModuleReranker".
    model (Union[Callable, str]): The reranking model. Can be either a model name (string) or a callable function.
    target (Optional[str]): Defaults to None.
    output_format (Optional[str]): The format for output processing. Defaults to None.
    join (Union[bool, str]): Whether to join the results. Defaults to False.
    **kwargs: Additional keyword arguments passed to the reranker model.
''')

add_chinese_doc('rag.rerank.ModuleReranker', '''\
使用可训练模块根据查询相关性重新排序文档的重排序器。

ModuleReranker是一个专门的重排序器，利用可训练模型（如BGE-reranker、Cohere rerank等）来提高检索文档的相关性。它接收文档列表和查询，然后返回按相关性分数重新排序的文档。

Args:
    name (str): 重排序器的名称。默认为"ModuleReranker"。
    model (Union[Callable, str]): 重排序模型。可以是模型名称（字符串）或可调用函数。
    target (Optional[str]): 默认为None。
    output_format (Optional[str]): 输出处理格式。默认为None。
    join (Union[bool, str]): 是否连接结果。默认为False。
    **kwargs: 传递给重排序模型模型的附加关键字参数。
''')

add_example('rag.rerank.ModuleReranker', '''\
>>> from lazyllm.tools.rag.rerank import ModuleReranker, DocNode
>>> def simple_reranker(query, documents, top_n):
...     query_lower = query.lower()
...     scores = []
...     for i, doc in enumerate(documents):
...         score = sum(1 for word in query_lower.split() if word in doc)
...         scores.append((i, score))
...     scores.sort(key=lambda x: x[1], reverse=True)
...     return scores[:top_n]
>>> reranker = ModuleReranker(
...     model=simple_reranker,
...     topk=2
... )
>>> docs = [
...     DocNode(text="机器学习算法在数据分析中应用广泛"),
...     DocNode(text="深度学习模型需要大量训练数据"),
...     DocNode(text="自然语言处理技术发展迅速"),
...     DocNode(text="计算机视觉在自动驾驶中的应用")
... ]
>>> query = "机器学习"
>>> results = reranker.forward(docs, query)
>>> for i, doc in enumerate(results):
...     print(f"  {i+1}. : {doc.text}")
...     print(f"     相关性分数: {doc.relevance_score:.4f}")        
''')

add_english_doc('rag.rerank.ModuleReranker.forward', '''\
Forward pass of the reranker that reorders documents based on relevance to the query.

This method takes a list of documents and a query, then uses the underlying reranking model to score and reorder the documents by relevance. The documents are processed in MetadataMode.EMBED format to ensure compatibility with the reranking model.

Args:
    nodes (List[DocNode]): List of document nodes to be reranked.
    query (str): The query string to rank documents against. Defaults to "".

**Returns:**\n
- List[DocNode]: List of document nodes reordered by relevance score, with relevance_score attribute added.
''')

add_chinese_doc('rag.rerank.ModuleReranker.forward', '''\
重排序器的前向传播，根据与查询的相关性重新排序文档。

此方法接收文档列表和查询，然后使用底层重排序模型对文档进行评分和重新排序。文档以MetadataMode.EMBED格式处理，以确保与重排序模型的兼容性。

Args:
    nodes (List[DocNode]): 要重排序的文档节点列表。
    query (str): 用于排序文档的查询字符串。默认为""。

**Returns:**\n
- List[DocNode]: 按相关性分数重新排序的文档节点列表，添加了relevance_score属性。
''')


add_english_doc('rag.global_metadata.GlobalMetadataDesc', '''\
A descriptor for global metadata, defining its type, optional element type, default value, and size constraints.
`class GlobalMetadataDesc`
This class is used to describe metadata properties such as type, optional constraints, and default values. It supports scalar and array data types, with specific size limitations for certain types.
Args:
    data_type (int): The type of the metadata as an integer, representing various data types (e.g., VARCHAR, ARRAY, etc.).
    element_type (Optional[int]): The type of individual elements if `data_type` is an array. Defaults to `None`.
    default_value (Optional[Any]): The default value for the metadata. If not provided, the default will be `None`.
    max_size (Optional[int]): The maximum size or length for the metadata. Required if `data_type` is `VARCHAR` or `ARRAY`.
''')

add_chinese_doc('rag.global_metadata.GlobalMetadataDesc', '''\
用于描述全局元数据的说明符，包括其类型、可选的元素类型、默认值和大小限制。
`class GlobalMetadataDesc`
此类用于描述元数据的属性，例如类型、可选约束和默认值。支持标量和数组数据类型，并对某些类型指定特定的大小限制。
Args:
    data_type (int): 元数据的类型，以整数表示，代表不同的数据类型（例如 VARCHAR、ARRAY 等）。
    element_type (Optional[int]): 如果 `data_type` 是数组，则表示数组中每个元素的类型。默认为 `None`。
    default_value (Optional[Any]): 元数据的默认值。如果未提供，默认值为 `None`。
    max_size (Optional[int]): 元数据的最大大小或长度。如果 `data_type` 为 `VARCHAR` 或 `ARRAY`，则此属性为必填项。
''')

# agent/functionCall.py
add_agent_chinese_doc('functionCall.StreamResponse', '''\
StreamResponse类用于封装带有前缀和颜色配置的流式输出行为。  
当启用流式模式时，调用实例会将带颜色的文本推送到文件系统队列中，用于异步处理或显示。

Args:
    prefix (str): 输出内容前的前缀文本，通常用于标识信息来源或类别。
    prefix_color (Optional[str]): 前缀文本的颜色，支持终端颜色代码，默认无颜色。
    color (Optional[str]): 主体内容文本颜色，支持终端颜色代码，默认无颜色。
    stream (bool): 是否启用流式输出模式，启用后会将文本推送至文件系统队列，默认关闭。
''')

add_agent_english_doc('functionCall.StreamResponse', '''\
StreamResponse class encapsulates streaming output behavior with configurable prefix and colors.  
When streaming is enabled, calling the instance enqueues colored text to a filesystem queue for asynchronous processing or display.

Args:
    prefix (str): Prefix text before the output, typically used to indicate the source or category.
    prefix_color (Optional[str]): Color of the prefix text, supports terminal color codes, defaults to None.
    color (Optional[str]): Color of the main content text, supports terminal color codes, defaults to None.
    stream (bool): Whether to enable streaming output mode, which enqueues text to the filesystem queue, defaults to False.
''')

add_agent_example('functionCall.StreamResponse', '''\
>>> from lazyllm.tools.agent.functionCall import StreamResponse
>>> resp = StreamResponse(prefix="[INFO]", prefix_color="green", color="white", stream=True)
>>> resp("Hello, world!")
Hello, world!
''')
 
add_chinese_doc('rag.web.DocWebModule', """\
文档Web界面模块，继承自ModuleBase，提供基于Web的文档管理交互界面。

Args:
    doc_server (ServerModule): 文档服务模块实例，提供后端API支持
    title (str): 界面标题，默认为"文档管理演示终端"
    port (int/range/list): 服务端口号或端口范围，默认为20800-20999
    history (list): 初始聊天历史记录，默认为空列表
    text_mode (Mode): 文本处理模式，默认为Mode.Dynamic(动态模式)
    trace_mode (Mode): 追踪模式，默认为Mode.Refresh(刷新模式)

类属性:
    Mode: 模式枚举类，包含:
        - Dynamic: 动态模式
        - Refresh: 刷新模式
        - Appendix: 附录模式

注意事项:
    - 需要配合有效的doc_server实例使用
    - 端口冲突时会自动尝试范围内其他端口
    - 服务停止后会释放相关资源
""")

add_english_doc('rag.web.DocWebModule', """\
Document Web Interface Module, inherits from ModuleBase, provides web-based document management interface.

Args:
    doc_server (ServerModule): Document server module instance providing backend API support
    title (str): Interface title, defaults to "文档管理演示终端"
    port (int/range/list): Service port number or range, defaults to 20800-20999
    history (list): Initial chat history, defaults to empty list
    text_mode (Mode): Text processing mode, defaults to Mode.Dynamic
    trace_mode (Mode): Trace mode, defaults to Mode.Refresh

Class Attributes:
    Mode: Mode enumeration class containing:
        - Dynamic: Dynamic mode
        - Refresh: Refresh mode
        - Appendix: Appendix mode

Notes:
    - Requires a valid doc_server instance to work with
    - Automatically tries other ports in range when port conflict occurs
    - Releases resources when service is stopped
""")

add_chinese_doc('rag.web.DocWebModule.Mode', """\
文档Web模块运行模式枚举类。

取值:
    Dynamic (0): 动态模式，实时更新内容
    Refresh (1): 刷新模式，定期刷新内容
    Appendix (2): 附录模式，将新内容作为附录添加

""")

add_english_doc('rag.web.DocWebModule.Mode', """\
Operation mode enumeration class for DocWebModule.

Values:
    Dynamic (0): Dynamic mode, updates content in real-time
    Refresh (1): Refresh mode, periodically refreshes content
    Appendix (2): Appendix mode, adds new content as appendix

""")


add_example('rag.web.DocWebModule', '''\
>>> import lazyllm
>>> from lazyllm.tools.rag.web import DocWebModule
>>> from lazyllm import
>>> doc_server = ServerModule(url="your_url")
>>> doc_web = DocWebModule(
>>>   doc_server=doc_server,
>>>   title="文档管理演示终端",
>>>   port=range(20800, 20805)  # 自动寻找可用端口)
>>> deploy_task = doc_web._get_deploy_tasks()
>>> deploy_task()  
>>> print(doc_web.url)
>>> doc_web.stop()
''')

add_english_doc('rag.web.DocWebModule.wait', '''\
Blocks the current thread to keep the web interface running until manually stopped.

''')

add_chinese_doc('rag.web.DocWebModule.wait', '''\
阻塞当前线程以保持Web界面运行，直到手动停止。

''')

add_english_doc('rag.web.DocWebModule.stop', '''\
Stops the web interface service and releases related resources.

''')

add_chinese_doc('rag.web.DocWebModule.stop', '''\
停止Web界面服务并释放相关资源。

''')

# FuncNodeTransform
add_english_doc('rag.transform.FuncNodeTransform', '''
A wrapper class for user-defined functions that transforms document nodes.

This wrapper supports two modes of operation:
1. When trans_node is False (default): transforms text strings
2. When trans_node is True: transforms DocNode objects

The wrapper can handle various function signatures:
- str -> List[str]: transform=lambda t: t.split('\\\\n')
- str -> str: transform=lambda t: t[:3]
- DocNode -> List[DocNode]: pipeline(lambda x:x, SentenceSplitter)
- DocNode -> DocNode: pipeline(LLMParser)

Args:
    func (Union[Callable[[str], List[str]], Callable[[DocNode], List[DocNode]]]): The user-defined function to be wrapped.
    trans_node (bool, optional): Determines whether the function operates on DocNode objects (True) or text strings (False). Defaults to None.
    num_workers (int): Controls the number of threads or processes used for parallel processing. Defaults to 0.
''')

add_chinese_doc('rag.transform.FuncNodeTransform', '''
用于包装用户自定义函数的转换器类。

此包装器支持两种操作模式：
1. 当 trans_node 为 False（默认）：转换文本字符串
2. 当 trans_node 为 True：转换 DocNode 对象

包装器可以处理各种函数签名：
- str -> List[str]: transform=lambda t: t.split('\\\\n')
- str -> str: transform=lambda t: t[:3]
- DocNode -> List[DocNode]: pipeline(lambda x:x, SentenceSplitter)
- DocNode -> DocNode: pipeline(LLMParser)

Args:
    func (Union[Callable[[str], List[str]], Callable[[DocNode], List[DocNode]]]): 要包装的用户自定义函数。
    trans_node (bool, optional): 确定函数是操作 DocNode 对象（True）还是文本字符串（False）。默认为 None。
    num_workers (int): 控制并行处理的线程/进程数量。默认为 0。
''')

add_example('rag.transform.FuncNodeTransform', '''
>>> import lazyllm
>>> from lazyllm.tools.rag import FuncNodeTransform
>>> from lazyllm.tools import Document, SentenceSplitter

# Example 1: Text-based transformation (trans_node=False)
>>> def split_by_comma(text):
...     return text.split(',')
>>> text_transform = FuncNodeTransform(split_by_comma, trans_node=False)

# Example 2: Node-based transformation (trans_node=True)
>>> def custom_node_transform(node):
...     # Process the DocNode and return a list of DocNodes
...     return [node]  # Simple pass-through
>>> node_transform = FuncNodeTransform(custom_node_transform, trans_node=True)

# Example 3: Using with Document
>>> m = lazyllm.OnlineEmbeddingModule(source="glm")
>>> documents = Document(dataset_path='your_doc_path', embed=m, manager=False)
>>> documents.create_node_group(name="custom", transform=text_transform)
''')

# FuncNodeTransform.transform
add_english_doc('rag.transform.FuncNodeTransform.transform', '''
Transform a document node using the wrapped user-defined function.

This method applies the user-defined function to either the text content of the node (when trans_node=False) or the node itself (when trans_node=True).

Args:
    node (DocNode): The document node to be transformed.
    **kwargs: Additional keyword arguments passed to the transformation function.

Returns:
    List[Union[str, DocNode]]: The transformed results, which can be either strings or DocNode objects depending on the function implementation.
''')

add_chinese_doc('rag.transform.FuncNodeTransform.transform', '''
使用包装的用户自定义函数转换文档节点。

此方法将用户自定义函数应用于节点的文本内容（当 trans_node=False 时）或节点本身（当 trans_node=True 时）。

Args:
    node (DocNode): 要转换的文档节点。
    **kwargs: 传递给转换函数的额外关键字参数。

Returns:
    List[Union[str, DocNode]]: 转换结果，根据函数实现可以是字符串或 DocNode 对象。
''')


add_chinese_doc('rag.web.WebUi', """\
基于 Gradio 的知识库文件管理 Web UI 工具类。

该类用于构建一个简单的 Web 界面，支持创建分组、上传文件、列出/删除分组或文件，并通过 RESTful API 与后端交互。支持快速集成与展示文件管理能力。

Args:
    base_url (str): 后端 API 服务的基础地址。
""")

add_english_doc('rag.web.WebUi', """\
A Gradio-based web UI for managing knowledge base files.

This class provides an interactive UI to create/delete groups, upload files, list files, and perform deletion operations via RESTful APIs. It is designed for rapid integration of file and group management.

Args:
    base_url (str): Base URL of the backend API service.
""")

add_chinese_doc("rag.web.WebUi.basic_headers", '''
生成通用的 HTTP 请求头。

Args:
    content_type (bool): 是否包含 Content-Type 头信息（默认为 True）。

Returns:
    dict: HTTP 请求头字典。
''')

add_english_doc("rag.web.WebUi.basic_headers", '''
Generate standard HTTP headers.

Args:
    content_type (bool): Whether to include Content-Type in the headers (default: True).

Returns:
    dict: Dictionary of HTTP headers.
''')

add_chinese_doc("rag.web.WebUi.muti_headers", '''
生成用于上传文件的 HTTP 请求头。

Returns:
    dict: HTTP 请求头字典。
''')

add_english_doc("rag.web.WebUi.muti_headers", '''
Generate HTTP headers for file upload.

Returns:
    dict: Dictionary of HTTP headers.
''')

add_chinese_doc("rag.web.WebUi.post_request", '''
发送 POST 请求。

Args:
    url (str): 请求地址。
    data (dict): 请求数据，将被转为 JSON。

Returns:
    dict: 响应结果的 JSON。
''')

add_english_doc("rag.web.WebUi.post_request", '''
Send a POST request.

Args:
    url (str): Target request URL.
    data (dict): Request data (will be serialized as JSON).

Returns:
    dict: JSON response from the server.
''')

add_chinese_doc("rag.web.WebUi.get_request", '''
发送 GET 请求。

Args:
    url (str): 请求地址。

Returns:
    dict: 响应结果的 JSON。
''')

add_english_doc("rag.web.WebUi.get_request", '''
Send a GET request.

Args:
    url (str): Target request URL.

Returns:
    dict: JSON response from the server.
''')

add_chinese_doc("rag.web.WebUi.new_group", '''
创建新的文件分组。

Args:
    group_name (str): 分组名称。

Returns:
    str: 创建结果的提示信息。
''')

add_english_doc("rag.web.WebUi.new_group", '''
Create a new file group.

Args:
    group_name (str): Name of the new group.

Returns:
    str: Server message about the creation result.
''')

add_chinese_doc("rag.web.WebUi.delete_group", '''
删除指定的文件分组。

Args:
    group_name (str): 分组名称。

Returns:
    str: 删除结果信息。
''')

add_english_doc("rag.web.WebUi.delete_group", '''
Delete a specific file group.

Args:
    group_name (str): Name of the group to delete.

Returns:
    str: Server message about the deletion.
''')

add_chinese_doc("rag.web.WebUi.list_groups", '''
列出所有文件分组。

Returns:
    List[str]: 分组名称列表。
''')

add_english_doc("rag.web.WebUi.list_groups", '''
List all available file groups.

Returns:
    List[str]: List of group names.
''')

add_chinese_doc("rag.web.WebUi.upload_files", '''
向指定分组上传文件。

Args:
    group_name (str): 分组名称。
    override (bool): 是否覆盖已存在的文件（默认 True）。

Returns:
    Any: 后端返回的上传结果数据。
''')

add_english_doc("rag.web.WebUi.upload_files", '''
Upload files to a specified group.

Args:
    group_name (str): Name of the group.
    override (bool): Whether to override existing files (default: True).

Returns:
    Any: Data returned by the backend.
''')

add_chinese_doc("rag.web.WebUi.list_files_in_group", '''
列出指定分组下的所有文件。

Args:
    group_name (str): 分组名称。

Returns:
    List: 文件信息列表。
''')

add_english_doc("rag.web.WebUi.list_files_in_group", '''
List all files within a specific group.

Args:
    group_name (str): Name of the group.

Returns:
    List: List of file information.
''')

add_chinese_doc("rag.web.WebUi.delete_file", '''
从指定分组中删除文件。

Args:
    group_name (str): 分组名称。
    file_ids (List[str]): 要删除的文件 ID 列表。

Returns:
    str: 删除结果提示。
''')

add_english_doc("rag.web.WebUi.delete_file", '''
Delete specific files from a group.

Args:
    group_name (str): Name of the group.
    file_ids (List[str]): IDs of files to delete.

Returns:
    str: Deletion result message.
''')

add_chinese_doc("rag.web.WebUi.gr_show_list", '''
以 Gradio 表格的形式展示字符串列表。

Args:
    str_list (List): 字符串或子项列表。
    list_name (Union[str, List]): 表头名称或列名列表。

Returns:
    gr.DataFrame: Gradio 表格组件。
''')

add_english_doc("rag.web.WebUi.gr_show_list", '''
Display a list of strings as a Gradio DataFrame.

Args:
    str_list (List): List of strings or rows.
    list_name (Union[str, List]): Column name(s) for the table.

Returns:
    gr.DataFrame: Gradio DataFrame component.
''')

add_chinese_doc("rag.web.WebUi.create_ui", '''
构建基于 Gradio 的文件管理图形界面，包含分组列表、上传、查看、删除等功能标签页。

Returns:
    gr.Blocks: 完整的 Gradio UI 应用实例。
''')

add_english_doc("rag.web.WebUi.create_ui", '''
Build a Gradio-based file management UI, including tabs for group listing, file uploading, viewing, and deletion.

Returns:
    gr.Blocks: A complete Gradio application instance.
''')

add_english_doc('rag.index_base.IndexBase', '''\
An abstract base class for implementing indexing systems that support updating, removing, and querying document nodes.
`class IndexBase(ABC)`
This abstract base class defines the interface for an indexing system. It requires subclasses to implement methods for updating, removing, and querying document nodes.
''')

add_chinese_doc('rag.index_base.IndexBase', '''\
用于实现索引系统的抽象基类，支持更新、删除和查询文档节点。
`class IndexBase(ABC)`
此抽象基类定义了索引系统的接口，要求子类实现更新、删除和查询文档节点的方法。
''')

add_example('rag.index_base.IndexBase', '''\
>>> from mymodule import IndexBase, DocNode
>>> class MyIndex(IndexBase):
...     def __init__(self):
...         self.nodes = []
...     def update(self, nodes):
...         self.nodes.extend(nodes)
...         print(f"Updated nodes: {nodes}")
...     def remove(self, uids, group_name=None):
...         self.nodes = [node for node in self.nodes if node.uid not in uids]
...         print(f"Removed nodes with uids: {uids}")
...     def query(self, *args, **kwargs):
...         print("Querying nodes...")
...         return self.nodes
>>> index = MyIndex()
>>> doc1 = DocNode(uid="1", content="Document 1")
>>> doc2 = DocNode(uid="2", content="Document 2")
>>> index.update([doc1, doc2])
Updated nodes: [DocNode(uid="1", content="Document 1"), DocNode(uid="2", content="Document 2")]
>>> index.query()
Querying nodes...
[DocNode(uid="1", content="Document 1"), DocNode(uid="2", content="Document 2")]
>>> index.remove(["1"])
Removed nodes with uids: ['1']
>>> index.query()
Querying nodes...
[DocNode(uid="2", content="Document 2")]
''')

add_chinese_doc('rag.index_base.IndexBase.update', '''\
更新索引内容。

该方法接收一组文档节点对象，并将其添加或更新到索引结构中。通常用于增量构建或刷新索引。

Args:
    nodes (List[DocNode]): 需要更新的文档节点列表。
''')

add_english_doc('rag.index_base.IndexBase.update', '''\
Update index contents.

This method receives a list of document nodes and updates or inserts them into the index structure. Typically used for incremental indexing or refreshing data.

Args:
    nodes (List[DocNode]): A list of document nodes to update or insert.
''')

add_chinese_doc('rag.index_base.IndexBase.remove', '''\
从索引中移除指定文档节点。

可根据唯一标识符列表删除索引中的文档节点，可选地指定组名称以限定范围。

Args:
    uids (List[str]): 需要移除的文档节点的唯一标识符列表。
    group_name (Optional[str]): 可选的组名称，用于限定要删除的范围。
''')

add_english_doc('rag.index_base.IndexBase.remove', '''\
Remove specific document nodes from the index.

Removes document nodes based on their unique identifiers, optionally scoped by group name.

Args:
    uids (List[str]): List of unique IDs corresponding to the document nodes to remove.
    group_name (Optional[str]): Optional group name to scope the removal operation.
''')

add_chinese_doc('rag.index_base.IndexBase.query', '''\
执行索引查询。

根据传入的参数执行查询操作，返回匹配的文档节点列表。  
**注意:** 当前方法为接口占位，子类需要实现具体逻辑。

**Args:**
- *args: 任意位置参数，用于查询条件。
- **kwargs: 任意关键字参数，用于查询条件。
''')

add_english_doc('rag.index_base.IndexBase.query', '''\
Execute a query over the index.

Performs a query based on the given arguments and returns matching document nodes.  
**Note:** This method is a placeholder and should be implemented by subclasses.

<<<<<<< HEAD
Returns:
    List[DocNode]: A list of matched document nodes from the index.
''')

add_chinese_doc('rag.doc_impl.DocImpl', '''\
文档实现类，用于管理文档处理、存储和检索的核心功能。

Args:
    embed (Dict[str, Callable]): 嵌入函数字典。
    dlm (Optional[DocListManager]): 文档列表管理器，默认为None。
    doc_files (Optional[str]): 文档文件路径，默认为None。
    kb_group_name (Optional[str]): 知识库组名称，默认为默认组名。
    global_metadata_desc (Dict[str, GlobalMetadataDesc]): 全局元数据描述。
    store (Optional[Union[Dict, LazyLLMStoreBase]]): 存储实例或配置。
    processor (Optional[DocumentProcessor]): 文档处理器。
    algo_name (Optional[str]): 算法名称。
    display_name (Optional[str]): 显示名称。
    description (Optional[str]): 描述信息。
''')

add_english_doc('rag.doc_impl.DocImpl', '''\
Document implementation class for managing core document processing, storage, and retrieval functionalities.

Args:
    embed (Dict[str, Callable]): Dictionary of embedding functions.
    dlm (Optional[DocListManager]): Document list manager, defaults to None.
    doc_files (Optional[str]): Document files path, defaults to None.
    kb_group_name (Optional[str]): Knowledge base group name, defaults to default group name.
    global_metadata_desc (Dict[str, GlobalMetadataDesc]): Global metadata description.
    store (Optional[Union[Dict, LazyLLMStoreBase]]): Storage instance or configuration.
    processor (Optional[DocumentProcessor]): Document processor.
    algo_name (Optional[str]): Algorithm name.
    display_name (Optional[str]): Display name.
    description (Optional[str]): Description information.
''')

add_chinese_doc('rag.doc_impl.DocImpl.create_global_node_group', '''\
创建全局节点组。

Args:
    name (str): 节点组名称。
    transform (Union[str, Callable]): 转换函数或名称。
    parent (str): 父节点组名称，默认为LAZY_ROOT_NAME。
    trans_node (Optional[bool]): 是否转换节点，默认为None。
    num_workers (int): 工作线程数，默认为0。
    display_name (Optional[str]): 显示名称。
    group_type (NodeGroupType): 节点组类型。
    **kwargs: 其他参数。
''')

add_english_doc('rag.doc_impl.DocImpl.create_global_node_group', '''\
Create a global node group.

Args:
    name (str): Node group name.
    transform (Union[str, Callable]): Transform function or name.
    parent (str): Parent node group name, defaults to LAZY_ROOT_NAME.
    trans_node (Optional[bool]): Whether to transform node, defaults to None.
    num_workers (int): Number of worker threads, defaults to 0.
    display_name (Optional[str]): Display name.
    group_type (NodeGroupType): Node group type.
    **kwargs: Additional arguments.
''')

add_chinese_doc('rag.doc_impl.DocImpl.create_node_group', '''\
创建局部节点组。

Args:
    name (str): 节点组名称。
    transform (Union[str, Callable]): 转换函数或名称。
    parent (str): 父节点组名称，默认为LAZY_ROOT_NAME。
    trans_node (Optional[bool]): 是否转换节点，默认为None。
    num_workers (int): 工作线程数，默认为0。
    display_name (Optional[str]): 显示名称。
    group_type (NodeGroupType): 节点组类型。
    **kwargs: 其他参数。
''')

add_english_doc('rag.doc_impl.DocImpl.create_node_group', '''\
Create a local node group.

Args:
    name (str): Node group name.
    transform (Union[str, Callable]): Transform function or name.
    parent (str): Parent node group name, defaults to LAZY_ROOT_NAME.
    trans_node (Optional[bool]): Whether to transform node, defaults to None.
    num_workers (int): Number of worker threads, defaults to 0.
    display_name (Optional[str]): Display name.
    group_type (NodeGroupType): Node group type.
    **kwargs: Additional arguments.
''')

add_chinese_doc('rag.doc_impl.DocImpl.register_global_reader', '''\
注册全局文件读取器。

Args:
    pattern (str): 文件模式。
    func (Optional[Callable]): 读取函数，默认为None。

Returns:
    Optional[Callable]: 装饰器函数或None。
''')

add_english_doc('rag.doc_impl.DocImpl.register_global_reader', '''\
Register a global file reader.

Args:
    pattern (str): File pattern.
    func (Optional[Callable]): Reader function, defaults to None.

Returns:
    Optional[Callable]: Decorator function or None.
''')

add_chinese_doc('rag.doc_impl.DocImpl.register_index', '''\
注册索引。

Args:
    index_type (str): 索引类型。
    index_cls (IndexBase): 索引类。
    *args: 位置参数。
    **kwargs: 关键字参数。
''')

add_english_doc('rag.doc_impl.DocImpl.register_index', '''\
Register an index.

Args:
    index_type (str): Index type.
    index_cls (IndexBase): Index class.
    *args: Positional arguments.
    **kwargs: Keyword arguments.
''')

add_chinese_doc('rag.doc_impl.DocImpl.add_reader', '''\
添加局部文件读取器。

Args:
    pattern (str): 文件模式。
    func (Optional[Callable]): 读取函数。
''')

add_english_doc('rag.doc_impl.DocImpl.add_reader', '''\
Add a local file reader.

Args:
    pattern (str): File pattern.
    func (Optional[Callable]): Reader function.
''')

add_chinese_doc('rag.doc_impl.DocImpl.worker', '''\
后台工作线程，处理文档的解析、删除、添加等操作。
''')

add_english_doc('rag.doc_impl.DocImpl.worker', '''\
Background worker thread for handling document parsing, deletion, addition, and other operations.
''')

add_chinese_doc('rag.doc_impl.DocImpl.activate_group', '''\
激活节点组。

Args:
    group_name (str): 节点组名称。
    embed_keys (List[str]): 嵌入键列表。
''')

add_english_doc('rag.doc_impl.DocImpl.activate_group', '''\
Activate a node group.

Args:
    group_name (str): Node group name.
    embed_keys (List[str]): List of embedding keys.
''')

add_chinese_doc('rag.doc_impl.DocImpl.active_node_groups', '''\
获取当前激活的节点组。

Returns:
    Dict: 激活的节点组及其嵌入键。
''')

add_english_doc('rag.doc_impl.DocImpl.active_node_groups', '''\
Get currently active node groups.

Returns:
    Dict: Active node groups and their embedding keys.
''')

add_chinese_doc('rag.doc_impl.DocImpl.retrieve', '''\
检索文档节点。

Args:
    query (str): 查询字符串。
    group_name (str): 节点组名称。
    similarity (str): 相似度计算方法。
    similarity_cut_off (Union[float, Dict[str, float]]): 相似度阈值。
    index (str): 索引类型。
    topk (int): 返回结果数量。
    similarity_kws (dict): 相似度计算参数。
    embed_keys (Optional[List[str]]): 嵌入键列表。
    filters (Optional[Dict]): 过滤条件。
    **kwargs: 其他参数。

Returns:
    List[DocNode]: 检索到的文档节点列表。
''')

add_english_doc('rag.doc_impl.DocImpl.retrieve', '''\
Retrieve document nodes.

Args:
    query (str): Query string.
    group_name (str): Node group name.
    similarity (str): Similarity calculation method.
    similarity_cut_off (Union[float, Dict[str, float]]): Similarity threshold.
    index (str): Index type.
    topk (int): Number of results to return.
    similarity_kws (dict): Similarity calculation parameters.
    embed_keys (Optional[List[str]]): List of embedding keys.
    filters (Optional[Dict]): Filter conditions.
    **kwargs: Additional arguments.

Returns:
    List[DocNode]: List of retrieved document nodes.
''')

add_chinese_doc('rag.doc_impl.DocImpl.find', '''\
在指定组中查找节点。

Args:
    nodes (List[DocNode]): 节点列表。
    group (str): 目标组名称。

Returns:
    List[DocNode]: 找到的节点列表。
''')

add_english_doc('rag.doc_impl.DocImpl.find', '''\
Find nodes in specified group.

Args:
    nodes (List[DocNode]): List of nodes.
    group (str): Target group name.

Returns:
    List[DocNode]: List of found nodes.
''')

add_chinese_doc('rag.doc_impl.DocImpl.find_parent', '''\
查找父节点。

Args:
    nodes (List[DocNode]): 节点列表。
    group (str): 目标组名称。

Returns:
    List[DocNode]: 找到的父节点列表。
''')

add_english_doc('rag.doc_impl.DocImpl.find_parent', '''\
Find parent nodes.

Args:
    nodes (List[DocNode]): List of nodes.
    group (str): Target group name.

Returns:
    List[DocNode]: List of found parent nodes.
''')

add_chinese_doc('rag.doc_impl.DocImpl.find_children', '''\
查找子节点。

Args:
    nodes (List[DocNode]): 节点列表。
    group (str): 目标组名称。

Returns:
    List[DocNode]: 找到的子节点列表。
''')

add_english_doc('rag.doc_impl.DocImpl.find_children', '''\
Find child nodes.

Args:
    nodes (List[DocNode]): List of nodes.
    group (str): Target group name.

Returns:
    List[DocNode]: List of found child nodes.
''')

add_chinese_doc('rag.doc_impl.DocImpl.clear_cache', '''\
清除缓存。

Args:
    group_names (Optional[List[str]]): 要清除缓存的组名列表，默认为None表示清除所有缓存。
''')

add_english_doc('rag.doc_impl.DocImpl.clear_cache', '''\
Clear cache.

Args:
    group_names (Optional[List[str]]): List of group names to clear cache for, defaults to None for clearing all cache.
''')

add_chinese_doc('services.client.ClientBase', '''\
客户端基类，用于管理服务连接和状态转换。

Args:
    url (str): 服务端点的URL地址。

属性：
    url: 服务端点的URL地址。
''')

add_english_doc('services.client.ClientBase', '''\
Base client class for managing service connections and status conversions.

Args:
    url (str): URL of the service endpoint.

Attributes:
    url: URL of the service endpoint.
''')

add_chinese_doc('services.client.ClientBase.uniform_status', '''\
统一化任务状态字符串。

Args:
    status (str): 原始状态字符串。

Returns:
    str: 标准化的状态字符串，可能的值包括：
        - 'Invalid': 无效状态
        - 'Ready': 就绪状态
        - 'Done': 完成状态
        - 'Cancelled': 已取消状态
        - 'Failed': 失败状态
        - 'Running': 运行中状态
        - 'Pending': 等待中状态（包括TBSubmitted、InQueue、Pending）
''')

add_english_doc('services.client.ClientBase.uniform_status', '''\
Standardize task status string.

Args:
    status (str): Original status string.

Returns:
    str: Standardized status string, possible values include:
        - 'Invalid': Invalid status
        - 'Ready': Ready status
        - 'Done': Completed status
        - 'Cancelled': Cancelled status
        - 'Failed': Failed status
        - 'Running': Running status
        - 'Pending': Pending status (includes TBSubmitted, InQueue, Pending)
''')

add_chinese_doc('rag.doc_node.DocNode.get_children_str', '''\
获取子节点的字符串表示。

Returns:
    str: 返回一个字符串，表示子节点的字典格式，其中键为组名，值为该组中所有子节点的UID列表。
''')

add_english_doc('rag.doc_node.DocNode.get_children_str', '''\
Get string representation of child nodes.

Returns:
    str: Returns a string representing a dictionary where keys are group names and values are lists of child node UIDs in that group.
''')

add_chinese_doc('rag.doc_node.DocNode.get_parent_id', '''\
获取父节点的唯一标识符。

Returns:
    str: 返回父节点的UID，如果没有父节点则返回空字符串。
''')

add_english_doc('rag.doc_node.DocNode.get_parent_id', '''\
Get the unique identifier of the parent node.

Returns:
    str: Returns the parent node's UID, or an empty string if there is no parent node.
''')

add_chinese_doc('rag.doc_node.DocNode.get_content', '''\
获取节点的内容文本，包含LLM模式的元数据。

Returns:
    str: 返回节点的文本内容，包含根据LLM模式格式化的元数据信息。
''')

add_english_doc('rag.doc_node.DocNode.get_content', '''\
Get the node's content text with metadata in LLM mode.

Returns:
    str: Returns the node's text content with formatted metadata information according to LLM mode.
''')
=======
**Args:**
- *args: Positional arguments for the query.
- **kwargs: Keyword arguments for the query.
''')

# infer_service.client.py
add_chinese_doc('infer_service.InferClient', '''\
推理服务客户端，继承自 ClientBase，用于与远程推理部署服务交互。  
提供模型部署、任务取消、任务查询、服务句柄获取以及等待服务就绪等功能。  

Args:
    url (str): 推理服务的基础 URL。
''')

add_english_doc('infer_service.InferClient', '''\
Inference service client inheriting from ClientBase, designed for interacting with a remote inference deployment service.  
Provides functions for model deployment, job cancellation, job querying, service handle retrieval, and waiting for readiness.  

Args:
    url (str): Base URL of the inference service.
''')

add_chinese_doc('infer_service.InferClient.deploy', '''\
部署推理服务。  

Args:
    base_model (str): 要部署的基础模型名称。  
    token (str): 身份认证令牌。  
    num_gpus (int): 部署所需的 GPU 数量，默认为 1。  

**Returns:**\n
- Tuple[Optional[str], str]: 任务 ID（失败时为 None）和任务状态。
''')

add_english_doc('infer_service.InferClient.deploy', '''\
Deploy an inference service.  

Args:
    base_model (str): Name of the base model to deploy.  
    token (str): Authentication token.  
    num_gpus (int): Number of GPUs required for deployment, default is 1.  

**Returns:**\n
- Tuple[Optional[str], str]: Job ID (None if failed) and job status.
''')

add_chinese_doc('infer_service.InferClient.cancel', '''\
取消部署任务。  

Args:
    token (str): 身份认证令牌。  
    job_id (str): 任务 ID。  

**Returns:**\n
- bool: 取消成功时返回 True。  
- str: 取消失败时返回失败原因。
''')

add_english_doc('infer_service.InferClient.cancel', '''\
Cancel a deployment job.  

Args:
    token (str): Authentication token.  
    job_id (str): Job identifier.  

**Returns:**\n
- bool: True if cancelled successfully.  
- str: Failure reason if cancellation fails.
''')

add_chinese_doc('infer_service.InferClient.list_all_tasks', '''\
获取所有当前部署任务的列表。  

Args:
    token (str): 身份认证令牌。  

**Returns:**\n
- Optional[List[List[str]]]: 任务信息列表 `[job_id, base_model, status]`，失败时为 None。
''')

add_english_doc('infer_service.InferClient.list_all_tasks', '''\
Retrieve all current deployment tasks.  

Args:
    token (str): Authentication token.  

**Returns:**\n
- Optional[List[List[str]]]: List of job information `[job_id, base_model, status]`, or None if request fails.
''')

add_chinese_doc('infer_service.InferClient.get_infra_handle', '''\
获取指定任务的推理服务句柄。  

Args:
    token (str): 身份认证令牌。  
    job_id (str): 任务 ID。  

**Returns:**\n
- TrainableModule: 已部署服务的可调用句柄。
''')

add_english_doc('infer_service.InferClient.get_infra_handle', '''\
Get inference service handle for a given job.  

Args:
    token (str): Authentication token.  
    job_id (str): Job identifier.  

**Returns:**\n
- TrainableModule: Callable handle of the deployed service.
''')

add_chinese_doc('infer_service.InferClient.wait_ready', '''\
阻塞等待指定任务进入 `Ready` 状态。  

Args:
    token (str): 身份认证令牌。  
    job_id (str): 任务 ID。  
    timeout (int): 超时时间（秒），默认为 1800 秒。  

**Returns:**\n
- None: 成功时返回 None，若超时或状态异常则抛出异常。
''')

add_english_doc('infer_service.InferClient.wait_ready', '''\
Block until the given job reaches `Ready` status.  

Args:
    token (str): Authentication token.  
    job_id (str): Job identifier.  
    timeout (int): Timeout in seconds, default is 1800.  

**Returns:**\n
- None: Returns when service is ready, raises exception on timeout or invalid status.
''')

add_chinese_doc('StreamCallHelper', '''\
流式调用辅助类，用于将阻塞调用包装为生成器形式，逐步返回执行结果。

Args:
    impl (Callable): 需要流式执行的函数或可调用对象。
    interval (float): 轮询队列的时间间隔，单位为秒，默认为0.1。
''')

add_english_doc('StreamCallHelper', '''\
Helper class for streaming function calls, wrapping a blocking callable into a generator that yields results incrementally.

Args:
    impl (Callable): The function or callable to execute in streaming mode.
    interval (float): Time interval (in seconds) to poll the internal queue. Defaults to 0.1.
''')

add_chinese_doc('rag.LazyLLMStoreBase', '''\
向量存储基类，定义了存储层的通用接口规范，所有具体的存储实现（如 ChromaDB、Milvus 等）需继承并实现该类。
''')

add_english_doc('rag.LazyLLMStoreBase', '''\
Base class for vector storage, defining the common interface specification. 
All concrete storage implementations (e.g., ChromaDB, Milvus) must inherit and implement this class.
''')

add_chinese_doc('rag.LazyLLMStoreBase.connect', '''\
建立与存储后端的连接。

Args:
    *args: 可变位置参数。
    **kwargs: 可变关键字参数。
''')

add_english_doc('rag.LazyLLMStoreBase.connect', '''\
Establish connection to the storage backend.

Args:
    *args: Variable positional arguments.
    **kwargs: Variable keyword arguments.
''')

add_chinese_doc('rag.LazyLLMStoreBase.upsert', '''\
插入或更新集合中的数据。

Args:
    collection_name (str): 集合名称。
    data (List[dict]): 数据列表，每条为一个记录。
''')

add_english_doc('rag.LazyLLMStoreBase.upsert', '''\
Insert or update data in a collection.

Args:
    collection_name (str): The collection name.
    data (List[dict]): List of records to upsert.
''')

add_chinese_doc('rag.LazyLLMStoreBase.delete', '''\
删除集合中的数据。

Args:
    collection_name (str): 集合名称。
    criteria (dict): 删除条件。
    **kwargs: 额外参数。
''')

add_english_doc('rag.LazyLLMStoreBase.delete', '''\
Delete data from a collection.

Args:
    collection_name (str): The collection name.
    criteria (dict): Conditions for deletion.
    **kwargs: Additional parameters.
''')

add_chinese_doc('rag.LazyLLMStoreBase.get', '''\
根据条件获取集合中的数据。

Args:
    collection_name (str): 集合名称。
    criteria (dict): 过滤条件。
    **kwargs: 额外参数。
''')

add_english_doc('rag.LazyLLMStoreBase.get', '''\
Retrieve data from a collection by criteria.

Args:
    collection_name (str): The collection name.
    criteria (dict): Filter conditions.
    **kwargs: Additional parameters.
''')

add_chinese_doc('rag.LazyLLMStoreBase.search', '''\
执行检索操作，可以基于文本或向量。

Args:
    collection_name (str): 集合名称。
    query (Optional[str]): 文本查询字符串。
    query_embedding (Optional[Union[dict, List[float]]]): 查询向量。
    topk (int): 返回的结果数量，默认为 10。
    filters (Optional[Dict[str, Union[str, int, List, Set]]]): 元数据过滤条件。
    embed_key (Optional[str]): 向量键。
    **kwargs: 额外参数。
''')

add_english_doc('rag.LazyLLMStoreBase.search', '''\
Perform a search operation, supporting both text and vector queries.

Args:
    collection_name (str): The collection name.
    query (Optional[str]): Text query string.
    query_embedding (Optional[Union[dict, List[float]]]): Query vector.
    topk (int): Number of results to return. Defaults to 10.
    filters (Optional[Dict[str, Union[str, int, List, Set]]]): Metadata filter conditions.
    embed_key (Optional[str]): Embedding key.
    **kwargs: Additional parameters.
''')
>>>>>>> 3dd280fe
<|MERGE_RESOLUTION|>--- conflicted
+++ resolved
@@ -1695,7 +1695,6 @@
     List[dict]: 每项包含 'uid' 及相似度 'score'。
 ''')
 
-<<<<<<< HEAD
 add_chinese_doc('rag.store.hybrid.hybrid_store.HybridStore', '''\
 混合存储类，结合了分段存储和向量存储的功能。
 
@@ -1838,15 +1837,10 @@
 
 add_chinese_doc('rag.default_index.DefaultIndex', r'''\ 
 默认的索引实现，负责通过 embedding 和文本相似度在底层存储中查询、更新和删除文档节点。支持多种相似度度量方式，并在必要时对查询和节点进行 embedding 计算与更新。
-=======
-add_chinese_doc('rag.default_index.DefaultIndex', '''\
-默认的索引实现，负责在底层存储中基于 embedding 或文本相似度执行查询、更新和删除文档节点操作。  
-支持多种相似度度量方式，在需要时会对查询和节点进行 embedding 计算并同步更新存储。  
->>>>>>> 3dd280fe
-
-Args:
-    embed (Dict[str, Callable]): 用于生成查询和节点 embedding 的字典，key 为 embedding 名称，value 为接收字符串返回向量的函数。
-    store (StoreBase): 底层存储对象，用于持久化和检索 `DocNode` 节点。
+
+Args:
+    embed (Dict[str, Callable]): 用于生成查询和节点 embedding 的字典，key 是 embedding 名称，value 是接收字符串返回向量的函数。
+    store (StoreBase): 底层存储，用于持久化和检索 DocNode 节点。
     **kwargs: 预留扩展参数。
 
 **Returns:**\n
@@ -7443,9 +7437,128 @@
 Performs a query based on the given arguments and returns matching document nodes.  
 **Note:** This method is a placeholder and should be implemented by subclasses.
 
-<<<<<<< HEAD
-Returns:
-    List[DocNode]: A list of matched document nodes from the index.
+**Args:**
+- *args: Positional arguments for the query.
+- **kwargs: Keyword arguments for the query.
+''')
+
+add_chinese_doc('StreamCallHelper', '''\
+流式调用辅助类，用于将阻塞调用包装为生成器形式，逐步返回执行结果。
+
+Args:
+    impl (Callable): 需要流式执行的函数或可调用对象。
+    interval (float): 轮询队列的时间间隔，单位为秒，默认为0.1。
+''')
+
+add_english_doc('StreamCallHelper', '''\
+Helper class for streaming function calls, wrapping a blocking callable into a generator that yields results incrementally.
+
+Args:
+    impl (Callable): The function or callable to execute in streaming mode.
+    interval (float): Time interval (in seconds) to poll the internal queue. Defaults to 0.1.
+''')
+
+add_chinese_doc('rag.LazyLLMStoreBase', '''\
+向量存储基类，定义了存储层的通用接口规范，所有具体的存储实现（如 ChromaDB、Milvus 等）需继承并实现该类。
+''')
+
+add_english_doc('rag.LazyLLMStoreBase', '''\
+Base class for vector storage, defining the common interface specification. 
+All concrete storage implementations (e.g., ChromaDB, Milvus) must inherit and implement this class.
+''')
+
+add_chinese_doc('rag.LazyLLMStoreBase.connect', '''\
+建立与存储后端的连接。
+
+Args:
+    *args: 可变位置参数。
+    **kwargs: 可变关键字参数。
+''')
+
+add_english_doc('rag.LazyLLMStoreBase.connect', '''\
+Establish connection to the storage backend.
+
+Args:
+    *args: Variable positional arguments.
+    **kwargs: Variable keyword arguments.
+''')
+
+add_chinese_doc('rag.LazyLLMStoreBase.upsert', '''\
+插入或更新集合中的数据。
+
+Args:
+    collection_name (str): 集合名称。
+    data (List[dict]): 数据列表，每条为一个记录。
+''')
+
+add_english_doc('rag.LazyLLMStoreBase.upsert', '''\
+Insert or update data in a collection.
+
+Args:
+    collection_name (str): The collection name.
+    data (List[dict]): List of records to upsert.
+''')
+
+add_chinese_doc('rag.LazyLLMStoreBase.delete', '''\
+删除集合中的数据。
+
+Args:
+    collection_name (str): 集合名称。
+    criteria (dict): 删除条件。
+    **kwargs: 额外参数。
+''')
+
+add_english_doc('rag.LazyLLMStoreBase.delete', '''\
+Delete data from a collection.
+
+Args:
+    collection_name (str): The collection name.
+    criteria (dict): Conditions for deletion.
+    **kwargs: Additional parameters.
+''')
+
+add_chinese_doc('rag.LazyLLMStoreBase.get', '''\
+根据条件获取集合中的数据。
+
+Args:
+    collection_name (str): 集合名称。
+    criteria (dict): 过滤条件。
+    **kwargs: 额外参数。
+''')
+
+add_english_doc('rag.LazyLLMStoreBase.get', '''\
+Retrieve data from a collection by criteria.
+
+Args:
+    collection_name (str): The collection name.
+    criteria (dict): Filter conditions.
+    **kwargs: Additional parameters.
+''')
+
+add_chinese_doc('rag.LazyLLMStoreBase.search', '''\
+执行检索操作，可以基于文本或向量。
+
+Args:
+    collection_name (str): 集合名称。
+    query (Optional[str]): 文本查询字符串。
+    query_embedding (Optional[Union[dict, List[float]]]): 查询向量。
+    topk (int): 返回的结果数量，默认为 10。
+    filters (Optional[Dict[str, Union[str, int, List, Set]]]): 元数据过滤条件。
+    embed_key (Optional[str]): 向量键。
+    **kwargs: 额外参数。
+''')
+
+add_english_doc('rag.LazyLLMStoreBase.search', '''\
+Perform a search operation, supporting both text and vector queries.
+
+Args:
+    collection_name (str): The collection name.
+    query (Optional[str]): Text query string.
+    query_embedding (Optional[Union[dict, List[float]]]): Query vector.
+    topk (int): Number of results to return. Defaults to 10.
+    filters (Optional[Dict[str, Union[str, int, List, Set]]]): Metadata filter conditions.
+    embed_key (Optional[str]): Embedding key.
+    **kwargs: Additional parameters.
 ''')
 
 add_chinese_doc('rag.doc_impl.DocImpl', '''\
@@ -7844,260 +7957,4 @@
 
 Returns:
     str: Returns the node's text content with formatted metadata information according to LLM mode.
-''')
-=======
-**Args:**
-- *args: Positional arguments for the query.
-- **kwargs: Keyword arguments for the query.
-''')
-
-# infer_service.client.py
-add_chinese_doc('infer_service.InferClient', '''\
-推理服务客户端，继承自 ClientBase，用于与远程推理部署服务交互。  
-提供模型部署、任务取消、任务查询、服务句柄获取以及等待服务就绪等功能。  
-
-Args:
-    url (str): 推理服务的基础 URL。
-''')
-
-add_english_doc('infer_service.InferClient', '''\
-Inference service client inheriting from ClientBase, designed for interacting with a remote inference deployment service.  
-Provides functions for model deployment, job cancellation, job querying, service handle retrieval, and waiting for readiness.  
-
-Args:
-    url (str): Base URL of the inference service.
-''')
-
-add_chinese_doc('infer_service.InferClient.deploy', '''\
-部署推理服务。  
-
-Args:
-    base_model (str): 要部署的基础模型名称。  
-    token (str): 身份认证令牌。  
-    num_gpus (int): 部署所需的 GPU 数量，默认为 1。  
-
-**Returns:**\n
-- Tuple[Optional[str], str]: 任务 ID（失败时为 None）和任务状态。
-''')
-
-add_english_doc('infer_service.InferClient.deploy', '''\
-Deploy an inference service.  
-
-Args:
-    base_model (str): Name of the base model to deploy.  
-    token (str): Authentication token.  
-    num_gpus (int): Number of GPUs required for deployment, default is 1.  
-
-**Returns:**\n
-- Tuple[Optional[str], str]: Job ID (None if failed) and job status.
-''')
-
-add_chinese_doc('infer_service.InferClient.cancel', '''\
-取消部署任务。  
-
-Args:
-    token (str): 身份认证令牌。  
-    job_id (str): 任务 ID。  
-
-**Returns:**\n
-- bool: 取消成功时返回 True。  
-- str: 取消失败时返回失败原因。
-''')
-
-add_english_doc('infer_service.InferClient.cancel', '''\
-Cancel a deployment job.  
-
-Args:
-    token (str): Authentication token.  
-    job_id (str): Job identifier.  
-
-**Returns:**\n
-- bool: True if cancelled successfully.  
-- str: Failure reason if cancellation fails.
-''')
-
-add_chinese_doc('infer_service.InferClient.list_all_tasks', '''\
-获取所有当前部署任务的列表。  
-
-Args:
-    token (str): 身份认证令牌。  
-
-**Returns:**\n
-- Optional[List[List[str]]]: 任务信息列表 `[job_id, base_model, status]`，失败时为 None。
-''')
-
-add_english_doc('infer_service.InferClient.list_all_tasks', '''\
-Retrieve all current deployment tasks.  
-
-Args:
-    token (str): Authentication token.  
-
-**Returns:**\n
-- Optional[List[List[str]]]: List of job information `[job_id, base_model, status]`, or None if request fails.
-''')
-
-add_chinese_doc('infer_service.InferClient.get_infra_handle', '''\
-获取指定任务的推理服务句柄。  
-
-Args:
-    token (str): 身份认证令牌。  
-    job_id (str): 任务 ID。  
-
-**Returns:**\n
-- TrainableModule: 已部署服务的可调用句柄。
-''')
-
-add_english_doc('infer_service.InferClient.get_infra_handle', '''\
-Get inference service handle for a given job.  
-
-Args:
-    token (str): Authentication token.  
-    job_id (str): Job identifier.  
-
-**Returns:**\n
-- TrainableModule: Callable handle of the deployed service.
-''')
-
-add_chinese_doc('infer_service.InferClient.wait_ready', '''\
-阻塞等待指定任务进入 `Ready` 状态。  
-
-Args:
-    token (str): 身份认证令牌。  
-    job_id (str): 任务 ID。  
-    timeout (int): 超时时间（秒），默认为 1800 秒。  
-
-**Returns:**\n
-- None: 成功时返回 None，若超时或状态异常则抛出异常。
-''')
-
-add_english_doc('infer_service.InferClient.wait_ready', '''\
-Block until the given job reaches `Ready` status.  
-
-Args:
-    token (str): Authentication token.  
-    job_id (str): Job identifier.  
-    timeout (int): Timeout in seconds, default is 1800.  
-
-**Returns:**\n
-- None: Returns when service is ready, raises exception on timeout or invalid status.
-''')
-
-add_chinese_doc('StreamCallHelper', '''\
-流式调用辅助类，用于将阻塞调用包装为生成器形式，逐步返回执行结果。
-
-Args:
-    impl (Callable): 需要流式执行的函数或可调用对象。
-    interval (float): 轮询队列的时间间隔，单位为秒，默认为0.1。
-''')
-
-add_english_doc('StreamCallHelper', '''\
-Helper class for streaming function calls, wrapping a blocking callable into a generator that yields results incrementally.
-
-Args:
-    impl (Callable): The function or callable to execute in streaming mode.
-    interval (float): Time interval (in seconds) to poll the internal queue. Defaults to 0.1.
-''')
-
-add_chinese_doc('rag.LazyLLMStoreBase', '''\
-向量存储基类，定义了存储层的通用接口规范，所有具体的存储实现（如 ChromaDB、Milvus 等）需继承并实现该类。
-''')
-
-add_english_doc('rag.LazyLLMStoreBase', '''\
-Base class for vector storage, defining the common interface specification. 
-All concrete storage implementations (e.g., ChromaDB, Milvus) must inherit and implement this class.
-''')
-
-add_chinese_doc('rag.LazyLLMStoreBase.connect', '''\
-建立与存储后端的连接。
-
-Args:
-    *args: 可变位置参数。
-    **kwargs: 可变关键字参数。
-''')
-
-add_english_doc('rag.LazyLLMStoreBase.connect', '''\
-Establish connection to the storage backend.
-
-Args:
-    *args: Variable positional arguments.
-    **kwargs: Variable keyword arguments.
-''')
-
-add_chinese_doc('rag.LazyLLMStoreBase.upsert', '''\
-插入或更新集合中的数据。
-
-Args:
-    collection_name (str): 集合名称。
-    data (List[dict]): 数据列表，每条为一个记录。
-''')
-
-add_english_doc('rag.LazyLLMStoreBase.upsert', '''\
-Insert or update data in a collection.
-
-Args:
-    collection_name (str): The collection name.
-    data (List[dict]): List of records to upsert.
-''')
-
-add_chinese_doc('rag.LazyLLMStoreBase.delete', '''\
-删除集合中的数据。
-
-Args:
-    collection_name (str): 集合名称。
-    criteria (dict): 删除条件。
-    **kwargs: 额外参数。
-''')
-
-add_english_doc('rag.LazyLLMStoreBase.delete', '''\
-Delete data from a collection.
-
-Args:
-    collection_name (str): The collection name.
-    criteria (dict): Conditions for deletion.
-    **kwargs: Additional parameters.
-''')
-
-add_chinese_doc('rag.LazyLLMStoreBase.get', '''\
-根据条件获取集合中的数据。
-
-Args:
-    collection_name (str): 集合名称。
-    criteria (dict): 过滤条件。
-    **kwargs: 额外参数。
-''')
-
-add_english_doc('rag.LazyLLMStoreBase.get', '''\
-Retrieve data from a collection by criteria.
-
-Args:
-    collection_name (str): The collection name.
-    criteria (dict): Filter conditions.
-    **kwargs: Additional parameters.
-''')
-
-add_chinese_doc('rag.LazyLLMStoreBase.search', '''\
-执行检索操作，可以基于文本或向量。
-
-Args:
-    collection_name (str): 集合名称。
-    query (Optional[str]): 文本查询字符串。
-    query_embedding (Optional[Union[dict, List[float]]]): 查询向量。
-    topk (int): 返回的结果数量，默认为 10。
-    filters (Optional[Dict[str, Union[str, int, List, Set]]]): 元数据过滤条件。
-    embed_key (Optional[str]): 向量键。
-    **kwargs: 额外参数。
-''')
-
-add_english_doc('rag.LazyLLMStoreBase.search', '''\
-Perform a search operation, supporting both text and vector queries.
-
-Args:
-    collection_name (str): The collection name.
-    query (Optional[str]): Text query string.
-    query_embedding (Optional[Union[dict, List[float]]]): Query vector.
-    topk (int): Number of results to return. Defaults to 10.
-    filters (Optional[Dict[str, Union[str, int, List, Set]]]): Metadata filter conditions.
-    embed_key (Optional[str]): Embedding key.
-    **kwargs: Additional parameters.
-''')
->>>>>>> 3dd280fe
+''')