# flake8: noqa E501
import importlib
from . import utils
import functools
import lazyllm

add_chinese_doc = functools.partial(utils.add_chinese_doc, module=lazyllm.tools)
add_english_doc = functools.partial(utils.add_english_doc, module=lazyllm.tools)
add_example = functools.partial(utils.add_example, module=lazyllm.tools)

# functions for lazyllm.tools.tools
add_tools_chinese_doc = functools.partial(utils.add_chinese_doc, module=lazyllm.tools.tools)
add_tools_english_doc = functools.partial(utils.add_english_doc, module=lazyllm.tools.tools)
add_tools_example = functools.partial(utils.add_example, module=lazyllm.tools.tools)

# functions for lazyllm.tools.agent
add_agent_chinese_doc = functools.partial(utils.add_chinese_doc, module=lazyllm.tools.agent)
add_agent_english_doc = functools.partial(utils.add_english_doc, module=lazyllm.tools.agent)
add_agent_example = functools.partial(utils.add_example, module=lazyllm.tools.agent)

# functions for lazyllm.tools.services
add_services_chinese_doc = functools.partial(utils.add_chinese_doc, module=importlib.import_module('lazyllm.tools.services'))
add_services_english_doc = functools.partial(utils.add_english_doc, module=importlib.import_module('lazyllm.tools.services'))
add_services_example = functools.partial(utils.add_example, module=importlib.import_module('lazyllm.tools.services'))

# functions for lazyllm.tools.infer_service
add_infer_service_chinese_doc = functools.partial(utils.add_chinese_doc, module=importlib.import_module('lazyllm.tools.infer_service'))
add_infer_service_english_doc = functools.partial(utils.add_english_doc, module=importlib.import_module('lazyllm.tools.infer_service'))
add_infer_service_example = functools.partial(utils.add_example, module=importlib.import_module('lazyllm.tools.infer_service'))

# ---------------------------------------------------------------------------- #

# classifier/intent_classifier.py

add_chinese_doc('IntentClassifier', '''\
意图分类模块，用于根据输入文本在给定的意图列表中进行分类。  
支持中英文自动选择提示模板，并可通过示例、提示、约束和注意事项增强分类效果。

Args:
    llm: 用于意图分类的大语言模型实例。
    intent_list (list): 可选，意图类别列表，例如 ["聊天", "天气", "问答"]。
    prompt (str): 可选，自定义提示语，插入到系统提示模板中。
    constrain (str): 可选，分类约束条件说明。
    attention (str): 可选，提示注意事项。
    examples (list[list[str, str]]): 可选，分类示例列表，每个元素为 [输入文本, 标签]。
    return_trace (bool): 是否返回执行过程的 trace，默认为 False。
''')

add_english_doc('IntentClassifier', '''\
Intent classification module that classifies input text into a given intent list.  
Supports automatic selection of Chinese or English prompt templates, and allows enhancement through examples, prompt text, constraints, and attention notes.

Args:
    llm: The large language model instance used for intent classification.
    intent_list (list): Optional, list of intent categories, e.g., ["chat", "weather", "QA"].
    prompt (str): Optional, custom prompt inserted into the system prompt template.
    constrain (str): Optional, classification constraint description.
    attention (str): Optional, attention notes for classification.
    examples (list[list[str, str]]): Optional, classification examples, each element is [input text, label].
    return_trace (bool): Whether to return execution trace. Default is False.
''')


add_example(
    "IntentClassifier",
    """\
    >>> import lazyllm
    >>> from lazyllm.tools import IntentClassifier
    >>> classifier_llm = lazyllm.OnlineChatModule(source="openai")
    >>> chatflow_intent_list = ["Chat", "Financial Knowledge Q&A", "Employee Information Query", "Weather Query"]
    >>> classifier = IntentClassifier(classifier_llm, intent_list=chatflow_intent_list)
    >>> classifier.start()
    >>> print(classifier('What is the weather today'))
    Weather Query
    >>>
    >>> with IntentClassifier(classifier_llm) as ic:
    >>>     ic.case['Weather Query', lambda x: '38.5°C']
    >>>     ic.case['Chat', lambda x: 'permission denied']
    >>>     ic.case['Financial Knowledge Q&A', lambda x: 'Calling Financial RAG']
    >>>     ic.case['Employee Information Query', lambda x: 'Beijing']
    ...
    >>> ic.start()
    >>> print(ic('What is the weather today'))
    38.5°C
""",
)


add_chinese_doc('IntentClassifier.intent_promt_hook', '''\
意图分类的预处理 Hook。  
将输入文本与意图列表打包为 JSON，并生成历史对话信息字符串。

Args:
    input (str | List | Dict | None): 输入文本，仅支持字符串类型。
    history (List): 历史对话记录，默认为空列表。
    tools (List[Dict] | None): 工具信息，可选。
    label (str | None): 标签，可选。

**Returns:**\n
- tuple: 输入数据字典, 历史记录列表, 工具信息, 标签
''')

add_english_doc('IntentClassifier.intent_promt_hook', '''\
Pre-processing hook for intent classification.  
Packages the input text and intent list into JSON and generates a string of conversation history.

Args:
    input (str | List | Dict | None): The input text, only string type is supported.
    history (List): Conversation history, default empty list.
    tools (List[Dict] | None): Optional tool information.
    label (str | None): Optional label.

**Returns:**\n
- tuple: input data dict, history list, tools, label
''')

add_chinese_doc('IntentClassifier.post_process_result', '''\
意图分类结果的后处理。  
如果结果在意图列表中则直接返回，否则返回意图列表的第一个元素。

Args:
    input (str): 分类模型输出结果。

**Returns:**\n
- str: 最终的分类标签。
''')

add_english_doc('IntentClassifier.post_process_result', '''\
Post-processing of intent classification result.  
Returns the result directly if it is in the intent list, otherwise returns the first element of the intent list.

Args:
    input (str): Output result from the classification model.

**Returns:**\n
- str: The final classification label.
''')

# rag/document.py

add_english_doc('Document', '''\
Initialize a document management module with optional embedding, storage, and user interface.

The ``Document`` module provides a unified interface for managing document datasets, including support for local files, cloud-based files, or temporary document files. It can optionally run with a document manager service or a web UI, and supports multiple embedding models and custom storage backends.

Args:
    dataset_path (Optional[str]): Path to the dataset directory. If not found, the system will attempt to locate it in ``lazyllm.config["data_path"]``.
    embed (Optional[Union[Callable, Dict[str, Callable]]]): Embedding function or mapping of embedding functions. When a dictionary is provided, keys are embedding names and values are embedding models.
    manager (Union[bool, str], optional): Whether to enable the document manager. If ``True``, launches a manager service. If ``'ui'``, also enables the document management web UI. Defaults to ``False``.
    server (Union[bool, int], optional): Whether to run a server interface for knowledge bases. ``True`` enables a default server, an integer specifies a custom port, and ``False`` disables it. Defaults to ``False``.
    name (Optional[str]): Name identifier for this document collection. Defaults to the system default name.
    launcher (Optional[Launcher]): Launcher instance for managing server processes. Defaults to a remote asynchronous launcher.
    store_conf (Optional[Dict]): Storage configuration. Defaults to in-memory MapStore.
    doc_fields (Optional[Dict[str, DocField]]): Metadata field configuration for storing and retrieving document attributes.
    cloud (bool): Whether the dataset is stored in the cloud. Defaults to ``False``.
    doc_files (Optional[List[str]]): Temporary document files. When used, ``dataset_path`` must be ``None``. Only MapStore is supported in this mode.
    processor (Optional[DocumentProcessor]): Document pre-processing module.
    display_name (Optional[str]): Human-readable display name for this document module. Defaults to the collection name.
    description (Optional[str]): Description of the document collection. Defaults to ``"algorithm description"``.
''')

add_chinese_doc('Document', '''\
初始化一个文档管理模块，支持可选的向量化、存储和用户界面。

``Document`` 模块提供了统一的文档数据集管理接口，支持本地文件、云端文件或临时文档文件。它可以选择运行文档管理服务或 Web UI，并支持多种向量化模型和自定义存储后端。

Args:
    dataset_path (Optional[str]): 数据集目录路径。如果路径不存在，系统会尝试在 ``lazyllm.config["data_path"]`` 中查找。
    embed (Optional[Union[Callable, Dict[str, Callable]]]): 文档向量化函数或函数字典。若为字典，键为 embedding 名称，值为对应的模型。
    manager (Union[bool, str], optional): 是否启用文档管理服务。``True`` 表示启动管理服务；``'ui'`` 表示同时启动 Web 管理界面；默认 ``False``。
    server (Union[bool, int], optional): 是否为知识库运行服务接口。``True`` 表示启动默认服务；整型数值表示自定义端口；``False`` 表示关闭。默认为 ``False``。
    name (Optional[str]): 文档集合的名称标识符。默认为系统默认名称。
    launcher (Optional[Launcher]): 启动器实例，用于管理服务进程。默认使用远程异步启动器。
    store_conf (Optional[Dict]): 存储配置。默认使用内存中的 MapStore。
    doc_fields (Optional[Dict[str, DocField]]): 元数据字段配置，用于存储和检索文档属性。
    cloud (bool): 是否为云端数据集。默认为 ``False``。
    doc_files (Optional[List[str]]): 临时文档文件列表。当使用此参数时，``dataset_path`` 必须为 ``None``，且仅支持 MapStore。
    processor (Optional[DocumentProcessor]): 文档预处理模块。
    display_name (Optional[str]): 文档模块的可读显示名称。默认为集合名称。
    description (Optional[str]): 文档集合的描述。默认为 ``"algorithm description"``。
''')

add_example('Document', '''\
>>> import lazyllm
>>> from lazyllm.tools import Document
>>> m = lazyllm.OnlineEmbeddingModule(source="glm")
>>> documents = Document(dataset_path='your_doc_path', embed=m, manager=False)  # or documents = Document(dataset_path='your_doc_path', embed={"key": m}, manager=False)
>>> m1 = lazyllm.TrainableModule("bge-large-zh-v1.5").start()
>>> document1 = Document(dataset_path='your_doc_path', embed={"online": m, "local": m1}, manager=False)

>>> store_conf = {
>>>     "segment_store": {
>>>         "type": "map",
>>>         "kwargs": {
>>>             "uri": "/tmp/tmp_segments.db",
>>>         },
>>>     },
>>>     "vector_store": {
>>>         "type": "milvus",
>>>         "kwargs": {
>>>             "uri": "/tmp/tmp_milvus.db",
>>>             "index_kwargs": {
>>>                 "index_type": "FLAT",
>>>                 "metric_type": "COSINE",
>>>             },
>>>         },
>>>     },
>>> }
>>> doc_fields = {
>>>     'author': DocField(data_type=DataType.VARCHAR, max_size=128, default_value=' '),
>>>     'public_year': DocField(data_type=DataType.INT32),
>>> }
>>> document2 = Document(dataset_path='your_doc_path', embed={"online": m, "local": m1}, store_conf=store_conf, doc_fields=doc_fields)
''')

add_chinese_doc('Document.connect_sql_manager', """\
连接 SQL 管理器并初始化文档与数据库的映射处理器。

此方法会验证数据库连接，并根据传入的文档表模式（schema）更新或重置数据库表结构。如果已存在的 schema 与新传入的 schema 不一致，则需要设置 ``force_refresh=True`` 以强制刷新。

Args:
    sql_manager (SqlManager): SQL 管理器实例，用于连接和操作数据库。
    schma (Optional[DocInfoSchema]): 文档表模式定义。包含字段名称、类型及描述。
    force_refresh (bool, optional): 当 schema 发生变化时，是否强制刷新数据库表结构。默认为 ``True``。

Raises:
    RuntimeError: 当数据库连接失败时抛出。
    AssertionError: 当未提供 schema 或 schema 变更时未设置 ``force_refresh`` 抛出。
""")

add_english_doc('Document.connect_sql_manager', """\
Connect to the SQL manager and initialize the document-to-database processor.

This method validates the database connection and updates or resets the database table schema based on the provided document schema. If the existing schema differs from the new one, ``force_refresh=True`` must be set to enforce a reset.

Args:
    sql_manager (SqlManager): SQL manager instance for database connection and operations.
    schma (Optional[DocInfoSchema]): Document table schema definition, including field names, types, and descriptions.
    force_refresh (bool, optional): Whether to force refresh the database schema when changes are detected. Defaults to ``True``.

Raises:
    RuntimeError: If the database connection fails.
    AssertionError: If schema is missing or schema change occurs without setting ``force_refresh``.
""")

add_chinese_doc('Document.get_sql_manager', """\
获取当前文档模块绑定的 SQL 管理器实例。

**Returns:**\n
- SqlManager: 已连接的 SQL 管理器实例。
""")

add_english_doc('Document.get_sql_manager', """\
Get the SQL manager instance currently bound to this document module.

**Returns:**\n
- SqlManager: The connected SQL manager instance.
""")

add_chinese_doc('Document.extract_db_schema', """\
基于文档数据集和大语言模型自动提取数据库表模式（schema）。

此方法会扫描数据集中的所有文件，并调用大语言模型提取文档信息结构。可选择是否打印提取的 schema。

Args:
    llm (Union[OnlineChatModule, TrainableModule]): 用于解析文档并提取 schema 的模型。
    print_schema (bool, optional): 是否在日志中打印提取的 schema。默认为 ``False``。

**Returns:**\n
- DocInfoSchema: 提取的数据库表模式。
""")

add_english_doc('Document.extract_db_schema', """\
Extract the database schema from the dataset using a large language model.

This method scans all files in the dataset and uses the LLM to extract document information schema. Optionally, the schema can be printed to the logs.

Args:
    llm (Union[OnlineChatModule, TrainableModule]): Model used to parse documents and extract schema.
    print_schema (bool, optional): Whether to log the extracted schema. Defaults to ``False``.

**Returns:**\n
- DocInfoSchema: The extracted database schema.
""")

add_chinese_doc('Document.update_database', """\
使用大语言模型解析文档并将提取的信息更新到数据库。

此方法会遍历数据集中的所有文件，提取文档结构化信息，并将其写入数据库。

Args:
    llm (Union[OnlineChatModule, TrainableModule]): 用于解析文档并提取信息的大语言模型。
""")

add_english_doc('Document.update_database', """\
Update the database with information extracted from documents using a large language model.

This method iterates through all files in the dataset, extracts structured information, and exports it into the database.

Args:
    llm (Union[OnlineChatModule, TrainableModule]): Model used to parse documents and extract information.
""")

add_chinese_doc('Document.create_kb_group', """\
创建一个新的知识库分组（KB Group），并返回绑定到该分组的文档对象。

知识库分组用于在同一个文档模块中划分不同的文档集合，每个分组可以有独立的字段定义和存储配置。

Args:
    name (str): 知识库分组的名称。
    doc_fields (Optional[Dict[str, DocField]]): 文档字段定义。指定每个字段的名称、类型和描述。
    store_conf (Optional[Dict]): 存储配置，用于定义存储后端及其参数。

**Returns:**\n
- Document: 一个绑定到新建知识库分组的文档对象副本。
""")

add_english_doc('Document.create_kb_group', """\
Create a new knowledge base group (KB Group) and return a document object bound to that group.

Knowledge base groups are used to partition different document collections within the same document module. Each group can have independent field definitions and storage configurations.

Args:
    name (str): Name of the knowledge base group.
    doc_fields (Optional[Dict[str, DocField]]): Document field definitions, specifying field names, types, and descriptions.
    store_conf (Optional[Dict]): Storage configuration, defining the backend and its parameters.

**Returns:**\n
- Document: A copy of the document object bound to the newly created knowledge base group.
""")

add_chinese_doc('Document.activate_group', """\
激活指定的知识库分组，并可选择指定要启用的 embedding key。

激活后，文档模块会在该分组下执行检索和存储操作。如果未指定 embedding key，则默认启用所有可用的 embedding。

Args:
    group_name (str): 要激活的知识库分组名称。
    embed_keys (Optional[Union[str, List[str]]]): 需要启用的 embedding key，可以是单个字符串或字符串列表。默认为空列表，表示启用全部 embedding。
""")

add_english_doc('Document.activate_group', """\
Activate the specified knowledge base group, optionally enabling specific embedding keys.

After activation, the document module will perform retrieval and storage operations within the given group. If no embedding keys are provided, all available embeddings will be enabled by default.

Args:
    group_name (str): Name of the knowledge base group to activate.
    embed_keys (Optional[Union[str, List[str]]]): Embedding keys to enable, either as a string or a list of strings. Defaults to an empty list, enabling all embeddings.
""")

add_chinese_doc('Document.activate_groups', """\
批量激活多个知识库分组。

该方法会依次调用 `activate_group` 来激活传入的所有分组。

Args:
    groups (Union[str, List[str]]): 要激活的分组名称或分组名称列表。
""")

add_english_doc('Document.activate_groups', """\
Activate multiple knowledge base groups in batch.

This method iteratively calls `activate_group` to activate all the provided groups.

Args:
    groups (Union[str, List[str]]): A single group name or a list of group names to activate.
""")

add_chinese_doc('Document.get_store', """\
获取存储占位符对象。

该方法返回一个存储层的占位符，用于延迟绑定具体的存储实现。调用者可以基于此对象进行存储相关的配置或扩展。

**Returns:**\n
- StorePlaceholder: 存储占位符对象。
""")

add_english_doc('Document.get_store', """\
Get the storage placeholder object.

This method returns a placeholder for the storage layer, allowing deferred binding of the actual storage implementation. 
The caller can use this object for storage-related configuration or extension.

**Returns:**\n
- StorePlaceholder: Storage placeholder object.
""")

add_chinese_doc('Document.get_embed', """\
获取 embedding 占位符对象。

该方法返回一个 embedding 层的占位符，用于延迟绑定具体的 embedding 实现。调用者可以基于此对象进行 embedding 相关的配置或扩展。

**Returns:**\n
- EmbedPlaceholder: embedding 占位符对象。
""")

add_english_doc('Document.get_embed', """\
Get the embedding placeholder object.

This method returns a placeholder for the embedding layer, allowing deferred binding of the actual embedding implementation. 
The caller can use this object for embedding-related configuration or extension.

**Returns:**\n
- EmbedPlaceholder: Embedding placeholder object.
""")

add_chinese_doc('Document.register_index', """\
注册索引类型。

该方法允许用户为文档模块注册新的索引类型，以便扩展检索能力。注册后，可以通过索引类型来调用对应的索引实现。

Args:
    index_type (str): 索引类型的名称。
    index_cls (IndexBase): 索引类，需继承自 ``IndexBase``。
    *args: 初始化索引类时的可变参数。
    **kwargs: 初始化索引类时的关键字参数。
""")

add_english_doc('Document.register_index', """\
Register a new index type.

This method allows users to register a new index type for the document module, enabling extension of retrieval capabilities. 
Once registered, the index can be referenced by its type.

Args:
    index_type (str): Name of the index type.
    index_cls (IndexBase): Index class, must inherit from ``IndexBase``.
    *args: Variable arguments for index initialization.
    **kwargs: Keyword arguments for index initialization.
""")

add_chinese_doc('Document.find', """\
查找目标。

该方法返回一个可调用对象，用于执行目标查找操作。它会延迟调用底层实现以获取指定的目标对象。

Args:
    target: 需要查找的目标。

**Returns:**\n
- Callable: 可调用对象，用于执行目标查找。
""")

add_english_doc('Document.find', """\
Find the target.

This method returns a callable object that performs a deferred lookup operation. 
It invokes the underlying implementation to retrieve the specified target.

Args:
    target: The target to be found.

**Returns:**\n
- Callable: Callable object for performing the target lookup.
""")

add_chinese_doc('Document.clear_cache', """\
清理缓存。

该方法用于清理文档模块的缓存，可以指定要清理的分组名称列表。如果未指定分组名称，则默认清理所有分组的缓存。

Args:
    group_names (Optional[List[str]]): 需要清理缓存的分组名称列表。默认为 ``None``，表示清理全部缓存。
""")

add_english_doc('Document.clear_cache', """\
Clear cache.

This method clears the cache of the document module. A list of group names can be specified to 
clear cache for specific groups. If no group names are provided, all group caches will be cleared.

Args:
    group_names (Optional[List[str]]): List of group names whose cache should be cleared. 
        Defaults to ``None``, meaning clear all caches.
""")

add_english_doc('Document.create_node_group', '''
Generate a node group produced by the specified rule.

Args:
    name (str): The name of the node group.
    transform (Callable): The transformation rule that converts a node into a node group. The function prototype is `(DocNode, group_name, **kwargs) -> List[DocNode]`. Currently built-in options include [SentenceSplitter][lazyllm.tools.SentenceSplitter], and users can define their own transformation rules.
    trans_node (bool): Determines whether the input and output of transform are `DocNode` or `str`, default is None. Can only be set to true when `transform` is `Callable`.
    num_workers (int): number of new threads used for transform. default: 0
    parent (str): The node that needs further transformation. The series of new nodes obtained after transformation will be child nodes of this parent node. If not specified, the transformation starts from the root node.
    kwargs: Parameters related to the specific implementation.
''')

add_chinese_doc('Document.create_node_group', '''
创建一个由指定规则生成的 node group。

Args:
    name (str): node group 的名称。
    transform (Callable): 将 node 转换成 node group 的转换规则，函数原型是 `(DocNode, group_name, **kwargs) -> List[DocNode]`。目前内置的有 [SentenceSplitter][lazyllm.tools.SentenceSplitter]。用户也可以自定义转换规则。
    trans_node (bool): 决定了transform的输入和输出是 `DocNode` 还是 `str` ，默认为None。只有在 `transform` 为 `Callable` 时才可以设置为true。
    num_workers (int): Transform时所用的新线程数量，默认为0
    parent (str): 需要进一步转换的节点。转换之后得到的一系列新的节点将会作为该父节点的子节点。如果不指定则从根节点开始转换。
    kwargs: 和具体实现相关的参数。
''')

add_example('Document.create_node_group', '''
>>> import lazyllm
>>> from lazyllm.tools import Document, SentenceSplitter
>>> m = lazyllm.OnlineEmbeddingModule(source="glm")
>>> documents = Document(dataset_path='your_doc_path', embed=m, manager=False)
>>> documents.create_node_group(name="sentences", transform=SentenceSplitter, chunk_size=1024, chunk_overlap=100)
''')

add_chinese_doc('Document.find_parent', """\
查找目标的父节点。

该方法返回一个可调用对象，用于执行父节点查找操作。它会延迟调用底层实现以获取指定目标的父节点。

Args:
    target: 需要查找父节点的目标。

**Returns:**\n
- Callable: 可调用对象，用于执行父节点查找。
""")

add_english_doc('Document.find_parent', """\
Find the parent node of the target.

This method returns a callable object that performs a deferred parent lookup operation. 
It invokes the underlying implementation to retrieve the parent node of the specified target.

Args:
    target: The target for which to find the parent.

**Returns:**\n
- Callable: Callable object for performing the parent lookup.
""")

add_example('Document.find_parent', '''
>>> import lazyllm
>>> from lazyllm.tools import Document, SentenceSplitter
>>> m = lazyllm.OnlineEmbeddingModule(source="glm")
>>> documents = Document(dataset_path='your_doc_path', embed=m, manager=False)
>>> documents.create_node_group(name="parent", transform=SentenceSplitter, chunk_size=1024, chunk_overlap=100)
>>> documents.create_node_group(name="children", transform=SentenceSplitter, parent="parent", chunk_size=1024, chunk_overlap=100)
>>> documents.find_parent('children')
''')

add_chinese_doc('Document.find_children', """\
查找目标的子节点。

该方法返回一个可调用对象，用于执行子节点查找操作。它会延迟调用底层实现以获取指定目标的所有子节点。

Args:
    target: 需要查找子节点的目标。

**Returns:**\n
- Callable: 可调用对象，用于执行子节点查找。
""")

add_english_doc('Document.find_children', """\
Find the children nodes of the target.

This method returns a callable object that performs a deferred children lookup operation. 
It invokes the underlying implementation to retrieve all children nodes of the specified target.

Args:
    target: The target for which to find the children.

**Returns:**\n
- Callable: Callable object for performing the children lookup.
""")

add_example('Document.find_children', '''
>>> import lazyllm
>>> from lazyllm.tools import Document, SentenceSplitter
>>> m = lazyllm.OnlineEmbeddingModule(source="glm")
>>> documents = Document(dataset_path='your_doc_path', embed=m, manager=False)
>>> documents.create_node_group(name="parent", transform=SentenceSplitter, chunk_size=1024, chunk_overlap=100)
>>> documents.create_node_group(name="children", transform=SentenceSplitter, parent="parent", chunk_size=1024, chunk_overlap=100)
>>> documents.find_children('parent')
''')

add_english_doc('Document.register_global_reader', '''
Used to specify a file reader, which is visible to all Document objects. The registered file reader must be a Callable object. It can be registered using a decorator or by a function call.

Args:
    pattern (str): Matching rules applied by the file reader.
    func (Callable): File reader, must be a Callable object.
''')

add_chinese_doc('Document.register_global_reader', '''
用于指定文件读取器，作用范围对于所有的 Document 对象都可见。注册的文件读取器必须是 Callable 对象。可以使用装饰器的方式进行注册，也可以通过函数调用的方式进行注册。

Args:
    pattern (str): 文件读取器适用的匹配规则
    func (Callable): 文件读取器，必须是Callable的对象
''')

add_example('Document.register_global_reader', '''
>>> from lazyllm.tools.rag import Document, DocNode
>>> @Document.register_global_reader("**/*.yml")
>>> def processYml(file):
...     with open(file, 'r') as f:
...         data = f.read()
...     return [DocNode(text=data)]
...
>>> doc1 = Document(dataset_path="your_files_path", create_ui=False)
>>> doc2 = Document(dataset_path="your_files_path", create_ui=False)
>>> files = ["your_yml_files"]
>>> docs1 = doc1._impl._reader.load_data(input_files=files)
>>> docs2 = doc2._impl._reader.load_data(input_files=files)
>>> print(docs1[0].text == docs2[0].text)
# True
''')

add_english_doc('Document.add_reader', '''
Used to specify the file reader for an instance. The scope of action is visible only to the registered Document object. The registered file reader must be a Callable object. It can only be registered by calling a function. The priority of the file reader registered by the instance is higher than that of the file reader registered by the class, and the priority of the file reader registered by the instance and class is higher than the system default file reader. That is, the order of priority is: instance file reader > class file reader > system default file reader.

Args:
    pattern (str): Matching rules applied by the file reader.
    func (Callable): File reader, must be a Callable object.
''')

add_chinese_doc('Document.add_reader', '''
用于实例指定文件读取器，作用范围仅对注册的 Document 对象可见。注册的文件读取器必须是 Callable 对象。只能通过函数调用的方式进行注册。并且通过实例注册的文件读取器的优先级高于通过类注册的文件读取器，并且实例和类注册的文件读取器的优先级高于系统默认的文件读取器。即优先级的顺序是：实例文件读取器 > 类文件读取器 > 系统默认文件读取器。

Args:
    pattern (str): 文件读取器适用的匹配规则
    func (Callable): 文件读取器，必须是Callable的对象
''')

add_example('Document.add_reader', '''
>>> from lazyllm.tools.rag import Document, DocNode
>>> from lazyllm.tools.rag.readers import ReaderBase
>>> class YmlReader(ReaderBase):
...     def _load_data(self, file, fs=None):
...         try:
...             import yaml
...         except ImportError:
...             raise ImportError("yaml is required to read YAML file: `pip install pyyaml`")
...         with open(file, 'r') as f:
...             data = yaml.safe_load(f)
...         print("Call the class YmlReader.")
...         return [DocNode(text=data)]
...
>>> def processYml(file):
...     with open(file, 'r') as f:
...         data = f.read()
...     print("Call the function processYml.")
...     return [DocNode(text=data)]
...
>>> doc1 = Document(dataset_path="your_files_path", create_ui=False)
>>> doc2 = Document(dataset_path="your_files_path", create_ui=False)
>>> doc1.add_reader("**/*.yml", YmlReader)
>>> print(doc1._impl._local_file_reader)
{'**/*.yml': <class '__main__.YmlReader'>}
>>> print(doc2._impl._local_file_reader)
{}
>>> files = ["your_yml_files"]
>>> Document.register_global_reader("**/*.yml", processYml)
>>> doc1._impl._reader.load_data(input_files=files)
Call the class YmlReader.
>>> doc2._impl._reader.load_data(input_files=files)
Call the function processYml.
''')

add_english_doc('rag.readers.ReaderBase', '''
The base class of file readers, which inherits from the ModuleBase base class and has Callable capabilities. Subclasses that inherit from this class only need to implement the _load_data function, and its return parameter type is List[DocNode]. Generally, the input parameters of the _load_data function are file (Path) and fs (AbstractFileSystem).

Args:
    args (Any): Pass the corresponding position parameters as needed.
    return_trace (bool): Set whether to record trace logs.
    kwargs (Dict): Pass the corresponding keyword arguments as needed.
''')

add_chinese_doc('rag.readers.ReaderBase', '''
文件读取器的基类，它继承自 ModuleBase 基类，具有 Callable 的能力，继承自该类的子类只需要实现 _load_data 函数即可，它的返回参数类型为 List[DocNode]. 一般 _load_data 函数的入参为 file (Path), fs(AbstractFileSystem) 三个参数。

Args:
    args (Any): 根据需要传输相应的位置参数
    return_trace (bool): 设置是否记录trace日志
    kwargs (Dict): 根据需要传输相应的关键字参数
''')

add_example('rag.readers.ReaderBase', '''
>>> from lazyllm.tools.rag.readers import ReaderBase
>>> from lazyllm.tools.rag import DocNode, Document
>>> from typing import Dict, Optional, List
>>> from pathlib import Path
>>> from fsspec import AbstractFileSystem
>>> @Document.register_global_reader("**/*.yml")
>>> class YmlReader(ReaderBase):
...     def _load_data(self, file: Path, fs: Optional[AbstractFileSystem] = None) -> List[DocNode]:
...         try:
...             import yaml
...         except ImportError:
...             raise ImportError("yaml is required to read YAML file: `pip install pyyaml`")
...         with open(file, 'r') as f:
...             data = yaml.safe_load(f)
...         print("Call the class YmlReader.")
...         return [DocNode(text=data)]
...
>>> files = ["your_yml_files"]
>>> doc = Document(dataset_path="your_files_path", create_ui=False)
>>> reader = doc._impl._reader.load_data(input_files=files)
# Call the class YmlReader.
''')

add_chinese_doc('rag.readers.PandasCSVReader', '''\
用于读取 CSV 文件并使用 pandas 进行解析。

Args:
    concat_rows (bool): 是否将所有行拼接为一个文本块，默认为 True。
    col_joiner (str): 列之间的连接符。
    row_joiner (str): 行之间的连接符。
    pandas_config (Optional[Dict]): pandas.read_csv 的可选配置项。
    return_trace (bool): 是否返回处理过程的 trace。
''')

add_english_doc('rag.readers.PandasCSVReader', '''\
Reader for parsing CSV files using pandas.

Args:
    concat_rows (bool): Whether to concatenate all rows into a single text block. Default is True.
    col_joiner (str): String used to join column values.
    row_joiner (str): String used to join rows.
    pandas_config (Optional[Dict]): Optional config for pandas.read_csv.
    return_trace (bool): Whether to return the processing trace.
''')

add_chinese_doc('rag.readers.PandasExcelReader', '''\
用于读取 Excel 文件（.xlsx），并将内容提取为文本。

Args:
    concat_rows (bool): 是否将所有行拼接为一个文本块。
    sheet_name (Optional[str]): 要读取的工作表名称。若为 None，则读取所有工作表。
    pandas_config (Optional[Dict]): pandas.read_excel 的可选配置项。
    return_trace (bool): 是否返回处理过程的 trace。
''')

add_english_doc('rag.readers.PandasExcelReader', '''\
Reader for extracting text content from Excel (.xlsx) files.

Args:
    concat_rows (bool): Whether to concatenate all rows into a single block.
    sheet_name (Optional[str]): Name of the sheet to read. If None, all sheets will be read.
    pandas_config (Optional[Dict]): Optional config for pandas.read_excel.
    return_trace (bool): Whether to return the processing trace.
''')

add_chinese_doc('rag.readers.PDFReader', '''\
用于读取 PDF 文件并提取其中的文本内容。

Args:
    return_full_document (bool): 是否将整份 PDF 合并为一个文档节点。若为 False，则每页作为一个节点。
    return_trace (bool): 是否返回处理过程的 trace，默认为 True。
''')

add_english_doc('rag.readers.PDFReader', '''\
Reader for extracting text content from PDF files.

Args:
    return_full_document (bool): Whether to merge the entire PDF into a single document node. If False, each page becomes a separate node.
    return_trace (bool): Whether to return the processing trace. Default is True.
''')

add_chinese_doc('rag.readers.PPTXReader', '''\
用于解析 PPTX（PowerPoint）文件的读取器，能够提取幻灯片中的文本，并对嵌入图像进行视觉描述生成。

Args:
    return_trace (bool): 是否记录处理过程的 trace，默认为 True。
''')

add_english_doc('rag.readers.PPTXReader', '''\
Reader for PPTX (PowerPoint) files. Extracts text from slides and generates captions for embedded images using a vision-language model.

Args:
    return_trace (bool): Whether to record the processing trace. Default is True.
''')

add_chinese_doc('rag.readers.VideoAudioReader', '''\
用于从视频或音频文件中提取语音内容的读取器，依赖 OpenAI 的 Whisper 模型进行语音识别。

Args:
    model_version (str): Whisper 模型的版本（如 "base", "small", "medium", "large"），默认为 "base"。
    return_trace (bool): 是否返回处理过程的 trace，默认为 True。
''')

add_english_doc('rag.readers.VideoAudioReader', '''\
Reader for extracting speech content from video or audio files using OpenAI's Whisper model for transcription.

Args:
    model_version (str): Whisper model version (e.g., "base", "small", "medium", "large"). Default is "base".
    return_trace (bool): Whether to return the processing trace. Default is True.
''')

add_chinese_doc('rag.component.bm25.BM25', '''\
基于 BM25 算法实现的检索器，用于从节点集合中根据查询词检索最相关的文本节点。

Args:
    nodes (List[DocNode]): 需要建立索引的文本节点列表。
    language (str): 所使用的语言，支持 ``en``（英文）或 ``zh``（中文）。默认为 ``en``。
    topk (int): 每次检索返回的最大节点数量，默认值为2。
    **kwargs: 其他参数。
''')

add_english_doc('rag.component.bm25.BM25', '''\
A retriever based on the BM25 algorithm that retrieves the most relevant text nodes from a given list of nodes.

Args:
    nodes (List[DocNode]): A list of text nodes to index.
    language (str): The language to use, supports ``en`` (English) and ``zh`` (Chinese). Defaults to ``en``.
    topk (int): The maximum number of nodes to return in each retrieval. Defaults to 2.
    **kwargs: Other parameters.
''')

add_chinese_doc('rag.component.bm25.BM25.retrieve', '''\
使用BM25算法检索与查询最相关的文档节点。

Args:
    query (str): 查询文本。

**Returns:**\n
- List[Tuple[DocNode, float]]: 返回一个列表，每个元素为(文档节点, 相关度分数)的元组。
''')

add_english_doc('rag.component.bm25.BM25.retrieve', '''\
Retrieve the most relevant document nodes for a query using BM25 algorithm.

Args:
    query (str): Query text.

**Returns:**\n
- List[Tuple[DocNode, float]]: Returns a list of tuples containing (document node, relevance score).
''')

add_chinese_doc('rag.doc_to_db.DocInfoSchemaItem', '''\
文档信息结构中单个字段的定义。

Args:
    key (str): 字段名
    desc (str): 字段含义描述
    type (str): 字段的数据类型
''')

add_english_doc('rag.doc_to_db.DocInfoSchemaItem', '''\
Definition of a single field in the document information schema.

Args:
    key (str): The name of the field.
    desc (str): The description of the field's meaning.
    type (str): The data type of the field.
''')

add_chinese_doc('rag.doc_to_db.DocGenreAnalyser', '''\
用于分析文档所属的类别，例如合同、简历、发票等。通过读取文档内容，并结合大模型判断其类型。

Args:
    maximum_doc_num (int): 最多分析的文档数量，默认是 3。
''')

add_english_doc('rag.doc_to_db.DocGenreAnalyser', '''\
Used to analyze the genre/type of documents, such as contracts, resumes, invoices, etc. It reads the document content and uses a language model to classify its type.

Args:
    maximum_doc_num (int): Maximum number of documents to analyze, default is 3.
''')

add_example('rag.doc_to_db.DocGenreAnalyser', '''\
>>> import lazyllm
>>> from lazyllm.components.doc_info_extractor import DocGenreAnalyser
>>> from lazyllm import OnlineChatModule
>>> m = OnlineChatModule(source="openai")
>>> analyser = DocGenreAnalyser()
>>> genre = analyser.analyse_doc_genre(m, "path/to/document.txt")
>>> print(genre)
contract
''')

add_chinese_doc('rag.doc_to_db.DocGenreAnalyser.gen_detection_query', '''\
生成用于文档类型检测的查询。

Args:
    doc_path (str): 文档路径。

**Returns:**\n
- str: 返回格式化的查询字符串，包含文档内容和检测提示。

注意：
    生成的查询会自动根据 ONE_DOC_TOKEN_LIMIT 限制文档内容的长度。
''')

add_english_doc('rag.doc_to_db.DocGenreAnalyser.gen_detection_query', '''\
Generate a query for document type detection.

Args:
    doc_path (str): Path to the document.

**Returns:**\n
- str: Returns a formatted query string containing document content and detection prompts.

Note:
    The generated query will automatically limit document content length based on ONE_DOC_TOKEN_LIMIT.
''')

add_chinese_doc('rag.doc_to_db.DocGenreAnalyser.analyse_doc_genre', '''\
分析文档类型。

Args:
    llm (Union[OnlineChatModule, TrainableModule]): 用于分析的语言模型实例。
    doc_path (str): 要分析的文档路径。

**Returns:**\n
- str: 返回检测到的文档类型。如果检测失败则返回空字符串。
''')

add_english_doc('rag.doc_to_db.DocGenreAnalyser.analyse_doc_genre', '''\
Analyze document genre.

Args:
    llm (Union[OnlineChatModule, TrainableModule]): Language model instance for analysis.
    doc_path (str): Path to the document to analyze.

**Returns:**\n
- str: Returns the detected document type. Returns empty string if detection fails.
''')

add_chinese_doc('rag.doc_to_db.DocInfoSchemaAnalyser', '''\
用于从文档中抽取出关键信息字段的结构，如字段名、描述、字段类型。可用于构建信息提取模板。

Args:
    maximum_doc_num (int): 用于生成schema的最大文档数量，默认是 3。
''')

add_english_doc('rag.doc_to_db.DocInfoSchemaAnalyser', '''\
Used to extract key-value schema from documents, such as field names, descriptions, and data types. Useful for building structured information extraction templates.

Args:
    maximum_doc_num (int): Maximum number of documents to be used for generating schema, default is 3.
''')

add_example('rag.doc_to_db.DocInfoSchemaAnalyser', '''\
>>> from lazyllm.components.doc_info_extractor import DocInfoSchemaAnalyser
>>> from lazyllm import OnlineChatModule
>>> analyser = DocInfoSchemaAnalyser()
>>> m = OnlineChatModule(source="openai")
>>> schema = analyser.analyse_info_schema(m, "contract", ["doc1.txt", "doc2.txt"])
>>> print(schema)
[{'key': 'party_a', 'desc': 'The first party', 'type': 'str'}, ...]
''')

# DocInfoSchemaAnalyser.analyse_info_schema
add_chinese_doc('rag.doc_to_db.DocInfoSchemaAnalyser.analyse_info_schema', '''\
分析文档信息模式的方法，用于从指定类型的文档中提取关键信息字段的结构定义。

Args:
    llm (Union[OnlineChatModule, TrainableModule]): 用于生成信息模式的LLM模型
    doc_type (str): 文档类型，用于指导LLM生成相应的信息模式
    doc_paths (list[str]): 文档路径列表，用于分析的信息来源

**Returns:**\n
- DocInfoSchema: 包含关键信息字段定义的模式列表，每个字段包含key、desc、type三个属性
''')

add_english_doc('rag.doc_to_db.DocInfoSchemaAnalyser.analyse_info_schema', '''\
Method for analyzing document information schema, used to extract structural definitions of key information fields from documents of a specified type.

Args:
    llm (Union[OnlineChatModule, TrainableModule]): LLM model used to generate information schema
    doc_type (str): Document type, used to guide the LLM in generating corresponding information schema
    doc_paths (list[str]): List of document paths, used as information sources for analysis

**Returns:**\n
- DocInfoSchema: List of schema containing key information field definitions, each field includes key, desc, and type attributes
''')

add_chinese_doc('rag.doc_to_db.DocInfoExtractor', '''\
根据给定的字段结构（schema）从文档中抽取具体的关键信息值，返回格式为 key-value 字典。

Args:
    无
''')

add_english_doc('rag.doc_to_db.DocInfoExtractor', '''\
Extracts specific values for key fields from a document according to a provided schema. Returns a dictionary of key-value pairs.

Args:
    None
''')

add_example('rag.doc_to_db.DocInfoExtractor', '''\
>>> from lazyllm.components.doc_info_extractor import DocInfoExtractor
>>> from lazyllm import OnlineChatModule
>>> extractor = DocInfoExtractor()
>>> m = OnlineChatModule(source="openai")
>>> schema = [{"key": "party_a", "desc": "Party A name", "type": "str"}]
>>> info = extractor.extract_doc_info(m, "contract.txt", schema)
>>> print(info)
{'party_a': 'ABC Corp'}
''')

add_chinese_doc('rag.doc_to_db.DocInfoExtractor.extract_doc_info', '''\
根据提供的字段结构（schema）从指定文档中抽取具体的关键信息值。

该方法使用大语言模型分析文档内容，根据预定义的字段结构提取相应的信息值，返回格式为 key-value 字典。

Args:
    llm (Union[OnlineChatModule, TrainableModule]): 用于文档信息抽取的大语言模型。
    doc_path (str): 要分析的文档路径。
    info_schema (DocInfoSchema): 字段结构定义，包含需要提取的字段信息。
    extra_desc (str, optional): 额外的描述信息，用于指导信息抽取。默认为空字符串。

**Returns:**\n
- dict: 提取出的关键信息字典，键为字段名，值为对应的信息值。
''')

add_english_doc('rag.doc_to_db.DocInfoExtractor.extract_doc_info', '''\
Extracts specific key information values from a document according to a provided schema.

This method uses a large language model to analyze document content and extract corresponding information values based on predefined field structure, returning a key-value dictionary.

Args:
    llm (Union[OnlineChatModule, TrainableModule]): The large language model used for document information extraction.
    doc_path (str): Path to the document to be analyzed.
    info_schema (DocInfoSchema): Field structure definition containing the information to be extracted.
    extra_desc (str, optional): Additional description information to guide the extraction process. Defaults to empty string.

**Returns:**\n
- dict: Extracted key information dictionary with field names as keys and corresponding information values as values.
''')

add_chinese_doc('http_request.http_executor_response.HttpExecutorResponse', """\
HTTP执行器响应类，用于封装和处理HTTP请求的响应结果。

提供对HTTP响应内容的统一访问接口，支持文件类型检测和内容提取。

Args:
    response (httpx.Response, optional): httpx库的响应对象，默认为None


**Returns:**\n
- HttpExecutorResponse实例，提供多种响应内容访问方式
""")

add_english_doc('http_request.http_executor_response.HttpExecutorResponse', """\
HTTP executor response class for encapsulating and processing HTTP request response results.

Provides unified access interface for HTTP response content, supporting file type detection and content extraction.

Args:
    response (httpx.Response, optional): httpx library response object, defaults to None

**Returns:**\n
- HttpExecutorResponse instance, providing multiple response content access methods
""")

add_chinese_doc('http_request.http_executor_response.HttpExecutorResponse.get_content_type', '''\
获取HTTP响应的内容类型。

从响应头中提取 'content-type' 字段的值，用于判断响应内容的类型。

**Returns:**\n
- str: 响应的内容类型，如果未找到则返回空字符串。
''')

add_english_doc('http_request.http_executor_response.HttpExecutorResponse.get_content_type', '''\
Get the content type of the HTTP response.

Extracts the 'content-type' field value from the response headers to determine the type of response content.

**Returns:**\n
- str: The content type of the response, or empty string if not found.
''')

add_example('http_request.http_executor_response.HttpExecutorResponse.get_content_type', '''\
>>> from lazyllm.tools.http_request.http_executor_response import HttpExecutorResponse
>>> import httpx
>>> response = httpx.Response(200, headers={'content-type': 'application/json'})
>>> http_response = HttpExecutorResponse(response)
>>> content_type = http_response.get_content_type()
>>> print(content_type)
... 'application/json'
''')

add_chinese_doc('http_request.http_executor_response.HttpExecutorResponse.extract_file', '''\
从HTTP响应中提取文件内容。

如果响应内容类型是文件相关类型（如图片、音频、视频），则提取文件的内容类型和二进制数据。

**Returns:**\n
- tuple[str, bytes]: 包含内容类型和文件二进制数据的元组。如果不是文件类型，则返回空字符串和空字节。
''')

add_english_doc('http_request.http_executor_response.HttpExecutorResponse.extract_file', '''\
Extract file content from HTTP response.

If the response content type is file-related (such as image, audio, video), extracts the content type and binary data of the file.

**Returns:**\n
- tuple[str, bytes]: A tuple containing the content type and binary data of the file. If not a file type, returns empty string and empty bytes.
''')

add_example('http_request.http_executor_response.HttpExecutorResponse.extract_file', '''\
>>> from lazyllm.tools.http_request.http_executor_response import HttpExecutorResponse
>>> import httpx
>>> # 模拟图片响应
>>> response = httpx.Response(200, headers={'content-type': 'image/jpeg'}, content=b'fake_image_data')
>>> http_response = HttpExecutorResponse(response)
>>> content_type, file_data = http_response.extract_file()
>>> print(content_type)
... 'image/jpeg'
>>> print(len(file_data))
... 15
>>> # 模拟JSON响应
>>> response = httpx.Response(200, headers={'content-type': 'application/json'}, content=b'{"key": "value"}')
>>> http_response = HttpExecutorResponse(response)
>>> content_type, file_data = http_response.extract_file()
>>> print(content_type)
... ''
>>> print(file_data)
... b''
''')

add_chinese_doc('rag.doc_to_db.DocToDbProcessor', '''\
用于将文档信息抽取并导出到数据库中。

该类通过分析文档主题、抽取字段结构、从文档中提取关键信息，并将其保存至数据库表中。

Args:
    sql_manager (SqlManager): SQL数据库管理器实例
    doc_table_name (str, optional): 文档信息存储表名，默认为"lazyllm_doc_elements"

Note:
    - 如果表已存在，会自动检测并避免重复创建。
    - 如果你希望重置字段结构，使用 `reset_doc_info_schema` 方法。
''')

add_english_doc('rag.doc_to_db.DocToDbProcessor', '''\
Used to extract information from documents and export it to a database.

This class analyzes document topics, extracts schema structure, pulls out key information, and saves it into a database table.

Args:
    sql_manager (SqlManager): SQL database manager instance
    doc_table_name (str, optional): Document information storage table name, defaults to "lazyllm_doc_elements"
Note:
    - If the table already exists, it checks and avoids redundant creation.
    - Use `reset_doc_info_schema` to reset the schema if necessary.
''')

add_chinese_doc('rag.doc_to_db.DocToDbProcessor.extract_info_from_docs', '''\
从文档中提取结构化数据库信息。

该函数使用嵌入和检索技术，在提供的文档中获取数据库相关的文本片段，用于后续模式生成。

Args:
    llm (Union[OnlineChatModule, TrainableModule]): 大语言模型实例
    doc_paths (List[str]): 要处理的文档路径列表
    extra_desc (str, optional): 额外的描述信息，用于辅助提取

**Returns:**\n
- List[dict]: 提取的信息字典列表，每个字典对应一个文档的提取结果
''')

add_english_doc('rag.doc_to_db.DocToDbProcessor.extract_info_from_docs', '''\
Extract structured database-related information from documents.

This function uses embedding and retrieval techniques to identify relevant text fragments in the provided documents for schema generation.

Args:
    llm (Union[OnlineChatModule, TrainableModule]): Large language model instance
    doc_paths (List[str]): Document paths to process
    extra_desc (str, optional): Additional description information to assist extraction
**Returns:**\n
- List[dict]: Extracted information dictionary list, each dictionary corresponds to one document's extraction result
''')

add_chinese_doc('rag.doc_to_db.DocToDbProcessor.export_info_to_db', """\
将提取的信息导出到数据库。

将提取的结构化信息批量插入到数据库表中，自动生成UUID和时间戳。

Args:
    info_dicts (List[dict]): 要导出的信息字典列表
""")

add_english_doc('rag.doc_to_db.DocToDbProcessor.export_info_to_db', """\
Export extracted information to database.

Bulk inserts extracted structured information into database table, automatically generating UUID and timestamps.

Args:
    info_dicts (List[dict]): Information dictionary list to export
""")

add_chinese_doc('rag.doc_to_db.DocToDbProcessor.analyze_info_schema_by_llm', '''\
使用大语言模型从文档节点中推断数据库信息结构。

Args:
    llm (Union[OnlineChatModule, TrainableModule]): 大语言模型实例
    doc_paths (List[str]): 文档路径列表
    doc_topic (str, optional): 文档主题，如果为空会自动分析

**Returns:**\n
- DocInfoSchema: 分析得到的文档信息模式列表
''')

add_english_doc('rag.doc_to_db.DocToDbProcessor.analyze_info_schema_by_llm', '''\
Infer structured database information using a large language model from document nodes.

Args:
    llm (Union[OnlineChatModule, TrainableModule]): Large language model instance
    doc_paths (List[str]): Document path list
    doc_topic (str, optional): Document topic, will be automatically analyzed if empty

**Returns:**\n
- DocInfoSchema: Analyzed document information schema list
''')

add_chinese_doc('rag.doc_to_db.DocToDbProcessor.clear', """\
清除处理器状态和数据库表结构。

清空当前文档信息模式、移除ORM类映射，并可选地删除数据库中的文档表。
""")

add_english_doc('rag.doc_to_db.DocToDbProcessor.clear', """\
Clear processor state and database table structures.

Clears current document information schema, removes ORM class mappings, and optionally deletes document table from database.
""")

add_chinese_doc('rag.doc_to_db.extract_db_schema_from_files', '''\
给定文档路径和LLM模型，提取文档结构信息。

Args:
    file_paths (List[str]): 要分析的文档路径。
    llm (Union[OnlineChatModule, TrainableModule]): 支持聊天的模型模块。

**Returns:**\n
- DocInfoSchema: 提取出的字段结构描述。
''')

add_english_doc('rag.doc_to_db.extract_db_schema_from_files', '''\
Extract the schema information from documents using a given LLM.

Args:
    file_paths (List[str]): Paths of the documents to analyze.
    llm (Union[OnlineChatModule, TrainableModule]): A chat-supported LLM module.

**Returns:**\n
- DocInfoSchema: The extracted field structure schema.
''')

add_example('rag.doc_to_db.extract_db_schema_from_files', '''\
>>> import lazyllm
>>> from lazyllm.components.document_to_db import extract_db_schema_from_files
>>> llm = lazyllm.OnlineChatModule()
>>> file_paths = ["doc1.pdf", "doc2.pdf"]
>>> schema = extract_db_schema_from_files(file_paths, llm)
>>> print(schema)
''')

add_chinese_doc('rag.readers.DocxReader', """\
docx格式文件解析器，从 `.docx` 文件中读取文本内容并封装为文档节点（DocNode）列表。

Args:
    file (Path): `.docx` 文件路径。
    fs (Optional[AbstractFileSystem]): 可选的文件系统对象，支持自定义读取方式。

**Returns:**\n
- List[DocNode]: 包含文档中所有文本内容的节点列表。
""")

add_english_doc('rag.readers.DocxReader', """\
A docx format file parser, reading text content from a `.docx` file and return a list of `DocNode` objects.

Args:
    file (Path): Path to the `.docx` file.
    fs (Optional[AbstractFileSystem]): Optional file system object for custom reading.

**Returns:**\n
- List[DocNode]: A list containing the extracted text content as `DocNode` instances.
""")

add_chinese_doc('rag.readers.EpubReader', """\
用于读取 `.epub` 格式电子书的文件读取器。

继承自 `LazyLLMReaderBase`，只需实现 `_load_data` 方法，即可通过 `Document` 组件自动加载 `.epub` 文件中的内容。

注意：当前版本不支持通过 fsspec 文件系统（如远程路径）加载 epub 文件，若提供 `fs` 参数，将回退到本地文件读取。

**Returns:**\n
- List[DocNode]: 所有章节内容合并后的文本节点列表。
""")

add_english_doc('rag.readers.EpubReader', """\
A file reader for `.epub` format eBooks.

Inherits from `LazyLLMReaderBase`, and only needs to implement `_load_data`. The `Document` module can automatically use this class to load `.epub` files.

Note: Reading from fsspec file systems (e.g., remote paths) is not supported in this version. If `fs` is specified, it will fall back to reading from the local file system.

**Returns:**\n
- List[DocNode]: A single node containing all merged chapter content from the EPUB file.
""")

add_chinese_doc('rag.readers.HWPReader', '''\
HWP文件解析器，支持从本地文件系统读取 HWP 文件。它会从文档中提取正文部分的文本内容，返回 DocNode 列表。

HWP 是一种专有的二进制格式，主要在韩国使用。由于格式封闭，因此只能解析部分内容（如文本段落），但对常规文本提取已经足够使用。

Args:
    return_trace (bool): 是否启用 trace 日志记录，默认为 ``True``。
''')

add_english_doc('rag.readers.HWPReader', '''
A HWP format file parser. It supports loading from the local filesystem. It extracts body text from the `.hwp` file and returns it as a list of DocNode objects.

HWP is a proprietary binary document format used primarily in Korea. This reader focuses on extracting the plain text from the body sections of the document.

Args:
    return_trace (bool): Whether to enable trace logging. Defaults to ``True``.
''')

add_chinese_doc('rag.readers.ImageReader', '''\
用于从图片文件中读取内容的模块。支持保留图片、解析图片中的文本（基于OCR或预训练视觉模型），并返回文本和图片路径的节点列表。

Args:
    parser_config (Optional[Dict]): 解析器配置，包含模型和处理器，默认为 None。当设置 parse_text=True 且 parser_config=None 时，会自动根据 text_type 加载相应模型。
    keep_image (bool): 是否保留图片的 base64 编码，默认为 False。
    parse_text (bool): 是否解析图片中的文本，默认为 False。
    text_type (str): 解析文本的类型，支持 ``text``（默认）和 ``plain_text``。当为 ``plain_text`` 时，使用 pytesseract 进行OCR；否则使用预训练视觉编码解码模型。
    pytesseract_model_kwargs (Optional[Dict]): 传递给 pytesseract OCR 的可选参数，默认为空字典。
    return_trace (bool): 是否记录处理过程的 trace，默认为 True。
''')

add_english_doc('rag.readers.ImageReader', '''\
Module for reading content from image files. Supports keeping the image as base64, parsing text from images using OCR or pretrained vision models, and returns a list of nodes with text and image path.

Args:
    parser_config (Optional[Dict]): Parser configuration containing the model and processor. Defaults to None. When parse_text=True and parser_config is None, relevant models will be auto-loaded based on text_type.
    keep_image (bool): Whether to keep the image as base64 string. Default is False.
    parse_text (bool): Whether to parse text from the image. Default is False.
    text_type (str): Type of text parsing. Supports ``text`` (default) and ``plain_text``. If ``plain_text``, pytesseract OCR is used; otherwise a pretrained vision encoder-decoder model is used.
    pytesseract_model_kwargs (Optional[Dict]): Optional arguments passed to pytesseract OCR. Defaults to empty dict.
    return_trace (bool): Whether to record the processing trace. Default is True.
''')

add_chinese_doc('rag.readers.IPYNBReader', '''\
用于读取和解析 Jupyter Notebook (.ipynb) 文件的模块。将 notebook 转换成脚本文本后，按代码单元划分为多个文档节点，或合并为单一文本节点。

Args:
    parser_config (Optional[Dict]): 预留的解析器配置参数，当前未使用，默认为 None。
    concatenate (bool): 是否将所有代码单元合并成一个整体文本节点，默认为 False，即分割为多个节点。
    return_trace (bool): 是否记录处理过程的 trace，默认为 True。
''')

add_english_doc('rag.readers.IPYNBReader', '''\
Module for reading and parsing Jupyter Notebook (.ipynb) files. Converts the notebook to script text, then splits it by code cells into multiple document nodes or concatenates into a single text node.

Args:
    parser_config (Optional[Dict]): Reserved parser configuration parameter, currently unused. Defaults to None.
    concatenate (bool): Whether to concatenate all code cells into one text node. Defaults to False (split into multiple nodes).
    return_trace (bool): Whether to record processing trace. Default is True.
''')

add_chinese_doc('rag.readers.MineruPDFReader', '''\
基于Mineru服务的PDF解析器，通过调用Mineru服务的API来解析PDF文件，支持丰富的文档结构识别。

Args:
    url (str): Mineru服务的完整API端点URL。
    backend (str, optional): 解析引擎类型。可选值：
        - 'pipeline': 标准处理流水线
        - 'vlm-transformers': 基于Transformers的视觉语言模型
        - 'vlm-vllm-async-engine': 基于异步VLLM的视觉语言模型
        默认为 'pipeline'。
    upload_mode (bool, optional): 文件传输模式。
        - True: 使用multipart/form-data上传文件内容
        - False: 通过文件路径传递（需确保服务端可访问该路径）
        默认为 False。
    extract_table (bool, optional): 是否提取表格内容并转换为Markdown格式。默认为 True。
    extract_formula (bool, optional): 是否提取公式文本。
        - True: 提取为LaTeX等文本格式
        - False: 将公式保留为图片
        默认为 True。
    split_doc (bool, optional): 是否将文档分割为多个DocNode节点。默认为 True。
    clean_content (bool, optional): 是否清理冗余内容（页眉、页脚、页码等）。默认为 True。
    post_func (Optional[Callable[[List[DocNode]], Any]], optional): 后处理函数，
        接收DocNode列表作为参数，用于自定义结果处理。默认为 None。
''')

add_english_doc('rag.readers.MineruPDFReader', '''\
Reader for PDF files by calling the Mineru service's API.

Args:
    url (str): The complete API endpoint URL for the Mineru service.
    backend (str, optional): Type of parsing engine. Available options:
        - 'pipeline': Standard processing pipeline
        - 'vlm-transformers': Vision-language model based on Transformers
        - 'vlm-vllm-async-engine': Vision-language model based on async VLLM engine
        Defaults to 'pipeline'.
    upload_mode (bool, optional): File transfer mode.
        - True: Upload file content using multipart/form-data
        - False: Pass by file path (ensure the server can access the path)
        Defaults to False.
    extract_table (bool, optional): Whether to extract table content and convert 
        to Markdown format. Defaults to True.
    extract_formula (bool, optional): Whether to extract formula text.
        - True: Extract as text format (e.g., LaTeX)
        - False: Keep formulas as images
        Defaults to True.
    split_doc (bool, optional): Whether to split the document into multiple 
        DocNode nodes. Defaults to True.
    clean_content (bool, optional): Whether to clean redundant content 
        (headers, footers, page numbers, etc.). Defaults to True.
    post_func (Optional[Callable[[List[DocNode]], Any]], optional): Post-processing 
        function that takes a list of DocNodes as input for custom result handling. 
        Defaults to None.
''')


add_chinese_doc('rag.readers.MarkdownReader', '''\
用于读取和解析 Markdown 文件的模块。支持去除超链接和图片，按标题和内容将 Markdown 划分成若干文本段落节点。

Args:
    remove_hyperlinks (bool): 是否移除超链接，默认 True。
    remove_images (bool): 是否移除图片标记，默认 True。
    return_trace (bool): 是否记录处理过程的 trace，默认为 True。
''')

add_english_doc('rag.readers.MarkdownReader', '''\
Module for reading and parsing Markdown files. Supports removing hyperlinks and images, and splits Markdown into text segments by headers, returning document nodes.

Args:
    remove_hyperlinks (bool): Whether to remove hyperlinks, default is True.
    remove_images (bool): Whether to remove image tags, default is True.
    return_trace (bool): Whether to record processing trace, default is True.
''')

add_chinese_doc('rag.readers.MarkdownReader.remove_images', '''\
移除内容中形如 ![[...]] 的自定义图片标签。

Args:
    content (str): 输入的 markdown 内容。

**Returns:**\n
- str: 移除图片标签后的内容。
''')

add_english_doc('rag.readers.MarkdownReader.remove_images', '''\
Remove custom image tags of the form ![[...]] from the content.

Args:
    content (str): Input markdown content.

**Returns:**\n
- str: Content with image tags removed.
''')

add_chinese_doc('rag.readers.MarkdownReader.remove_hyperlinks', '''\
移除 Markdown 超链接，将 [文本](链接) 转换为纯文本。

Args:
    content (str): 输入的 markdown 内容。

**Returns:**\n
- str: 移除超链接后的内容，仅保留链接文本。
''')

add_english_doc('rag.readers.MarkdownReader.remove_hyperlinks', '''\
Remove markdown hyperlinks, converting [text](url) to just text.

Args:
    content (str): Input markdown content.

**Returns:**\n
- str: Content with hyperlinks removed, only link text retained.
''')

add_chinese_doc('rag.readers.MboxReader', '''\
用于解析 Mbox 邮件存档文件的模块。读取邮件内容并格式化为文本，支持限制最大邮件数和自定义消息格式。

Args:
    max_count (int): 最大读取的邮件数量，默认 0 表示读取全部邮件。
    message_format (str): 邮件文本格式模板，支持使用 ``{_date}``、``{_from}``、``{_to}``、``{_subject}`` 和 ``{_content}`` 占位符。
    return_trace (bool): 是否记录处理过程的 trace，默认为 True。
''')

add_english_doc('rag.readers.MboxReader', '''\
Module to parse Mbox email archive files. Reads email messages and formats them into text. Supports limiting the maximum number of messages and custom message formatting.

Args:
    max_count (int): Maximum number of emails to read. Default 0 means read all.
    message_format (str): Template string for formatting each message, supports placeholders ``{_date}``, ``{_from}``, ``{_to}``, ``{_subject}``, and ``{_content}``.
    return_trace (bool): Whether to record processing trace. Default is True.
''')


add_english_doc('rag.store.ChromaStore', '''
ChromaStore is a vector-capable implementation of LazyLLMStoreBase, leveraging Chroma for persistence and vector search.

Args:
    uri (Optional[str]): URI string for Chroma connection. Required if `dir` is not provided.
    dir (Optional[str]): Filesystem path for local persistent storage. If provided, PersistentClient mode is used.
    index_kwargs (Optional[Union[Dict, List]]): Configuration for Chroma collections, e.g., index type and distance metrics.
    client_kwargs (Optional[Dict]): Additional arguments passed to the Chroma client constructor.
    **kwargs: Reserved for future extension.
''')

add_chinese_doc('rag.store.ChromaStore', '''
ChromaStore 是基于 Chroma 的向量存储实现，继承自 LazyLLMStoreBase，支持向量写入、检索与持久化。

Args:
    uri (Optional[str]): Chroma 连接 URI，当未指定 `dir` 时必填。
    dir (Optional[str]): 本地持久化存储路径，提供时使用 PersistentClient 模式。
    index_kwargs (Optional[Union[Dict, List]]): Collection 配置参数，如索引类型、距离度量方式等。
    client_kwargs (Optional[Dict]): 传递给 Chroma 客户端的额外参数。
    **kwargs: 预留扩展参数。
''')

add_english_doc('rag.store.ChromaStore.dir', '''
Directory property of the store.

**Returns:**\n
- Optional[str]: Normalized directory path ending with a slash, or None if not set.
''')

add_chinese_doc('rag.store.ChromaStore.dir', '''
存储目录属性。

**Returns:**\n
- Optional[str]: 以斜杠结尾的目录路径，若未配置则返回 None。
''')

add_english_doc('rag.store.ChromaStore.connect', '''
Initialize the Chroma client and configure embedding and global metadata settings.

Args:
    embed_dims (Optional[Dict[str, int]]): Dimensions for each embedding key. Defaults to empty dict if not provided.
    embed_datatypes (Optional[Dict[str, DataType]]): Data types for each embedding key. Only FLOAT_VECTOR or SPARSE_FLOAT_VECTOR are supported.
    global_metadata_desc (Optional[Dict[str, GlobalMetadataDesc]]): Descriptions for global metadata fields. Supported types: string, int, float, bool.
    **kwargs: Reserved for future extension.
''')

add_chinese_doc('rag.store.ChromaStore.connect', '''
初始化 Chroma 客户端并配置向量化及元数据相关设定。

Args:
    embed_dims (Optional[Dict[str, int]]): 每个嵌入键对应的向量维度，未提供时默认为空字典。
    embed_datatypes (Optional[Dict[str, DataType]]): 每个嵌入键的数据类型，仅支持 FLOAT_VECTOR 或 SPARSE_FLOAT_VECTOR。
    global_metadata_desc (Optional[Dict[str, GlobalMetadataDesc]]): 全局元数据字段的描述，支持类型：字符串、整型、浮点型、布尔型。
    **kwargs: 预留扩展参数。
''')

add_english_doc('rag.store.ChromaStore.upsert', '''
Insert or update a batch of records(segment's uid and vectors) into Chroma.

Args:
    collection_name (str): Logical name for the collection.
    data (List[dict]): List of documents.

**Returns:**\n
- bool: True if operation succeeds, False otherwise.
''')

add_chinese_doc('rag.store.ChromaStore.upsert', '''
批量写入或更新记录（切片的id及向量数据）到 Chroma。

Args:
    collection_name (str): 集合名称。
    data (List[dict]): 文档切片数据列表。

**Returns:**\n
- bool: 操作成功返回 True，否则 False。
''')

add_english_doc('rag.store.ChromaStore.delete', '''
Delete an entire collection or specific records.

Args:
    collection_name (str): Name of the collection to delete from.
    criteria (Optional[dict]): If None, delete the entire collection. Otherwise, a dictionary specifying conditions to delete matching records (e.g., by doc_id, uid, kb_id).
    **kwargs: Reserved for future extension.

**Returns:**\n
- bool: True if deletion succeeds, False otherwise.
''')

add_chinese_doc('rag.store.ChromaStore.delete', '''
删除整个集合或指定记录。

Args:
    collection_name (str): 要删除的集合名称。
    criteria (Optional[dict]): 若为 None，则删除整个集合；否则按字典条件删除匹配的记录（例如按 doc_id、uid、kb_id 删除）。
    **kwargs: 预留扩展参数。

**Returns:**\n
- bool: 删除成功返回 True，否则返回 False。
''')

add_english_doc('rag.store.ChromaStore.get', '''
Retrieve records matching criteria.

Args:
    collection_name (str): Name of the collection to query.
    criteria (Optional[dict]): Filter conditions such as primary key or metadata (e.g., doc_id, kb_id). If None, retrieves all records.

**Returns:**\n
- List[dict]: A list of records, where each record contains:
    - 'uid': The unique identifier of the record.
    - 'global_meta': A dictionary of global metadata fields.
    - 'embedding': A dictionary mapping embedding keys to their corresponding vectors.
''')

add_chinese_doc('rag.store.ChromaStore.get', '''
根据条件检索记录。

Args:
    collection_name (str): 要查询的集合名称。
    criteria (Optional[dict]): 过滤条件，如主键或元数据（例如 doc_id、kb_id）。若为 None，则返回集合中所有记录。

**Returns:**\n
- List[dict]: 记录列表，每条记录包含：
    - 'uid': 记录的唯一标识符。
    - 'global_meta': 全局元数据字段的字典。
    - 'embedding': 嵌入键到对应向量的映射。
''')

add_english_doc('rag.store.ChromaStore.search', '''
Perform a vector similarity search.

Args:
    collection_name (str): Name of the collection to query.
    query_embedding (List[float]): The query vector for similarity search.
    embed_key (str): The embedding key specifying which embedding space to use.
    topk (int, optional): Number of top results to return. Defaults to 10.
    filters (Optional[Dict[str, Union[str, int, List, Set]]]): Optional metadata filter conditions to restrict search results.

**Returns:**\n
- List[dict]: A list of matched records, where each record contains:
    - 'uid': The unique identifier of the matched record.
    - 'score': The similarity score (1 - distance).
''')

add_chinese_doc('rag.store.ChromaStore.search', '''
执行向量相似度检索。

Args:
    collection_name (str): 要查询的集合名称。
    query_embedding (List[float]): 用于检索的向量。
    embed_key (str): 指定使用的向量空间 key。
    topk (int, optional): 返回的结果数量，默认为 10。
    filters (Optional[Dict[str, Union[str, int, List, Set]]]): 可选的元数据过滤条件，用于限制检索结果。

**Returns:**\n
- List[dict]: 匹配结果列表，每条记录包含：
    - 'uid': 匹配记录的唯一标识符。
    - 'score': 相似度分数（1 - 距离）。
''')

add_english_doc('rag.store.MilvusStore', '''
Vector store implementation based on Milvus, inheriting from StoreBase. Supports vector insertion, deletion, flexible querying (including scalar filtering).

Args:
    uri (str): Milvus connection URI (e.g., "tcp://localhost:19530"). If scheme is local file path, uses milvus-lite version; otherwise remote (need to set up a milvus service, e.x. standalone/distributed version).
    db_name (str): Database name to use in Milvus. Defaults to "lazyllm".
    index_kwargs (Optional[Union[Dict, List]]): Index creation parameters (e.g., {"index_type": "IVF_FLAT", "metric_type": "COSINE"} or a list of per-embed-key configs).
    client_kwargs (Optional[Dict]): Additional keyword arguments for milvus client.
''')

add_chinese_doc('rag.store.MilvusStore', '''
基于 Milvus 的向量存储实现，继承自 StoreBase。支持向量写入、删除、相似度检索，兼容标量过滤。

Args:
    uri (str): Milvus 连接 URI（如 "tcp://localhost:19530"）。如果为本地路径则使用milvus-lite，否则为远程模式（需要独立部署milvus服务，例如standalone/distributed版本）。
    db_name (str): Milvus 中使用的数据库名称，默认为 "lazyllm"。
    index_kwargs (Optional[Union[Dict, List]]): 索引创建参数（例如 {"index_type": "IVF_FLAT", "metric_type": "CONSINE"} ，支持按向量模型的key配置列表）。
    client_kwargs (Optional[Dict]): 传递给 milvus 客户端的额外参数。
''')

add_english_doc('rag.store.MilvusStore.dir', '''
Local storage directory derived from URI if running embedded. Returns None when using remote Milvus.

**Returns:**\n
- Optional[str]: Directory path for local milvus.db file, or None if remote.
''')

add_chinese_doc('rag.store.MilvusStore.dir', '''
存储目录属性，基于 URI 推断。远程模式返回 None。

**Returns:**\n
- Optional[str]: 本地 milvus.db 文件的目录路径，或 None。
''')

add_english_doc('rag.store.MilvusStore.connect', '''
Initialize Milvus client, pass in embedding model parameters and global metadata descriptions.

Args:
    embed_dims (Dict[str, int]): Embedding dimensions per embed key.
    embed_datatypes (Dict[str, DataType]): Data types for each embed key.
    global_metadata_desc (Dict[str, GlobalMetadataDesc]): Descriptions for metadata fields.
    kwargs: Other connection parameters
''')

add_chinese_doc('rag.store.MilvusStore.connect', '''
初始化 Milvus 客户端，传入向量化模型参数和全局元数据描述。

Args:
    embed_dims (Dict[str, int]): 每个嵌入键对应的向量维度。
    embed_datatypes (Dict[str, DataType]): 每个嵌入键的数据类型。
    global_metadata_desc (Dict[str, GlobalMetadataDesc]): 全局元数据字段的描述。
    kwargs: 其他连接参数
''')

add_english_doc('rag.store.MilvusStore.upsert', '''
Insert or update a batch of segment data into the Milvus collection.

Args:
    collection_name (str): Collection name (per embed key grouping).
    data (List[dict]): List of segment data.

**Returns:**\n
- bool: True if successful, False otherwise.
''')

add_chinese_doc('rag.store.MilvusStore.upsert', '''
批量写入或更新切片数据到 Milvus 集合。

Args:
    collection_name (str): 集合名称，通常为 "group_embedKey" 格式。
    data (List[dict]): 切片数据列表。

**Returns:**\n
- bool: 操作成功返回 True，否则 False。
''')

add_english_doc('rag.store.MilvusStore.delete', '''
Delete entire collection or subset of records by criteria.

Args:
    collection_name (str): Target collection.
    criteria (Optional[dict]): If None, drop the entire collection; otherwise a dict of filters (uid list or metadata conditions).
    kwargs: Other delete parameters

**Returns:**\n
- bool: True if deletion succeeds, False otherwise.
''')

add_chinese_doc('rag.store.MilvusStore.delete', '''
删除整个集合或按条件删除指定记录。

Args:
    collection_name (str): 目标集合名称。
    criteria (Optional[dict]): 若为 None 则删除整个集合；否则按 uid 列表或元数据条件过滤。
    kwargs: 其他查询参数

**Returns:**\n
- bool: 如果删除成功返回True，否则返回False。
''')

add_english_doc('rag.store.MilvusStore.get', '''
Retrieve records matching primary-key or metadata filters.

Args:
    collection_name (str): Collection to query.
    criteria (Optional[dict]): Dict containing 'uid' list or metadata field filters.
    kwargs: Other query parameters

**Returns:**\n
- List[dict]: Each entry contains 'uid' and 'embedding'.
''')

add_chinese_doc('rag.store.MilvusStore.get', '''
检索匹配主键或元数据过滤条件的记录。

Args:
    collection_name (str): 待查询集合。
    criteria (Optional[dict]): 包含 'uid' 列表或元数据字段过滤条件。
    kwargs: 其他查询参数

**Returns:**\n
- List[dict]: 每项包含 'uid' 及 'embedding' 映射。
''')

add_english_doc('rag.store.MilvusStore.search', '''
Perform vector similarity search with optional metadata filtering.

Args:
    collection_name (str): Collection to search.
    query_embedding (List[float]): Query vector.
    topk (int): Number of nearest neighbors.
    filters (Optional[Dict[str, Union[List, Set]]]): Metadata filter map.
    embed_key (str): Which embedding field to use.
    filter_str (Optional[str], optional): 过滤表达式字符串。默认为空字符串
    kwargs: 其他搜索参数

**Returns:**\n
- List[dict]: Each dict has 'uid' and similarity 'score'.
''')

add_chinese_doc('rag.store.MilvusStore.search', '''
执行向量相似度检索，并可按元数据过滤。

Args:
    collection_name (str): 待搜索集合。
    query_embedding (List[float]): 查询向量。
    topk (int): 返回邻近数量。
    filters (Optional[Dict[str, Union[List, Set]]]): 元数据过滤映射。
    embed_key (str): 使用的嵌入字段。
    filter_str (Optional[str], optional): Filter expression string. Defaults to empty string
    kwargs: Other search parameters

**Returns:**\n
- List[dict]: 每项包含 'uid' 及相似度 'score'。
''')

add_english_doc('rag.store.ElasticSearchStore', '''
Vector store implementation based on Elasticsearch, inheriting from StoreBase. Supports vector insertion, deletion, flexible querying (including scalar filtering).
Args:
    uris (List[str]): Elasticsearch connection URIs (e.g., ["http://localhost:9200"]).
    client_kwargs (Optional[Dict]): Additional keyword arguments for Elasticsearch client.
    index_kwargs (Optional[Union[Dict, List]]): Index creation parameters (e.g., {"index_type": "IVF_FLAT", "metric_type": "COSINE"} or a list of per-embed-key configs).
    **kwargs: Additional keyword arguments.
''')

add_chinese_doc('rag.store.ElasticSearchStore', '''
基于 Elasticsearch 的向量存储实现，继承自 StoreBase。支持向量写入、删除、相似度检索，兼容标量过滤。
Args:
    uris (List[str]): Elasticsearch 连接 URI（如 ["http://localhost:9200"]）。
    client_kwargs (Optional[Dict]): 传递给 Elasticsearch 客户端的额外参数。
    index_kwargs (Optional[Union[Dict, List]]): 索引创建参数（例如 {"index_type": "IVF_FLAT", "metric_type": "CONSINE"} ，支持按向量模型的key配置列表）。
    **kwargs: 预留扩展参数。
''')

add_example('rag.store.ElasticSearchStore', '''\
>>> import lazyllm
>>> from lazyllm.tools.rag.store import ElasticSearchStore
>>> store = ElasticSearchStore(uris=["localhost:9200"], client_kwargs={}, index_kwargs={})
>>> store.connect(embed_dims={"vec_dense": 128, "vec_sparse": 128}, embed_datatypes={"vec_dense": DataType.FLOAT32, "vec_sparse": DataType.FLOAT32}, global_metadata_desc={})
>>> store.upsert(collection_name="test", data=[{"uid": "1", "embedding": {"vec_dense": [0.1, 0.2, 0.3], "vec_sparse": {"1": 0.1, "2": 0.2, "3": 0.3}}, "metadata": {"key1": "value1", "key2": "value2"}}])
>>> store.get(collection_name="test", criteria={"uid": "1"})
>>> store.delete(collection_name="test", criteria={"uid": "1"})
''')

add_english_doc('rag.store.ElasticSearchStore.dir', '''
Returns None when using remote Elasticsearch.
**Returns:**\n
    Optional[str]: None if remote.
''')

add_chinese_doc('rag.store.ElasticSearchStore.dir', '''
远程模式返回 None。
**Returns:**\n
    Optional[str]: None。
''')

add_english_doc('rag.store.ElasticSearchStore.connect', '''
Initialize Elasticsearch client, pass in embedding model parameters and global metadata descriptions.
Args:
    embed_dims (Dict[str, int]): Embedding dimensions per embed key.
    embed_datatypes (Dict[str, DataType]): Data types for each embed key.
    global_metadata_desc (Dict[str, GlobalMetadataDesc]): Descriptions for metadata fields.
**Returns:**\n
    bool: True if successful, False otherwise.
''')

add_chinese_doc('rag.store.ElasticSearchStore.connect', '''
初始化 Elasticsearch 客户端，传入向量化模型参数和全局元数据描述。
Args:
    embed_dims (Dict[str, int]): 每个嵌入键对应的向量维度。
    embed_datatypes (Dict[str, DataType]): 每个嵌入键的数据类型。
    global_metadata_desc (Dict[str, GlobalMetadataDesc]): 全局元数据字段的描述。
**Returns:**\n
    bool: 操作成功返回 True，否则 False。
''')

add_english_doc('rag.store.ElasticSearchStore.upsert', '''
Insert or update a batch of segment data into the Elasticsearch collection.
Args:
    collection_name (str): Collection name (per embed key grouping).
    data (List[dict]): List of segment data.
**Returns:**\n
    bool: True if successful, False otherwise.
''')

add_chinese_doc('rag.store.ElasticSearchStore.upsert', '''
批量写入或更新切片数据到 Elasticsearch 集合。
Args:
    collection_name (str): 集合名称，通常为 "group_embedKey" 格式。
    data (List[dict]): 切片数据列表。
**Returns:**\n
    bool: 操作成功返回 True，否则 False。
''')

add_english_doc('rag.store.ElasticSearchStore.delete', '''
Delete entire collection or subset of records by criteria.
Args:
    collection_name (str): Target collection.
    criteria (Optional[dict]): If None, drop the entire collection; otherwise a dict of filters (uid list or metadata conditions).
**Returns:**\n
    bool: True if deletion succeeds, False otherwise.
''')

add_chinese_doc('rag.store.ElasticSearchStore.delete', '''
删除整个集合或按条件删除指定记录。
Args:
    collection_name (str): 目标集合名称。
    criteria (Optional[dict]): 若为 None 则删除整个集合；否则按 uid 列表或元数据条件过滤。
**Returns:**\n
    bool: 删除成功返回 True，否则 False。
''')

add_english_doc('rag.store.ElasticSearchStore.get', '''
Retrieve records matching primary-key or metadata filters.
Args:
    collection_name (str): Collection to query.
    criteria (Optional[dict]): Dict containing 'uid' list or metadata field filters.
**Returns:**\n 
    List[dict]: List of segments with 'uid' and 'embedding'.
''')

add_chinese_doc('rag.store.ElasticSearchStore.get', '''
检索匹配主键或元数据过滤条件的记录。
Args:
    collection_name (str): 待查询集合。
    criteria (Optional[dict]): 包含 'uid' 列表或元数据字段过滤条件。
**Returns:**\n
    List[dict]: 每项包含 'uid' 及 'embedding' 映射。
''')

add_english_doc('rag.store.ElasticSearchStore.search', '''
Not implemented yet.
''')

add_chinese_doc('rag.store.ElasticSearchStore.search', '''
待实现
''')

add_chinese_doc('rag.store.hybrid.hybrid_store.HybridStore', '''\
混合存储类，结合了分段存储和向量存储的功能。

Args:
    segment_store (LazyLLMStoreBase): 分段存储实例，用于存储文档的原始内容。
    vector_store (LazyLLMStoreBase): 向量存储实例，用于存储文档的向量表示。
''')

add_english_doc('rag.store.hybrid.hybrid_store.HybridStore', '''\
Hybrid storage class that combines segment storage and vector storage capabilities.

Args:
    segment_store (LazyLLMStoreBase): Segment storage instance for storing original document content.
    vector_store (LazyLLMStoreBase): Vector storage instance for storing document vector representations.
''')

add_chinese_doc('rag.store.hybrid.hybrid_store.HybridStore.connect', '''\
连接到底层的分段存储和向量存储。

Args:
    *args: 传递给存储连接方法的位置参数。
    **kwargs: 传递给存储连接方法的关键字参数。
''')

add_english_doc('rag.store.hybrid.hybrid_store.HybridStore.connect', '''\
Connect to underlying segment and vector stores.

Args:
    *args: Positional arguments passed to store connection methods.
    **kwargs: Keyword arguments passed to store connection methods.
''')

add_chinese_doc('rag.store.hybrid.hybrid_store.HybridStore.upsert', '''\
向存储中插入或更新数据。

Args:
    collection_name (str): 集合名称。
    data (List[dict]): 要插入或更新的数据列表，每个数据项都是一个字典。

**Returns:**\n
- bool: 操作成功返回True，否则返回False。
''')

add_english_doc('rag.store.hybrid.hybrid_store.HybridStore.upsert', '''\
Insert or update data in the stores.

Args:
    collection_name (str): Name of the collection.
    data (List[dict]): List of data items to insert or update, each item is a dictionary.

**Returns:**\n
- bool: Returns True if operation is successful, False otherwise.
''')

add_chinese_doc('rag.store.hybrid.hybrid_store.HybridStore.delete', '''\
从存储中删除数据。

Args:
    collection_name (str): 集合名称。
    criteria (Optional[dict]): 删除条件，默认为None。
    **kwargs: 其他参数。

**Returns:**\n
- bool: 操作成功返回True，否则返回False。
''')

add_english_doc('rag.store.hybrid.hybrid_store.HybridStore.delete', '''\
Delete data from the stores.

Args:
    collection_name (str): Name of the collection.
    criteria (Optional[dict]): Deletion criteria, defaults to None.
    **kwargs: Additional arguments.

**Returns:**\n
- bool: Returns True if operation is successful, False otherwise.
''')

add_chinese_doc('rag.store.hybrid.hybrid_store.HybridStore.get', '''\
从存储中获取数据。

Args:
    collection_name (str): 集合名称。
    criteria (Optional[dict]): 查询条件，默认为None。
    **kwargs: 其他参数。

**Returns:**\n
- List[dict]: 返回符合条件的数据列表。

Raises:
    ValueError: 当向量存储中的uid在分段存储中找不到时抛出。
''')

add_english_doc('rag.store.hybrid.hybrid_store.HybridStore.get', '''\
Retrieve data from the stores.

Args:
    collection_name (str): Name of the collection.
    criteria (Optional[dict]): Query criteria, defaults to None.
    **kwargs: Additional arguments.

**Returns:**\n
- List[dict]: List of matching data items.

Raises:
    ValueError: When a uid found in vector store is not found in segment store.
''')

add_chinese_doc('rag.store.hybrid.hybrid_store.HybridStore.search', '''\
在存储中搜索数据。

Args:
    collection_name (str): 集合名称。
    query (str): 搜索查询字符串。
    query_embedding (Optional[Union[dict, List[float]]]): 查询的向量表示，默认为None。
    topk (int): 返回的最大结果数量，默认为10。
    filters (Optional[Dict[str, Union[str, int, List, Set]]]): 过滤条件，默认为None。
    embed_key (Optional[str]): 嵌入向量的键名，默认为None。
    **kwargs: 其他参数。

**Returns:**\n
- List[dict]: 返回搜索结果列表。
''')

add_english_doc('rag.store.hybrid.hybrid_store.HybridStore.search', '''\
Search data in the stores.

Args:
    collection_name (str): Name of the collection.
    query (str): Search query string.
    query_embedding (Optional[Union[dict, List[float]]]): Vector representation of the query, defaults to None.
    topk (int): Maximum number of results to return, defaults to 10.
    filters (Optional[Dict[str, Union[str, int, List, Set]]]): Filter conditions, defaults to None.
    embed_key (Optional[str]): Key name for embedding vector, defaults to None.
    **kwargs: Additional arguments.

**Returns:**\n
- List[dict]: List of search results.
''')

add_chinese_doc('rag.store.hybrid.sensecore_store.SenseCoreStore', '''\
SenseCore 混合存储实现，继承自 LazyLLMStoreBase，提供基于 SenseCore 平台的文档存储和检索功能。  
该类支持文档的序列化存储、多模态内容处理、混合搜索等功能，通过 S3 存储和 SenseCore API 实现高效的文档管理。

功能特性:
    - 支持全功能存储能力（StoreCapability.ALL），包括插入、删除、查询、搜索等操作。
    - 自动处理图像内容，将本地图像上传到 S3 存储并生成访问链接。
    - 支持多模态搜索，包括文本和图像混合查询。
    - 提供文档序列化和反序列化功能，支持复杂数据结构存储。
    - 支持批量操作和异步任务处理，提高存储效率。
    - 集成 S3 存储和 SenseCore API，实现云端文档管理。

Args:
    uri (str): SenseCore 服务的 API 地址，默认为空字符串。
    **kwargs: 其他配置参数，包括 s3_config 和 image_url_config。

配置参数:
    s3_config (dict): S3 存储配置，包含 bucket_name、access_key、secret_access_key 等。
    image_url_config (dict): 图像 URL 生成配置，用于多模态搜索。

''')

add_english_doc('rag.store.hybrid.sensecore_store.SenseCoreStore', '''\
SenseCore hybrid storage implementation, inheriting from LazyLLMStoreBase, providing document storage and retrieval functionality based on the SenseCore platform.  
This class supports document serialization storage, multimodal content processing, hybrid search, and other features, implementing efficient document management through S3 storage and SenseCore API.

Key Features:
    - Supports full storage capabilities (StoreCapability.ALL), including insert, delete, query, search operations.
    - Automatically handles image content, uploading local images to S3 storage and generating access links.
    - Supports multimodal search, including text and image hybrid queries.
    - Provides document serialization and deserialization functionality, supporting complex data structure storage.
    - Supports batch operations and asynchronous task processing for improved storage efficiency.
    - Integrates S3 storage and SenseCore API for cloud-based document management.

Args:
    uri (str): SenseCore service API address, defaults to empty string.
    **kwargs: Additional configuration parameters, including s3_config and image_url_config.

Configuration Parameters:
    s3_config (dict): S3 storage configuration, including bucket_name, access_key, secret_access_key, etc.
    image_url_config (dict): Image URL generation configuration for multimodal search.

''')

add_chinese_doc('rag.default_index.DefaultIndex', '''\ 
默认的索引实现，负责通过 embedding 和文本相似度在底层存储中查询、更新和删除文档节点。支持多种相似度度量方式，并在必要时对查询和节点进行 embedding 计算与更新。

Args:
    embed (Dict[str, Callable]): 用于生成查询和节点 embedding 的字典，key 是 embedding 名称，value 是接收字符串返回向量的函数。
    store (StoreBase): 底层存储，用于持久化和检索 DocNode 节点。
    **kwargs: 预留扩展参数。

**Returns:**\n
- DefaultIndex: 默认索引实例。
''')

add_english_doc('rag.default_index.DefaultIndex', '''\
Default index implementation responsible for querying, updating, and removing document nodes in the underlying store based on embedding or text similarity.  
Supports multiple similarity metrics and performs embedding computation and node updates when required.  

Args:
    embed (Dict[str, Callable]): Mapping of embedding names to functions that generate vector representations from strings.
    store (StoreBase): Underlying storage to persist and retrieve `DocNode` objects.
    **kwargs: Reserved for future extension.

**Returns:**\n
- DefaultIndex: The default index instance.
''')

add_chinese_doc('rag.default_index.DefaultIndex.update', '''\ 
根据提供的节点列表更新索引中的内容。具体行为由子类或外部实现填充（此处为空实现，需在实际使用中覆盖/扩展）。

Args:
    nodes (List[DocNode]): 需要更新（新增或替换）的文档节点列表。
''')

add_english_doc('rag.default_index.DefaultIndex.update', '''\
Update the index with the given list of document nodes. This is a placeholder implementation and should be provided/extended in concrete usage.

Args:
    nodes (List[DocNode]): Document nodes to add or update in the index.
''')

add_chinese_doc('rag.default_index.DefaultIndex.remove', '''\ 
从索引中删除指定 UID 的节点，可选指定分组名称以限定作用域。当前为空实现，使用时需要补全逻辑。

Args:
    uids (List[str]): 要删除的节点唯一标识列表。
    group_name (Optional[str]): 可选的分组名称，用于限定删除范围。
''')

add_english_doc('rag.default_index.DefaultIndex.remove', '''\
Remove nodes with specified UIDs from the index. Optionally scoped to a group. This is a no-op placeholder and should be implemented in concrete usage.

Args:
    uids (List[str]): List of unique IDs of nodes to remove.
    group_name (Optional[str]): Optional group name to scope the removal.
''')

add_chinese_doc('rag.default_index.DefaultIndex.query', '''\ 
执行一次查询，支持 embedding 和文本两种模式，依据相似度函数过滤并返回符合条件的 DocNode 结果。

Args:
    query (str): 原始查询文本。
    group_name (str): 要检索的节点组名称。
    similarity_name (str): 使用的相似度度量名称，必须在 registered_similarities 中注册。
    similarity_cut_off (Union[float, Dict[str, float]]): 相似度阈值或每个 embedding 对应的阈值字典，用于过滤结果。
    topk (int): 每个相似度渠道最多保留的候选数量。
    embed_keys (Optional[List[str]]): 指定用于 embedding 的 key 列表，若为空则使用所有可用 embedding。
    filters (Optional[Dict[str, List]]): 额外的节点过滤器，应用在计算相似度前。
    **kwargs: 传递给相似度函数的额外参数。

**Returns:**\n
- list: List[DocNode]: 经过相似度计算与阈值过滤后去重的文档节点列表。
''')

add_english_doc('rag.default_index.DefaultIndex.query', '''\
Perform a query against the index, supporting both embedding-based and text-based similarity modes. Filters and ranks nodes according to similarity functions and cutoffs.

Args:
    query (str): The raw query string.
    group_name (str): The group name from which to retrieve nodes.
    similarity_name (str): Name of the similarity metric to use; must be registered in registered_similarities.
    similarity_cut_off (Union[float, Dict[str, float]]): Similarity threshold(s) used to filter results; can be a single float or a mapping per embedding.
    topk (int): Maximum number of candidates to keep per similarity channel before final filtering.
    embed_keys (Optional[List[str]]): Specific embedding keys to use; defaults to all available if not provided.
    filters (Optional[Dict[str, List]]): Additional pre-filters applied to nodes before similarity computation.
    **kwargs: Extra keyword arguments forwarded to the similarity function.

**Returns**\n
- list: List[DocNode]: Deduplicated list of document nodes passing similarity and cutoff criteria.
''')


# ---------------------------------------------------------------------------- #

# rag/rerank.py

add_english_doc('Reranker', '''\
Initializes a Rerank module for postprocessing and reranking of nodes (documents).
This constructor initializes a Reranker module that configures a reranking process based on a specified reranking type. It allows for the dynamic selection and instantiation of reranking kernels (algorithms) based on the type and provided keyword arguments.

Args:
    name: The type of reranker used for the postprocessing and reranking process. Defaults to 'ModuleReranker'.
    target (str): **Deprecated** parameter, only used to notify users.
    output_format: Specifies the output format. Defaults to None. Optional values include 'content' and 'dict'. 
        - 'content' means the output is in string format.
        - 'dict' means the output is a dictionary.
    join: Determines whether to join the top-k output nodes.
        - When `output_format` is 'content':
            - If set to True, returns a single long string.
            - If set to False, returns a list of strings, each representing one node’s content.
        - When `output_format` is 'dict':
            - Joining is not supported; `join` defaults to False.
            - Returns a dictionary with three keys: 'content', 'embedding', and 'metadata'.
    kwargs: Additional keyword arguments passed to the reranker upon instantiation.

**Detailed explanation of reranker types**

- Reranker: Instantiates a `SentenceTransformerRerank` reranker with a list of document nodes and a query.\n
- KeywordFilter: This registered reranking function instantiates a KeywordNodePostprocessor with specified required and excluded keywords. It filters nodes based on the presence or absence of these keywords.
''')

add_chinese_doc('Reranker', '''\
用于创建节点（文档）后处理和重排序的模块。

Args:
    name: 用于后处理和重排序过程的排序器类型。默认为 'ModuleReranker'。
    target(str):已废弃参数，仅用于提示用户。
    output_format: 代表输出格式，默认为None，可选值有 'content' 和 'dict'，其中 content 对应输出格式为字符串，dict 对应字典。
    join: 是否联合输出的 k 个节点，当输出格式为 content 时，如果设置该值为 True，则输出一个长字符串，如果设置为 False 则输出一个字符串列表，其中每个字符串对应每个节点的文本内容。当输出格式是 dict 时，不能联合输出，此时join默认为False,，将输出一个字典，包括'content、'embedding'、'metadata'三个key。
    kwargs: 传递给重新排序器实例化的其他关键字参数。

详细解释排序器类型

  - Reranker: 实例化一个具有待排序的文档节点node列表和 query的 SentenceTransformerRerank 重排序器。
  - KeywordFilter: 实例化一个具有指定必需和排除关键字的 KeywordNodePostprocessor。它根据这些关键字的存在或缺失来过滤节点。
''')

add_example('Reranker', '''
>>> import lazyllm
>>> from lazyllm.tools import Document, Reranker, Retriever, DocNode
>>> m = lazyllm.OnlineEmbeddingModule()
>>> documents = Document(dataset_path='/path/to/user/data', embed=m, manager=False)
>>> retriever = Retriever(documents, group_name='CoarseChunk', similarity='bm25', similarity_cut_off=0.01, topk=6)
>>> reranker = Reranker(DocNode(text=user_data),query="user query")
>>> ppl = lazyllm.ActionModule(retriever, reranker)
>>> ppl.start()
>>> print(ppl("user query"))
''')

add_english_doc('Reranker.register_reranker', '''\
A class decorator factory method that provides a flexible mechanism for registering custom reranking algorithms to the `Reranker` class.

Args:
    func (Optional[Callable]): The reranking function or class to register. This can be omitted when using decorator syntax (@).
    batch (bool): Whether to process nodes in batches. Defaults to False, meaning nodes are processed individually.
''')


add_chinese_doc('Reranker.register_reranker', '''\
是一个类装饰器工厂方法，它的核心作用是为 Reranker 类提供灵活的排序算法注册机制

Args:
    func (Optional[Callable]):  要注册的排序函数或排序器类。当使用装饰器语法(@)时可省略。
    batch (bool):是否批量处理节点。默认为False，表示逐节点处理。
''')

add_example('Reranker.register_reranker', '''
@Reranker.register_reranker
def my_reranker(node: DocNode, **kwargs):
    return node.score * 0.8  # 自定义分数计算
''')

# ---------------------------------------------------------------------------- #

# rag/retriever.py

add_english_doc('Retriever', '''
Create a retrieval module for document querying and retrieval. This constructor initializes a retrieval module that configures the document retrieval process based on the specified similarity metric.

Args:
    doc: An instance of the document module. The document module can be a single instance or a list of instances. If it is a single instance, it means searching for a single Document, and if it is a list of instances, it means searching for multiple Documents.
    group_name: The name of the node group on which to perform the retrieval.
    similarity: The similarity function to use for setting up document retrieval. Defaults to 'dummy'. Candidates include ["bm25", "bm25_chinese", "cosine"].
    similarity_cut_off: Discard the document when the similarity is below the specified value. In a multi-embedding scenario, if you need to specify different values for different embeddings, you need to specify them in a dictionary, where the key indicates which embedding is specified and the value indicates the corresponding threshold. If all embeddings use the same threshold, you only need to specify one value.
    index: The type of index to use for document retrieval. Currently, only 'default' is supported.
    topk: The number of documents to retrieve with the highest similarity.
    embed_keys: Indicates which embeddings are used for retrieval. If not specified, all embeddings are used for retrieval.
    target:The name of the target document group for result conversion
    output_format: Represents the output format, with a default value of None. Optional values include 'content' and 'dict', where 'content' corresponds to a string output format and 'dict' corresponds to a dictionary.
    join:  Determines whether to concatenate the output of k nodes - when output format is 'content', setting True returns a single concatenated string while False returns a list of strings (each corresponding to a node's text content); when output format is 'dict', joining is unsupported (join defaults to False) and the output will be a dictionary containing 'content', 'embedding' and 'metadata' keys.

The `group_name` has three built-in splitting strategies, all of which use `SentenceSplitter` for splitting, with the difference being in the chunk size:

- CoarseChunk: Chunk size is 1024, with an overlap length of 100
- MediumChunk: Chunk size is 256, with an overlap length of 25
- FineChunk: Chunk size is 128, with an overlap length of 12

Also, `Image` is available for `group_name` since LazyLLM supports image embedding and retrieval.
''')

add_chinese_doc('Retriever', '''
创建一个用于文档查询和检索的检索模块。此构造函数初始化一个检索模块，该模块根据指定的相似度度量配置文档检索过程。

Args:
    doc: 文档模块实例。该文档模块可以是单个实例，也可以是一个实例的列表。如果是单个实例，表示对单个Document进行检索，如果是实例的列表，则表示对多个Document进行检索。
    group_name: 在哪个 node group 上进行检索。
    similarity: 用于设置文档检索的相似度函数。默认为 'dummy'。候选集包括 ["bm25", "bm25_chinese", "cosine"]。
    similarity_cut_off: 当相似度低于指定值时丢弃该文档。在多 embedding 场景下，如果需要对不同的 embedding 指定不同的值，则需要使用字典的方式指定，key 表示指定的是哪个 embedding，value 表示相应的阈值。如果所有的 embedding 使用同一个阈值，则只指定一个数值即可。
    index: 用于文档检索的索引类型。目前仅支持 'default'。
    topk: 表示取相似度最高的多少篇文档。
    embed_keys: 表示通过哪些 embedding 做检索，不指定表示用全部 embedding 进行检索。
    target：目标组名，将结果转换到目标组。
    output_format: 代表输出格式，默认为None，可选值有 'content' 和 'dict'，其中 content 对应输出格式为字符串，dict 对应字典。
    join: 是否联合输出的 k 个节点，当输出格式为 content 时，如果设置该值为 True，则输出一个长字符串，如果设置为 False 则输出一个字符串列表，其中每个字符串对应每个节点的文本内容。当输出格式是 dict 时，不能联合输出，此时join默认为False,，将输出一个字典，包括'content、'embedding'、'metadata'三个key。

其中 `group_name` 有三个内置的切分策略，都是使用 `SentenceSplitter` 做切分，区别在于块大小不同：

- CoarseChunk: 块大小为 1024，重合长度为 100
- MediumChunk: 块大小为 256，重合长度为 25
- FineChunk: 块大小为 128，重合长度为 12

此外，LazyLLM提供了内置的`Image`节点组存储了所有图像节点，支持图像嵌入和检索。
''')

add_example('Retriever', '''
>>> import lazyllm
>>> from lazyllm.tools import Retriever, Document, SentenceSplitter
>>> m = lazyllm.OnlineEmbeddingModule()
>>> documents = Document(dataset_path='/path/to/user/data', embed=m, manager=False)
>>> rm = Retriever(documents, group_name='CoarseChunk', similarity='bm25', similarity_cut_off=0.01, topk=6)
>>> rm.start()
>>> print(rm("user query"))
>>> m1 = lazyllm.TrainableModule('bge-large-zh-v1.5').start()
>>> document1 = Document(dataset_path='/path/to/user/data', embed={'online':m , 'local': m1}, manager=False)
>>> document1.create_node_group(name='sentences', transform=SentenceSplitter, chunk_size=1024, chunk_overlap=100)
>>> retriever = Retriever(document1, group_name='sentences', similarity='cosine', similarity_cut_off=0.4, embed_keys=['local'], topk=3)
>>> print(retriever("user query"))
>>> document2 = Document(dataset_path='/path/to/user/data', embed={'online':m , 'local': m1}, manager=False)
>>> document2.create_node_group(name='sentences', transform=SentenceSplitter, chunk_size=512, chunk_overlap=50)
>>> retriever2 = Retriever([document1, document2], group_name='sentences', similarity='cosine', similarity_cut_off=0.4, embed_keys=['local'], topk=3)
>>> print(retriever2("user query"))
>>>
>>> filters = {
>>>     "author": ["A", "B", "C"],
>>>     "public_year": [2002, 2003, 2004],
>>> }
>>> document3 = Document(dataset_path='/path/to/user/data', embed={'online':m , 'local': m1}, manager=False)
>>> document3.create_node_group(name='sentences', transform=SentenceSplitter, chunk_size=512, chunk_overlap=50)
>>> retriever3 = Retriever([document1, document3], group_name='sentences', similarity='cosine', similarity_cut_off=0.4, embed_keys=['local'], topk=3)
>>> print(retriever3(query="user query", filters=filters))
>>> document4 = Document(dataset_path='/path/to/user/data', embed=lazyllm.TrainableModule('siglip'))
>>> retriever4 = Retriever(document4, group_name='Image', similarity='cosine')
>>> nodes = retriever4("user query")
>>> print([node.get_content() for node in nodes])
>>> document5 = Document(dataset_path='/path/to/user/data', embed=m, manager=False)
>>> rm = Retriever(document5, group_name='CoarseChunk', similarity='bm25_chinese', similarity_cut_off=0.01, topk=3, output_format='content')
>>> rm.start()
>>> print(rm("user query"))
>>> document6 = Document(dataset_path='/path/to/user/data', embed=m, manager=False)
>>> rm = Retriever(document6, group_name='CoarseChunk', similarity='bm25_chinese', similarity_cut_off=0.01, topk=3, output_format='content', join=True)
>>> rm.start()
>>> print(rm("user query"))
>>> document7 = Document(dataset_path='/path/to/user/data', embed=m, manager=False)
>>> rm = Retriever(document7, group_name='CoarseChunk', similarity='bm25_chinese', similarity_cut_off=0.01, topk=3, output_format='dict')
>>> rm.start()
>>> print(rm("user query"))
''')

add_english_doc('rag.retriever.TempDocRetriever', '''
A temporary document retriever that inherits from ModuleBase and _PostProcess, used for quickly processing temporary files and performing retrieval tasks.

Args:
    embed: The embedding function.
    output_format: The format of the output result (e.g., JSON). Optional, defaults to None.
    join: Whether to merge multiple result segments (set to True or specify a separator like "\n").
''')

add_chinese_doc('rag.retriever.TempDocRetriever', '''
临时文档检索器，继承自 ModuleBase 和 _PostProcess，用于快速处理临时文件并执行检索任务。

Args:
    embed:嵌入函数。
    output_format:结果输出格式(如json),可选默认为None
    join:是否合并多段结果(True或用分隔符如"\n")
''')

add_example('rag.retriever.TempDocRetriever', '''
>>> import lazyllm
>>> from lazyllm.tools import TempDocRetriever, Document, SentenceSplitter
>>> retriever = TempDocRetriever(output_format="text", join="\n---------------\n")
    retriever.create_node_group(transform=lambda text: [s.strip() for s in text.split("。") if s] )
    retriever.add_subretriever(group=Document.MediumChunk, topk=3)
    files = ["机器学习是AI的核心领域。深度学习是其重要分支。"]
    results = retriever.forward(files, "什么是机器学习?")
    print(results)
''')

add_english_doc('rag.retriever.TempDocRetriever.create_node_group', '''
Create document processing node group for configuring document chunking and transformation strategies.

Args:
    name (str): Name of the node group. Auto-generated if None.
    transform (Callable): Function to process documents in this group.
    parent (str): Parent group name. Defaults to root group.
    trans_node (bool): Whether to transform nodes. Inherits from parent if None.
    num_workers (int): Parallel workers for processing. Default 0 (sequential).
    **kwargs: Additional group parameters.

**Returns:**\n
- self: Current instance supporting chained calls
''')

add_chinese_doc('rag.retriever.TempDocRetriever.create_node_group', '''
创建文档处理节点组，用于配置文档的分块和转换策略。

Args:
    name (str): 节点组名称，None时自动生成。
    transform (Callable): 该组文档的处理函数。
    parent (str): 父组名称，默认为根组。
    trans_node (bool): 是否转换节点，None时继承父组设置。
    num_workers (int): 并行处理worker数，0表示串行。
    **kwargs: 其他组参数。

**Returns:**\n
- self: 支持链式调用的当前实例
''')

add_english_doc('rag.retriever.TempDocRetriever.add_subretriever', '''
Add a sub-retriever with search configuration.

Args:
    group (str): Target node group name.
    **kwargs: Retriever configuration parameters including:
        - similarity (str): Similarity calculation method, 'cosine' (cosine similarity) or 'bm25' (BM25 algorithm)
        - Other retriever-specific parameters

**Returns:**\n
- self: For method chaining.
''')

add_chinese_doc('rag.retriever.TempDocRetriever.add_subretriever', '''
添加带搜索配置的子检索器。

Args:
    group (str): 节点组名称，指定使用哪个已配置的节点组进行检索
    **kwargs: 检索器配置参数，包括：
        - similarity (str): 相似度计算方法，'cosine'（余弦相似度）或'bm25'（BM25算法）
        - 其他检索器特定参数

**Returns:**\n
- self: 支持链式调用。
''')

add_chinese_doc('rag.document.UrlDocument', '''\
UrlDocument类继承自ModuleBase，用于通过指定的URL和名称管理远程文档资源。  
内部通过lazyllm的UrlModule代理实际调用，支持文档查找、检索和活跃节点分组查询。  

Args:
    url (str): 远程文档资源的访问URL。
    name (str): 当前文档分组名称，用于标识文档分组。
''')

add_english_doc('rag.document.UrlDocument', '''\
UrlDocument class inherits from ModuleBase, used to manage remote document resources by specifying a URL and a name.  
Internally delegates calls to lazyllm's UrlModule, supporting document find, retrieve, and querying active node groups.

Args:
    url (str): Access URL for the remote document resource.
    name (str): Current document group name used to identify the document group.
''')

add_chinese_doc('rag.document.UrlDocument.find', '''\
生成一个部分应用函数，用于在当前文档组中查找指定目标。

Args:
    target (str): 需要查找的目标标识。

**Returns:**\n
- Callable: 调用时会执行查找操作的部分应用函数。
''')

add_english_doc('rag.document.UrlDocument.find', '''\
Creates a partially applied function to find a specified target within the current document group.

Args:
    target (str): The target identifier to find.

**Returns:**\n
- Callable: A partially applied function that executes the find operation when called.
''')

add_english_doc('rag.doc_node.DocNode', '''
Execute assigned tasks on the specified document.

Args:
    uid (str): Unique identifier.
    content (Union[str, List[Any]]): Node content.
    group (str): Document group name.
    embedding (Dict[str, List[float]]): Dictionary of embedding vectors.
    parent (Union[str, "DocNode"]): Reference to the parent node.
    store: Storage representation.
    node_groups (Dict[str, Dict]): Node storage groups.
    metadata (Dict[str, Any]): Node-level metadata.
    global_metadata (Dict[str, Any]): Document-level metadata.
    text (str): Node content, mutually exclusive with content.
''')

add_chinese_doc('rag.doc_node.DocNode', '''
在指定的文档上执行设定的任务。

Args:
    uid(str): 唯一标识符。
    content(Union[str, List[Any]]):节点内容
    group(str):文档组名
    embedding(Dict[str, List[float]]):嵌入向量字典
    parent(Union[str, "DocNode"]):父节点引用
    store:存储表示
    node_groups(Dict[str, Dict]):节点存储组
    metadata(Dict[str, Any]):节点级元数据
    global_metadata(Dict[str, Any]):文档级元数据
    text(str):节点内容与content互斥
''')

add_english_doc('rag.doc_node.DocNode.get_metadata_str', '''
Get formatted metadata string.

Args:
    mode: MetadataMode.NONE returns an empty string;  
          MetadataMode.LLM filters out metadata not needed by LLM;  
          MetadataMode.EMBED filters out metadata not needed by embedding model;  
          MetadataMode.ALL returns all metadata.
''')

add_chinese_doc('rag.doc_node.DocNode.get_metadata_str', '''
获取格式化元数据字符串

Args:
    mode: MetadataMode.NONE返回空字符串；
          MetadataMode.LLM过滤排除LLM不需要的元数据；
          MetadataMode.EMBED过滤排除嵌入模型不需要的元数据；
          MetadataMode.ALL返回全部元数据。
''')
add_english_doc('rag.doc_node.DocNode.get_text', '''
Combine metadata and content.

Args:
    metadata_mode: Same as the parameter in get_metadata_str.
''')

add_chinese_doc('rag.doc_node.DocNode.get_text', '''
组合元数据和内容

Args:
    metadata_mode: 与get_metadata_str中参数一致
''')
add_english_doc('rag.doc_node.DocNode.has_missing_embedding', '''
Check for missing embedding vectors.

Args:
    embed_keys (Union[str, List[str]]): List of target keys.
''')

add_chinese_doc('rag.doc_node.DocNode.has_missing_embedding', '''
检查缺失的嵌入向量

Args:
    embed_keys(Union[str, List[str]]): 目标键列表
''')
add_english_doc('rag.doc_node.DocNode.do_embedding', '''
Execute embedding computation.

Args:
    embed (Dict[str, Callable]): Target embedding objects.
''')

add_chinese_doc('rag.doc_node.DocNode.do_embedding', '''
执行嵌入计算

Args:
    embed(Dict[str, Callable]): 目标嵌入对象
''')
add_english_doc('rag.doc_node.DocNode.check_embedding_state', '''
Block to check the embedding status and ensure that asynchronous embedding computation is completed.

Args:
    embed_key (str): List of target keys.
''')

add_chinese_doc('rag.doc_node.DocNode.check_embedding_state', '''
阻塞检查嵌入状态,确保异步嵌入计算完成

Args:
    embed_key(str): 目标键列表
''')

add_english_doc('rag.doc_node.DocNode.to_dict', '''
Convert to dictionary format
''')

add_chinese_doc('rag.doc_node.DocNode.to_dict', '''
转换为字典格式
''')

add_english_doc('rag.doc_node.DocNode.with_score', '''
Shallow copy the original node and add a semantic relevance score.

Args:
    score: Relevance score.
''')

add_chinese_doc('rag.doc_node.DocNode.with_score', '''
浅拷贝原节点并添加语义相关分数。

Args:
    score: 相关性得分
''')

add_english_doc('rag.doc_node.DocNode.with_sim_score', '''
Shallow copy the original node and add a similarity score.

Args:
    score: Similarity score.
''')

add_chinese_doc('rag.doc_node.DocNode.with_sim_score', '''
浅拷贝原节点并添加相似度分数。

Args:
    score: 相似度得分
''')

add_chinese_doc('rag.doc_node.DocNode.set_embedding', """\
设置文档节点的嵌入向量。

为文档节点设置指定键的嵌入向量值，用于后续的检索和相似度计算。

Args:
    embed_key (str): 嵌入向量的键名
    embed_value: 嵌入向量的值

Returns:
    None
""")

add_english_doc('rag.doc_node.DocNode.set_embedding', """\
Set embedding vector for document node.

Set the embedding vector value for specified key in document node, used for subsequent retrieval and similarity calculation.

Args:
    embed_key (str): Key name of the embedding vector
    embed_value: Value of the embedding vector

Returns:
    None
""")

add_chinese_doc('rag.doc_processor.DocumentProcessor', """
文档处理器类，用于管理文档的添加、删除和更新操作。

Args:
    server (bool): 是否以服务器模式运行。默认为True。
    port (Optional[int]): 服务器端口号。默认为None。
    url (Optional[str]): 远程服务URL。默认为None。

**说明:**
- 支持异步处理文档任务
- 提供文档元数据更新功能
- 支持任务状态回调通知
- 可配置数据库存储
""")

add_english_doc('rag.doc_processor.DocumentProcessor', """
Document processor class for managing document addition, deletion and update operations.

Args:
    server (bool): Whether to run in server mode. Defaults to True.
    port (Optional[int]): Server port number. Defaults to None.
    url (Optional[str]): Remote service URL. Defaults to None.

**Notes:**
- Supports asynchronous document task processing
- Provides document metadata update functionality
- Supports task status callback notifications
- Configurable database storage
""")

add_example('rag.doc_processor.DocumentProcessor', """
```python
# Create local document processor
processor = DocumentProcessor(server=False)

# Create server mode document processor
processor = DocumentProcessor(server=True, port=8080)

# Create remote document processor
processor = DocumentProcessor(url="http://remote-server:8080")
```
""")

add_chinese_doc('rag.doc_processor.DocumentProcessor.register_algorithm', """
注册算法到文档处理器。

Args:
    name (str): 算法名称，作为唯一标识符。
    store (StoreBase): 存储实例，用于管理文档数据。
    reader (DirectoryReader): 读取器实例，用于解析文档内容。
    node_groups (Dict[str, Dict]): 节点组配置信息。
    display_name (Optional[str]): 算法的显示名称，默认为None。
    description (Optional[str]): 算法的描述信息，默认为None。
    force_refresh (bool): 是否强制刷新已存在的算法。默认为False。
    **kwargs: 其他参数。

**说明:**
- 如果算法名称已存在且force_refresh为False，将跳过注册
- 注册成功后可以使用该算法处理文档
""")

add_english_doc('rag.doc_processor.DocumentProcessor.register_algorithm', """
Register an algorithm to the document processor.

Args:
    name (str): Algorithm name as unique identifier.
    store (StoreBase): Storage instance for managing document data.
    reader (DirectoryReader): Reader instance for parsing document content.
    node_groups (Dict[str, Dict]): Node group configuration information.
    display_name (Optional[str]): Display name for the algorithm, defaults to None.
    description (Optional[str]): Description of the algorithm, defaults to None.
    force_refresh (bool): Whether to force refresh existing algorithm. Defaults to False.
    **kwargs: Additional arguments.

**Notes:**
- If algorithm name exists and force_refresh is False, registration will be skipped
- After successful registration, the algorithm can be used to process documents
""")

add_example('rag.doc_processor.DocumentProcessor.register_algorithm', """
```python
from lazyllm.rag import DocumentProcessor, FileStore, DirectoryReader

# Create storage and reader instances
store = FileStore(path="./data")
reader = DirectoryReader()

# Define node group configuration
node_groups = {
    "text": {"transform": "text", "parent": "root"},
    "summary": {"transform": "summary", "parent": "text"}
}

# Register algorithm
processor = DocumentProcessor()
processor.register_algorithm(
    name="pdf_processor",
    store=store,
    reader=reader,
    node_groups=node_groups
)
```
""")

add_chinese_doc('rag.doc_processor.DocumentProcessor.drop_algorithm', """
从文档处理器中移除指定算法。

Args:
    name (str): 要移除的算法名称。
    clean_db (bool): 是否清理相关数据库数据。默认为False。

**说明:**
- 如果算法名称不存在，将输出警告信息
- 移除后该算法将无法继续使用
""")

add_english_doc('rag.doc_processor.DocumentProcessor.drop_algorithm', """
Remove specified algorithm from document processor.

Args:
    name (str): Name of the algorithm to remove.
    clean_db (bool): Whether to clean related database data. Defaults to False.

**Notes:**
- If algorithm name does not exist, a warning message will be output
- After removal, the algorithm will no longer be available
""")

add_example('rag.doc_processor.DocumentProcessor.drop_algorithm', """
```python
# Remove algorithm
processor.drop_algorithm("pdf_processor")

# Remove algorithm and clean database
processor.drop_algorithm("pdf_processor", clean_db=True)
```
""")

add_english_doc('rag.dataReader.SimpleDirectoryReader', '''
A modular document directory reader that inherits from ModuleBase, supporting reading various document formats from the file system and converting them into standardized DocNode objects.

This class supports direct file input or directory input (mutually exclusive). It provides built-in readers for common formats such as PDF, DOCX, PPTX, images, CSV, Excel, audio/video, etc., while also allowing users to register custom file readers.

Args:
    input_dir (Optional[str]): Input directory path. Mutually exclusive with input_files. 
                               Must exist in the file system if provided.
    input_files (Optional[List]): Directly specified list of files. Mutually exclusive with input_dir. 
                                  Each file must exist either in the provided path or under `config['data_path']`.
    exclude (Optional[List]): List of file patterns to exclude from processing.
    exclude_hidden (bool): Whether to exclude hidden files. Defaults to True.
    recursive (bool): Whether to recursively read subdirectories. Defaults to False.
    encoding (str): Encoding format of text files. Defaults to "utf-8".
    filename_as_id (bool): Deprecated argument. No longer used. A warning will be logged if provided.
    required_exts (Optional[List[str]]): Whitelist of file extensions to process. Only files with these extensions will be read.
    file_extractor (Optional[Dict[str, Callable]]): Dictionary of custom file readers. Keys are filename patterns, values are reader callables.
    fs (Optional[AbstractFileSystem]): Custom file system to use. Defaults to the system's default file system.
    metadata_genf (Optional[Callable[[str], Dict]]): Metadata generation function that takes a file path and returns a metadata dictionary. 
                                                     Defaults to an internal implementation (_DefaultFileMetadataFunc).
    num_files_limit (Optional[int]): Maximum number of files to read. If exceeded, only the first N files are processed.
    return_trace (bool): Whether to return processing trace information. Defaults to False.
    metadatas (Optional[Dict]): Predefined global metadata dictionary to attach to all documents.
''')

add_chinese_doc('rag.dataReader.SimpleDirectoryReader', '''
模块化的文档目录读取器，继承自 ModuleBase，支持从文件系统读取多种格式的文档并转换为标准化的 DocNode 。

该类支持直接指定文件列表或输入目录（二者互斥）。内置了对常见格式（如 PDF、DOCX、PPTX、图片、CSV、Excel、音视频等）的支持，也允许用户注册自定义的文件读取器。

Args:
    input_dir (Optional[str]): 输入目录路径。与 input_files 互斥。目录必须存在。
    input_files (Optional[List]): 直接指定的文件列表。与 input_dir 互斥。文件必须存在于指定路径或 `config['data_path']` 下。
    exclude (Optional[List]): 需要排除的文件模式列表。
    exclude_hidden (bool): 是否排除隐藏文件。默认为 True。
    recursive (bool): 是否递归读取子目录。默认为 False。
    encoding (str): 文本文件的编码格式。默认为 "utf-8"。
    filename_as_id (bool): 已弃用参数，不再使用。如果提供会打印警告日志。
    required_exts (Optional[List[str]]): 需要处理的文件扩展名白名单。仅处理这些扩展名的文件。
    file_extractor (Optional[Dict[str, Callable]]): 自定义文件读取器字典。键为文件名模式，值为读取器函数。
    fs (Optional[AbstractFileSystem]): 自定义文件系统。默认为系统的默认文件系统。
    metadata_genf (Optional[Callable[[str], Dict]]): 元数据生成函数，接收文件路径返回元数据字典。默认为内部实现 (_DefaultFileMetadataFunc)。
    num_files_limit (Optional[int]): 最大读取文件数量限制。超过时仅处理前 N 个文件。
    return_trace (bool): 是否返回处理过程追踪信息。默认为 False。
    metadatas (Optional[Dict]): 预定义的全局元数据字典，将附加到所有文档上。
''')

add_example('rag.dataReader.SimpleDirectoryReader', '''
>>> import lazyllm
>>> from lazyllm.tools.dataReader import SimpleDirectoryReader
>>> reader = SimpleDirectoryReader(input_dir="yourpath/",recursive=True,exclude=["*.tmp"],required_exts=[".pdf", ".docx"])
>>> documents = reader.load_data()
''')

add_chinese_doc('rag.dataReader.SimpleDirectoryReader.load_file', '''\
使用指定的 Reader 将单个文件加载为 `DocNode` 列表。

该方法会根据文件名模式匹配合适的读取器（reader），并遵循以下优先级生成元数据：
`用户提供 > reader 自动生成 > metadata_genf 生成`。  
在配置允许的情况下支持回退到原始文本读取。

Args:
    input_file (Path): 要读取的文件路径。
    metadata_genf (Callable): 根据文件路径生成元数据的函数。
    file_extractor (Dict[str, Callable]): 文件扩展名模式与 reader 的映射表。
    encoding (str): 文件读取时使用的文本编码，默认为 "utf-8"。
    pathm (PurePath): 路径处理模块，支持本地或远程路径。
    fs (AbstractFileSystem): 可选文件系统对象，兼容 fsspec 抽象。
    metadata (Dict): 可选用户自定义元数据，优先于自动生成。

**Returns:**\n
- List[DocNode]: 从文件中提取的文档对象列表。
''')

add_english_doc('rag.dataReader.SimpleDirectoryReader.load_file', '''\
Load a single file into a list of `DocNode` objects using the appropriate reader.

This method selects the appropriate reader based on filename patterns and applies metadata with the following priority:
`user > reader > metadata_genf`.  
Optionally falls back to raw text decoding depending on config.

Args:
    input_file (Path): Path to the input file.
    metadata_genf (Callable): Function to generate metadata from file path.
    file_extractor (Dict[str, Callable]): Mapping of filename patterns to reader callables.
    encoding (str): Text encoding to use when reading files. Default is "utf-8".
    pathm (PurePath): Path handling module for local or remote paths.
    fs (AbstractFileSystem): Optional filesystem abstraction from fsspec.
    metadata (Dict): Optional user-defined metadata overriding auto-generated ones.

**Returns:**\n
- List[DocNode]: List of parsed documents extracted from the file.
''')

add_chinese_doc('rag.dataReader.SimpleDirectoryReader.find_extractor_by_file', '''
根据文件名或后缀从文件读取器映射中选择合适的提取器（extractor）。

该函数首先尝试使用文件后缀进行直接匹配（如 `*.txt`），
若未命中，则会遍历 `file_extractor` 的模式键（如 `*.json`, `**/docs/*.md`），
使用 `fnmatch` 进行模糊匹配，找到最符合的读取器。
如果没有匹配项，将返回默认读取器 `DefaultReader`。

Args:
    input_file (Path): 输入文件路径。
    file_extractor (Dict[str, Callable]): 文件模式到提取器的映射表。
    pathm (PurePath): 路径处理模块，用于生成匹配模式，默认使用 `Path`。

**Returns:**\n
- Callable: 与文件匹配的提取器函数，若无匹配则返回 `DefaultReader`。
''')

add_english_doc('rag.dataReader.SimpleDirectoryReader.find_extractor_by_file', '''
Select the appropriate file extractor based on filename or suffix.

This function first attempts to match by file extension (e.g., `*.txt`),
and if no match is found, it iterates through the `file_extractor` mapping,
using `fnmatch` for wildcard-based pattern matching (e.g., `*.json`, `**/docs/*.md`).
If no extractor matches, it falls back to the `DefaultReader`.

Args:
    input_file (Path): Path to the input file.
    file_extractor (Dict[str, Callable]): Mapping of filename patterns to extractor functions.
    pathm (PurePath): Path handling module used to construct pattern paths. Defaults to `Path`.

**Returns:**\n
- Callable: The extractor function matching the file, or `DefaultReader` if none found.
''')

add_chinese_doc('rag.dataReader.SimpleDirectoryReader.get_default_reader', '''
根据文件扩展名获取默认的文件读取器（Reader）。

该函数通过文件扩展名（如 `.txt`、`.json`）在默认读取器映射表中查找对应的 Reader，
若未以 `"*."` 开头，会自动补全后缀格式（例如 `"txt"` → `"*.txt"`）。
常见的默认 Reader 包括纯文本读取器、JSON 读取器、Markdown 读取器等。

Args:
    file_ext (str): 文件扩展名或匹配模式（例如 `"txt"` 或 `"*.json"`）。

**Returns:**\n
- Callable[[Path, Dict], List[DocNode]]: 与该扩展名对应的读取器函数，若未匹配则返回 `None`。
''')

add_english_doc('rag.dataReader.SimpleDirectoryReader.get_default_reader', '''
Retrieve the default file reader (Reader) based on file extension.

This function looks up the default reader mapping using the file extension
(e.g., `.txt`, `.json`).  
If the extension does not start with `"*."`, it automatically prepends it
(e.g., `"txt"` → `"*.txt"`).  
Common readers include plain text, JSON, and Markdown readers.

Args:
    file_ext (str): File extension or matching pattern (e.g., `"txt"` or `"*.json"`).

**Returns:**\n
- Callable[[Path, Dict], List[DocNode]]: The reader function associated with the extension, or `None` if not found.
''')

add_chinese_doc('rag.dataReader.SimpleDirectoryReader.add_post_action_for_default_reader', '''
为默认 Reader 添加后处理函数（Post Action）。

该方法允许在默认文件读取器（Reader）完成文档解析后，对生成的 `DocNode` 
进行自定义后处理（如文本清洗、节点拆分、结构调整等）。  
若指定的扩展名没有默认读取器，会抛出 `KeyError` 异常。

后处理函数可以是以下类型之一：

1. 继承自 `NodeTransform` 的类；
2. 普通函数，接收一个 `DocNode` 并返回修改后的 `DocNode` 或列表；
3. 可实例化的类型，会自动创建实例。

Args:
    file_ext (str): 文件扩展名或匹配模式（例如 `"*.txt"`）。
    f (Callable[[DocNode], Union[DocNode, List[DocNode]]]): 后处理函数或节点转换类。

**Raises:**\n
- KeyError: 当指定文件扩展名没有默认 Reader 时抛出。
''')

add_english_doc('rag.dataReader.SimpleDirectoryReader.add_post_action_for_default_reader', '''
Add a post-processing action (Post Action) for a default Reader.

This method allows attaching a custom post-processing function to the default
file reader (Reader), enabling transformation of parsed `DocNode` objects after
initial loading (e.g., text cleaning, node splitting, or structural adjustments).  
If the given file extension has no default reader, a `KeyError` is raised.

The post-processing function `f` can be:

1. A subclass of `NodeTransform`;
2. A callable that takes a `DocNode` and returns a modified `DocNode` or a list;
3. A class type, which will be instantiated automatically.

Args:
    file_ext (str): File extension or matching pattern (e.g., `"*.txt"`).
    f (Callable[[DocNode], Union[DocNode, List[DocNode]]]): Post-processing function or node transform class.

**Raises:**\n
- KeyError: If the specified file extension has no default reader.
''')

add_english_doc('rag.dataReader.FileReader', '''
File content reader whose main function is to convert various input file formats into concatenated plain text content.

Args:
    input_files (Optional[List]): Directly specified list of input files.
''')

add_chinese_doc('rag.dataReader.FileReader', '''
文件内容读取器，主要功能是将多种格式的输入文件转换为拼接后的纯文本内容。

Args:
    input_files (Optional[List]):直接指定的文件列表。
''')

add_example('rag.dataReader.FileReader', '''
>>> import lazyllm
>>> from lazyllm.tools.dataReader import FileReader
>>> reader = FileReader()
>>> content = reader("yourpath/") 
''')

add_chinese_doc('rag.readers.readerBase.LazyLLMReaderBase', '''
基础文档读取器类，提供文档加载的基本接口。继承自 ModuleBase，使用 LazyLLMRegisterMetaClass 作为元类。

Args:
    *args: 位置参数，保留给子类或父类使用。
    return_trace (bool): 是否返回处理过程的追踪信息，默认为 True。
    **kwargs: 关键字参数，保留给子类或父类使用。
''')

add_english_doc('rag.readers.readerBase.LazyLLMReaderBase', '''
Base document reader class that provides fundamental interfaces for document loading. Inherits from ModuleBase and uses LazyLLMRegisterMetaClass as metaclass.

Args:
    *args: Positional arguments, reserved for parent or subclass use.
    return_trace (bool): Whether to return processing trace information. Defaults to True.
    **kwargs: Keyword arguments, reserved for parent or subclass use.
''')

add_example('rag.readers.readerBase.LazyLLMReaderBase', '''
from lazyllm.tools.rag.readers.readerBase import LazyLLMReaderBase
from lazyllm.tools.rag.doc_node import DocNode
from typing import Iterable

class CustomReader(LazyLLMReaderBase):
    def _lazy_load_data(self, file_paths: list, **kwargs) -> Iterable[DocNode]:
        for file_path in file_paths:
            # Process each file and yield DocNode
            content = self._read_file(file_path)
            yield DocNode(
                text=content,
                metadata={"source": file_path}
            )

# Create reader instance
reader = CustomReader(return_trace=True)

# Load documents
documents = reader.forward(file_paths=["doc1.txt", "doc2.txt"])
''')

<<<<<<< HEAD
add_chinese_doc('rag.readers.readerBase.TxtReader', '''\
TxtReader 类用于从文本文件中加载内容，并将其封装为 `DocNode` 对象列表。

该类继承自 `LazyLLMReaderBase`，主要功能包括：

- 支持指定文本编码读取文件；
- 可选返回加载过程的跟踪信息；

Args:
    encoding (str): 文件读取的文本编码，默认值为 'utf-8'。
    return_trace (bool): 是否返回加载过程的跟踪信息，默认值为 True。
''')

add_english_doc('rag.readers.readerBase.TxtReader', '''\
The TxtReader class loads content from text files and wraps it into a list of `DocNode` objects.

This class inherits from `LazyLLMReaderBase` and mainly provides:

- Support for reading files with a specified text encoding;
- Optional tracing information of the loading process;

Args:
    encoding (str): Text encoding for reading files, default is 'utf-8'.
    return_trace (bool): Whether to return trace information of the loading process, default is True.
=======
add_example('rag.readers.MineruPDFReader', '''\
from lazyllm.tools.rag.readers import MineruPDFReader
reader = MineruPDFReader("http://0.0.0.0:8888")  # Mineru server address
nodes = reader("path/to/pdf")
>>>>>>> 86db0b80
''')

add_chinese_doc('rag.doc_node.QADocNode', '''\
问答文档节点类，用于存储问答对数据。

Args:
    query (str): 问题文本。
    answer (str): 答案文本。
    uid (str): 唯一标识符。
    group (str): 文档组名。
    embedding (Dict[str, List[float]]): 嵌入向量字典。
    parent (DocNode): 父节点引用。
    metadata (Dict[str, Any]): 节点级元数据。
    global_metadata (Dict[str, Any]): 文档级元数据。
    text (str): 节点内容，与query互斥。
''')

add_english_doc('rag.doc_node.QADocNode', '''\
Question-Answer document node class for storing QA pair data.

Args:
    query (str): The question text.
    answer (str): The answer text.
    uid (str): Unique identifier.
    group (str): Document group name.
    embedding (Dict[str, List[float]]): Dictionary of embedding vectors.
    parent (DocNode): Reference to the parent node.
    metadata (Dict[str, Any]): Node-level metadata.
    global_metadata (Dict[str, Any]): Document-level metadata.
    text (str): Node content, mutually exclusive with query.
''')

add_chinese_doc('rag.doc_node.QADocNode.get_text', '''\
获取节点的文本内容。

Args:
    metadata_mode (MetadataMode): 元数据模式，默认为MetadataMode.NONE。
        当设置为MetadataMode.LLM时，返回格式化的问答对。
        其他模式下返回基类的文本格式。

**Returns:**\n
- str: 格式化后的文本内容。
''')

add_english_doc('rag.doc_node.QADocNode.get_text', '''\
Get the text content of the node.

Args:
    metadata_mode (MetadataMode): Metadata mode, defaults to MetadataMode.NONE.
        When set to MetadataMode.LLM, returns formatted QA pair.
        For other modes, returns base class text format.

**Returns:**\n
- str: The formatted text content.
''')

# ---------------------------------------------------------------------------- #

# rag/transform.py

add_english_doc('SentenceSplitter', '''
Split sentences into chunks of a specified size. You can specify the size of the overlap between adjacent chunks.

Args:
    chunk_size (int): The size of the chunk after splitting.
    chunk_overlap (int): The length of the overlapping content between two adjacent chunks.
    num_workers (int): Controls the number of threads or processes used for parallel processing.
''')

add_chinese_doc('SentenceSplitter', '''
将句子拆分成指定大小的块。可以指定相邻块之间重合部分的大小。

Args:
    chunk_size (int): 拆分之后的块大小
    chunk_overlap (int): 相邻两个块之间重合的内容长度
    num_workers(int):控制并行处理的线程/进程数量
''')

add_example('SentenceSplitter', '''
>>> import lazyllm
>>> from lazyllm.tools import Document, SentenceSplitter
>>> m = lazyllm.OnlineEmbeddingModule(source="glm")
>>> documents = Document(dataset_path='your_doc_path', embed=m, manager=False)
>>> documents.create_node_group(name="sentences", transform=SentenceSplitter, chunk_size=1024, chunk_overlap=100)
''')

add_chinese_doc('SentenceSplitter.split_text', '''\
将输入文本按句子和块大小拆分为多个文本块。

Args:
    text (str): 待拆分的文本。
    metadata_size (int): 附加元数据占用的长度，用于调整有效文本块大小。

**Returns:**\n
- List[str]: 拆分后的文本块列表。
''')

add_english_doc('SentenceSplitter.split_text', '''\
Split the input text into multiple chunks based on sentence boundaries and chunk size.

Args:
    text (str): The text to be split.
    metadata_size (int): Length occupied by additional metadata, used to adjust effective chunk size.

**Returns:**\n
- List[str]: List of resulting text chunks.
''')

add_english_doc('LLMParser', '''
A text summarizer and keyword extractor that is responsible for analyzing the text input by the user and providing concise summaries or extracting relevant keywords based on the requested task.

Args:
    llm (TrainableModule): A trainable module.
    language (str): The language type, currently only supports Chinese (zh) and English (en).
    task_type (str): Currently supports two types of tasks: summary and keyword extraction.
    num_workers (int): Controls the number of threads or processes used for parallel processing.
''')

add_chinese_doc('LLMParser', '''
一个文本摘要和关键词提取器，负责分析用户输入的文本，并根据请求任务提供简洁的摘要或提取相关关键词。

Args:
    llm (TrainableModule): 可训练的模块
    language (str): 语言种类，目前只支持中文（zh）和英文（en）
    task_type (str): 目前支持两种任务：摘要（summary）和关键词抽取（keywords）。
    num_workers(int):控制并行处理的线程/进程数量。
''')

add_example('LLMParser', '''
>>> from lazyllm import TrainableModule
>>> from lazyllm.tools.rag import LLMParser
>>> llm = TrainableModule("internlm2-chat-7b")
>>> summary_parser = LLMParser(llm, language="en", task_type="summary")
''')

add_english_doc('LLMParser.transform', '''
Perform the set task on the specified document.

Args:
    node (DocNode): The document on which the extraction task needs to be performed.
''')

add_chinese_doc('LLMParser.transform', '''
在指定的文档上执行设定的任务。

Args:
    node (DocNode): 需要执行抽取任务的文档。
''')

add_example('LLMParser.transform', '''
>>> import lazyllm
>>> from lazyllm.tools import LLMParser
>>> llm = lazyllm.TrainableModule("internlm2-chat-7b").start()
>>> m = lazyllm.TrainableModule("bge-large-zh-v1.5").start()
>>> summary_parser = LLMParser(llm, language="en", task_type="summary")
>>> keywords_parser = LLMParser(llm, language="en", task_type="keywords")
>>> documents = lazyllm.Document(dataset_path="/path/to/your/data", embed=m, manager=False)
>>> rm = lazyllm.Retriever(documents, group_name='CoarseChunk', similarity='bm25', topk=6)
>>> doc_nodes = rm("test")
>>> summary_result = summary_parser.transform(doc_nodes[0])
>>> keywords_result = keywords_parser.transform(doc_nodes[0])
''')

add_english_doc('rag.transform.NodeTransform', '''
Processes document nodes in batch, supporting both single-threaded and multi-threaded modes.

Args:
    num_workers(int): Controls whether multi-threading is enabled (enabled when >0).
''')

add_chinese_doc('rag.transform.NodeTransform', '''
批量处理文档节点，支持单线程/多线程模式。

Args:
    num_workers(int)：控制是否启用多线程（>0 时启用）。
''')

add_example('rag.transform.NodeTransform', '''
>>> import lazyllm
>>> from lazyllm.tools import NodeTransform
>>> node_tran = NodeTransform(num_workers=num_workers)
>>> doc = lazyllm.Document(dataset_path="/path/to/your/data", embed=m, manager=False)
>>> nodes = node_tran.batch_forward(doc, "word_split")
''')

add_english_doc('rag.transform.NodeTransform.batch_forward', '''
Process documents in batch with node group transformation.

Args:
    documents (Union[DocNode, List[DocNode]]): Input node(s) to process.
    node_group (str): Target transformation group name.
    **kwargs: Additional transformation parameters.
''')

add_chinese_doc('rag.transform.NodeTransform.batch_forward', '''
批量处理文档节点并生成指定组的子节点。

Args:
    documents (Union[DocNode, List[DocNode]]): 待处理的输入节点（单个或列表）。
    node_group (str): 目标转换组名称。
    **kwargs: 额外转换参数。
''')

add_english_doc('rag.transform.NodeTransform.transform', '''
[Abstract] Core transformation logic to implement.

Args:
    document (DocNode): Input document node.
    **kwargs: Implementation-specific parameters.
''')

add_chinese_doc('rag.transform.NodeTransform.transform', '''
[抽象方法] 需要子类实现的核心转换逻辑。

Args:
    document (DocNode): 输入文档节点。
    **kwargs: 实现相关的参数。
''')

add_english_doc('rag.transform.NodeTransform.with_name', '''
Set transformer name with optional copying.

Args:
    name (Optional[str]): New name for the transformer.
    copy (bool): Whether to return a copy. Default True.
''')

add_chinese_doc('rag.transform.NodeTransform.with_name', '''
设置转换器名称）。

Args:
    name (Optional[str]): 转换器的新名称。
    copy (bool): 是否返回副本，默认为True。
''')

add_english_doc('rag.transform.TransformArgs', '''
A document transformation parameter container for centralized management of processing configurations.

Args:
    f (Union[str, Callable]): Transformation function or registered function name.Can be either a callable function or a string identifier for registered functions.
    trans_node (bool): Whether to transform node types.When True, modifies the document node structure during processing.
    num_workers (int):Controls parallel processing threads.Values >0.
    kwargs (Dict):Additional parameters passed to the transformation function.
    pattern (Union[str, Callable[[str], bool]]):File name/content matching pattern.
''')

add_chinese_doc('rag.transform.TransformArgs', '''
文档转换参数容器，用于统一管理文档处理中的各类配置参数。

Args:
    f(Union[str, Callable]):转换函数或注册的函数名。
    trans_node(bool):是否转换节点类型。
    num_workers(int)：控制是否启用多线程（>0 时启用）。
    kwargs(Dict):传递给转换函数的额外参数。
    pattern(Union[str, Callable[[str], bool]]):文件名/内容匹配模式。
''')

add_example('rag.transform.TransformArgs', '''
>>> from lazyllm.tools import TransformArgs
>>> args = TransformArgs(f=lambda text: text.lower(),num_workers=4,pattern=r'.*\.md$')
>>>config = {'f': 'parse_pdf','kwargs': {'engine': 'pdfminer'},'trans_node': True}
>>>args = TransformArgs.from_dict(config)
print(args['f'])
print(args.get('unknown'))
''')


add_english_doc('rag.similarity.register_similarity', '''
Similarity computation registration decorator, used for unified registration and management of different types of similarity computation methods.

Args:
    func (Callable): The name of the similarity computation function.
    mode (Literal['text', 'embedding']): 'text' indicates direct text matching, while 'embedding' indicates vector-based similarity computation.
    descend (bool): Controls whether multithreading is enabled (enabled when > 0).
    kwargs (Dict): Whether the results are sorted in descending order of similarity.
    batch (bool): Whether to process nodes in batch.
''')

add_chinese_doc('rag.similarity.register_similarity', '''
相似度计算注册装饰器，用于统一注册和管理不同类型的相似度计算方法。

Args:
    func(Callable):相似度计算函数名。
    mode(Literal['text', 'embedding']):text为文本直接匹配,embedding为向量相似度计算。
    descend(bool)：控制是否启用多线程（>0 时启用）。
    kwargs(Dict):结果是否按相似度降序排列。
    batch(bool):是否批量处理节点。
''')

# ---------------------------------------------------------------------------- #

# rag/doc_manager.py

add_chinese_doc('rag.DocManager', """
DocManager类管理文档列表及相关操作，并通过API提供文档上传、删除、分组等功能。

Args:
    dlm (DocListManager): 文档列表管理器，用于处理具体的文档操作。

""")

add_chinese_doc('rag.DocManager.document', """
提供默认文档页面的重定向接口。

**Returns:**\n
- RedirectResponse: 重定向到 `/docs` 页面。
""")

add_chinese_doc('rag.DocManager.list_kb_groups', """
列出所有文档分组的接口。

**Returns:**\n
- BaseResponse: 包含所有文档分组的数据。
""")

add_chinese_doc('rag.DocManager.upload_files', """
上传文件并更新其状态的接口。可以同时上传多个文件。

Args:
    files (List[UploadFile]): 上传的文件列表。
    override (bool): 是否覆盖已存在的文件。默认为False。
    metadatas (Optional[str]): 文件的元数据，JSON格式。
    user_path (Optional[str]): 用户自定义的文件上传路径。

**Returns:**\n
- BaseResponse: 上传结果和文件ID。
""")

add_chinese_doc('rag.DocManager.add_files', """
批量添加文件。

Args:
    files (List[UploadFile]): 上传的文件列表。
    group_name (str): 目标知识库分组名称，为空时不添加到分组。
    metadatas (Optional[str]): 文件的元数据，JSON格式。

**Returns:**\n
- BaseResponse:返回所有输入文件对应的唯一文件ID列表，包括新增和已存在的文件。若出现异常，则返回错误码和异常信息。
""")

add_chinese_doc('rag.DocManager.list_files', """
列出已上传文件的接口。

Args:
    limit (Optional[int]): 返回的文件数量限制。默认为None。
    details (bool): 是否返回详细信息。默认为True。
    alive (Optional[bool]): 如果为True，只返回未删除的文件。默认为None。

**Returns:**\n
- BaseResponse: 文件列表数据。
""")

add_chinese_doc('rag.DocManager.list_files_in_group', """
列出指定分组中文件的接口。

Args:
    group_name (Optional[str]): 文件分组名称。
    limit (Optional[int]): 返回的文件数量限制。默认为None。
    alive (Optional[bool]): 是否只返回未删除的文件。

**Returns:**\n
- BaseResponse: 分组文件列表。
""")

add_chinese_doc('rag.DocManager.add_files_to_group_by_id', """
通过文件ID将文件添加到指定分组的接口。

Args:
    request (FileGroupRequest): 包含文件ID和分组名称的请求。

**Returns:**\n
- BaseResponse: 操作结果。
""")

add_chinese_doc('rag.DocManager.add_files_to_group', """
将文件上传后直接添加到指定分组的接口。

Args:
    files (List[UploadFile]): 上传的文件列表。
    group_name (str): 要添加到的分组名称。
    override (bool): 是否覆盖已存在的文件。默认为False。
    metadatas (Optional[str]): 文件元数据，JSON格式。
    user_path (Optional[str]): 用户自定义的文件上传路径。

**Returns:**\n
- BaseResponse: 操作结果和文件ID。
""")

add_chinese_doc('rag.DocManager.delete_files', """
删除指定文件的接口。

Args:
    request (FileGroupRequest): 包含文件ID和分组名称的请求。

**Returns:**\n
- BaseResponse: 删除操作结果。
""")

add_chinese_doc('rag.DocManager.delete_files_from_group', """
删除指定分组中的文件的接口。

Args:
    request (FileGroupRequest): 包含文件ID列表和分组名称的请求参数。

**Returns:**\n
- BaseResponse: 删除操作结果。
""")

add_chinese_doc('rag.DocManager.add_metadata', """
为指定文档添加或更新元数据的接口。

Args:
    add_metadata_request (AddMetadataRequest): 包含文档ID列表和键值对元数据的请求。

**Returns:**\n
- BaseResponse: 操作结果信息。
""")

add_chinese_doc('rag.DocManager.delete_metadata_item', """
删除指定文档的元数据字段或字段值的接口。

Args:
    del_metadata_request (DeleteMetadataRequest): 包含文档ID列表、字段名和键值对删除条件的请求。

**Returns:**\n
- BaseResponse: 操作结果信息。
""")

add_chinese_doc('rag.DocManager.update_or_create_metadata_keys', """
更新或创建文档元数据字段的接口。

Args:
    update_metadata_request (UpdateMetadataRequest): 包含文档ID列表和需更新或新增的键值对元数据。

**Returns:**\n
- BaseResponse: 操作结果信息。
""")

add_chinese_doc('rag.DocManager.reset_metadata', """
重置指定文档的所有元数据字段。

Args:
    reset_metadata_request (ResetMetadataRequest): 包含文档ID列表和新的元数据字典。

**Returns:**\n
- BaseResponse: 操作结果信息。
""")

add_chinese_doc('rag.DocManager.query_metadata', """
查询指定文档的元数据。

Args:
    query_metadata_request (QueryMetadataRequest): 请求参数，包含文档ID和可选的字段名。

**Returns:**\n
- BaseResponse: 若指定了 key 且存在，返回对应字段值；否则返回整个 metadata；key 不存在时报错。
""")

add_english_doc('rag.DocManager', """
The `DocManager` class manages document lists and related operations, providing APIs for uploading, deleting, and grouping documents.

Args:
    dlm (DocListManager): Document list manager responsible for handling document-related operations.
""")

add_english_doc('rag.DocManager.document', """
An endpoint to redirect to the default documentation page.

**Returns:**\n
- RedirectResponse: Redirects to the `/docs` page.
""")

add_english_doc('rag.DocManager.list_kb_groups', """
An endpoint to list all document groups.

**Returns:**\n
- BaseResponse: Contains the data of all document groups.
""")

add_english_doc('rag.DocManager.upload_files', """
An endpoint to upload files and update their status. Multiple files can be uploaded at once.

Args:
    files (List[UploadFile]): List of files to upload.
    override (bool): Whether to overwrite existing files. Default is False.
    metadatas (Optional[str]): Metadata for the files in JSON format.
    user_path (Optional[str]): User-defined path for file uploads.

**Returns:**\n
- BaseResponse: Upload results and file IDs.
""")

add_english_doc('rag.DocManager.add_files', """
Batch add files.

Args:
    files (List[UploadFile]): List of uploaded files.
    group_name (str): Target knowledge base group name; if empty, files are not added to any group.
    metadatas (Optional[str]): Metadata of the files in JSON format.

**Returns:**\n
- BaseResponse: Returns a list of unique file IDs corresponding to all input files, including newly added and existing ones. In case of exceptions, returns error codes and exception information.
""")

add_english_doc('rag.DocManager.list_files', """
An endpoint to list uploaded files.

Args:
    limit (Optional[int]): Limit on the number of files returned. Default is None.
    details (bool): Whether to return detailed information. Default is True.
    alive (Optional[bool]): If True, only returns non-deleted files. Default is None.

**Returns:**\n
- BaseResponse: File list data.
""")

add_english_doc('rag.DocManager.list_files_in_group', """
An endpoint to list files in a specific group.

Args:
    group_name (Optional[str]): The name of the file group.
    limit (Optional[int]): Limit on the number of files returned. Default is None.
    alive (Optional[bool]): Whether to return only non-deleted files.

**Returns:**\n
- BaseResponse: List of files in the group.
""")

add_english_doc('rag.DocManager.add_files_to_group_by_id', """
An endpoint to add files to a specific group by file IDs.

Args:
    request (FileGroupRequest): Request containing file IDs and group name.

**Returns:**\n
- BaseResponse: Operation result.
""")

add_english_doc('rag.DocManager.add_files_to_group', """
An endpoint to upload files and directly add them to a specified group.

Args:
    files (List[UploadFile]): List of files to upload.
    group_name (str): Name of the group to add the files to.
    override (bool): Whether to overwrite existing files. Default is False.
    metadatas (Optional[str]): Metadata for the files in JSON format.
    user_path (Optional[str]): User-defined path for file uploads.

**Returns:**\n
- BaseResponse: Operation result and file IDs.
""")

add_english_doc('rag.DocManager.delete_files', """
An endpoint to delete specified files.

Args:
    request (FileGroupRequest): Request containing file IDs and group name.

**Returns:**\n
- BaseResponse: Deletion operation result.
""")

add_english_doc('rag.DocManager.delete_files_from_group', """
An endpoint to delete specified files in a group.

Args:
    request (FileGroupRequest): Request containing a list of file IDs and the group name.

**Returns:**\n
- BaseResponse: Deletion operation result.
""")

add_english_doc('rag.DocManager.add_metadata', """
An endpoint to add or update metadata for specified documents.

Args:
    add_metadata_request (AddMetadataRequest): Request containing list of document IDs and key-value metadata.

**Returns:**\n
- BaseResponse: Operation result information.
""")

add_english_doc('rag.DocManager.delete_metadata_item', """
An endpoint to delete metadata fields or field values from specified documents.

Args:
    del_metadata_request (DeleteMetadataRequest): Request containing list of document IDs, field names, and/or deletion rules.

**Returns:**\n
- BaseResponse: Deletion operation result.
""")

add_english_doc('rag.DocManager.update_or_create_metadata_keys', """
An endpoint to update or create metadata fields for specified documents.

Args:
    update_metadata_request (UpdateMetadataRequest): Request containing a list of document IDs and metadata key-value pairs to update or create.

**Returns:**\n
- BaseResponse: Deletion operation result.
""")

add_english_doc('rag.DocManager.reset_metadata', """
An endpoint to reset all metadata fields of specified documents.

Args:
    reset_metadata_request (ResetMetadataRequest): Request containing a list of document IDs and the new metadata dictionary to apply.

**Returns:**\n
- BaseResponse: Deletion operation result.
""")

add_english_doc('rag.DocManager.query_metadata', """
An endpoint to query metadata of a specific document.

Args:
    query_metadata_request (QueryMetadataRequest): Request containing the document ID and an optional metadata field name.

**Returns:**\n
- BaseResponse: Returns the field value if key is specified and exists; otherwise returns full metadata. If the key does not exist, returns an error.
""")

add_chinese_doc('rag.DocManager.reparse_files', '''\
重新解析指定的文件。

Args:
    file_ids (List[str]): 需要重新解析的文件ID列表。
    group_name (Optional[str]): 文件组名称，默认为None。

**Returns:**\n
- BaseResponse: 包含以下字段的响应对象：
    - code (int): 状态码，200表示成功。
    - msg (str): 错误信息（如果有）。
    - data: None。
''')

add_english_doc('rag.DocManager.reparse_files', '''\
Reparse specified files.

Args:
    file_ids (List[str]): List of file IDs to reparse.
    group_name (Optional[str]): Group name for the files, defaults to None.

**Returns:**\n
- BaseResponse: Response object containing:
    - code (int): Status code, 200 for success.
    - msg (str): Error message if any.
    - data: None.
''')

# ---------------------------------------------------------------------------- #

# rag/data_loaders.py

add_english_doc('rag.data_loaders.DirectoryReader', '''\
A directory reader class for loading and processing documents from file directories.

This class provides functionality to read documents from specified directories and convert them into document nodes. It supports both local and global file readers, and can handle different types of documents including images.

Args:
    input_files (Optional[List[str]]): A list of file paths to read. If None, files will be loaded when calling load_data method.
    local_readers (Optional[Dict]): A dictionary of local file readers specific to this instance. Keys are file patterns, values are reader functions.
    global_readers (Optional[Dict]): A dictionary of global file readers shared across all instances. Keys are file patterns, values are reader functions.
''')

add_chinese_doc('rag.data_loaders.DirectoryReader', '''\
用于从文件目录加载和处理文档的目录读取器类。

此类提供从指定目录读取文档并将其转换为文档节点的功能。它支持本地和全局文件读取器，并且可以处理不同类型的文档，包括图像。

Args:
    input_files (Optional[List[str]]): 要读取的文件路径列表。如果为None，文件将在调用load_data方法时加载。
    local_readers (Optional[Dict]): 特定于此实例的本地文件读取器字典。键是文件模式，值是读取器函数。
    global_readers (Optional[Dict]): 在所有实例间共享的全局文件读取器字典。键是文件模式，值是读取器函数。
''')

add_example('rag.data_loaders.DirectoryReader', '''\
>>> from lazyllm.tools.rag.data_loaders import DirectoryReader
>>> from lazyllm.tools.rag.readers import DocxReader, PDFReader
>>> local_readers = {
...     "**/*.docx": DocxReader,
...     "**/*.pdf": PDFReader
>>> }
>>> reader = DirectoryReader(
...     input_files=["path/to/documents"],
...     local_readers=local_readers,
...     global_readers={}
>>> )
>>> documents = reader.load_data()
>>> print(f"加载了 {len(documents)} 个文档")
''')

add_english_doc('rag.data_loaders.DirectoryReader.load_data', '''\
Load and process documents from the specified input files.

This method reads documents from the input files using the configured file readers (both local and global), processes them into document nodes, and optionally separates image nodes from text nodes.

Args:
    input_files (Optional[List[str]]): A list of file paths to read. If None, uses the files specified during initialization.
    metadatas (Optional[Dict]): Additional metadata to associate with the loaded documents.
    split_nodes_by_type (bool): Whether to separate image and other nodes from text nodes. If True, returns a tuple of (text_nodes, image_nodes). If False, returns all nodes together.

**Returns:**\n
- Union[List[DocNode], Tuple[List[DocNode], List[ImageDocNode]]]: If split_nodes_by_type is False, returns a list of all document nodes. If True, returns a tuple containing text nodes and image nodes separately.
''')

add_chinese_doc('rag.data_loaders.DirectoryReader.load_data', '''\
从指定的输入文件加载和处理文档。

此方法使用配置的文件读取器（本地和全局）从输入文件读取文档，将它们处理成文档节点，并可选地将图像节点与文本节点分离。

Args:
    input_files (Optional[List[str]]): 要读取的文件路径列表。如果为None，使用初始化时指定的文件。
    metadatas (Optional[Dict]): 与加载文档关联的额外元数据。
    split_nodes_by_type (bool): 是否将图像等其他节点与文本节点分离。如果为True，返回(text_nodes, image_nodes)的元组。如果为False，一起返回所有节点。

**Returns:**\n
- Union[List[DocNode], Tuple[List[DocNode], List[ImageDocNode]]]: 如果split_nodes_by_type为False，返回所有文档节点的列表。如果为True，返回包含文本节点和图像节点的元组。
''')

# ---------------------------------------------------------------------------- #

# rag/utils.py
add_chinese_doc('rag.utils.DocListManager', """\
抽象基类，用于管理文档列表和监控文档目录变化。

Args:
    path:要监控的文档目录路径。
    name:管理器名称。
    enable_path_monitoring:启用路径监控。

""")

add_chinese_doc('rag.utils.DocListManager.init_tables', """\
确保数据库表默认分组存在。
""")

add_chinese_doc('rag.utils.DocListManager.delete_files', """\
将与文件关联的知识库条目设为删除中，并由各知识库进行异步删除解析结果及关联记录。

Args:
    file_ids (list of str): 要删除的文件ID列表
""")

add_chinese_doc('rag.utils.DocListManager.table_inited', """\
检查数据库中的 `documents` 表是否已初始化。此方法在访问数据库时确保线程安全。
判断数据库中是否存在 `documents` 表。

**Returns:**\n
- bool: 如果 `documents` 表存在，返回 `True`；否则返回 `False`。

说明:
    - 使用线程安全锁 (`self._db_lock`) 确保对数据库的安全访问。
    - 通过 `self._db_path` 连接 SQLite 数据库，并使用 `check_same_thread` 配置选项。
    - 执行 SQL 查询：`SELECT name FROM sqlite_master WHERE type='table' AND name='documents'` 来检查表是否存在。
""")

add_chinese_doc('rag.utils.DocListManager.validate_paths', '''\
验证一组文件路径，以确保它们可以被正常处理。
此方法检查提供的路径是否是新的、已处理的或当前正在处理的，并确保处理文档时不会发生冲突。

Args:
    paths (List[str]): 要验证的文件路径列表。

**Returns:**\n
- Tuple[bool, str, List[bool]]: 返回一个元组，包括：
    - `bool`: 如果所有路径有效，则返回 `True`；否则返回 `False`。
    - `str`: 表示成功或失败原因的消息。
    - `List[bool]`: 一个布尔值列表，每个元素对应一个路径是否为新路径（`True` 表示新路径，`False` 表示已存在）。

说明:
    - 如果任何文档仍在处理中或需要重新解析，该方法会返回 `False`，并附带相应的错误消息。
    - 方法通过数据库会话和线程安全锁 (`self._db_lock`) 检索文档状态信息。
    - 不安全状态包括 `working` 和 `waiting`。

''')

add_chinese_doc('rag.utils.DocListManager.update_need_reparsing', '''\
更新 `KBGroupDocuments` 表中某个文档的 `need_reparse` 状态。
此方法设置指定文档的 `need_reparse` 标志，并可选限定到特定分组。

Args:
    doc_id (str): 要更新的文档ID。
    need_reparse (bool): `need_reparse` 标志的新值。

说明:
    - 使用线程安全锁 (`self._db_lock`) 确保数据库访问安全。
    - 方法会立刻将更改提交到数据库。
''')

add_chinese_doc('rag.utils.DocListManager.list_files', """\
从 `documents` 表中列出文件，并支持过滤、限制返回结果以及返回详细信息。
此方法根据指定的条件，从数据库中检索文件ID或详细文件信息。

Args:
    limit (Optional[int]): 返回的最大文件数量。如果为 `None`，则返回所有匹配的文件。
    details (bool): 是否返回详细的文件信息（`True`）或仅返回文件ID（`False`）。
    status (Union[str, List[str]]): 要包含的状态或状态列表，默认为所有状态。
    exclude_status (Optional[Union[str, List[str]]]): 要排除的状态或状态列表，默认为 `None`。

**Returns:**\n
- List: 如果 `details=False`，则返回文件ID列表；如果 `details=True`，则返回详细文件行的列表。

说明:
    - 该方法根据 `status` 和 `exclude_status` 条件动态构造查询。
    - 使用线程安全锁 (`self._db_lock`) 确保数据库访问安全。
    - 如果指定了 `limit`，查询会附加 `LIMIT` 子句。
""")

add_chinese_doc('rag.utils.DocListManager.get_docs', '''\
从数据库中检索类型为 `KBDocument` 的文档对象，基于提供的文档 ID 列表。

Args:
    doc_ids (List[str]): 要获取的文档 ID 列表。

**Returns:**\n
- List[KBDocument]: 与提供的文档 ID 对应的 `KBDocument` 对象列表。如果没有找到文档，将返回空列表。

说明:
    - 使用线程安全锁 (`self._db_lock`) 确保数据库访问的安全性。
    - 查询使用 SQL 的 `IN` 子句，通过 `doc_id` 字段进行过滤。
    - 如果 `doc_ids` 为空，函数将直接返回空列表，而不会查询数据库。
''')

add_chinese_doc('rag.utils.DocListManager.set_docs_new_meta', """\
批量更新文档的元数据。

Args:
    doc_meta (Dict[str, dict]): 文档ID到新元数据的映射字典。

""")

add_chinese_doc('rag.utils.DocListManager.fetch_docs_changed_meta', '''\
获取指定组中元数据已更改的文档，并将其 `new_meta` 字段重置为 `None`。
此方法检索元数据已更改（即 `new_meta` 不为 `None`）的所有文档，基于提供的组名。检索后，会将这些文档的 `new_meta` 字段重置为 `None`。

Args:
    group (str): 用于过滤文档的组名。

**Returns:**\n
- List[DocMetaChangedRow]: 包含文档 `doc_id` 和 `new_meta` 字段的行列表，表示元数据已更改的文档。

说明:
    - 使用线程安全锁 (`self._db_lock`) 确保数据库访问安全。
    - 方法通过 SQL `JOIN` 操作连接 `KBDocument` 和 `KBGroupDocuments` 表以检索相关行。
    - 在获取数据后，将受影响行的 `new_meta` 字段更新为 `None`，并将更改提交到数据库。
''')

add_chinese_doc('rag.utils.DocListManager.add_kb_group', """\
添加一个新的知识库分组。

Args:
    name (str): 要添加的分组名称。
""")

add_chinese_doc('rag.utils.DocListManager.list_kb_group_files', '''\
列出指定知识库组中的文件。

Args:
    group (str): 用于过滤文件的 KB 组名。默认为 `None`。
    limit (Optional[int]): 返回的最大文件数量。如果为 `None`，则返回所有匹配的文件。
    details (bool): 返回详细的文件信息或仅返回文件 ID 和路径。
    status (Union[str, List[str]]): 包含在结果中的 KB 组状态或状态列表。默认为所有状态。
    exclude_status (Optional[Union[str, List[str]]): 从结果中排除的 KB 组状态或状态列表。默认为 `None`。
    upload_status (Union[str, List[str]]): 包含在结果中的文档上传状态或状态列表。默认为所有状态。
    exclude_upload_status (Optional[Union[str, List[str]]): 从结果中排除的文档上传状态或状态列表。默认为 `None`。
    need_reparse (Optional[bool]): 过滤需要重新解析的文件或不需要重新解析的文件。默认为 `None`。

**Returns:**\n
- List: 如果 `details=False`，返回包含 `(doc_id, path)` 的元组列表。
          如果 `details=True`，返回包含附加元数据的详细行列表。

说明:
    - 方法根据提供的过滤条件动态构建 SQL 查询。
    - 使用线程安全锁 (`self._db_lock`) 确保多线程环境下的数据库访问安全。
    - 如果 `status` 或 `upload_status` 参数为列表，则会使用 SQL 的 `IN` 子句进行处理。
''')

add_chinese_doc('rag.utils.DocListManager.list_all_kb_group', """\
列出所有知识库分组的名称。

**Returns:**\n
- list: 知识库分组名称列表。
""")

add_chinese_doc('rag.utils.DocListManager.add_files', '''\
批量向文档列表中添加文件，可选附加元数据、状态，并支持分批处理。
此方法将文件列表添加到数据库中，并为每个文件设置可选的元数据和初始状态。文件会以批量方式处理以提高效率。在文件添加完成后，它们会自动关联到默认的知识库 (KB) 组。

Args:
    files (List[str]): 添加的文件路径列表。
    metadatas (Optional[List[Dict[str, Any]]]): 与文件对应的元数据字典列表。默认为 `None`。
    status (Optional[str]): 添加文件的初始状态。默认为 `Status.waiting`。
    batch_size (int): 每批处理的文件数量。默认为 64。

**Returns:**\n
- List[DocPartRow]: 包含已添加文件及其相关信息的 `DocPartRow` 对象列表。

说明:
    - 方法首先通过辅助函数 `_add_doc_records` 创建文档记录。
    - 文件添加后，会自动关联到默认的知识库组 (`DocListManager.DEFAULT_GROUP_NAME`)。
    - 批量处理确保在添加大量文件时具有良好的可扩展性。
''')

add_chinese_doc('rag.utils.DocListManager.delete_unreferenced_doc', '''\
删除数据库中标记为 "删除中" 且不再被引用的文档。
此方法从数据库中删除满足以下条件的文档：
    1. 文档状态为 `DocListManager.Status.deleting`。
    2. 文档的引用计数 (`count`) 为 0。
''')

add_chinese_doc('rag.utils.DocListManager.get_docs_need_reparse', '''\
获取需要重新解析 (`need_reparse=True`)的指定组中的文档。
此方法检索标记为需要重新解析 (`need_reparse=True`) 的文档，基于提供的组名。仅包含状态为 `success` 或 `failed` 的文档。

Args:
    group (str): 用于过滤文档的组名。

**Returns:**\n
- List[KBDocument]: 需要重新解析的 `KBDocument` 对象列表。

说明:
    - 使用线程安全锁 (`self._db_lock`) 确保多线程环境下的数据库访问安全。
    - 查询通过 SQL `JOIN` 操作连接 `KBDocument` 和 `KBGroupDocuments` 表，并基于组名和重新解析状态进行过滤。
    - 仅状态为 `success` 或 `failed` 且 `need_reparse=True` 的文档会被检索出来。
''')

add_chinese_doc('rag.utils.DocListManager.get_existing_paths_by_pattern', '''\
根据给定的模式，检索符合条件的文档路径。
此方法从数据库中获取所有符合提供的 SQL `LIKE` 模式的文档路径。

Args:
    pattern (str): 用于过滤文档路径的 SQL `LIKE` 模式。例如，`%example%` 匹配包含单词 "example" 的路径。

**Returns:**\n
- List[str]: 符合给定模式的文档路径列表。如果没有匹配的路径，则返回空列表。

说明:
    - 使用线程安全锁 (`self._db_lock`) 确保多线程环境下的数据库访问安全。
    - SQL 查询中的 `LIKE` 操作符用于对文档路径进行模式匹配。
''')

add_chinese_doc('rag.utils.DocListManager.update_file_message', """\
更新指定文件的消息。

Args:
    fileid (str): 文件ID。
    **kw: 需要更新的其他键值对。
""")

add_chinese_doc('rag.utils.DocListManager.update_file_status', """\
更新指定文件的状态。

Args:
    file_ids (list of str): 更新状态的文件ID列表。
    status (str): 目标状态。
    cond_status_list(Union[None, List[str]]):限制只更新处于这些状态的文档
""")

add_chinese_doc('rag.utils.DocListManager.add_files_to_kb_group', """\
将文件添加到指定的知识库分组中。

Args:
    file_ids (list of str): 要添加的文件ID列表。
    group (str): 要添加的分组名称。
""")

add_chinese_doc('rag.utils.DocListManager.delete_files_from_kb_group', """\
从指定的知识库分组中删除文件。

Args:
    file_ids (list of str): 要删除的文件ID列表。
    group (str): 分组名称。
""")

add_chinese_doc('rag.utils.DocListManager.get_file_status', """\
获取指定文件的状态。

Args:
    fileid (str): 文件ID。

**Returns:**\n
- tr: 文件的当前状态。
""")

add_chinese_doc('rag.utils.DocListManager.update_kb_group', """\
更新指定知识库分组中的内容。

Args:
    cond_file_ids (list of str, optional): 过滤使用的文件ID列表，默认为None。
    cond_group (str, optional): 过滤使用的知识库分组名称，默认为None。
    cond_status_list (list of str, optional): 过滤使用的状态列表，默认为None。
    new_status (str, optional): 新状态, 默认为None。
    new_need_reparse (bool, optinoal): 新的是否需重解析标志。

**Returns:**\n
- list: 得到更新的列表list of (doc_id, group_name)
""")

add_chinese_doc('rag.utils.DocListManager.release', """\
释放当前管理器的资源。

""")

add_chinese_doc('rag.utils.DocListManager.enable_path_monitoring', '''\
启用或禁用文档管理器的路径监控功能。
此方法用于启用或禁用文档管理器的路径监控功能。当启用时，会启动一个监控线程处理与路径相关的操作；当禁用时，会停止该线程并等待它终止。

Args:
    val (bool): 启用或禁用路径监控。

说明:
    - 如果 `val` 为 `True`，路径监控功能会通过将 `_monitor_continue` 设置为 `True` 并启动 `_monitor_thread` 来启用。
    - 如果 `val` 为 `False`，路径监控功能会通过将 `_monitor_continue` 设置为 `False` 并等待 `_monitor_thread` 终止来禁用。
    - 方法在管理监控线程时确保线程操作是安全的。
''')

add_english_doc('rag.utils.DocListManager', """\
Abstract base class for managing document lists and monitoring changes in a document directory.

Args:
    path: Path of the document directory to monitor.
    name: Name of the manager.
    enable_path_monitoring: Whether to enable path monitoring.
""")

add_english_doc('rag.utils.DocListManager.init_tables', """\
Ensure that the default group exists in the database tables.
""")

add_english_doc('rag.utils.DocListManager.delete_files', """\
Set the knowledge base entries associated with the document to "deleting," and have each knowledge base asynchronously delete parsed results and associated records.

Args:
    file_ids (list of str): List of file IDs to delete.
""")

add_english_doc('rag.utils.DocListManager.table_inited', """\
Checks if the database table `documents` is initialized. This method ensures thread-safety when accessing the database.
Determines whether the `documents` table exists in the database.

**Returns:**\n
- bool: `True` if the `documents` table exists, `False` otherwise.

Notes:
    - Uses a thread-safe lock (`self._db_lock`) to ensure safe access to the database.
    - Establishes a connection to the SQLite database at `self._db_path` with the `check_same_thread` option.
    - Executes the SQL query: `SELECT name FROM sqlite_master WHERE type='table' AND name='documents'` to check for the table.
""")

add_english_doc('rag.utils.DocListManager.validate_paths', '''\
Validates a list of file paths to ensure they are ready for processing.
This method checks whether the provided paths are new, already processed, or currently being processed. It ensures there are no conflicts in processing the documents.

Args:
    paths (List[str]): A list of file paths to validate.

**Returns:**\n
- Tuple[bool, str, List[bool]]: A tuple containing:
        - `bool`: `True` if all paths are valid, `False` otherwise.
        - `str`: A message indicating success or the reason for failure.
        - `List[bool]`: A list where each element corresponds to whether a path is new (`True`) or already exists (`False`).
Notes:
    - If any document is still being processed or needs reparsing, the method returns `False` with an appropriate error message.
    - The method uses a database session and thread-safe lock (`self._db_lock`) to retrieve document status information.
    - Unsafe statuses include `working` and `waiting`.

''')


add_english_doc('rag.utils.DocListManager.update_need_reparsing', '''\
Updates the `need_reparse` status of a document in the `KBGroupDocuments` table.
This method sets the `need_reparse` flag for a specific document, optionally scoped to a given group.

Args:
    doc_id (str): The ID of the document to update.
    need_reparse (bool): The new value for the `need_reparse` flag.

Notes:
    - Uses a thread-safe lock (`self._db_lock`) to ensure safe database access.
    - The method commits the change to the database immediately.
''')

add_english_doc('rag.utils.DocListManager.list_files', """\
Lists files from the `documents` table with optional filtering, limiting, and returning details.
This method retrieves file IDs or detailed file information from the database, based on the specified filtering conditions.

Args:
    limit (Optional[int]): Maximum number of files to return. If `None`, all matching files will be returned.
    details (bool): Whether to return detailed file information (`True`) or just file IDs (`False`).
    status (Union[str, List[str]]): The status or list of statuses to include in the results. Defaults to all statuses.
    exclude_status (Optional[Union[str, List[str]]]): The status or list of statuses to exclude from the results. Defaults to `None`.

**Returns:**\n
- List: A list of file IDs if `details=False`, or a list of detailed file rows if `details=True`.

Notes:
    - The method constructs a query dynamically based on the provided `status` and `exclude_status` conditions.
    - A thread-safe lock (`self._db_lock`) ensures safe database access.
    - The `LIMIT` clause is applied if `limit` is specified.
""")

add_english_doc('rag.utils.DocListManager.get_docs', '''\
This method retrieves document objects of type `KBDocument` from the database for the provided list of document IDs.

Args:
    doc_ids (List[str]): A list of document IDs to fetch.

**Returns:**\n
- List[KBDocument]: A list of `KBDocument` objects corresponding to the provided document IDs. If no documents are found, an empty list is returned.

Notes:
    - The method uses a thread-safe lock (`self._db_lock`) to ensure safe database access.
    - It performs a SQL join between `KBDocument` and `KBGroupDocuments` to retrieve the relevant rows.
    - After fetching, it updates the `new_meta` field of the affected rows to `None` and commits the changes to the database.
''')

add_english_doc('rag.utils.DocListManager.set_docs_new_meta', """\
Batch update metadata for documents.

Args:
    doc_meta (Dict[str, dict]): A dictionary mapping document IDs to their new metadata.
""")

add_english_doc('rag.utils.DocListManager.fetch_docs_changed_meta', '''\
List files in a specific knowledge base (KB) group with optional filters, limiting, and details.
This method retrieves files from the `kb_group_documents` table, optionally filtering by group, document status, upload status, and whether reparsing is needed.

Args:
    group (str): The name of the group to filter documents by.

**Returns:**\n
- List[DocMetaChangedRow]: A list of rows, where each row contains the `doc_id` and the `new_meta` field of documents with changed metadata.

Notes:
    - This method constructs a SQL query dynamically based on the provided filters.
    - Uses a thread-safe lock (`self._db_lock`) to ensure safe database access.
    - If `status` or `upload_status` are provided as lists, they are processed with SQL `IN` clauses.
''')

add_english_doc('rag.DocListManager.list_all_kb_group', """\
Lists all the knowledge base group names.

**Returns:**\n
- list: List of knowledge base group names.
""")

add_english_doc('rag.DocListManager.add_kb_group', """\
Adds a new knowledge base group.

Args:
    name (str): Name of the group to add.
""")

add_english_doc('rag.utils.DocListManager.list_kb_group_files', '''\
List files in a specific knowledge base group .

Args:
    group (str): The name of the KB group to filter files by. Defaults to `None` .
    limit (Optional[int]): Maximum number of files to return. If `None`, returns all matching files.
    details (bool): Whether to return detailed file information or only file IDs and paths.
    status (Union[str, List[str]]): The KB group status or list of statuses to include in the results. Defaults to all statuses.
    exclude_status (Optional[Union[str, List[str]]): The KB group status or list of statuses to exclude from the results. Defaults to `None`.
    upload_status (Union[str, List[str]]): The document upload status or list of statuses to include in the results. Defaults to all statuses.
    exclude_upload_status (Optional[Union[str, List[str]]): The document upload status or list of statuses to exclude from the results. Defaults to `None`.
    need_reparse (Optional[bool]): Whether to filter files that need reparsing or not . Defaults to `None` .

**Returns:**\n
- List: If `details=False`, returns a list of tuples containing `(doc_id, path)`. 
          If `details=True`, returns a list of detailed rows with additional metadata.
Notes:
    - The method first creates document records using the `_add_doc_records` helper function.
    - After the files are added, they are automatically linked to the default KB group (`DocListManager.DEFAULT_GROUP_NAME`).
    - Batch processing ensures scalability when adding a large number of files.
''')

add_english_doc('rag.utils.DocListManager.add_files', '''\
Add multiple files to the document list with optional metadata, status, and batch processing.
This method adds a list of files to the database and sets optional metadata and initial status for each file. The files are processed in batches for efficiency. After the files are added, they are automatically associated with the default knowledge base (KB) group.

Args:
    files (List[str]): A list of file paths to add to the database.
    metadatas (Optional[List[Dict[str, Any]]]): A list of metadata dictionaries corresponding to the files. If `None`, no metadata will be associated. Defaults to `None`.
    status (Optional[str]): The initial status for the added files. Defaults to `Status.waiting`.
    batch_size (int): The number of files to process in each batch. Defaults to 64.

**Returns:**\n
- List[DocPartRow]: A list of `DocPartRow` objects representing the added files and their associated information.

Notes:
- The method first creates document records using the helper function _add_doc_records.
- After the files are added, they are automatically linked to the default knowledge base group (DocListManager.DEFAULT_GROUP_NAME).
- Batch processing ensures good scalability when adding a large number of files.


''')

add_english_doc('rag.utils.DocListManager.delete_unreferenced_doc', '''\
Delete documents marked as "deleting" and no longer referenced in the database.
This method removes documents from the database that meet the following conditions:
    1. Their status is set to `DocListManager.Status.deleting`.
    2. Their reference count (`count`) is 0.
''')

add_english_doc('rag.utils.DocListManager.get_docs_need_reparse', '''\
Retrieve documents that require reparsing for a specific group.
This method fetches documents that are marked as needing reparsing (`need_reparse=True`) for the given group. Only documents with a status of `success` or `failed` are included in the results.

Args:
    group (str): The name of the group to filter documents by.

**Returns:**\n
- List[KBDocument]: A list of `KBDocument` objects that need reparsing.

Notes:
    - The method uses a thread-safe lock (`self._db_lock`) to ensure safe database access.
    - The query performs a SQL `JOIN` between `KBDocument` and `KBGroupDocuments` to filter by group and reparse status.
    - Documents with `need_reparse=True` and a status of `success` or `failed` are considered for reparsing.
''')

add_english_doc('rag.utils.DocListManager.get_existing_paths_by_pattern', '''\
Retrieve existing document paths that match a given pattern.
This method fetches all document paths from the database that match the provided SQL `LIKE` pattern.

Args:
    pattern (str): The SQL `LIKE` pattern to filter document paths. For example, `%example%` matches paths containing the word "example".

**Returns:**\n
- List[str]: A list of document paths that match the given pattern. If no paths match, an empty list is returned.

Notes:
    - The method uses a thread-safe lock (`self._db_lock`) to ensure safe database access.
    - The `LIKE` operator in the SQL query is used to perform pattern matching on document paths.
''')

add_english_doc('rag.DocListManager.update_file_message', """\
Updates the message for a specified file.

Args:
    fileid (str): File ID.
    **kw: Additional key-value pairs to update.
""")

add_english_doc('rag.DocListManager.update_file_status', """\
Update the status of specified files.

Args:
    file_ids (list of str): List of file IDs whose status needs to be updated.
    status (str): Target status to set.
    cond_status_list (Union[None, List[str]]): Optional. Only update files currently in these statuses.
""")

add_english_doc('rag.DocListManager.add_files_to_kb_group', """\
Adds files to the specified knowledge base group.

Args:
    file_ids (list of str): List of file IDs to add.
    group (str): Name of the group to add the files to.
""")

add_english_doc('rag.DocListManager.delete_files_from_kb_group', """\
Deletes files from the specified knowledge base group.

Args:
    file_ids (list of str): List of file IDs to delete.
    group (str): Name of the group.
""")

add_english_doc('rag.DocListManager.get_file_status', """\
Retrieves the status of a specified file.

Args:
    fileid (str): File ID.

**Returns:**\n
- str: The current status of the file.
""")

add_english_doc('rag.DocListManager.update_kb_group', """\
Updates the record of kb_group_document.

Args:
    cond_file_ids (list of str, optional): a list of file IDs to filter by, default None.
    cond_group (str, optional): a kb_group name to filter by, default None.
    cond_status_list (list of str, optional): a list of statuses to filter by, default None.
    new_status (str, optional): the new status to update to, default None
    new_need_reparse (bool, optinoal): the new need_reparse flag to update to, default None

**Returns:**\n
- list: updated records, list of (doc_id, group_name)
""")

add_english_doc('rag.DocListManager.release', """\
Releases the resources of the current manager.
""")

add_english_doc('rag.utils.DocListManager.enable_path_monitoring', '''\
Enable or disable path monitoring for the document manager.
This method enables or disables the path monitoring functionality in the document manager. When enabled, a monitoring thread starts to handle path-related operations. When disabled, the thread stops and joins (waits for it to terminate).

Args:
    val (bool): Whether to enable or disable path monitoring.

Notes:
    - If `val` is `True`, path monitoring is enabled by setting `_monitor_continue` to `True` and starting the `_monitor_thread`.
    - If `val` is `False`, path monitoring is disabled by setting `_monitor_continue` to `False` and joining the `_monitor_thread` if it is running.
    - This method ensures thread-safe operation when managing the monitoring thread.
''')

add_example('rag.utils.DocListManager', '''
>>> import lazyllm
>>> from lazyllm.rag.utils import DocListManager
>>> manager = DocListManager(path='your_file_path/', name="test_manager", enable_path_monitoring=False)
>>> added_docs = manager.add_files([test_file_list])
>>> manager.enable_path_monitoring(True)
>>> deleted = manager.delete_files([delete_file_list])
''')

add_chinese_doc('rag.utils.SqliteDocListManager', '''\
基于 SQLite 的文档管理器，用于本地文件的持久化存储、状态管理与元信息追踪。

该类继承自 DocListManager，利用 SQLite 数据库存储文档记录。适用于管理具有唯一标识符的本地文档资源，并提供便捷的插入、查询、更新与状态过滤接口，支持可选的路径监控功能。

Args:
    path (str): 数据库存储路径。
    name (str): 数据库文件名（不包含路径）。
    enable_path_monitoring (bool): 是否启用对文件路径的变动监控，默认为 True。
''')

add_english_doc('rag.utils.SqliteDocListManager', '''\
SQLite-based document manager for persistent local file storage, status tracking, and metadata management.

This class inherits from DocListManager and uses a SQLite backend to store document records. It is suitable for managing locally identified documents with support for inserting, querying, updating, and filtering based on status. Optional file path monitoring is also supported.

Args:
    path (str): Directory path to store the database.
    name (str): Name of the SQLite database file (without path).
    enable_path_monitoring (bool): Whether to enable path monitoring. Defaults to True.
''')

add_example('rag.utils.SqliteDocListManager', '''\
>>> from lazyllm.tools.rag.utils import SqliteDocListManager
>>> manager = SqliteDocListManager(path="./data", name="docs.sqlite")
>>> manager.insert({"uid": "doc_001", "name": "example.txt", "status": "ready"})
>>> print(manager.get("doc_001"))
>>> files = manager.list_files(limit=5, details=True)
>>> print(files)
''')

add_chinese_doc('rag.utils.SqliteDocListManager.table_inited', '''\
检查数据库中是否已存在名为 "documents" 的表。

该方法通过查询 sqlite_master 元信息表，判断数据表是否已初始化。

**Returns:**\n
- bool: 如果 "documents" 表存在，返回 True；否则返回 False。
''')

add_english_doc('rag.utils.SqliteDocListManager.table_inited', '''\
Checks whether the "documents" table has been initialized in the database.

The method queries the sqlite_master metadata table to verify if the "documents" table exists.

**Returns:**\n
- bool: True if the "documents" table exists, False otherwise.
''')

add_chinese_doc('rag.utils.SqliteDocListManager.get_status_cond_and_params', '''\
生成用于文档状态筛选的 SQL 条件语句及其参数列表。

根据传入的包含状态和排除状态，构造 WHERE 子句中使用的 SQL 表达式。支持字段名前缀，用于联表查询等场景。

Args:
    status (str 或 list of str): 要包含的文档状态。若为 "all"，不添加包含条件。
    exclude_status (str 或 list of str, optional): 要排除的文档状态。不能为 "all"。
    prefix (str, optional): 字段名前缀（如联表查询中的别名），将应用于字段名。

**Returns:**\n
- Tuple[str, list]: 包含 SQL 条件语句和对应参数的元组。
''')


add_english_doc('rag.utils.SqliteDocListManager.get_status_cond_and_params', '''\
Generates SQL condition expressions and parameter values for filtering documents by status.

Builds WHERE clause components using the given inclusion and exclusion statuses. Supports field name prefixing for use in joined queries.

Args:
    status (str or list of str): Document status(es) to include. If set to "all", no inclusion condition will be applied.
    exclude_status (str or list of str, optional): Status(es) to exclude. Must not be "all".
    prefix (str, optional): Optional field prefix (e.g., table alias) to prepend to the status field.

**Returns:**\n
- Tuple[str, list]: A tuple containing the SQL condition string and its corresponding parameter values.
''')

add_chinese_doc('rag.utils.SqliteDocListManager.validate_paths', '''\
验证输入路径所对应的文档是否可以安全添加到数据库。

该方法会检查每个路径是否对应已有文档，若已存在，需判断其状态是否允许重解析。
若文档正在解析或等待解析，或上次重解析未完成，则视为不可用。

Args:
    paths (List[str]): 文件路径列表。

**Returns:**\n
- Tuple[bool, str, List[bool]]: 
    - bool: 是否所有路径都验证通过。
    - str: 成功或失败的描述信息。
    - List[bool]: 与输入路径一一对应的布尔列表，表示该路径是否为新文档（True 为新文档，False 为已存在）。
        若验证失败，返回值为 None。
''')

add_english_doc('rag.utils.SqliteDocListManager.validate_paths', '''\
Validates whether the documents corresponding to the given paths can be safely added to the database.

The method checks if the document already exists. If it exists, it verifies whether the document is currently
being parsed, waiting to be parsed, or was not successfully re-parsed last time.

Args:
    paths (List[str]): A list of file paths to validate.

**Returns:**\n
- Tuple[bool, str, List[bool]]: 
    - bool: Whether all paths passed validation.
    - str: Description message of the validation result.
    - List[bool]: A boolean list corresponding to input paths, indicating whether each path is new (True) or already exists (False).
      If validation fails, this value is None.
''')

add_chinese_doc('rag.utils.SqliteDocListManager.update_need_reparsing', '''\
更新指定文档的重解析标志位。

该方法用于设置某个文档是否需要重新解析。可以选择性地指定知识库分组进行精确匹配。

Args:
    doc_id (str): 文档的唯一标识符。
    need_reparse (bool): 是否需要重新解析文档。
    group_name (Optional[str]): 可选，所属的知识库分组名称。如果提供，将仅更新指定分组中的文档。
''')

add_english_doc('rag.utils.SqliteDocListManager.update_need_reparsing', '''\
Updates the re-parsing flag for a specific document.

This method sets whether a document should be re-parsed. If a group name is provided, the update is scoped to that group only.

Args:
    doc_id (str): The unique identifier of the document.
    need_reparse (bool): Whether the document needs to be re-parsed.
    group_name (Optional[str]): Optional. The knowledge base group name to filter by. If provided, only documents in the specified group will be updated.
''')

add_chinese_doc('rag.utils.SqliteDocListManager.list_files', """\
列出文档数据库中符合状态条件的文件，并根据参数选择返回完整记录或仅返回文件路径。

Args:
    limit (Optional[int]): 要返回的记录数上限，若为 None 则返回所有符合条件的记录。
    details (bool): 是否返回完整的数据库行信息，若为 False 则仅返回文档路径（ID）。
    status (Union[str, List[str]]): 要包含在结果中的状态值，默认为包含所有状态。
    exclude_status (Optional[Union[str, List[str]]]): 要从结果中排除的状态值。

**Returns:**\n
- list: 文件记录列表或文档路径列表，具体取决于 `details` 参数。
""")

add_english_doc('rag.utils.SqliteDocListManager.list_files', """\
Lists files in the document database based on status filters and returns either full records or file paths.

Args:
    limit (Optional[int]): The maximum number of records to return. If None, all matching records are returned.
    details (bool): Whether to return full database rows or just file paths (document IDs).
    status (Union[str, List[str]]): Status values to include in the result. Defaults to including all.
    exclude_status (Optional[Union[str, List[str]]]): Status values to exclude from the result.

**Returns:**\n
- list: A list of file records or document paths depending on the `details` flag.
""")

add_chinese_doc('rag.utils.SqliteDocListManager.get_docs', '''\
根据给定的文档ID列表，从数据库中获取对应的文档对象列表。

Args:
    doc_ids (List[str]): 需要查询的文档ID列表。

**Returns:**\n
- List[KBDocument]: 匹配的文档对象列表。如果没有匹配项，返回空列表。
''')

add_english_doc('rag.utils.SqliteDocListManager.get_docs', '''\
Fetches document objects from the database corresponding to the given list of document IDs.

Args:
    doc_ids (List[str]): A list of document IDs to query.

**Returns:**\n
- List[KBDocument]: A list of matching document objects. Returns an empty list if no matches found.
''')

add_chinese_doc('rag.utils.SqliteDocListManager.set_docs_new_meta', '''\
批量更新文档的元数据（meta），同时更新对应知识库分组中文档的 new_meta 字段（非等待状态的文档）。

Args:
    doc_meta (Dict[str, dict]): 字典，键为文档ID，值为对应的新元数据字典。
''')

add_english_doc('rag.utils.SqliteDocListManager.set_docs_new_meta', '''\
Batch updates the metadata (meta) of documents, and simultaneously updates the new_meta field of documents in knowledge base groups for documents that are not in waiting status.

Args:
    doc_meta (Dict[str, dict]): A dictionary mapping document IDs to their new metadata dictionaries.
''')

add_chinese_doc('rag.utils.SqliteDocListManager.fetch_docs_changed_meta', '''\
获取指定知识库分组中元数据发生变化的文档列表，并将对应的 new_meta 字段清空。

Args:
    group (str): 知识库分组名称。

**Returns:**\n
- List[DocMetaChangedRow]: 包含文档ID及其对应新元数据的列表。
''')

add_english_doc('rag.utils.SqliteDocListManager.fetch_docs_changed_meta', '''\
Fetches the list of documents within a specified knowledge base group that have updated metadata, and resets the new_meta field for those documents.

Args:
    group (str): Name of the knowledge base group.

**Returns:**\n
- List[DocMetaChangedRow]: A list containing document IDs and their updated metadata.
''')

add_chinese_doc('rag.utils.SqliteDocListManager.list_all_kb_group', '''\
列出数据库中所有的知识库分组名称。

**Returns:**\n
- List[str]: 知识库分组名称列表。
''')

add_english_doc('rag.utils.SqliteDocListManager.list_all_kb_group', '''\
Lists all knowledge base group names stored in the database.

**Returns:**\n
- List[str]: A list of knowledge base group names.
''')

add_chinese_doc('rag.utils.SqliteDocListManager.add_kb_group', '''\
向数据库中添加一个新的知识库分组名称，若已存在则忽略。

Args:
    name (str): 要添加的知识库分组名称。
''')

add_english_doc('rag.utils.SqliteDocListManager.add_kb_group', '''\
Adds a new knowledge base group name to the database; ignores if the group already exists.

Args:
    name (str): The name of the knowledge base group to add.
''')

add_chinese_doc('rag.utils.SqliteDocListManager.list_kb_group_files', '''\
列出指定知识库分组中的文件信息，可根据多种条件进行过滤。

Args:
    group (str, optional): 知识库分组名称，若为 None 则不按分组过滤。
    limit (int, optional): 限制返回的文件数量。
    details (bool): 是否返回详细的文件信息。
    status (str or List[str], optional): 过滤知识库分组中文件的状态。
    exclude_status (str or List[str], optional): 排除指定状态的文件。
    upload_status (str or List[str], optional): 过滤文件上传状态。
    exclude_upload_status (str or List[str], optional): 排除指定的上传状态。
    need_reparse (bool, optional): 是否只返回需要重新解析的文件。

**Returns:**\n
- list: 
    - 如果 details 为 False，返回列表，每个元素为 (doc_id, path) 元组。
    - 如果 details 为 True，返回包含文件详细信息的元组列表，包括文档ID、路径、状态、元数据，
      知识库分组名、分组内状态及日志。
''')

add_english_doc('rag.utils.SqliteDocListManager.list_kb_group_files', '''\
Lists files in a specified knowledge base group, with support for multiple filters.

Args:
    group (str, optional): Knowledge base group name to filter by. If None, no group filtering is applied.
    limit (int, optional): Limit on the number of files to return.
    details (bool): Whether to return detailed file information.
    status (str or List[str], optional): Filter files by group document status.
    exclude_status (str or List[str], optional): Exclude files with these group document statuses.
    upload_status (str or List[str], optional): Filter files by upload document status.
    exclude_upload_status (str or List[str], optional): Exclude files with these upload document statuses.
    need_reparse (bool, optional): If set, only returns files marked as needing reparse.

**Returns:**\n
- list: 
    - If details is False, returns a list of tuples (doc_id, path).
    - If details is True, returns a list of tuples containing detailed file information:
      document ID, path, status, metadata, group name, group status, and group log.
''')

add_chinese_doc('rag.utils.SqliteDocListManager.delete_unreferenced_doc', '''\
删除数据库中标记为删除且未被任何知识库分组引用的文档记录。

该方法会查找状态为“deleting”且引用计数为0的文档，删除这些文档记录，并记录删除操作日志。

''')

add_english_doc('rag.utils.SqliteDocListManager.delete_unreferenced_doc', '''\
Deletes documents from the database that are marked for deletion and are no longer referenced by any knowledge base group.

This method queries documents with status "deleting" and a reference count of zero, deletes them from the database,
and adds operation logs for these deletions.

''')

add_chinese_doc('rag.utils.SqliteDocListManager.get_docs_need_reparse', '''\
获取指定知识库分组中需要重新解析的文档列表。

仅返回状态为“success”或“failed”的文档，且其对应的知识库分组记录标记为需要重新解析。

Args:
    group (str): 知识库分组名称。

**Returns:**\n
- List[KBDocument]: 需要重新解析的文档列表。
''')

add_english_doc('rag.utils.SqliteDocListManager.get_docs_need_reparse', '''\
Retrieves the list of documents that require re-parsing within a specified knowledge base group.

Only documents with status "success" or "failed" and marked as needing reparse in the group are returned.

Args:
    group (str): Name of the knowledge base group.

**Returns:**\n
- List[KBDocument]: List of documents that need to be re-parsed.
''')

add_chinese_doc('rag.utils.SqliteDocListManager.get_existing_paths_by_pattern', '''\
根据路径匹配模式获取已存在的文档路径列表。

Args:
    pattern (str): 路径匹配模式，支持SQL的LIKE通配符。

**Returns:**\n
- List[str]: 匹配到的已存在文档路径列表。
''')

add_english_doc('rag.utils.SqliteDocListManager.get_existing_paths_by_pattern', '''\
Retrieves a list of existing document paths that match a given pattern.

Args:
    pattern (str): Path matching pattern, supports SQL LIKE wildcards.

**Returns:**\n
- List[str]: List of existing document paths matching the pattern.
''')

add_chinese_doc('rag.utils.SqliteDocListManager.update_file_message', '''\
更新指定文件的字段信息。

Args:
    fileid (str): 文件的唯一标识符（doc_id）。
    **kw: 需要更新的字段及其对应的值，键值对形式传入。
''')

add_english_doc('rag.utils.SqliteDocListManager.update_file_message', '''\
Updates fields of the specified file record.

Args:
    fileid (str): Unique identifier of the file (doc_id).
    **kw: Key-value pairs of fields to update and their new values.
''')

add_chinese_doc('rag.utils.SqliteDocListManager.update_file_status', '''\
更新多个文件的状态，支持根据当前状态进行条件过滤。

Args:
    file_ids (List[str]): 需要更新状态的文件ID列表。
    status (str): 要设置的新状态。
    cond_status_list (Union[None, List[str]], optional): 仅更新当前状态在此列表中的文件，默认为 None，表示不筛选。

**Returns:**\n
- List[DocPartRow]: 返回更新后的文件ID和路径列表。
''')

add_english_doc('rag.utils.SqliteDocListManager.update_file_status', '''\
Updates the status of multiple files, optionally filtered by current status.

Args:
    file_ids (List[str]): List of file IDs to update.
    status (str): New status to set.
    cond_status_list (Union[None, List[str]], optional): List of statuses to filter files that can be updated. Defaults to None.

**Returns:**\n
- List[DocPartRow]: List of updated file IDs and their paths.
''')

add_chinese_doc('rag.utils.SqliteDocListManager.add_files_to_kb_group', '''\
将多个文件添加到指定的知识库分组中。

该方法会将文件状态设置为等待处理（waiting），
若添加成功，则对应文档的计数（count）加一。

Args:
    file_ids (List[str]): 需要添加的文件ID列表。
    group (str): 知识库分组名称。
''')

add_english_doc('rag.utils.SqliteDocListManager.add_files_to_kb_group', '''\
Adds multiple files to the specified knowledge base group.

This method sets the file status to waiting.
If successfully added, increments the document's count.

Args:
    file_ids (List[str]): List of file IDs to add.
    group (str): Name of the knowledge base group.
''')

add_chinese_doc('rag.utils.SqliteDocListManager.delete_files_from_kb_group', '''\
从指定的知识库分组中删除多个文件。

删除成功后，对应文档的计数（count）减少，但不会低于0。
若文档不存在，会记录警告日志。

Args:
    file_ids (List[str]): 需要删除的文件ID列表。
    group (str): 知识库分组名称。
''')

add_english_doc('rag.utils.SqliteDocListManager.delete_files_from_kb_group', '''\
Deletes multiple files from the specified knowledge base group.

After deletion, decrements the document's count but not below zero.
If the document is not found, logs a warning.

Args:
    file_ids (List[str]): List of file IDs to delete.
    group (str): Name of the knowledge base group.
''')

add_chinese_doc('rag.utils.SqliteDocListManager.get_file_status', '''\
获取指定文件的状态。

Args:
    fileid (str): 文件的唯一标识符。

**Returns:**\n
- Optional[Tuple]: 返回包含状态的元组，若文件不存在则返回 None。
''')

add_english_doc('rag.utils.SqliteDocListManager.get_file_status', '''\
Gets the status of a specified file.

Args:
    fileid (str): Unique identifier of the file.

**Returns:**\n
- Optional[Tuple]: A tuple containing the status, or None if the file does not exist.
''')

add_chinese_doc('rag.utils.SqliteDocListManager.update_kb_group', '''\
更新知识库分组中指定文件的状态和重解析需求。

根据给定的文件ID列表、分组名及状态列表，批量更新对应文件在知识库分组中的状态及是否需要重解析标志。

Args:
    cond_file_ids (List[str]): 需要更新的文件ID列表。
    cond_group (Optional[str]): 分组名称，若指定则只更新该分组内的文件。
    cond_status_list (Optional[List[str]]): 仅更新状态匹配此列表的文件。
    new_status (Optional[str]): 新的文件状态。
    new_need_reparse (Optional[bool]): 新的重解析需求标志。

**Returns:**\n
- List[Tuple]: 返回更新后文件的doc_id、group_name及状态列表。
''')

add_english_doc('rag.utils.SqliteDocListManager.update_kb_group', '''\
Updates the status and reparse need flag of specified files in a knowledge base group.

Batch updates files' status and need_reparse flag within a knowledge base group based on file IDs, group name, and optional status filter.

Args:
    cond_file_ids (List[str]): List of file IDs to update.
    cond_group (Optional[str]): Group name to filter files, if specified only updates files in this group.
    cond_status_list (Optional[List[str]]): Only update files whose status is in this list.
    new_status (Optional[str]): New status to set.
    new_need_reparse (Optional[bool]): New flag indicating if reparse is needed.

**Returns:**\n
- List[Tuple]: List of tuples of updated files containing doc_id, group_name, and status.
''')

add_chinese_doc('rag.utils.SqliteDocListManager.release', '''\
清空数据库中的所有文档、分组及相关操作日志数据。

该操作会删除 documents、document_groups、kb_group_documents 和 operation_logs 表中的所有记录。
''')

add_english_doc('rag.utils.SqliteDocListManager.release', '''\
Clears all documents, groups, and operation logs from the database.

This operation deletes all records from documents, document_groups, kb_group_documents, and operation_logs tables.
''')

# ---------------------------------------------------------------------------- #

add_chinese_doc('WebModule', '''\
WebModule是LazyLLM为开发者提供的基于Web的交互界面。在初始化并启动一个WebModule之后，开发者可以从页面上看到WebModule背后的模块结构，并将Chatbot组件的输入传输给自己开发的模块进行处理。
模块返回的结果和日志会直接显示在网页的“处理日志”和Chatbot组件上。除此之外，WebModule支持在网页上动态加入Checkbox或Text组件用于向模块发送额外的参数。
WebModule页面还提供“使用上下文”，“流式输出”和“追加输出”的Checkbox，可以用来改变页面和后台模块的交互方式。


Args:
    m (Any): 要包装的模型对象，可以是lazyllm.FlowBase子类或其他可调用对象。
    components (Dict[Any, Any], optional): 额外的UI组件配置，默认为空字典。
    title (str, optional): Web页面标题，默认为'对话演示终端'。
    port (Optional[Union[int, range, tuple, list]], optional): 服务端口号或端口范围，默认为20500-20799。
    history (List[Any], optional): 历史会话模块列表，默认为空列表。
    text_mode (Optional[Mode], optional): 文本输出模式（Dynamic/Refresh/Appendix），默认为Dynamic。
    trace_mode (Optional[Mode], optional): 追踪模式参数(已弃用)。
    audio (bool, optional): 是否启用音频输入功能，默认为False。
    stream (bool, optional): 是否启用流式输出，默认为False。
    files_target (Optional[Union[Any, List[Any]]], optional): 文件处理的目标模块，默认为None。
    static_paths (Optional[Union[str, Path, List[Union[str, Path]]]], optional): 静态资源路径，默认为None。
    encode_files (bool, optional): 是否对文件路径进行编码处理，默认为False。
    share (bool, optional): 是否生成可分享的公共链接，默认为False。
''')

add_english_doc('WebModule', '''\
WebModule is a web-based interactive interface provided by LazyLLM for developers. After initializing and starting
a WebModule, developers can see structure of the module they provides behind the WebModule, and transmit the input
of the Chatbot component to their modules. The results and logs returned by the module will be displayed on the
“Processing Logs” and Chatbot component on the web page. In addition, Checkbox or Text components can be added
programmatically to the web page for additional parameters to the background module. Meanwhile, The WebModule page
provides Checkboxes of “Use Context,” “Stream Output,” and “Append Output,” which can be used to adjust the
interaction between the page and the module behind.

Args:
    m (Any): The model object to wrap, can be a lazyllm.FlowBase subclass or other callable object.
    components (Dict[Any, Any], optional): Additional UI component configurations, defaults to empty dict.
    title (str, optional): Web page title, defaults to 'Dialogue Demo Terminal'.
    port (Optional[Union[int, range, tuple, list]], optional): Service port number or port range, defaults to 20500-20799.
    history (List[Any], optional): List of historical session modules, defaults to empty list.
    text_mode (Optional[Mode], optional): Text output mode (Dynamic/Refresh/Appendix), defaults to Dynamic.
    trace_mode (Optional[Mode], optional): Deprecated trace mode parameter.
    audio (bool, optional): Whether to enable audio input functionality, defaults to False.
    stream (bool, optional): Whether to enable streaming output, defaults to False.
    files_target (Optional[Union[Any, List[Any]]], optional): Target module for file processing, defaults to None.
    static_paths (Optional[Union[str, Path, List[Union[str, Path]]]], optional): Static resource paths, defaults to None.
    encode_files (bool, optional): Whether to encode file paths, defaults to False.
    share (bool, optional): Whether to generate a shareable public link, defaults to False.
''')

add_example('WebModule', '''\
>>> import lazyllm
>>> def func2(in_str, do_sample=True, temperature=0.0, *args, **kwargs):
...     return f"func2:{in_str}|do_sample:{str(do_sample)}|temp:{temperature}"
...
>>> m1=lazyllm.ActionModule(func2)
>>> m1.name="Module1"
>>> w = lazyllm.WebModule(m1, port=[20570, 20571, 20572], components={
...         m1:[('do_sample', 'Checkbox', True), ('temperature', 'Text', 0.1)]},
...                       text_mode=lazyllm.tools.WebModule.Mode.Refresh)
>>> w.start()
193703: 2024-06-07 10:26:00 lazyllm SUCCESS: ...
''')

add_chinese_doc('WebModule.init_web', '''\
初始化 Web UI 页面。
该方法使用 Gradio 构建对话界面，并将组件绑定到事件，支持会话选择、流式输出、上下文控制、多模态输入等功能。该方法返回构建完成的 Gradio Blocks 对象。

Args:
    component_descs (List[Tuple]): 组件描述列表，每项为五元组 (module, group_name, name, component_type, value)，
        例如：('MyModule', 'GroupA', 'use_cache', 'Checkbox', True)。

**Returns:**\n
- gr.Blocks: 构建好的 Gradio 页面对象，可用于 launch 启动 Web 服务。
''')

add_english_doc('WebModule.init_web', '''\
Initialize the Web UI page.
This method uses Gradio to build the interactive chat interface and binds all components to the appropriate logic. It supports session selection, streaming output, context toggling, multimodal input, and control tools. The method returns the constructed Gradio Blocks object.

Args:
    component_descs (List[Tuple]): A list of component descriptors. Each element is a 5-tuple 
        (module, group_name, name, component_type, value), e.g. ('MyModule', 'GroupA', 'use_cache', 'Checkbox', True).

**Returns:**\n
- gr.Blocks: The constructed Gradio UI object, which can be launched via `.launch()`.
''')

add_chinese_doc('WebModule.wait', '''\
阻塞主线程，等待 Web 页面关闭。
该方法会阻塞当前线程直到 Web 页面（Gradio demo）被关闭，适用于部署后阻止程序提前退出的场景。
''')

add_english_doc('WebModule.wait', '''\
Block the main thread until the web interface is closed.
This method blocks the current thread until the Gradio demo is closed. Useful in deployment scenarios to prevent premature program exit.
''')

add_chinese_doc('WebModule.stop', '''\
关闭 Web 页面并清理资源。
如果 Web 页面已初始化，则关闭 Gradio demo，释放资源并重置 `demo` 与 `url` 属性。
''')

add_english_doc('WebModule.stop', '''\
Stop the web interface and clean up resources.
If the web demo has been initialized, this method closes the Gradio demo, frees related resources, and resets `demo` and `url` attributes.
''')

#actors/codegenerator
add_chinese_doc('CodeGenerator', '''\
代码生成模块。

该模块基于用户提供的提示词生成代码，会根据提示内容自动选择中文或英文的系统提示词，并从输出中提取 Python 代码片段。

`__init__(self, base_model, prompt="")`
初始化代码生成器。

Args:
    base_model (Union[str, TrainableModule, OnlineChatModuleBase]): 模型路径字符串，或已初始化的模型实例。
    prompt (str): 用户自定义的代码生成提示词，可为中文或英文。
''')


add_english_doc('CodeGenerator', '''\
Code Generation Module.

This module generates code based on a user-defined prompt. It automatically selects a Chinese or English system prompt based on the input, and extracts Python code snippets from the output.

`__init__(self, base_model, prompt="")`
Initializes the code generator with a base model and prompt.

Args:
    base_model (Union[str, TrainableModule, OnlineChatModuleBase]): A path string to load the model, or an initialized model instance.
    prompt (str): A user-defined prompt to guide the code generation. May contain Chinese or English.
''')

add_example('CodeGenerator', ['''\
>>> from lazyllm.components import CodeGenerator
>>> generator = CodeGenerator(base_model="deepseek-coder", prompt="写一个Python函数，计算斐波那契数列。")
>>> result = generator("请给出实现代码")
>>> print(result)
... def fibonacci(n):
...     if n <= 1:
...         return n
...     return fibonacci(n-1) + fibonacci(n-2)
'''])

add_chinese_doc('CodeGenerator.choose_prompt', '''\
根据输入的提示文本内容选择合适的代码生成提示模板。  
如果提示中包含中文字符，则返回中文提示模板；否则返回英文提示模板。

Args:
    prompt (str): 输入的提示文本。

**Returns:**\n
- str: 选择的代码生成提示模板字符串。
''')

add_english_doc('CodeGenerator.choose_prompt', '''\
Selects an appropriate code generation prompt template based on the content of the input prompt.  
Returns the Chinese prompt template if Chinese characters are detected; otherwise returns the English prompt template.

Args:
    prompt (str): Input prompt text.

**Returns:**\n
- str: The selected code generation prompt template string.
''')

#actors/parameter_extractor
add_chinese_doc('ParameterExtractor', '''\
参数提取模块。

该模块根据参数名称、类型、描述和是否必填，从文本中提取结构化参数，底层依赖语言模型实现。

`__init__(self, base_model, param, type, description, require)`
使用参数定义和模型初始化参数提取器。

Args:
    base_model (Union[str, TrainableModule, OnlineChatModuleBase]): 用于参数提取的模型路径或模型实例。
    param (list[str]): 需要提取的参数名称列表。
    type (list[str]): 参数类型列表，如 "int"、"str"、"bool" 等。
    description (list[str]): 每个参数的描述信息。
    require (list[bool]): 每个参数是否为必填项的布尔列表。
''')

add_english_doc('ParameterExtractor', '''\
Parameter Extraction Module.

This module extracts structured parameters from a given text using a language model, based on the parameter names, types, descriptions, and whether they are required.

`__init__(self, base_model, param, type, description, require)`
Initializes the parameter extractor with the parameter specification and base model.

Args:
    base_model (Union[str, TrainableModule, OnlineChatModuleBase]): A model path or model instance used for extraction.
    param (list[str]): List of parameter names to extract.
    type (list[str]): List of parameter types (e.g., "int", "str", "bool").
    description (list[str]): List of descriptions for each parameter.
    require (list[bool]): List indicating whether each parameter is required.
''')

add_example('ParameterExtractor', ['''\
>>> from lazyllm.components import ParameterExtractor
>>> extractor = ParameterExtractor(
...     base_model="deepseek-chat",
...     param=["name", "age"],
...     type=["str", "int"],
...     description=["The user's name", "The user's age"],
...     require=[True, True]
... )
>>> result = extractor("My name is Alice and I am 25 years old.")
>>> print(result)
... ['Alice', 25]
'''])

add_chinese_doc('ParameterExtractor.choose_prompt', '''
根据参数描述内容选择合适的提示模板（Prompt）。

此方法会检查传入的参数描述字符串中是否包含中文字符：

- 如果包含中文字符，则返回中文提示模板 `ch_parameter_extractor_prompt`；
- 如果不包含中文字符，则返回英文提示模板 `en_parameter_extractor_prompt`。

Args:
    prompt (str): 参数描述字符串，用于判断使用中文或英文提示模板。

**Returns:**\n
- str: 对应语言的提示模板（Prompt）。
''')

add_english_doc('ParameterExtractor.choose_prompt', '''
Selects the appropriate prompt template based on the content of the parameter descriptions.

This method checks whether the input parameter description string contains any Chinese characters:

- If Chinese characters are present, returns the Chinese prompt template `ch_parameter_extractor_prompt`.
- Otherwise, returns the English prompt template `en_parameter_extractor_prompt`.

Args:
    prompt (str): Parameter description string used to determine whether to use the Chinese or English prompt template.

**Returns:**\n
- str: Prompt template in the corresponding language.
''')
add_chinese_doc('ParameterExtractor.check_int_value', """\
检查并转换整数值。

确保整型参数的值正确转换为int类型。

Args:
    res (dict): 包含参数值的字典
""")

add_english_doc('ParameterExtractor.check_int_value', """\
Check and convert integer values.

Ensure integer parameter values are correctly converted to int type.

Args:
    res (dict): Dictionary containing parameter values
""")
# actors/question_rewrite.py
add_chinese_doc('QustionRewrite', '''\
问题改写模块。

该模块使用语言模型对用户输入的问题进行改写，可根据输出格式选择返回字符串或列表。

`__init__(self, base_model, rewrite_prompt="", formatter="str")`
使用提示词和模型初始化问题改写模块。

Args:
    base_model (Union[str, TrainableModule, OnlineChatModuleBase]): 问题改写所使用的模型路径或已初始化模型。
    rewrite_prompt (str): 用户自定义的改写提示词。
    formatter (str): 输出格式，可选 "str"（字符串）或 "list"（按行分割的列表）。
''')

add_english_doc('QustionRewrite', '''\
Question Rewrite Module.

This module rewrites or reformulates a user query using a language model. It supports both string and list output formats based on the formatter.

`__init__(self, base_model, rewrite_prompt="", formatter="str")`
Initializes the question rewrite module with a prompt and model.

Args:
    base_model (Union[str, TrainableModule, OnlineChatModuleBase]): A path string or initialized model for question rewriting.
    rewrite_prompt (str): Custom prompt to guide the rewrite behavior.
    formatter (str): Output format type; either "str" or "list".
''')

add_example('QustionRewrite', ['''\
>>> from lazyllm.components import QustionRewrite
>>> rewriter = QustionRewrite(base_model="chatglm", rewrite_prompt="请将问题改写为更适合检索的形式", formatter="list")
>>> result = rewriter("中国的最高山峰是什么？")
>>> print(result)
... ['中国的最高山峰是哪一座？', '中国海拔最高的山是什么？']
'''])

# QustionRewrite.choose_prompt
add_english_doc('QustionRewrite.choose_prompt', '''
Choose the appropriate prompt template based on the language of the input prompt.

This method analyzes the input prompt string and determines whether to use the Chinese or English prompt template. It checks each character in the prompt string and if any character falls within the Chinese Unicode range (\\u4e00-\\u9fff), it returns the Chinese prompt template; otherwise, it returns the English prompt template.

Args:
    prompt (str): The input prompt string to be analyzed for language detection.

**Returns:**\n
- str: The selected prompt template string (either Chinese or English version).
''')

add_chinese_doc('QustionRewrite.choose_prompt', '''
根据输入提示的语言选择合适的提示模板。

此方法分析输入提示字符串并确定使用中文还是英文提示模板。它检查提示字符串中的每个字符，如果任何字符落在中文字符Unicode范围内（\\u4e00-\\u9fff），则返回中文提示模板；否则返回英文提示模板。

Args:
    prompt (str): 要分析语言检测的输入提示字符串。

**Returns:**\n
- str: 选定的提示模板字符串（中文或英文版本）。
''')

add_example('QustionRewrite.choose_prompt', '''
>>> from lazyllm.tools.actors.qustion_rewrite import QustionRewrite

# Example 1: English prompt (no Chinese characters)
>>> rewriter = QustionRewrite("gpt-3.5-turbo")
>>> prompt_template = rewriter.choose_prompt("How to implement machine learning?")
>>> print("Template contains Chinese:", "中文" in prompt_template)
Template contains Chinese: False

# Example 2: Chinese prompt (contains Chinese characters)
>>> prompt_template = rewriter.choose_prompt("如何实现机器学习？")
>>> print("Template contains Chinese:", "中文" in prompt_template)
Template contains Chinese: True

# Example 3: Mixed language prompt (contains Chinese characters)
>>> prompt_template = rewriter.choose_prompt("What is 机器学习?")
>>> print("Template contains Chinese:", "中文" in prompt_template)
Template contains Chinese: True
''')

add_chinese_doc('ToolManager', '''\
ToolManager是一个工具管理类，用于提供工具信息和工具调用给function call。

此管理类构造时需要传入工具名字符串列表。此处工具名可以是LazyLLM提供的，也可以是用户自定义的，如果是用户自定义的，首先需要注册进LazyLLM中才可以使用。在注册时直接使用 `fc_register` 注册器，该注册器已经建立 `tool` group，所以使用该工具管理类时，所有函数都统一注册进 `tool` 分组即可。待注册的函数需要对函数参数进行注解，并且需要对函数增加功能描述，以及参数类型和作用描述。以方便工具管理类能对函数解析传给LLM使用。

Args:
    tools (List[str]): 工具名称字符串列表。
    return_trace (bool): 是否返回中间步骤和工具调用信息。
''')

add_english_doc('ToolManager', '''\
ToolManager is a tool management class used to provide tool information and tool calls to function call.

When constructing this management class, you need to pass in a list of tool name strings. The tool name here can be provided by LazyLLM or user-defined. If it is user-defined, it must first be registered in LazyLLM before it can be used. When registering, directly use the `fc_register` registrar, which has established the `tool` group, so when using the tool management class, all functions can be uniformly registered in the `tool` group. The function to be registered needs to annotate the function parameters, and add a functional description to the function, as well as the parameter type and function description. This is to facilitate the tool management class to parse the function and pass it to LLM for use.

Args:
    tools (List[str]): A list of tool name strings.
    return_trace (bool): If True, return intermediate steps and tool calls.

''')

add_example('ToolManager', """\
>>> from lazyllm.tools import ToolManager, fc_register
>>> import json
>>> from typing import Literal
>>> @fc_register("tool")
>>> def get_current_weather(location: str, unit: Literal["fahrenheit", "celsius"]="fahrenheit"):
...     '''
...     Get the current weather in a given location
...
...     Args:
...         location (str): The city and state, e.g. San Francisco, CA.
...         unit (str): The temperature unit to use. Infer this from the users location.
...     '''
...     if 'tokyo' in location.lower():
...         return json.dumps({'location': 'Tokyo', 'temperature': '10', 'unit': 'celsius'})
...     elif 'san francisco' in location.lower():
...         return json.dumps({'location': 'San Francisco', 'temperature': '72', 'unit': 'fahrenheit'})
...     elif 'paris' in location.lower():
...         return json.dumps({'location': 'Paris', 'temperature': '22', 'unit': 'celsius'})
...     elif 'beijing' in location.lower():
...         return json.dumps({'location': 'Beijing', 'temperature': '90', 'unit': 'fahrenheit'})
...     else:
...         return json.dumps({'location': location, 'temperature': 'unknown'})
...
>>> @fc_register("tool")
>>> def get_n_day_weather_forecast(location: str, num_days: int, unit: Literal["celsius", "fahrenheit"]='fahrenheit'):
...     '''
...     Get an N-day weather forecast
...
...     Args:
...         location (str): The city and state, e.g. San Francisco, CA.
...         num_days (int): The number of days to forecast.
...         unit (Literal['celsius', 'fahrenheit']): The temperature unit to use. Infer this from the users location.
...     '''
...     if 'tokyo' in location.lower():
...         return json.dumps({'location': 'Tokyo', 'temperature': '10', 'unit': 'celsius', "num_days": num_days})
...     elif 'san francisco' in location.lower():
...         return json.dumps({'location': 'San Francisco', 'temperature': '75', 'unit': 'fahrenheit', "num_days": num_days})
...     elif 'paris' in location.lower():
...         return json.dumps({'location': 'Paris', 'temperature': '25', 'unit': 'celsius', "num_days": num_days})
...     elif 'beijing' in location.lower():
...         return json.dumps({'location': 'Beijing', 'temperature': '85', 'unit': 'fahrenheit', "num_days": num_days})
...     else:
...         return json.dumps({'location': location, 'temperature': 'unknown'})
...
>>> tools = ["get_current_weather", "get_n_day_weather_forecast"]
>>> tm = ToolManager(tools)
>>> print(tm([{'name': 'get_n_day_weather_forecast', 'arguments': {'location': 'Beijing', 'num_days': 3}}])[0])
'{"location": "Beijing", "temperature": "85", "unit": "fahrenheit", "num_days": 3}'
""")

add_chinese_doc('ModuleTool', '''\
用于构建工具模块的基类。

该类封装了函数签名和文档字符串的自动解析逻辑，可生成标准化的参数模式（基于 pydantic），并对输入进行校验和工具调用的标准封装。

`__init__(self, verbose=False, return_trace=True)`
初始化工具模块。

Args:
    verbose (bool): 是否在执行过程中输出详细日志。
    return_trace (bool): 是否在结果中保留中间执行痕迹。
''')

add_english_doc('ModuleTool', '''\
Base class for defining tools using callable Python functions.

This class automatically parses function signatures and docstrings to build a parameter schema using `pydantic`. It also performs input validation and handles standardized tool execution.

`__init__(self, verbose=False, return_trace=True)`
Initializes a tool wrapper module.

Args:
    verbose (bool): Whether to print verbose logs during execution.
    return_trace (bool): Whether to keep intermediate execution trace in the result.
''')

add_example('ModuleTool', """
>>> from lazyllm.components import ModuleTool
>>> class AddTool(ModuleTool):
...     def apply(self, a: int, b: int) -> int:
...         '''Add two integers.
...         
...         Args:
...             a (int): First number.
...             b (int): Second number.
...         
...         Returns:
...             int: The sum of a and b.
...         '''
...         return a + b
>>> tool = AddTool()
>>> result = tool({'a': 3, 'b': 5})
>>> print(result)
8
""")

add_chinese_doc("ModuleTool.apply", '''
工具函数的具体实现方法。

这是一个抽象方法，需要在子类中具体实现工具的核心功能。

Args:
    *args (Any): 位置参数
    **kwargs (Any): 关键字参数

**Returns:**\n
- 工具执行的结果

**Raises:**\n
    NotImplementedError: 如果未在子类中重写该方法。
''')

add_english_doc("ModuleTool.apply", '''
Concrete implementation method of the tool function.

This is an abstract method that needs to be implemented in subclasses to provide the core functionality of the tool.

Args:
    *args (Any): Positional arguments
    **kwargs (Any): Keyword arguments

**Returns:**\n
- Result of tool execution

**Raises:**\n
    NotImplementedError: If the method is not overridden in a subclass.
''')

add_chinese_doc("ModuleTool.validate_parameters", '''
验证参数是否满足所需条件。

此方法会检查参数字典是否包含所有必须字段，并尝试进一步进行格式验证。

Args:
    arguments (Dict[str, Any]): 传入的参数字典。

**Returns:**\n
- bool: 若参数合法且完整，返回 True；否则返回 False。
''')

add_english_doc("ModuleTool.validate_parameters", '''
Validate whether the provided arguments meet the required criteria.

This method checks if all required keys are present in the input dictionary and attempts format validation.

Args:
    arguments (Dict[str, Any]): Dictionary of input arguments.

**Returns:**\n
- bool: True if valid and complete; False otherwise.
''')

add_chinese_doc('FunctionCall', '''\
FunctionCall是单轮工具调用类。当LLM自身信息不足以回答用户问题，需要结合外部工具获取辅助信息时，调用此类。  
若LLM输出需要调用工具，则执行工具调用并返回调用结果；输出结果为List类型，包含当前轮的输入、模型输出和工具输出。  
若不需工具调用，则直接返回LLM输出结果，输出为字符串类型。

Args:
    llm (ModuleBase): 使用的LLM实例，支持TrainableModule或OnlineChatModule。
    tools (List[Union[str, Callable]]): LLM可调用的工具名称或Callable对象列表。
    return_trace (Optional[bool]): 是否返回调用轨迹，默认为False。
    stream (Optional[bool]): 是否启用流式输出，默认为False。
    _prompt (Optional[str]): 自定义工具调用提示语，默认根据llm类型自动设置。

注意：tools中的工具需包含`__doc__`字段，且须遵循[Google Python Style](https://google.github.io/styleguide/pyguide.html#38-comments-and-docstrings)规范说明用途与参数。
''')

add_english_doc('FunctionCall', '''\
FunctionCall is a single-turn tool invocation class. It is used when the LLM alone cannot answer user queries and requires external knowledge through tool calls.  
If the LLM output requires tool calls, the tools are invoked and the combined results (input, model output, tool output) are returned as a list.  
If no tool calls are needed, the LLM output is returned directly as a string.

Args:
    llm (ModuleBase): The LLM instance to use, which can be either a TrainableModule or OnlineChatModule.
    tools (List[Union[str, Callable]]): A list of tool names or callable objects that the LLM can use.
    return_trace (Optional[bool]): Whether to return the invocation trace, defaults to False.
    stream (Optional[bool]): Whether to enable streaming output, defaults to False.
    _prompt (Optional[str]): Custom prompt for function call, defaults to automatic selection based on llm type.

Note: Tools in `tools` must include a `__doc__` attribute and describe their purpose and parameters according to the [Google Python Style](https://google.github.io/styleguide/pyguide.html#38-comments-and-docstrings).
''')

add_example('FunctionCall', """\
>>> import lazyllm
>>> from lazyllm.tools import fc_register, FunctionCall
>>> import json
>>> from typing import Literal
>>> @fc_register("tool")
>>> def get_current_weather(location: str, unit: Literal["fahrenheit", "celsius"] = 'fahrenheit'):
...     '''
...     Get the current weather in a given location
...
...     Args:
...         location (str): The city and state, e.g. San Francisco, CA.
...         unit (str): The temperature unit to use. Infer this from the users location.
...     '''
...     if 'tokyo' in location.lower():
...         return json.dumps({'location': 'Tokyo', 'temperature': '10', 'unit': 'celsius'})
...     elif 'san francisco' in location.lower():
...         return json.dumps({'location': 'San Francisco', 'temperature': '72', 'unit': 'fahrenheit'})
...     elif 'paris' in location.lower():
...         return json.dumps({'location': 'Paris', 'temperature': '22', 'unit': 'celsius'})
...     else:
...         return json.dumps({'location': location, 'temperature': 'unknown'})
...
>>> @fc_register("tool")
>>> def get_n_day_weather_forecast(location: str, num_days: int, unit: Literal["celsius", "fahrenheit"] = 'fahrenheit'):
...     '''
...     Get an N-day weather forecast
...
...     Args:
...         location (str): The city and state, e.g. San Francisco, CA.
...         num_days (int): The number of days to forecast.
...         unit (Literal['celsius', 'fahrenheit']): The temperature unit to use. Infer this from the users location.
...     '''
...     if 'tokyo' in location.lower():
...         return json.dumps({'location': 'Tokyo', 'temperature': '10', 'unit': 'celsius', "num_days": num_days})
...     elif 'san francisco' in location.lower():
...         return json.dumps({'location': 'San Francisco', 'temperature': '72', 'unit': 'fahrenheit', "num_days": num_days})
...     elif 'paris' in location.lower():
...         return json.dumps({'location': 'Paris', 'temperature': '22', 'unit': 'celsius', "num_days": num_days})
...     else:
...         return json.dumps({'location': location, 'temperature': 'unknown'})
...
>>> tools=["get_current_weather", "get_n_day_weather_forecast"]
>>> llm = lazyllm.TrainableModule("internlm2-chat-20b").start()  # or llm = lazyllm.OnlineChatModule("openai", stream=False)
>>> query = "What's the weather like today in celsius in Tokyo."
>>> fc = FunctionCall(llm, tools)
>>> ret = fc(query)
>>> print(ret)
["What's the weather like today in celsius in Tokyo.", {'role': 'assistant', 'content': '
', 'tool_calls': [{'id': 'da19cddac0584869879deb1315356d2a', 'type': 'function', 'function': {'name': 'get_current_weather', 'arguments': {'location': 'Tokyo', 'unit': 'celsius'}}}]}, [{'role': 'tool', 'content': '{"location": "Tokyo", "temperature": "10", "unit": "celsius"}', 'tool_call_id': 'da19cddac0584869879deb1315356d2a', 'name': 'get_current_weather'}]]
>>> query = "Hello"
>>> ret = fc(query)
>>> print(ret)
'Hello! How can I assist you today?'
""")

add_chinese_doc('FunctionCallAgent', '''\
FunctionCallAgent是一个使用工具调用方式进行完整工具调用的代理，即回答用户问题时，LLM如果需要通过工具获取外部知识，就会调用工具，并将工具的返回结果反馈给LLM，最后由LLM进行汇总输出。

Args:
    llm (ModuleBase): 要使用的LLM，可以是TrainableModule或OnlineChatModule。
    tools (List[str]): LLM 使用的工具名称列表。
    max_retries (int): 工具调用迭代的最大次数。默认值为5。
    return_trace (bool): 是否返回执行追踪信息，默认为False。
    stream (bool): 是否启用流式输出，默认为False。
''')

add_english_doc('FunctionCallAgent', '''\
FunctionCallAgent is an agent that uses the tool calling method to perform complete tool calls. That is, when answering uesr questions, if LLM needs to obtain external knowledge through the tool, it will call the tool and feed back the return results of the tool to LLM, which will finally summarize and output them.

Args:
    llm (ModuleBase): The LLM to be used can be either TrainableModule or OnlineChatModule.
    tools (List[str]): A list of tool names for LLM to use.
    max_retries (int): The maximum number of tool call iterations. The default value is 5.
    return_trace (bool): Whether to return execution trace information, defaults to False.
    stream (bool): Whether to enable streaming output, defaults to False.
''')

add_example('FunctionCallAgent', """\
>>> import lazyllm
>>> from lazyllm.tools import fc_register, FunctionCallAgent
>>> import json
>>> from typing import Literal
>>> @fc_register("tool")
>>> def get_current_weather(location: str, unit: Literal["fahrenheit", "celsius"]='fahrenheit'):
...     '''
...     Get the current weather in a given location
...
...     Args:
...         location (str): The city and state, e.g. San Francisco, CA.
...         unit (str): The temperature unit to use. Infer this from the users location.
...     '''
...     if 'tokyo' in location.lower():
...         return json.dumps({'location': 'Tokyo', 'temperature': '10', 'unit': 'celsius'})
...     elif 'san francisco' in location.lower():
...         return json.dumps({'location': 'San Francisco', 'temperature': '72', 'unit': 'fahrenheit'})
...     elif 'paris' in location.lower():
...         return json.dumps({'location': 'Paris', 'temperature': '22', 'unit': 'celsius'})
...     elif 'beijing' in location.lower():
...         return json.dumps({'location': 'Beijing', 'temperature': '90', 'unit': 'Fahrenheit'})
...     else:
...         return json.dumps({'location': location, 'temperature': 'unknown'})
...
>>> @fc_register("tool")
>>> def get_n_day_weather_forecast(location: str, num_days: int, unit: Literal["celsius", "fahrenheit"]='fahrenheit'):
...     '''
...     Get an N-day weather forecast
...
...     Args:
...         location (str): The city and state, e.g. San Francisco, CA.
...         num_days (int): The number of days to forecast.
...         unit (Literal['celsius', 'fahrenheit']): The temperature unit to use. Infer this from the users location.
...     '''
...     if 'tokyo' in location.lower():
...         return json.dumps({'location': 'Tokyo', 'temperature': '10', 'unit': 'celsius', "num_days": num_days})
...     elif 'san francisco' in location.lower():
...         return json.dumps({'location': 'San Francisco', 'temperature': '75', 'unit': 'fahrenheit', "num_days": num_days})
...     elif 'paris' in location.lower():
...         return json.dumps({'location': 'Paris', 'temperature': '25', 'unit': 'celsius', "num_days": num_days})
...     elif 'beijing' in location.lower():
...         return json.dumps({'location': 'Beijing', 'temperature': '85', 'unit': 'fahrenheit', "num_days": num_days})
...     else:
...         return json.dumps({'location': location, 'temperature': 'unknown'})
...
>>> tools = ['get_current_weather', 'get_n_day_weather_forecast']
>>> llm = lazyllm.TrainableModule("internlm2-chat-20b").start()  # or llm = lazyllm.OnlineChatModule(source="sensenova")
>>> agent = FunctionCallAgent(llm, tools)
>>> query = "What's the weather like today in celsius in Tokyo and Paris."
>>> res = agent(query)
>>> print(res)
'The current weather in Tokyo is 10 degrees Celsius, and in Paris, it is 22 degrees Celsius.'
>>> query = "Hello"
>>> res = agent(query)
>>> print(res)
'Hello! How can I assist you today?'
""")

# actors/function_call_formatter.py
add_chinese_doc('FunctionCallFormatter', '''\
用于解析函数调用结构消息的格式化器。

该类继承自 `JsonFormatter`，用于从包含工具调用信息的消息字符串中提取 JSON 结构，并在需要时通过全局分隔符拆分内容。

私有方法:
    _load(msg)
        解析输入的消息字符串，提取其中的 JSON 格式的工具调用结构（如果存在）。
''')

add_english_doc('FunctionCallFormatter', '''\
Formatter for parsing structured function call messages.

This class extends `JsonFormatter` and is responsible for extracting JSON-based tool call structures from a mixed message string, optionally separating them using a global delimiter.

Private Method:
    _load(msg)
        Parses the input message string and extracts JSON-formatted tool calls, if present.
''')

add_example('FunctionCallFormatter', ['''\
>>> from lazyllm.components import FunctionCallFormatter
>>> formatter = FunctionCallFormatter()
>>> msg = "Please call this tool. <TOOL> [{\\"name\\": \\"search\\", \\"args\\": {\\"query\\": \\"weather\\"}}]"
>>> result = formatter._load(msg)
>>> print(result)
... [{'name': 'search', 'args': {'query': 'weather'}}, 'Please call this tool. ']
'''])

add_chinese_doc('ReactAgent', '''\
ReactAgent是按照 `Thought->Action->Observation->Thought...->Finish` 的流程一步一步的通过LLM和工具调用来显示解决用户问题的步骤，以及最后给用户的答案。

Args:
    llm: 大语言模型实例，用于生成推理和工具调用决策
    tools (List[str]): 可用工具列表，可以是工具函数或工具名称
    max_retries (int): 最大重试次数，当工具调用失败时自动重试，默认为5
    return_trace (bool): 是否返回完整的执行轨迹，用于调试和分析，默认为False
    prompt (str): 自定义提示词模板，如果为None则使用内置模板
    stream (bool): 是否启用流式输出，用于实时显示生成过程，默认为False
''')

add_english_doc('ReactAgent', '''\
ReactAgent follows the process of `Thought->Action->Observation->Thought...->Finish` step by step through LLM and tool calls to display the steps to solve user questions and the final answer to the user.

Args:
    llm: Large language model instance for generating reasoning and tool calling decisions
    tools (List[str]): List of available tools, can be tool functions or tool names
    max_retries (int): Maximum retry count, automatically retries when tool calling fails, defaults to 5
    return_trace (bool): Whether to return complete execution trace for debugging and analysis, defaults to False
    prompt (str): Custom prompt template, uses built-in template if None
    stream (bool): Whether to enable streaming output for real-time generation display, defaults to False

''')

add_example('ReactAgent', """\
>>> import lazyllm
>>> from lazyllm.tools import fc_register, ReactAgent
>>> @fc_register("tool")
>>> def multiply_tool(a: int, b: int) -> int:
...     '''
...     Multiply two integers and return the result integer
...
...     Args:
...         a (int): multiplier
...         b (int): multiplier
...     '''
...     return a * b
...
>>> @fc_register("tool")
>>> def add_tool(a: int, b: int):
...     '''
...     Add two integers and returns the result integer
...
...     Args:
...         a (int): addend
...         b (int): addend
...     '''
...     return a + b
...
>>> tools = ["multiply_tool", "add_tool"]
>>> llm = lazyllm.TrainableModule("internlm2-chat-20b").start()   # or llm = lazyllm.OnlineChatModule(source="sensenova")
>>> agent = ReactAgent(llm, tools)
>>> query = "What is 20+(2*4)? Calculate step by step."
>>> res = agent(query)
>>> print(res)
'Answer: The result of 20+(2*4) is 28.'
""")

add_chinese_doc('PlanAndSolveAgent', '''\
PlanAndSolveAgent由两个组件组成，首先，由planner将整个任务分解为更小的子任务，然后由solver根据计划执行这些子任务，其中可能会涉及到工具调用，最后将答案返回给用户。

Args:
    llm (ModuleBase): 要使用的LLM，可以是TrainableModule或OnlineChatModule。和plan_llm、solve_llm互斥，要么设置llm(planner和solver公用一个LLM)，要么设置plan_llm和solve_llm，或者只指定llm(用来设置planner)和solve_llm，其它情况均认为是无效的。
    tools (List[str]): LLM使用的工具名称列表。
    plan_llm (ModuleBase): planner要使用的LLM，可以是TrainableModule或OnlineChatModule。
    solve_llm (ModuleBase): solver要使用的LLM，可以是TrainableModule或OnlineChatModule。
    max_retries (int): 工具调用迭代的最大次数。默认值为5。
    return_trace (bool): 是否返回中间步骤和工具调用信息。
    stream (bool): 是否以流式方式输出规划和解决过程。
''')

add_english_doc('PlanAndSolveAgent', '''\
PlanAndSolveAgent consists of two components. First, the planner breaks down the entire task into smaller subtasks, then the solver executes these subtasks according to the plan, which may involve tool calls, and finally returns the answer to the user.

Args:
    llm (ModuleBase): The LLM to be used can be TrainableModule or OnlineChatModule. It is mutually exclusive with plan_llm and solve_llm. Either set llm(the planner and sovler share the same LLM), or set plan_llm and solve_llm,or only specify llm(to set the planner) and solve_llm. Other cases are considered invalid.
    tools (List[str]): A list of tool names for LLM to use.
    plan_llm (ModuleBase): The LLM to be used by the planner, which can be either TrainableModule or OnlineChatModule.
    solve_llm (ModuleBase): The LLM to be used by the solver, which can be either TrainableModule or OnlineChatModule.
    max_retries (int): The maximum number of tool call iterations. The default value is 5.
    return_trace (bool): If True, return intermediate steps and tool calls.
    stream (bool): Whether to stream the planning and solving process.
''')

add_example('PlanAndSolveAgent', """\
>>> import lazyllm
>>> from lazyllm.tools import fc_register, PlanAndSolveAgent
>>> @fc_register("tool")
>>> def multiply(a: int, b: int) -> int:
...     '''
...     Multiply two integers and return the result integer
...
...     Args:
...         a (int): multiplier
...         b (int): multiplier
...     '''
...     return a * b
...
>>> @fc_register("tool")
>>> def add(a: int, b: int):
...     '''
...     Add two integers and returns the result integer
...
...     Args:
...         a (int): addend
...         b (int): addend
...     '''
...     return a + b
...
>>> tools = ["multiply", "add"]
>>> llm = lazyllm.TrainableModule("internlm2-chat-20b").start()  # or llm = lazyllm.OnlineChatModule(source="sensenova")
>>> agent = PlanAndSolveAgent(llm, tools)
>>> query = "What is 20+(2*4)? Calculate step by step."
>>> res = agent(query)
>>> print(res)
'The final answer is 28.'
""")

add_chinese_doc('ReWOOAgent', '''\
ReWOOAgent包含三个部分：Planner、Worker和Solver。其中，Planner使用可预见推理能力为复杂任务创建解决方案蓝图；Worker通过工具调用来与环境交互，并将实际证据或观察结果填充到指令中；Solver处理所有计划和证据以制定原始任务或问题的解决方案。

Args:
    llm (ModuleBase): 要使用的LLM，可以是TrainableModule或OnlineChatModule。和plan_llm、solve_llm互斥，要么设置llm(planner和solver公用一个LLM)，要么设置plan_llm和solve_llm，或者只指定llm(用来设置planner)和solve_llm，其它情况均认为是无效的。
    tools (List[str]): LLM使用的工具名称列表。
    plan_llm (ModuleBase): planner要使用的LLM，可以是TrainableModule或OnlineChatModule。
    solve_llm (ModuleBase): solver要使用的LLM，可以是TrainableModule或OnlineChatModule。
    return_trace (bool): 是否返回中间步骤和工具调用信息。
    stream (bool): 是否以流式方式输出规划和解决过程。

''')

add_english_doc('ReWOOAgent', '''\
ReWOOAgent consists of three parts: Planer, Worker and Solver. The Planner uses predictive reasoning capabilities to create a solution blueprint for a complex task; the Worker interacts with the environment through tool calls and fills in actual evidence or observations into instructions; the Solver processes all plans and evidence to develop a solution to the original task or problem.

Args:
    llm (ModuleBase): The LLM to be used can be TrainableModule or OnlineChatModule. It is mutually exclusive with plan_llm and solve_llm. Either set llm(the planner and sovler share the same LLM), or set plan_llm and solve_llm,or only specify llm(to set the planner) and solve_llm. Other cases are considered invalid.
    tools (List[str]): A list of tool names for LLM to use.
    plan_llm (ModuleBase): The LLM to be used by the planner, which can be either TrainableModule or OnlineChatModule.
    solve_llm (ModuleBase): The LLM to be used by the solver, which can be either TrainableModule or OnlineChatModule.
    return_trace (bool): If True, return intermediate steps and tool calls.
    stream (bool): Whether to stream the planning and solving process.
''')

add_example(
    "ReWOOAgent", """\
>>> import lazyllm
>>> import wikipedia
>>> from lazyllm.tools import fc_register, ReWOOAgent
>>> @fc_register("tool")
>>> def WikipediaWorker(input: str):
...     '''
...     Worker that search for similar page contents from Wikipedia. Useful when you need to get holistic knowledge about people, places, companies, historical events, or other subjects. The response are long and might contain some irrelevant information. Input should be a search query.
...
...     Args:
...         input (str): search query.
...     '''
...     try:
...         evidence = wikipedia.page(input).content
...         evidence = evidence.split("\\\\n\\\\n")[0]
...     except wikipedia.PageError:
...         evidence = f"Could not find [{input}]. Similar: {wikipedia.search(input)}"
...     except wikipedia.DisambiguationError:
...         evidence = f"Could not find [{input}]. Similar: {wikipedia.search(input)}"
...     return evidence
...
>>> @fc_register("tool")
>>> def LLMWorker(input: str):
...     '''
...     A pretrained LLM like yourself. Useful when you need to act with general world knowledge and common sense. Prioritize it when you are confident in solving the problem yourself. Input can be any instruction.
...
...     Args:
...         input (str): instruction
...     '''
...     llm = lazyllm.OnlineChatModule(source="glm")
...     query = f"Respond in short directly with no extra words.\\\\n\\\\n{input}"
...     response = llm(query, llm_chat_history=[])
...     return response
...
>>> tools = ["WikipediaWorker", "LLMWorker"]
>>> llm = lazyllm.TrainableModule("GLM-4-9B-Chat").deploy_method(lazyllm.deploy.vllm).start()  # or llm = lazyllm.OnlineChatModule(source="sensenova")
>>> agent = ReWOOAgent(llm, tools)
>>> query = "What is the name of the cognac house that makes the main ingredient in The Hennchata?"
>>> res = agent(query)
>>> print(res)
'\nHennessy '
""")


#eval/eval_base.py
add_chinese_doc('BaseEvaluator', '''\
评估模块的抽象基类。

该类定义了模型评估的标准接口，支持并发处理、输入校验和评估结果的自动保存，同时内置了重试机制。

Args:
    concurrency (int): 评估过程中使用的并发线程数。
    retry (int): 每个样本的最大重试次数。
    log_base_name (Optional[str]): 用于保存结果文件的日志文件名前缀（可选）。
''')

add_english_doc('BaseEvaluator', '''\
Abstract base class for evaluation modules.

This class defines the standard interface and retry logic for evaluating model outputs. It supports concurrent processing, input validation, and automatic result saving.

Args:
    concurrency (int): Number of concurrent threads used during evaluation.
    retry (int): Number of retry attempts for each evaluation item.
    log_base_name (Optional[str]): Optional log file name prefix for saving results.
''')

add_example('BaseEvaluator', ['''\
>>> from lazyllm.components import BaseEvaluator
>>> class SimpleAccuracyEvaluator(BaseEvaluator):
...     def _process_one_data_impl(self, data):
...         return {
...             "final_score": float(data["pred"] == data["label"])
...         }
>>> evaluator = SimpleAccuracyEvaluator()
>>> score = evaluator([
...     {"pred": "yes", "label": "yes"},
...     {"pred": "no", "label": "yes"}
... ])
>>> print(score)
... 0.5
'''])

add_chinese_doc('BaseEvaluator.process_one_data', '''\
处理单条数据。

Args:
    data: 要处理的数据项。
    progress_bar (Optional[tqdm]): 进度条对象，默认为None。

**Returns:**\n
- Any: 返回处理结果。

注意：
    该方法会在处理数据时自动更新进度条，并使用线程锁确保线程安全。
''')

add_english_doc('BaseEvaluator.process_one_data', '''\
Process a single data item.

Args:
    data: Data item to process.
    progress_bar (Optional[tqdm]): Progress bar object, defaults to None.

**Returns:**\n
- Any: Returns processing result.

Note:
    This method automatically updates the progress bar during processing and uses thread lock to ensure thread safety.
''')

add_chinese_doc('BaseEvaluator.validate_inputs_key', '''\
验证输入数据的格式和必要键。

Args:
    data: 要验证的数据。

Raises:
    RuntimeError: 当数据格式不正确或缺少必要键时抛出。
        - 如果data不是列表
        - 如果列表中的项不是字典
        - 如果字典中缺少必要的键
''')

add_english_doc('BaseEvaluator.validate_inputs_key', '''\
Validate input data format and required keys.

Args:
    data: Data to validate.

Raises:
    RuntimeError: Raised when data format is incorrect or missing required keys.
        - If data is not a list
        - If items in the list are not dictionaries
        - If dictionaries are missing required keys
''')

add_chinese_doc('BaseEvaluator.batch_process', '''\
批量处理数据。

Args:
    data: 要处理的数据列表。
    progress_bar (tqdm): 进度条对象。

**Returns:**\n
- List: 返回处理结果列表。

流程：
    1. 验证输入数据的格式和必要键
    2. 使用并发处理器处理数据
    3. 保存处理结果
''')

add_english_doc('BaseEvaluator.batch_process', '''\
Process data in batch.

Args:
    data: List of data to process.
    progress_bar (tqdm): Progress bar object.

**Returns:**\n
- List: Returns list of processing results.

Flow:
    1. Validates input data format and required keys
    2. Processes data using concurrent processor
    3. Saves processing results
''')

add_chinese_doc('BaseEvaluator.save_res', '''\
保存评估结果。

Args:
    data: 要保存的数据。
    eval_res_save_name (Optional[str]): 保存文件的基础名称，默认使用类名。

保存格式：
    - 文件名格式：{filename}_{timestamp}.json
    - 时间戳格式：YYYYMMDDHHmmSS
    - 保存路径：lazyllm.config['eval_result_dir']
    - JSON格式，使用4空格缩进
''')

add_english_doc('BaseEvaluator.save_res', '''\
Save evaluation results.

Args:
    data: Data to save.
    eval_res_save_name (Optional[str]): Base name for the save file, defaults to class name.

Save Format:
    - Filename format: {filename}_{timestamp}.json
    - Timestamp format: YYYYMMDDHHmmSS
    - Save path: lazyllm.config['eval_result_dir']
    - JSON format with 4-space indentation
''')

add_chinese_doc('ResponseRelevancy', '''\
用于评估用户问题与模型生成问题之间语义相关性的指标类。

该评估器使用语言模型根据回答生成问题，并通过 Embedding 与余弦相似度度量其与原始问题之间的相关性。

Args:
    llm (ModuleBase): 用于根据回答生成问题的语言模型模块。
    embedding (ModuleBase): 用于编码问题向量的嵌入模块。
    prompt (str, 可选): 自定义的生成提示词，若不提供将使用默认提示。
    prompt_lang (str): 默认提示词的语言，可选 `'en'`（默认）或 `'zh'`。
    num_infer_questions (int): 每条数据生成和评估的问题数量。
    retry (int): 失败时的重试次数。
    concurrency (int): 并发评估的数量。
''')

add_english_doc('ResponseRelevancy', '''\
Evaluator for measuring the semantic relevancy between a user-generated question and a model-generated one.

This evaluator uses a language model to generate possible questions from an answer, and measures their semantic similarity to the original question using embeddings and cosine similarity.

Args:
    llm (ModuleBase): A language model used to generate inferred questions from the given answer.
    embedding (ModuleBase): An embedding module to encode questions for similarity comparison.
    prompt (str, optional): Custom prompt to guide the question generation. If not provided, a default will be used.
    prompt_lang (str): Language for the default prompt. Options: `'en'` (default) or `'zh'`.
    num_infer_questions (int): Number of questions to generate and evaluate for each answer.
    retry (int): Number of retry attempts if generation fails.
    concurrency (int): Number of concurrent evaluations.
''')

add_example('ResponseRelevancy', ['''\
>>> from lazyllm.components import ResponseRelevancy
>>> relevancy = ResponseRelevancy(
...     llm=YourLLM(),
...     embedding=YourEmbedding(),
...     prompt_lang="en",
...     num_infer_questions=3
... )
>>> result = relevancy([
...     {"question": "What is the capital of France?", "answer": "Paris is the capital city of France."}
... ])
>>> print(result)
... 0.95  # (a float score between 0 and 1)
'''])

add_chinese_doc('Faithfulness', '''\
评估回答与上下文之间事实一致性的指标类。

该评估器首先使用语言模型将答案拆分为独立事实句，然后基于上下文对每条句子进行支持性判断（0或1分），最终取平均值作为总体一致性分数。

Args:
    llm (ModuleBase): 同时用于生成句子与进行评估的语言模型模块。
    generate_prompt (str, 可选): 用于将答案转换为事实句的自定义提示词。
    eval_prompt (str, 可选): 用于评估句子与上下文匹配度的提示词。
    prompt_lang (str): 默认提示词的语言，可选 'en' 或 'zh'。
    retry (int): 生成或评估失败时的最大重试次数。
    concurrency (int): 并发评估的数据条数。
''')

add_english_doc('Faithfulness', '''\
Evaluator that measures the factual consistency of an answer with the given context.

This evaluator splits the answer into atomic factual statements using a generation model, then verifies each against the context using binary (1/0) scoring. It computes a final score as the average of the individual statement scores.

Args:
    llm (ModuleBase): A language model capable of both generating statements and evaluating them.
    generate_prompt (str, optional): Custom prompt to generate factual statements from the answer.
    eval_prompt (str, optional): Custom prompt to evaluate statement support within the context.
    prompt_lang (str): Language of the default prompt, either 'en' or 'zh'.
    retry (int): Number of retry attempts when generation or evaluation fails.
    concurrency (int): Number of concurrent evaluations to run in parallel.
''')

add_example('Faithfulness', ['''\
>>> from lazyllm.components import Faithfulness
>>> evaluator = Faithfulness(llm=YourLLM(), prompt_lang="en")
>>> data = {
...     "question": "What is the role of ATP in cells?",
...     "answer": "ATP stores energy and transfers it within cells.",
...     "context": "ATP is the energy currency of the cell. It provides energy for many biochemical reactions."
... }
>>> result = evaluator([data])
>>> print(result)
... 1.0  # Average binary score of all factual statements
'''])

add_chinese_doc('LLMContextRecall', '''\
用于评估回答中的每一句话是否可以归因于检索到的上下文的指标类。

该模块使用语言模型判断回答中的每个句子是否得到上下文的支持，通过二元值进行评分（1 表示支持，0 表示不支持或矛盾），最终计算平均回忆得分。

Args:
    llm (ModuleBase): 用于执行上下文一致性判断的语言模型。
    eval_prompt (str, 可选): 指导模型评估的自定义提示词。
    prompt_lang (str): 默认提示词语言，'en' 表示英文，'zh' 表示中文。
    retry (int): 评估失败时的最大重试次数。
    concurrency (int): 并发评估的任务数量。
''')

add_english_doc('LLMContextRecall', '''\
Evaluator that measures whether each sentence in the answer can be attributed to the retrieved context.

This module uses a language model to analyze the factual alignment between each statement in the answer and the provided context. It scores each sentence with binary values (1 = supported, 0 = unsupported/contradictory) and computes an average recall score.


Args:
    llm (ModuleBase): A language model capable of evaluating answer-context consistency.
    eval_prompt (str, optional): Custom prompt used to instruct the evaluator model.
    prompt_lang (str): Language of the default prompt. Choose 'en' for English or 'zh' for Chinese.
    retry (int): Number of retry attempts if the evaluation fails.
    concurrency (int): Number of parallel evaluations to perform concurrently.
''')

add_example('LLMContextRecall', ['''\
>>> from lazyllm.components import LLMContextRecall
>>> evaluator = LLMContextRecall(llm=YourLLM(), prompt_lang="en")
>>> data = {
...     "question": "What is Photosynthesis?",
...     "answer": "Photosynthesis was discovered in the 1780s. It occurs in chloroplasts.",
...     "context_retrieved": [
...         "Photosynthesis occurs in chloroplasts.",
...         "Light reactions produce ATP using sunlight."
...     ]
... }
>>> result = evaluator([data])
>>> print(result)
... 0.5  # Final recall score averaged over statement evaluations
'''])

add_chinese_doc('NonLLMContextRecall', '''\
基于字符串模糊匹配的非LLM上下文回忆指标类。

该模块通过 Levenshtein 距离计算检索到的上下文与参考上下文的相似度，并给出回忆得分。可选择输出二值得分（是否存在足够相似的匹配）或平均匹配度得分。

Args:
    th (float): 相似度阈值（范围为0到1），值越高表示匹配越严格。
    binary (bool): 若为True，则只判断是否有任一匹配超过阈值；若为False，则输出所有匹配的平均得分。
    retry (int): 失败时最大重试次数。
    concurrency (int): 并发执行的任务数量。
''')

add_english_doc('NonLLMContextRecall', '''\
A non-LLM evaluator that measures whether retrieved contexts match the reference context using fuzzy string matching.

This module compares each retrieved context against a reference using Levenshtein distance and computes a recall score. It can return binary scores (whether any retrieved context is similar enough) or an averaged similarity score.

Args:
    th (float): Similarity threshold (between 0 and 1). A higher value means stricter matching.
    binary (bool): If True, output is binary (1 if any match exceeds threshold), otherwise returns average match score.
    retry (int): Number of retries for evaluation in case of failure.
    concurrency (int): Number of parallel evaluations to run.
''')

add_example('NonLLMContextRecall', ['''\
>>> from lazyllm.components import NonLLMContextRecall
>>> evaluator = NonLLMContextRecall(th=0.8, binary=True)
>>> data = {
...     "context_retrieved": [
...         "Photosynthesis uses sunlight to produce sugar.",
...         "It takes place in chloroplasts."
...     ],
...     "context_reference": [
...         "Photosynthesis occurs in chloroplasts."
...     ]
... }
>>> result = evaluator([data])
>>> print(result)
... 1.0  # At least one retrieved context is similar enough
'''])

add_chinese_doc('ContextRelevance', '''\
基于句子级匹配的非LLM上下文相关性评估器。

该模块将检索到的上下文与参考上下文分别按句子划分，并统计检索内容中与参考完全一致的句子数量，从而计算相关性得分。

Args:
    splitter (str): 句子分隔符，默认为中文句号 "。"，英文可设置为 "."。
    retry (int): 失败时最大重试次数。
    concurrency (int): 并发执行的任务数量。
''')

add_english_doc('ContextRelevance', '''\
A non-LLM evaluator that measures the overlap between retrieved and reference contexts at the sentence level.

This evaluator splits both retrieved and reference contexts into sentences, then counts how many retrieved sentences exactly match those in the reference. It outputs a relevance score as the fraction of overlapping sentences.


Args:
    splitter (str): Sentence splitter. Default is '。' for Chinese. Use '.' for English contexts.
    retry (int): Number of retries for evaluation in case of failure.
    concurrency (int): Number of parallel evaluations to run.
''')

add_example('ContextRelevance', ['''\
>>> from lazyllm.components import ContextRelevance
>>> evaluator = ContextRelevance(splitter='.')
>>> data = {
...     "context_retrieved": [
...         "Photosynthesis occurs in chloroplasts. It produces glucose."
...     ],
...     "context_reference": [
...         "Photosynthesis occurs in chloroplasts. It requires sunlight. It produces glucose."
...     ]
... }
>>> result = evaluator([data])
>>> print(result)
... 0.6667  # 2 of 3 retrieved sentences match
'''])



#http_request/http_request.py
add_chinese_doc('HttpRequest', '''\
通用 HTTP 请求执行器。

该类用于构建并发送 HTTP 请求，支持变量替换、API Key 注入、JSON 或表单编码、文件类型响应识别等功能。

Args:
    method (str): HTTP 方法，如 'GET'、'POST' 等。
    url (str): 请求目标的 URL。
    api_key (str): 可选的 API Key，会被加入请求参数。
    headers (dict): HTTP 请求头。
    params (dict): URL 查询参数。
    body (Union[str, dict]): 请求体，支持字符串或 JSON 字典格式。
    timeout (int): 请求超时时间（秒）。
    proxies (dict, optional): 可选的代理设置。
''')

add_english_doc('HttpRequest', '''\
General HTTP request executor.

This class builds and sends HTTP requests with support for dynamic variable substitution, API key injection, JSON or form data encoding, and file-aware response parsing.

Args:
    method (str): HTTP method, such as 'GET', 'POST', etc.
    url (str): The target URL for the HTTP request.
    api_key (str): Optional API key, inserted into query parameters.
    headers (dict): HTTP request headers.
    params (dict): URL query parameters.
    body (Union[str, dict]): HTTP request body (raw string or JSON-formatted dict).
    timeout (int): Timeout duration for the request (in seconds).
    proxies (dict, optional): Proxy settings for the request, if needed.
''')

add_example('HttpRequest', ['''\
>>> from lazyllm.components import HttpRequest
>>> request = HttpRequest(
...     method="GET",
...     url="https://api.github.com/repos/openai/openai-python",
...     api_key="",
...     headers={"Accept": "application/json"},
...     params={},
...     body=None
... )
>>> result = request()
>>> print(result["status_code"])
... 200
>>> print(result["content"][:100])
... '{"id":123456,"name":"openai-python", ...}'
'''])

add_chinese_doc('DBManager', '''\
数据库管理器的抽象基类。

该类定义了构建数据库连接器的通用接口，包括 `execute_query` 抽象方法和 `desc` 描述属性。

Args:
    db_type (str): 数据库类型标识符，例如 'mysql'、'mongodb'。
''')

add_english_doc('DBManager', '''\
Abstract base class for database managers.

This class defines the standard interface and helpers for building database connectors, including a required `execute_query` method and description property.

Args:
    db_type (str): Type identifier of the database (e.g., 'mysql', 'mongodb').
''')

add_example('DBManager', ['''\
>>> from lazyllm.components import DBManager
>>> class DummyDB(DBManager):
...     def __init__(self):
...         super().__init__(db_type="dummy")
...     def execute_query(self, statement):
...         return f"Executed: {statement}"
...     @property
...     def desc(self):
...         return "Dummy database for testing."
>>> db = DummyDB()
>>> print(db("SELECT * FROM test"))
... Executed: SELECT * FROM test
'''])

add_chinese_doc('DBManager.execute_query', '''\
执行数据库查询语句的抽象方法。此方法需要由具体的数据库管理器子类实现，用于执行各种数据库操作。

Args:
    statement: 要执行的数据库查询语句，可以是 SQL 语句或其他数据库特定的查询语言

此方法的特点：

- **抽象方法**: 需要在子类中实现具体的数据库操作逻辑
- **统一接口**: 为不同的数据库类型提供统一的查询接口
- **错误处理**: 子类实现应该包含适当的错误处理和状态报告
- **结果格式化**: 返回格式化的字符串结果，便于后续处理

**注意**: 此方法是数据库管理器的核心方法，所有具体的数据库操作都通过此方法执行。

''')

add_english_doc('DBManager.execute_query', '''\
Abstract method for executing database query statements. This method needs to be implemented by specific database manager subclasses to execute various database operations.

Args:
    statement: The database query statement to execute, which can be SQL statements or other database-specific query languages

Features of this method:

- **Abstract Method**: Requires implementation of specific database operation logic in subclasses
- **Unified Interface**: Provides a unified query interface for different database types
- **Error Handling**: Subclass implementations should include appropriate error handling and status reporting
- **Result Formatting**: Returns formatted string results for subsequent processing

**Note**: This method is the core method of the database manager, and all specific database operations are executed through this method.

''')

add_chinese_doc("SqlManager","""\
SqlManager是与数据库进行交互的专用工具。它提供了连接数据库，设置、创建、检查数据表，插入数据，执行查询的方法。

Args:
    db_type (str): 数据库类型，支持: postgresql, mysql, mssql, sqlite, mysql+pymysql
    user (str): 数据库用户名
    password (str): 数据库密码
    host (str): 数据库主机地址
    port (int): 数据库端口号
    db_name (str): 数据库名称
    options_str (str, optional): 连接选项字符串，默认为None
    tables_info_dict (Dict, optional): 表结构信息字典，用于初始化表结构，默认为None
""")

add_english_doc("SqlManager","""\
SqlManager is a specialized tool for interacting with databases.
It provides methods for creating tables, executing queries, and performing updates on databases.

Args:
    db_type (str): Database type, supports: postgresql, mysql, mssql, sqlite, mysql+pymysql
    user (str): Database username
    password (str): Database password
    host (str): Database host address
    port (int): Database port number
    db_name (str): Database name
    options_str (str, optional): Connection options string, defaults to None
    tables_info_dict (Dict, optional): Table structure information dictionary for initializing table structure, defaults to None
""")

add_chinese_doc("SqlManager.get_session", """\
这是一个上下文管理器，它创建并返回一个数据库连接Session，并在完成时自动提交或回滚更改并在使用完成后自动关闭会话。
""")

add_english_doc("SqlManager.get_session", """\
This is a context manager that creates and returns a database session, yields it for use, and then automatically commits or rolls back changes and closes the session when done.
""")

add_chinese_doc("SqlManager.check_connection", """\
检查数据库连接状态。

测试与数据库的连接是否正常建立。

**Returns:**\n
- DBResult: DBResult.status 连接成功(True), 连接失败(False)。DBResult.detail 包含失败信息
""")

add_english_doc("SqlManager.check_connection", """\
Check database connection status.

Tests whether the connection to the database is successfully established.

**Returns:**\n
- DBResult: DBResult.status True if the connection is successful, False if it fails. DBResult.detail contains failure information.
""")

add_chinese_doc("SqlManager.set_desc", """\
对于SqlManager搭配LLM使用自然语言查询的表项设置其描述，尤其当其表名、列名及取值不具有自解释能力时。
例如：
数据表Document的status列取值包括: "waiting", "working", "success", "failed"，tables_desc_dict参数应为 {"Document": "status列取值包括: waiting, working, success, failed"}

Args:
    tables_desc_dict (dict): 表项的补充说明
""")

add_english_doc("SqlManager.set_desc", """\
When using SqlManager with LLM to query table entries in natural language, set descriptions for better results, especially when table names, column names, and values are not self-explanatory.

Args:
    tables_desc_dict (dict): descriptive comment for tables
""")

add_chinese_doc("SqlManager.get_all_tables", """\
获取数据库中所有表的列表。

刷新元数据后返回当前数据库中的所有表名。

**Returns:**\n
- List[str]: 数据库中所有表名的列表
""")

add_english_doc("SqlManager.get_all_tables", """\
Get list of all tables in the database.

Refreshes metadata and returns all table names in the current database.

**Returns:**\n
- List[str]: List of all table names in the database
""")

add_chinese_doc("SqlManager.get_table_orm_class", """\
根据表名获取对应的ORM类。

通过表名反射获取SQLAlchemy自动映射的ORM类。

Args:
    table_name (str): 要获取的表名

**Returns:**\n
- sqlalchemy.ext.automap.Class: 对应的ORM类，如果表不存在返回None
""")

add_english_doc("SqlManager.get_table_orm_class", """\
Get corresponding ORM class by table name.

Reflects and gets SQLAlchemy automapped ORM class through table name.

Args:
    table_name (str): Table name to retrieve

**Returns:**\n
- sqlalchemy.ext.automap.Class: Corresponding ORM class, returns None if table doesn't exist
""")

add_chinese_doc("SqlManager.execute_commit", """\
执行SQL提交语句。

执行DDL或DML语句并自动提交事务，适用于CREATE、ALTER、INSERT、UPDATE、DELETE等操作。

Args:
    statement (str): 要执行的SQL语句
""")

add_english_doc("SqlManager.execute_commit", """\
Execute SQL commit statements.

Executes DDL or DML statements and automatically commits transactions. Suitable for CREATE, ALTER, INSERT, UPDATE, DELETE operations.

Args:
    statement (str): SQL statement to execute
""")

add_chinese_doc("SqlManager.execute_query", """\
执行sql查询脚本并以JSON字符串返回结果。
""")

add_english_doc("SqlManager.execute_query", """\
Execute the SQL query script and return the result as a JSON string.
""")

add_chinese_doc("SqlManager.create_table", """\
创建数据表

Args:
    table (str/Type[DeclarativeBase]/DeclarativeMeta): 数据表schema。支持三种参数类型：类型为str的sql语句，继承自DeclarativeBase或继承自declarative_base()的ORM类
""")

add_english_doc("SqlManager.create_table", """\
Create a table

Args:
    table (str/Type[DeclarativeBase]/DeclarativeMeta): table schema。Supports three types of parameters: SQL statements with type str, ORM classes that inherit from DeclarativeBase or declarative_base().
""")

add_chinese_doc("SqlManager.drop_table", """\
删除数据表

Args:
    table (str/Type[DeclarativeBase]/DeclarativeMeta): 数据表schema。支持三种参数类型：类型为str的数据表名，继承自DeclarativeBase或继承自declarative_base()的ORM类
""")

add_english_doc("SqlManager.drop_table", """\
Delete a table

Args:
    table (str/Type[DeclarativeBase]/DeclarativeMeta): table schema。Supports three types of parameters: Table name with type str, ORM classes that inherit from DeclarativeBase or declarative_base().
""")

add_chinese_doc("SqlManager.insert_values", """\
批量数据插入

Args:
    table_name (str): 数据表名
    vals (List[dict]): 待插入数据，格式为[{"col_name1": v01, "col_name2": v02, ...}, {"col_name1": v11, "col_name2": v12, ...}, ...]
""")

add_english_doc("SqlManager.insert_values", """\
Bulk insert data

Args:
    table_name (str): Table name
    vals (List[dict]): data to be inserted, format as [{"col_name1": v01, "col_name2": v02, ...}, {"col_name1": v11, "col_name2": v12, ...}, ...]
""")

add_chinese_doc("MongoDBManager", """\
MongoDBManager是与MongoB数据库进行交互的专用工具。它提供了检查连接，获取数据库连接对象，执行查询的方法。

Args:
   user (str): MongoDB用户名
    password (str): MongoDB密码
    host (str): MongoDB服务器地址
    port (int): MongoDB服务器端口
    db_name (str): 数据库名称
    collection_name (str): 集合名称
    **kwargs: 额外配置参数，包括：
        - options_str (str): 连接选项字符串
        - collection_desc_dict (dict): 集合描述字典
""")

add_english_doc("MongoDBManager", """\
MongoDBManager is a specialized tool for interacting with MongoB databases.
It provides methods to check the connection, obtain the database connection object, and execute query.

Args:
   user (str): MongoDB username
    password (str): MongoDB password
    host (str): MongoDB server address
    port (int): MongoDB server port
    db_name (str): Database name
    collection_name (str): Collection name
    **kwargs: Additional configuration parameters including:
        - options_str (str): Connection options string
        - collection_desc_dict (dict): Collection description dictionary
""")

add_example('MongoDBManager', ['''\
>>> from lazyllm.components import MongoDBManager
>>> mgr = MongoDBManager(
...     user="admin",
...     password="123456",
...     host="localhost",
...     port=27017,
...     db_name="mydb",
...     collection_name="books"
... )
>>> result = mgr.execute_query('[{"$match": {"author": "Tolstoy"}}]')
>>> print(result)
... '[{"title": "War and Peace", "author": "Tolstoy"}]'
'''])


add_chinese_doc("MongoDBManager.get_client", """\
这是一个上下文管理器，它创建并返回一个数据库会话连接对象，并在使用完成后自动关闭会话。
使用方式例如：

with mongodb_manager.get_client() as client:
    all_dbs = client.list_database_names()

**Returns:**\n
- pymongo.MongoClient: 连接 MongoDB 数据库的对象
""")

add_english_doc("MongoDBManager.get_client", """\
This is a context manager that creates a database session, yields it for use, and closes the session when done.
Usage example:

with mongodb_manager.get_client() as client:
    all_dbs = client.list_database_names()

**Returns:**\n
- pymongo.MongoClient: MongoDB client used to connect to MongoDB database
""")

add_chinese_doc("MongoDBManager.check_connection", """\
检查当前MongoDBManager的连接状态。

**Returns:**\n
- DBResult: DBResult.status 连接成功(True), 连接失败(False)。DBResult.detail 包含失败信息
""")

add_english_doc("MongoDBManager.check_connection", """\
Check the current connection status of the MongoDBManager.

**Returns:**\n
- DBResult: DBResult.status True if the connection is successful, False if it fails. DBResult.detail contains failure information.
""")

add_chinese_doc("MongoDBManager.set_desc", """\
对于MongoDBManager搭配LLM使用自然语言查询的文档集设置其必须的关键字描述。注意，查询需要用到的关系字都必须提供，因为MonoDB无法像SQL数据库一样获得表结构信息

Args:
    schema_desc_dict (dict): 文档集的关键字描述
""")

add_english_doc("MongoDBManager.set_desc", """\
When using MongoDBManager with LLM to query documents in natural language, set descriptions for the necessary keywords. Note that all relevant keywords needed for queries must be provided because MongoDB cannot obtain like structural information like a SQL database.

Args:
    tables_desc_dict (dict): descriptive comment for documents
""")

add_chinese_doc("SqlCall", """\
SqlCall 是一个扩展自 ModuleBase 的类,提供了使用语言模型(LLM)生成和执行 SQL 查询的接口。
它设计用于与 SQL 数据库交互,从语言模型的响应中提取 SQL 查询,执行这些查询,并返回结果或解释。

Args:
    llm: 用于生成和解释 SQL 查询及解释的大语言模型。
    sql_manager (DBManager): 数据库管理器实例，包含数据库连接和描述信息
    sql_examples (str, optional): SQL示例字符串，用于提示工程。默认为空字符串
    sql_post_func (Callable, optional): 对生成的SQL语句进行后处理的函数。默认为 ``None``
    use_llm_for_sql_result (bool, optional): 是否使用LLM来解释SQL执行结果。默认为 ``True``
    return_trace (bool, optional): 是否返回执行跟踪信息。默认为 ``False``
""")

add_english_doc("SqlCall", """\
SqlCall is a class that extends ModuleBase and provides an interface for generating and executing SQL queries using a language model (LLM).
It is designed to interact with a SQL database, extract SQL queries from LLM responses, execute those queries, and return results or explanations.

Args:
    llm: A language model to be used for generating and interpreting SQL queries and explanations.
    sql_manager (DBManager): Database manager instance containing connection and description information
    sql_examples (str, optional): SQL example strings for prompt engineering. Defaults to empty string
    sql_post_func (Callable, optional): Function for post-processing generated SQL statements. Defaults to ``None``
    use_llm_for_sql_result (bool, optional): Whether to use LLM to explain SQL execution results. Defaults to ``True``
    return_trace (bool, optional): Whether to return execution trace information. Defaults to ``False``
""")

add_example("SqlCall", """\
    >>> # First, run SqlManager example
    >>> import lazyllm
    >>> from lazyllm.tools import SQLManger, SqlCall
    >>> sql_tool = SQLManger("personal.db")
    >>> sql_llm = lazyllm.OnlineChatModule(model="gpt-4o", source="openai", base_url="***")
    >>> sql_call = SqlCall(sql_llm, sql_tool, use_llm_for_sql_result=True)
    >>> print(sql_call("去年一整年销售额最多的员工是谁?"))
""")

add_english_doc('SqlCall.sql_query_promt_hook', '''\
Hook to prepare the prompt inputs for generating a database query from user input.

Args:
    input (Union[str, List, Dict[str, str], None]): The user's natural language query.
    history (List[Union[List[str], Dict[str, Any]]]): Conversation history.
    tools (Union[List[Dict[str, Any]], None]): Available tool descriptions.
    label (Union[str, None]): Optional label for the prompt.

**Returns:**\n
- Tuple: A tuple containing the formatted prompt dict (with current_date, db_type, desc, user_query), history, tools, and label.
''')

add_chinese_doc('SqlCall.sql_query_promt_hook', '''\ 
为从用户输入生成数据库查询准备 prompt 的 hook。

Args:
    input (Union[str, List, Dict[str, str], None]): 用户的自然语言查询。
    history (List[Union[List[str], Dict[str, Any]]]): 会话历史。
    tools (Union[List[Dict[str, Any]], None]): 可用工具描述。
    label (Union[str, None]): 可选标签。

**Returns:**\n
- Tuple: 包含格式化后的 prompt 字典（包括 current_date、db_type、desc、user_query）、history、tools 和 label。
''')

add_english_doc('SqlCall.sql_explain_prompt_hook', '''\
Hook to prepare the prompt for explaining the execution result of a database query.

Args:
    input (Union[str, List, Dict[str, str], None]): A list containing the query and its result.
    history (List[Union[List[str], Dict[str, Any]]]): Conversation history.
    tools (Union[List[Dict[str, Any]], None]): Available tool descriptions.
    label (Union[str, None]): Optional label for the prompt.

**Returns:**\n
- Tuple: A tuple containing the formatted prompt dict (history_info, desc, query, result, explain_query), history, tools, and label.
''')

add_chinese_doc('SqlCall.sql_explain_prompt_hook', '''\ 
为解释数据库查询执行结果准备 prompt 的 hook。

Args:
    input (Union[str, List, Dict[str, str], None]): 包含查询和结果的列表。
    history (List[Union[List[str], Dict[str, Any]]]): 会话历史。
    tools (Union[List[Dict[str, Any]], None]): 可用工具描述。
    label (Union[str, None]): 可选标签。

**Returns:**\n
- Tuple: 包含格式化后的 prompt 字典（history_info、desc、query、result、explain_query）、history、tools 和 label。
''')

add_english_doc('SqlCall.extract_sql_from_response', '''\
Extract SQL (or MongoDB pipeline) statement from the raw LLM response.

Args:
    str_response (str): Raw text returned by the LLM which may contain code fences.

**Returns:**\n
- tuple[bool, str]: A tuple where the first element indicates whether extraction succeeded, and the second is the cleaned or original content. If sql_post_func is provided, it is applied to the extracted content.
''')

add_chinese_doc('SqlCall.extract_sql_from_response', '''\ 
从原始 LLM 响应中提取 SQL（或 MongoDB pipeline）语句。

Args:
    str_response (str): LLM 返回的原始文本，可能包含代码块。

**Returns:**\n
- tuple[bool, str]: 第一个元素表示是否成功提取，第二个是清洗后的或原始内容。如果提供了 sql_post_func，则会应用于提取结果。
''')

# ---------------------------------------------------------------------------- #

add_chinese_doc("HttpTool", """
用于访问第三方服务和执行自定义代码的模块。参数中的 `params` 和 `headers` 的 value，以及 `body` 中可以包含形如 `{{variable}}` 这样用两个花括号标记的模板变量，然后在调用的时候通过参数来替换模板中的值。参考 [[lazyllm.tools.HttpTool.forward]] 中的使用说明。

Args:
    method (str, optional): 指定 http 请求方法，参考 `https://developer.mozilla.org/en-US/docs/Web/HTTP/Methods`。
    url (str, optional): 要访问的 url。如果该字段为空，则表示该模块不需要访问第三方服务。
    params (Dict[str, str], optional): 请求 url 需要填充的 params 字段。如果 url 为空，该字段会被忽略。
    headers (Dict[str, str], optional): 访问 url 需要填充的 header 字段。如果 url 为空，该字段会被忽略。
    body (Dict[str, str], optional): 请求 url 需要填充的 body 字段。如果 url 为空，该字段会被忽略。
    timeout (int): 请求超时时间，单位是秒，默认值是 10。
    proxies (Dict[str, str], optional): 指定请求 url 时所使用的代理。代理格式参考 `https://www.python-httpx.org/advanced/proxies`。
    code_str (str, optional): 一个字符串，包含用户定义的函数。如果参数 `url` 为空，则直接执行该函数，执行时所有的参数都会转发给该函数；如果 `url` 不为空，该函数的参数为请求 url 返回的结果，此时该函数作为 url 返回后的后处理函数。
    vars_for_code (Dict[str, Any]): 一个字典，传入运行 code 所需的依赖及变量。
    outputs (Optional[List[str]]): 期望提取的输出字段名。
    extract_from_result (Optional[bool]): 是否从响应字典中直接提取指定字段。
""")

add_english_doc("HttpTool", """
Module for accessing third-party services and executing custom code. The values in `params` and `headers`, as well as in body, can include template variables marked with double curly braces like `{{variable}}`, which are then replaced with actual values through parameters when called. Refer to the usage instructions in [[lazyllm.tools.HttpTool.forward]].

Args:
    method (str, optional): Specifies the HTTP request method, refer to `https://developer.mozilla.org/en-US/docs/Web/HTTP/Methods`.
    url (str, optional): The URL to access. If this field is empty, it indicates that the module does not need to access third-party services.
    params (Dict[str, str], optional): Params fields to be filled when requesting the URL. If the URL is empty, this field will be ignored.
    headers (Dict[str, str], optional): Header fields to be filled when accessing the URL. If the URL is empty, this field will be ignored.
    body (Dict[str, str], optional): Body fields to be filled when requesting the URL. If the URL is empty, this field will be ignored.
    timeout (int): Request timeout in seconds, default value is 10.
    proxies (Dict[str, str], optional): Specifies the proxies to be used when requesting the URL. Proxy format refer to `https://www.python-httpx.org/advanced/proxies`.
    code_str (str, optional): A string containing a user-defined function. If the parameter url is empty, execute this function directly, forwarding all arguments to it; if url is not empty, the parameters of this function are the results returned from the URL request, and in this case, the function serves as a post-processing function for the URL response.
    vars_for_code (Dict[str, Any]): A dictionary that includes dependencies and variables required for running the code.
    outputs (Optional[List[str]]): Names of expected output fields.
    extract_from_result (Optional[bool]): Whether to extract fields directly from response dict using `outputs`.
""")

add_example("HttpTool", """
from lazyllm.tools import HttpTool

code_str = "def identity(content): return content"
tool = HttpTool(method='GET', url='http://www.sensetime.com/', code_str=code_str)
ret = tool()
""")

add_chinese_doc("HttpTool.forward", """
用于执行初始化时指定的操作：请求指定的 url 或者执行传入的函数。一般不直接调用，而是通过基类的 `__call__` 来调用。如果构造函数的 `url` 参数不为空，则传入的所有参数都会作为变量，用于替换在构造函数中使用 `{{}}` 标记的模板参数；如果构造函数的参数 `url` 为空，并且 `code_str` 不为空，则传入的所有参数都会作为 `code_str` 中所定义函数的参数。
""")

add_english_doc("HttpTool.forward", """
Used to perform operations specified during initialization: request the specified URL or execute the passed function. Generally not called directly, but through the base class's `__call__`. If the `url` parameter in the constructor is not empty, all passed parameters will be used as variables to replace template parameters marked with `{{}}` in the constructor; if the `url` parameter in the constructor is empty and `code_str` is not empty, all passed parameters will be used as arguments for the function defined in `code_str`.
""")

add_example("HttpTool.forward", """
from lazyllm.tools import HttpTool

code_str = "def exp(v, n): return v ** n"
tool = HttpTool(code_str=code_str)
assert tool(v=10, n=2) == 100
""")

add_tools_chinese_doc("Weather", """
天气信息查询工具类，继承自HttpTool。

提供城市天气信息的实时查询功能，通过中国气象局API获取指定城市的天气数据。
""")

add_tools_english_doc("Weather", """
Weather information query tool class, inherits from HttpTool.

Provides real-time weather information query functionality, retrieves weather data for specified cities through China Meteorological Administration API.
""")

add_tools_example("Weather", """
from lazyllm.tools.tools import Weather

weather = Weather()
""")

add_tools_chinese_doc("Weather.forward", """
查询某个城市的天气。接收的城市输入最小范围为地级市，如果是直辖市则最小范围为区。输入的城市或区名称不带后缀的“市”或者“区”。参考下面的例子。

Args:
    city_name (str): 需要获取天气的城市名称。

**Returns:**\n
- Optional[Dict]: 天气信息的字典数据，如果城市不存在返回None
""")

add_tools_english_doc("Weather.forward", """
Query the weather of a specific city. The minimum input scope for cities is at the prefecture level, and for municipalities, it is at the district level. The input city or district name should not include the suffix "市" (city) or "区" (district). Refer to the examples below.

Args:
    city_name (str): The name of the city for which weather information is needed.

**Returns:**\n
- Optional[Dict]: Dictionary containing weather information, returns None if city doesn't exist
""")

add_tools_example("Weather.forward", """
from lazyllm.tools.tools import Weather

weather = Weather()
res = weather('海淀')
""")

add_tools_chinese_doc("GoogleSearch", """
通过 Google 搜索指定的关键词。

Args:
    custom_search_api_key (str): 用户申请的 Google API key。
    search_engine_id (str): 用户创建的用于检索的搜索引擎 id。
    timeout (int): 搜索请求的超时时间，单位是秒，默认是 10。
    proxies (Dict[str, str], optional): 请求时所用的代理服务。格式参考 `https://www.python-httpx.org/advanced/proxies`。
""")

add_tools_english_doc("GoogleSearch", """
Search for specified keywords through Google.

Args:
    custom_search_api_key (str): The Google API key applied by the user.
    search_engine_id (str): The ID of the search engine created by the user for retrieval.
    timeout (int): The timeout for the search request, in seconds, default is 10.
    proxies (Dict[str, str], optional): The proxy services used during the request. Format reference `https://www.python-httpx.org/advanced/proxies`.
""")

add_tools_example("GoogleSearch", """
from lazyllm.tools.tools import GoogleSearch

key = '<your_google_search_api_key>'
cx = '<your_search_engine_id>'

google = GoogleSearch(custom_search_api_key=key, search_engine_id=cx)
""")

add_tools_chinese_doc("GoogleSearch.forward", """
执行搜索请求。

Args:
    query (str): 要检索的关键词。
    date_restrict (str): 要检索内容的时效性。默认检索一个月内的网页（`m1`）。参数格式可以参考 `https://developers.google.com/custom-search/v1/reference/rest/v1/cse/list?hl=zh-cn`。
    search_engine_id (str, optional): 用于检索的搜索引擎 id。如果该值为空，则使用构造函数中传入的值。
""")

add_tools_english_doc("GoogleSearch.forward", """
Execute search request.

Args:
    query (str): Keywords to retrieve.
    date_restrict (str): Timeliness of the content to retrieve. Defaults to web pages within one month (m1). Refer to `https://developers.google.com/custom-search/v1/reference/rest/v1/cse/list?hl=zh-cn` for parameter format.
    search_engine_id (str, optional): Search engine ID for retrieval. If this value is empty, the value passed in the constructor is used.
""")

add_tools_example("GoogleSearch.forward", """
from lazyllm.tools.tools import GoogleSearch

key = '<your_google_search_api_key>'
cx = '<your_search_engine_id>'

google = GoogleSearch(key, cx)
res = google(query='商汤科技', date_restrict='m1')
""")

add_tools_chinese_doc('Calculator', '''
简单计算器模块，继承自ModuleBase。

提供数学表达式计算功能，支持基本的算术运算和数学函数。
''')

add_tools_english_doc('Calculator', '''
Simple calculator module, inherits from ModuleBase.

Provides mathematical expression calculation functionality, supports basic arithmetic operations and math functions.
''')

add_tools_example('Calculator', '''
from lazyllm.tools.tools import Calculator
calc = Calculator()
''')

add_tools_chinese_doc('Calculator.forward', '''
计算用户输入的表达式的值。

Args:
    exp (str): 需要计算的表达式的值。必须符合 Python 计算表达式的语法。可使用 Python math 库中的数学函数。
    *args: 可变位置参数
    **kwargs: 可变关键字参数
''')

add_tools_english_doc('Calculator.forward', '''
Calculate the value of the user input expression.

Args:
    exp (str): The expression to be calculated. It must conform to the syntax for evaluating expressions in Python. Mathematical functions from the Python math library can be used.
    *args: Variable positional arguments
    **kwargs: Variable keyword arguments 
''')

add_tools_example('Calculator.forward', '''
from lazyllm.tools.tools import Calculator
calc = Calculator()
result1 = calc.forward("2 + 3 * 4")  
print(f"2 + 3 * 4 = {result1}")
''')

add_tools_chinese_doc('TencentSearch', '''
腾讯搜索接口封装类，用于调用腾讯云的内容搜索服务。

提供对腾讯云搜索API的封装，支持关键词搜索和结果处理。

Args:
    secret_id (str): 腾讯云API密钥ID，用于身份认证
    secret_key (str): 腾讯云API密钥，用于身份认证
''')

add_tools_english_doc('TencentSearch', '''
Tencent search interface wrapper class for calling Tencent Cloud content search services.

Provides encapsulation of Tencent Cloud search API, supporting keyword search and result processing.

Args:
    secret_id (str): Tencent Cloud API key ID for authentication
    secret_key (str): Tencent Cloud API key for authentication

''')

add_tools_example('TencentSearch', '''
from lazyllm.tools.tools import TencentSearch
secret_id = '<your_secret_id>'
secret_key = '<your_secret_key>'
searcher = TencentSearch(secret_id, secret_key)
''')

add_tools_chinese_doc('TencentSearch.forward', '''
搜索用户输入的查询。

Args:
    query (str): 用户待查询的内容。

**Returns:**\n
- package: 包含搜索结果的对象，如果发生错误则返回空package
''')

add_tools_english_doc('TencentSearch.forward', '''
Searches for the query entered by the user.

Args:
    query (str): The content that the user wants to query.

**Returns:**\n
- package: Object containing search results, returns empty package if error occurs
''')

add_tools_example('TencentSearch.forward', '''
from lazyllm.tools.tools import TencentSearch
secret_id = '<your_secret_id>'
secret_key = '<your_secret_key>'
searcher = TencentSearch(secret_id, secret_key)
res = searcher('calculus')
''')


# ---------------------------------------------------------------------------- #

# mcp/client.py

add_english_doc('MCPClient', '''\
MCP client that can be used to connect to an MCP server. It supports both local servers (through stdio client) and remote servers (through sse client).

If the 'command_or_url' is a url string (started with 'http' or 'https'), a remote server will be connected, otherwise a local server will be started and connected.

Args:
    command_or_url (str): The command or url string, which will be used to start a local server or connect to a remote server.
    args (list[str], optional): Arguments list used for starting a local server, if you want to connect to a remote server, this argument is not needed. (default is [])
    env (dict[str, str], optional): Environment variables dictionary used in tools, for example some api keys. (default is None)
    headers(dict[str, Any], optional): HTTP headers used in sse client connection. (default is None)
    timeout (float, optional): Timeout for sse client connection, in seconds. (default is 5)
''')

add_chinese_doc('MCPClient', '''\
MCP客户端，用于连接MCP服务器。同时支持本地服务器和sse服务器。

如果传入的 'command_or_url' 是一个 URL 字符串（以 'http' 或 'https' 开头），则将连接到远程服务器；否则，将启动并连接到本地服务器。


Args:
    command_or_url (str): 用于启动本地服务器或连接远程服务器的命令或 URL 字符串。
    args (list[str], optional): 用于启动本地服务器的参数列表；如果要连接远程服务器，则无需此参数。（默认值为[]）
    env (dict[str, str], optional): 工具中使用的环境变量，例如一些 API 密钥。（默认值为None）
    headers(dict[str, Any], optional): 用于sse客户端连接的HTTP头。（默认值为None）
    timeout (float, optional): sse客户端连接的超时时间，单位为秒。(默认值为5)
''')


add_english_doc('MCPClient.call_tool', '''\
Calls one of the tools provided in the toolset of the connected MCP server via the MCP client and returns the result.

Args:
    tool_name (str): The name of the tool.
    arguments (dict): The parameters for the tool.
''')

add_chinese_doc('MCPClient.call_tool', '''\
通过MCP客户端调用连接的MCP服务器提供的工具集中的某一个工具，并返回结果。

Args:
    tool_name (str): 工具名称。
    arguments (dict): 工具传参。
''')


add_english_doc('MCPClient.list_tools', '''\
Retrieve the list of tools from the currently connected MCP client.

**Returns:**\n
- Any: The list of tools returned by the MCP client.
''')

add_chinese_doc('MCPClient.list_tools', '''\
获取当前连接的 MCP 客户端的工具列表。

**Returns:**\n
- Any: MCP 客户端返回的工具列表。
''')


add_english_doc('MCPClient.get_tools', '''\
Retrieve a filtered list of tools from the MCP client.

Args:
    allowed_tools (Optional[list[str]]): List of tool names to filter. If None, all tools are returned.

**Returns:**\n
- Any: List of tools that match the filter criteria.
''')

add_chinese_doc('MCPClient.get_tools', '''\
从 MCP 客户端获取经过筛选的工具列表。

Args:
    allowed_tools (Optional[list[str]]): 要筛选的工具名称列表，若为 None，则返回所有工具。

**Returns:**\n
- Any: 符合筛选条件的工具列表。
''')


add_english_doc('MCPClient.deploy', '''\
Deploys the MCP client with the specified SSE server settings asynchronously.

Args:
    sse_settings (SseServerSettings): Configuration settings for the SSE server.
''')

add_chinese_doc('MCPClient.deploy', '''\
使用指定的 SSE 服务器设置异步部署 MCP 客户端。

Args:
    sse_settings (SseServerSettings): SSE 服务器的配置设置。
''')


add_english_doc('MCPClient.aget_tools', '''\
Used to convert the tool set from the MCP server into a list of functions available for LazyLLM and return them.

The allowed_tools parameter is used to specify the list of tools to be returned. If None, all tools will be returned.

Args: 
    allowed_tools (list[str], optional): The list of tools expected to be returned. Defaults to None, meaning that all tools will be returned.
''')

add_chinese_doc('MCPClient.aget_tools', '''\
用于将MCP服务器中的工具集转换为LazyLLM可用的函数列表，并返回。

allowed_tools参数用于指定要返回的工具列表，默认为None，表示返回所有工具。

Args:
    allowed_tools (list[str], optional): 期望返回的工具列表，默认为None，表示返回所有工具。
''')


add_example('MCPClient', '''\
>>> from lazyllm.tools import MCPClient
>>> mcp_server_configs = {
...     "filesystem": {
...         "command": "npx",
...         "args": [
...             "-y",
...             "@modelcontextprotocol/server-filesystem",
...             "./",
...         ]
...     }
... }
>>> file_sys_config = mcp_server_configs["filesystem"]
>>> file_client = MCPClient(
...     command_or_url=file_sys_config["command"],
...     args=file_sys_config["args"],
... )
>>> from lazyllm import OnlineChatModule
>>> from lazyllm.tools.agent.reactAgent import ReactAgent
>>> llm=OnlineChatModule(source="deepseek", stream=False)
>>> agent = ReactAgent(llm.share(), file_client.get_tools())
>>> print(agent("Write a Chinese poem about the moon, and save it to a file named 'moon.txt".))
''')


# ---------------------------------------------------------------------------- #

# mcp/tool_adaptor.py

add_english_doc('mcp.tool_adaptor.generate_lazyllm_tool', '''\
Dynamically build a function for the LazyLLM agent based on a tool provided by the MCP server.

Args:
    client (mcp.ClientSession): MCP client which connects to the MCP server.
    mcp_tool (mcp.types.Tool): A tool provided by the MCP server.
''')

add_chinese_doc('mcp.tool_adaptor.generate_lazyllm_tool', '''\
将 MCP 服务器提供的工具转换为 LazyLLM 代理使用的函数。

Args:
    client (mcp.ClientSession): 连接到MCP服务器的MCP客户端。
    mcp_tool (mcp.types.Tool): 由MCP服务器提供的工具。
''')


add_english_doc('rag.doc_node.ImageDocNode', '''\
A specialized document node for handling image content in RAG systems.

ImageDocNode extends DocNode to provide specialized functionality for image processing and embedding generation. It automatically handles image loading, base64 encoding for embedding, and PIL Image objects for LLM processing.

Args:
    image_path (str): The file path to the image file. This should be a valid path to an image file (e.g., .jpg, .png, .jpeg).
    uid (Optional[str]): Unique identifier for the document node. If not provided, a UUID will be automatically generated.
    group (Optional[str]): The group name this node belongs to. Used for organizing and filtering nodes.
    embedding (Optional[Dict[str, List[float]]]): Pre-computed embeddings for the image. Keys are embedding model names, values are embedding vectors.
    parent (Optional[DocNode]): Parent node in the document hierarchy. Used for building document trees.
    metadata (Optional[Dict[str, Any]]): Additional metadata associated with the image node.
    global_metadata (Optional[Dict[str, Any]]): Global metadata that applies to all nodes in the document.
    text (Optional[str]): Optional text description or caption for the image.
''')

add_chinese_doc('rag.doc_node.ImageDocNode', '''\
专门用于处理RAG系统中图像内容的文档节点。

ImageDocNode继承自DocNode，为图像处理和嵌入生成提供专门的功能。它自动处理图像加载、用于嵌入的base64编码，以及用于LLM处理的PIL图像对象。

Args:
    image_path (str): 图像文件的文件路径。这应该是一个有效的图像文件路径（例如.jpg、.png、.jpeg）。
    uid (Optional[str]): 文档节点的唯一标识符。如果未提供，将自动生成UUID。
    group (Optional[str]): 此节点所属的组名。用于组织和过滤节点。
    embedding (Optional[Dict[str, List[float]]]): 图像的预计算嵌入。键是嵌入模型名称，值是嵌入向量。
    parent (Optional[DocNode]): 文档层次结构中的父节点。用于构建文档树。
    metadata (Optional[Dict[str, Any]]): 与图像节点关联的附加元数据。
    global_metadata (Optional[Dict[str, Any]]): 适用于文档中所有节点的全局元数据。
    text (Optional[str]): 图像的可选文本描述或标题。
''')

add_example('rag.doc_node.ImageDocNode', '''\
>>> from lazyllm.tools.rag.doc_node import ImageDocNode, MetadataMode
>>> import numpy as np
>>> image_node = ImageDocNode(
...     image_path="/home/mnt/yehongfei/Code/Test/framework.jpg",
...     text="这是一张照片"
)
>>> def clip_emb(content, modality="image"):
...     if modality == "image":
...         return [np.random.rand(512).tolist()]
...     return [np.random.rand(256).tolist()]
>>> embed_functions = {"clip": clip_emb}
>>> image_node.do_embedding(embed_functions)
>>> print(f"嵌入维度: {len(image_node.embedding['clip'])}")
>>> text_representation = image_node.get_text()
>>> content_representation = image_node.get_content(MetadataMode.EMBED)
>>> print(f"text属性: {text_representation}")
>>> print(f"content属性: {content_representation}")    
''')

add_english_doc('rag.doc_node.ImageDocNode.do_embedding', '''\
Generate embeddings for the image using the provided embedding functions.

This method overrides the parent class method to handle image-specific embedding generation. It automatically converts the image to the appropriate format (base64 for embedding) and calls the embedding functions with the image modality.

Args:
    embed (Dict[str, Callable]): Dictionary of embedding functions. Keys are embedding model names, values are callable functions that accept (content, modality) and return embedding vectors.
''')

add_chinese_doc('rag.doc_node.ImageDocNode.do_embedding', '''\
使用提供的嵌入函数为图像生成嵌入。

此方法重写父类方法以处理图像特定的嵌入生成。它自动将图像转换为适当的格式（用于嵌入的base64），并使用图像模态调用嵌入函数。

Args:
    embed (Dict[str, Callable]): 嵌入函数字典。键是嵌入模型名称，值是接受(content, modality)并返回嵌入向量的可调用函数。
''')

add_english_doc('rag.doc_node.ImageDocNode.get_content', '''\
Get the image content in different formats based on the metadata mode.

This method returns the image content in different formats depending on the intended use case. For LLM processing, it returns a PIL Image object. For embedding generation, it returns a base64-encoded image string.

Args:
    metadata_mode (MetadataMode, optional): The mode for content retrieval. Defaults to MetadataMode.LLM.
        - MetadataMode.LLM: Returns PIL Image object for LLM processing
        - MetadataMode.EMBED: Returns base64-encoded image for embedding generation
        - Other modes: Returns the image path as text

**Returns:**\n
- Union[PIL.Image.Image, List[str], str]: The image content in the requested format.
''')

add_chinese_doc('rag.doc_node.ImageDocNode.get_content', '''\
根据元数据模式获取不同格式的图像内容。

此方法根据预期用例返回不同格式的图像内容。对于LLM处理，它返回PIL图像对象。对于嵌入生成，它返回base64编码的图像字符串。

Args:
    metadata_mode (MetadataMode, optional): 内容检索模式。默认为MetadataMode.LLM。
        - MetadataMode.LLM: 返回用于LLM处理的PIL图像对象
        - MetadataMode.EMBED: 返回用于嵌入生成的base64编码图像
        - 其他模式: 返回图像路径作为文本

**Returns:**\n
- Union[PIL.Image.Image, List[str], str]: 请求格式的图像内容。
''')

add_english_doc('rag.doc_node.ImageDocNode.get_text', '''\
Get the image path as text representation.

This method overrides the parent class method to return the image path instead of the content field, since ImageDocNode doesn't use the content field for storing text.

**Returns:**\n
- str: The image file path.
''')

add_chinese_doc('rag.doc_node.ImageDocNode.get_text', '''\
获取图像路径作为文本表示。

此方法重写父类方法以返回图像路径而不是内容字段，因为ImageDocNode不使用内容字段存储文本。

**Returns:**\n
- str: 图像文件路径。
''')

add_english_doc('rag.transform.AdaptiveTransform', '''\
A flexible document transformation system that applies different transforms based on document patterns.

AdaptiveTransform allows you to define multiple transformation strategies and automatically selects the appropriate one based on the document's file path or custom pattern matching. This is particularly useful when you have different types of documents that require different processing approaches.

Args:
    transforms (Union[List[Union[TransformArgs, Dict]], Union[TransformArgs, Dict]]): A list of transform configurations or a single transform configuration. 
    num_workers (int, optional): Number of worker threads for parallel processing. Defaults to 0.
''')

add_chinese_doc('rag.transform.AdaptiveTransform', '''\
一个灵活的文档转换系统，根据文档模式应用不同的转换策略。

AdaptiveTransform允许您定义多种转换策略，并根据文档的文件路径或自定义模式匹配自动选择适当的转换方法。当您有不同类型的文档需要不同处理方法时，这特别有用。

Args:
    transforms (Union[List[Union[TransformArgs, Dict]], Union[TransformArgs, Dict]]): 转换配置列表或单个转换配置。
    num_workers (int, optional): 并行处理的工作线程数。默认为0。
''')

add_example('rag.transform.AdaptiveTransform', '''\
>>> from lazyllm.tools.rag.transform import AdaptiveTransform, DocNode, SentenceSplitter
>>> doc1 = DocNode(text="这是第一个文档的内容。它包含多个句子。")
>>> doc2 = DocNode(text="这是第二个文档的内容。")
>>> transforms = [
...     {
...         'f': SentenceSplitter,
...         'pattern': '*.txt',
...         'kwargs': {'chunk_size': 50, 'chunk_overlap': 10}
...     },
...     {
...         'f': SentenceSplitter,
...         'pattern': '*.pdf',
...         'kwargs': {'chunk_size': 100, 'chunk_overlap': 20}
...     }
... ]
>>> adaptive = AdaptiveTransform(transforms)
>>> results1 = adaptive.transform(doc1)
>>> print(f"文档1转换结果: {len(results1)} 个块")
>>> for i, result in enumerate(results1):
...     print(f"  块 {i+1}: {result.text}")
>>> results2 = adaptive.transform(doc2)
>>> print(f"文档2转换结果: {len(results2)} 个块")
>>> for i, result in enumerate(results2):
...     print(f"  块 {i+1}: {result.text}")      
''')

add_english_doc('rag.transform.AdaptiveTransform.transform', '''\
Transform a document using the appropriate transformation strategy based on pattern matching.

This method evaluates each transform configuration in order and applies the first one that matches the document's path pattern. The matching logic supports both glob patterns and custom callable functions.

Args:
    document (DocNode): The document node to be transformed.
    **kwargs: Additional keyword arguments passed to the transform function.

**Returns:**\n
- List[Union[str, DocNode]]: A list of transformed results (strings or DocNode objects).
''')

add_chinese_doc('rag.transform.AdaptiveTransform.transform', '''\
根据模式匹配使用适当的转换策略转换文档。

此方法按顺序评估每个转换配置，并应用第一个匹配文档路径模式的转换。匹配逻辑支持glob模式和自定义可调用函数。

Args:
    document (DocNode): 要转换的文档节点。
    **kwargs: 传递给转换函数的附加关键字参数。

**Returns:**\n
- List[Union[str, DocNode]]: 转换结果列表（字符串或DocNode对象）。
''')

add_english_doc('rag.rerank.ModuleReranker', '''\
A reranker that uses trainable modules to reorder documents based on relevance to a query.

ModuleReranker is a specialized reranker that leverages trainable models (such as BGE-reranker, Cohere rerank, etc.) to improve the relevance of retrieved documents. It takes a list of documents and a query, then returns the documents reordered by their relevance scores.

Args:
    name (str): The name of the reranker. Defaults to "ModuleReranker".
    model (Union[Callable, str]): The reranking model. Can be either a model name (string) or a callable function.
    target (Optional[str]): Defaults to None.
    output_format (Optional[str]): The format for output processing. Defaults to None.
    join (Union[bool, str]): Whether to join the results. Defaults to False.
    **kwargs: Additional keyword arguments passed to the reranker model.
''')

add_chinese_doc('rag.rerank.ModuleReranker', '''\
使用可训练模块根据查询相关性重新排序文档的重排序器。

ModuleReranker是一个专门的重排序器，利用可训练模型（如BGE-reranker、Cohere rerank等）来提高检索文档的相关性。它接收文档列表和查询，然后返回按相关性分数重新排序的文档。

Args:
    name (str): 重排序器的名称。默认为"ModuleReranker"。
    model (Union[Callable, str]): 重排序模型。可以是模型名称（字符串）或可调用函数。
    target (Optional[str]): 默认为None。
    output_format (Optional[str]): 输出处理格式。默认为None。
    join (Union[bool, str]): 是否连接结果。默认为False。
    **kwargs: 传递给重排序模型模型的附加关键字参数。
''')

add_example('rag.rerank.ModuleReranker', '''\
>>> from lazyllm.tools.rag.rerank import ModuleReranker, DocNode
>>> def simple_reranker(query, documents, top_n):
...     query_lower = query.lower()
...     scores = []
...     for i, doc in enumerate(documents):
...         score = sum(1 for word in query_lower.split() if word in doc)
...         scores.append((i, score))
...     scores.sort(key=lambda x: x[1], reverse=True)
...     return scores[:top_n]
>>> reranker = ModuleReranker(
...     model=simple_reranker,
...     topk=2
... )
>>> docs = [
...     DocNode(text="机器学习算法在数据分析中应用广泛"),
...     DocNode(text="深度学习模型需要大量训练数据"),
...     DocNode(text="自然语言处理技术发展迅速"),
...     DocNode(text="计算机视觉在自动驾驶中的应用")
... ]
>>> query = "机器学习"
>>> results = reranker.forward(docs, query)
>>> for i, doc in enumerate(results):
...     print(f"  {i+1}. : {doc.text}")
...     print(f"     相关性分数: {doc.relevance_score:.4f}")        
''')

add_english_doc('rag.rerank.ModuleReranker.forward', '''\
Forward pass of the reranker that reorders documents based on relevance to the query.

This method takes a list of documents and a query, then uses the underlying reranking model to score and reorder the documents by relevance. The documents are processed in MetadataMode.EMBED format to ensure compatibility with the reranking model.

Args:
    nodes (List[DocNode]): List of document nodes to be reranked.
    query (str): The query string to rank documents against. Defaults to "".

**Returns:**\n
- List[DocNode]: List of document nodes reordered by relevance score, with relevance_score attribute added.
''')

add_chinese_doc('rag.rerank.ModuleReranker.forward', '''\
重排序器的前向传播，根据与查询的相关性重新排序文档。

此方法接收文档列表和查询，然后使用底层重排序模型对文档进行评分和重新排序。文档以MetadataMode.EMBED格式处理，以确保与重排序模型的兼容性。

Args:
    nodes (List[DocNode]): 要重排序的文档节点列表。
    query (str): 用于排序文档的查询字符串。默认为""。

**Returns:**\n
- List[DocNode]: 按相关性分数重新排序的文档节点列表，添加了relevance_score属性。
''')


add_english_doc('rag.global_metadata.GlobalMetadataDesc', '''\
A descriptor for global metadata, defining its type, optional element type, default value, and size constraints.
`class GlobalMetadataDesc`
This class is used to describe metadata properties such as type, optional constraints, and default values. It supports scalar and array data types, with specific size limitations for certain types.

Args:
    data_type (int): The type of the metadata as an integer, representing various data types (e.g., VARCHAR, ARRAY, etc.).
    element_type (Optional[int]): The type of individual elements if `data_type` is an array. Defaults to `None`.
    default_value (Optional[Any]): The default value for the metadata. If not provided, the default will be `None`.
    max_size (Optional[int]): The maximum size or length for the metadata. Required if `data_type` is `VARCHAR` or `ARRAY`.
''')

add_chinese_doc('rag.global_metadata.GlobalMetadataDesc', '''\
用于描述全局元数据的说明符，包括其类型、可选的元素类型、默认值和大小限制。
`class GlobalMetadataDesc`
此类用于描述元数据的属性，例如类型、可选约束和默认值。支持标量和数组数据类型，并对某些类型指定特定的大小限制。

Args:
    data_type (int): 元数据的类型，以整数表示，代表不同的数据类型（例如 VARCHAR、ARRAY 等）。
    element_type (Optional[int]): 如果 `data_type` 是数组，则表示数组中每个元素的类型。默认为 `None`。
    default_value (Optional[Any]): 元数据的默认值。如果未提供，默认值为 `None`。
    max_size (Optional[int]): 元数据的最大大小或长度。如果 `data_type` 为 `VARCHAR` 或 `ARRAY`，则此属性为必填项。
''')

# agent/functionCall.py
add_agent_chinese_doc('functionCall.StreamResponse', '''\
StreamResponse类用于封装带有前缀和颜色配置的流式输出行为。  
当启用流式模式时，调用实例会将带颜色的文本推送到文件系统队列中，用于异步处理或显示。

Args:
    prefix (str): 输出内容前的前缀文本，通常用于标识信息来源或类别。
    prefix_color (Optional[str]): 前缀文本的颜色，支持终端颜色代码，默认无颜色。
    color (Optional[str]): 主体内容文本颜色，支持终端颜色代码，默认无颜色。
    stream (bool): 是否启用流式输出模式，启用后会将文本推送至文件系统队列，默认关闭。
''')

add_agent_english_doc('functionCall.StreamResponse', '''\
StreamResponse class encapsulates streaming output behavior with configurable prefix and colors.  
When streaming is enabled, calling the instance enqueues colored text to a filesystem queue for asynchronous processing or display.

Args:
    prefix (str): Prefix text before the output, typically used to indicate the source or category.
    prefix_color (Optional[str]): Color of the prefix text, supports terminal color codes, defaults to None.
    color (Optional[str]): Color of the main content text, supports terminal color codes, defaults to None.
    stream (bool): Whether to enable streaming output mode, which enqueues text to the filesystem queue, defaults to False.
''')

add_agent_example('functionCall.StreamResponse', '''\
>>> from lazyllm.tools.agent.functionCall import StreamResponse
>>> resp = StreamResponse(prefix="[INFO]", prefix_color="green", color="white", stream=True)
>>> resp("Hello, world!")
Hello, world!
''')

add_chinese_doc('rag.web.DocWebModule', """\
文档Web界面模块，继承自ModuleBase，提供基于Web的文档管理交互界面。

Args:
    doc_server (ServerModule): 文档服务模块实例，提供后端API支持
    title (str, optional): 界面标题，默认为"文档管理演示终端"
    port (optional): 服务端口号或端口范围。默认为 ``None``（使用20800-20999范围）
    history (optional): 初始聊天历史记录，默认为 ``None``
    text_mode (optional): 文本处理模式，默认为``None``(动态模式)
    trace_mode (optional): 追踪模式，默认为``None``(刷新模式)

类属性:

    Mode: 模式枚举类，包含:
        - Dynamic: 动态模式
        - Refresh: 刷新模式
        - Appendix: 附录模式

注意事项:
    - 需要配合有效的doc_server实例使用
    - 端口冲突时会自动尝试范围内其他端口
    - 服务停止后会释放相关资源
""")

add_english_doc('rag.web.DocWebModule', """\
Document Web Interface Module, inherits from ModuleBase, provides web-based document management interface.

Args:
    doc_server (ServerModule): Document server module instance providing backend API support
    title (str, optional): Interface title. Defaults to 'Document Management Demo Terminal'
    port (optional): Service port number or port range. Defaults to ``None`` (uses range 20800-20999)
    history (optional): History record list. Defaults to ``None``
    text_mode (optional): Text display mode. Defaults to ``None`` (uses dynamic mode)
    trace_mode (optional): Trace mode. Defaults to ``None`` (uses refresh mode)


Class Attributes:

    Mode: Mode enumeration class containing:
        - Dynamic: Dynamic mode
        - Refresh: Refresh mode
        - Appendix: Appendix mode

Notes:
    - Requires a valid doc_server instance to work with
    - Automatically tries other ports in range when port conflict occurs
    - Releases resources when service is stopped
""")

add_chinese_doc('rag.web.DocWebModule.Mode', """\
文档Web模块运行模式枚举类。

取值:
    Dynamic (0): 动态模式，实时更新内容
    Refresh (1): 刷新模式，定期刷新内容
    Appendix (2): 附录模式，将新内容作为附录添加

""")

add_english_doc('rag.web.DocWebModule.Mode', """\
Operation mode enumeration class for DocWebModule.

Values:
    Dynamic (0): Dynamic mode, updates content in real-time
    Refresh (1): Refresh mode, periodically refreshes content
    Appendix (2): Appendix mode, adds new content as appendix

""")


add_example('rag.web.DocWebModule', '''\
>>> import lazyllm
>>> from lazyllm.tools.rag.web import DocWebModule
>>> from lazyllm import
>>> doc_server = ServerModule(url="your_url")
>>> doc_web = DocWebModule(
>>>   doc_server=doc_server,
>>>   title="文档管理演示终端",
>>>   port=range(20800, 20805)  # 自动寻找可用端口)
>>> deploy_task = doc_web._get_deploy_tasks()
>>> deploy_task()  
>>> print(doc_web.url)
>>> doc_web.stop()
''')

add_english_doc('rag.web.DocWebModule.wait', '''\
Block current thread waiting for web service to run.

This method blocks the calling thread until the web service is explicitly stopped.

''')

add_chinese_doc('rag.web.DocWebModule.wait', '''\
阻塞当前线程等待Web服务运行。

该方法会阻塞调用线程，直到Web服务被显式停止。

''')

add_english_doc('rag.web.DocWebModule.stop', '''\
Stops the web interface service and releases related resources.

''')

add_chinese_doc('rag.web.DocWebModule.stop', '''\
停止Web界面服务并释放相关资源。

''')

# FuncNodeTransform
add_english_doc('rag.transform.FuncNodeTransform', '''
A wrapper class for user-defined functions that transforms document nodes.

This wrapper supports two modes of operation:
    1. When trans_node is False (default): transforms text strings
    2. When trans_node is True: transforms DocNode objects

The wrapper can handle various function signatures:
    - str -> List[str]: transform=lambda t: t.split('\\\\n')
    - str -> str: transform=lambda t: t[:3]
    - DocNode -> List[DocNode]: pipeline(lambda x:x, SentenceSplitter)
    - DocNode -> DocNode: pipeline(LLMParser)

Args:
    func (Union[Callable[[str], List[str]], Callable[[DocNode], List[DocNode]]]): The user-defined function to be wrapped.
    trans_node (bool, optional): Determines whether the function operates on DocNode objects (True) or text strings (False). Defaults to None.
    num_workers (int): Controls the number of threads or processes used for parallel processing. Defaults to 0.
''')

add_chinese_doc('rag.transform.FuncNodeTransform', '''
用于包装用户自定义函数的转换器类。

此包装器支持两种操作模式：
    1. 当 trans_node 为 False（默认）：转换文本字符串
    2. 当 trans_node 为 True：转换 DocNode 对象

包装器可以处理各种函数签名：
    - str -> List[str]: transform=lambda t: t.split('\\\\n')
    - str -> str: transform=lambda t: t[:3]
    - DocNode -> List[DocNode]: pipeline(lambda x:x, SentenceSplitter)
    - DocNode -> DocNode: pipeline(LLMParser)

Args:
    func (Union[Callable[[str], List[str]], Callable[[DocNode], List[DocNode]]]): 要包装的用户自定义函数。
    trans_node (bool, optional): 确定函数是操作 DocNode 对象（True）还是文本字符串（False）。默认为 None。
    num_workers (int): 控制并行处理的线程/进程数量。默认为 0。
''')

add_example('rag.transform.FuncNodeTransform', '''
>>> import lazyllm
>>> from lazyllm.tools.rag import FuncNodeTransform
>>> from lazyllm.tools import Document, SentenceSplitter

# Example 1: Text-based transformation (trans_node=False)
>>> def split_by_comma(text):
...     return text.split(',')
>>> text_transform = FuncNodeTransform(split_by_comma, trans_node=False)

# Example 2: Node-based transformation (trans_node=True)
>>> def custom_node_transform(node):
...     # Process the DocNode and return a list of DocNodes
...     return [node]  # Simple pass-through
>>> node_transform = FuncNodeTransform(custom_node_transform, trans_node=True)

# Example 3: Using with Document
>>> m = lazyllm.OnlineEmbeddingModule(source="glm")
>>> documents = Document(dataset_path='your_doc_path', embed=m, manager=False)
>>> documents.create_node_group(name="custom", transform=text_transform)
''')

# FuncNodeTransform.transform
add_english_doc('rag.transform.FuncNodeTransform.transform', '''
Transform a document node using the wrapped user-defined function.

This method applies the user-defined function to either the text content of the node (when trans_node=False) or the node itself (when trans_node=True).

Args:
    node (DocNode): The document node to be transformed.
    **kwargs: Additional keyword arguments passed to the transformation function.

**Returns:**\n
- List[Union[str, DocNode]]: The transformed results, which can be either strings or DocNode objects depending on the function implementation.
''')

add_chinese_doc('rag.transform.FuncNodeTransform.transform', '''
使用包装的用户自定义函数转换文档节点。

此方法将用户自定义函数应用于节点的文本内容（当 trans_node=False 时）或节点本身（当 trans_node=True 时）。

Args:
    node (DocNode): 要转换的文档节点。
    **kwargs: 传递给转换函数的额外关键字参数。

**Returns:**\n
- List[Union[str, DocNode]]: 转换结果，根据函数实现可以是字符串或 DocNode 对象。
''')


add_chinese_doc('rag.web.WebUi', """\
基于 Gradio 的知识库文件管理 Web UI 工具类。

该类用于构建一个简单的 Web 界面，支持创建分组、上传文件、列出/删除分组或文件，并通过 RESTful API 与后端交互。支持快速集成与展示文件管理能力。

Args:
    base_url (str): 后端 API 服务的基础地址。
""")

add_english_doc('rag.web.WebUi', """\
A Gradio-based web UI for managing knowledge base files.

This class provides an interactive UI to create/delete groups, upload files, list files, and perform deletion operations via RESTful APIs. It is designed for rapid integration of file and group management.

Args:
    base_url (str): Base URL of the backend API service.
""")

add_chinese_doc("rag.web.WebUi.basic_headers", '''
生成通用的 HTTP 请求头。

Args:
    content_type (bool): 是否包含 Content-Type 头信息（默认为 True）。

**Returns:**\n
- dict: HTTP 请求头字典。
''')

add_english_doc("rag.web.WebUi.basic_headers", '''
Generate standard HTTP headers.

Args:
    content_type (bool): Whether to include Content-Type in the headers (default: True).

**Returns:**\n
- dict: Dictionary of HTTP headers.
''')

add_chinese_doc("rag.web.WebUi.muti_headers", '''
生成多部分表单的HTTP请求头。
用于文件上传等需要multipart/form-data格式的请求。

**Returns:**\n
- Dict: 返回包含accept头部的HTTP请求头字典。
''')

add_english_doc("rag.web.WebUi.muti_headers", '''
Generates multipart form HTTP request headers.
Used for requests requiring multipart/form-data format such as file uploads.

**Returns:**\n
- Dict: Returns HTTP request header dictionary containing accept header.
''')

add_chinese_doc("rag.web.WebUi.post_request", '''
发送 POST 请求。

Args:
    url (str): 请求地址。
    data (dict): 请求数据，将被转为 JSON。

**Returns:**\n
- dict: 响应结果的 JSON。
''')

add_english_doc("rag.web.WebUi.post_request", '''
Send a POST request.

Args:
    url (str): Target request URL.
    data (dict): Request data (will be serialized as JSON).

**Returns:**\n
- dict: JSON response from the server.
''')

add_chinese_doc("rag.web.WebUi.get_request", '''
发送 GET 请求。

Args:
    url (str): 请求地址。

**Returns:**\n
- dict: 响应结果的 JSON。
''')

add_english_doc("rag.web.WebUi.get_request", '''
Send a GET request.

Args:
    url (str): Target request URL.

**Returns:**\n
- dict: JSON response from the server.
''')

add_chinese_doc("rag.web.WebUi.new_group", '''
创建新的文件分组。

Args:
    group_name (str): 分组名称。

**Returns:**\n
- str: 创建结果的提示信息。
''')

add_english_doc("rag.web.WebUi.new_group", '''
Create a new file group.

Args:
    group_name (str): Name of the new group.

**Returns:**\n
- str: Server message about the creation result.
''')

add_chinese_doc("rag.web.WebUi.delete_group", '''
删除指定的文件分组。

Args:
    group_name (str): 分组名称。

**Returns:**\n
- str: 删除结果信息。
''')

add_english_doc("rag.web.WebUi.delete_group", '''
Delete a specific file group.

Args:
    group_name (str): Name of the group to delete.

**Returns:**\n
- str: Server message about the deletion.
''')

add_chinese_doc("rag.web.WebUi.list_groups", '''
获取所有知识库分组列表。
向后台API发送请求，获取当前所有的知识库分组信息。

**Returns:**\n
- List: 返回分组名称列表。
''')

add_english_doc("rag.web.WebUi.list_groups", '''
Gets all knowledge base group list.
Sends request to backend API to get all current knowledge base group information.

**Returns:**\n
- List: Returns group name list.
''')

add_chinese_doc("rag.web.WebUi.upload_files", '''
向指定分组上传文件。

Args:
    group_name (str): 分组名称。
    override (bool): 是否覆盖已存在的文件（默认 True）。

**Returns:**\n
- Any: 后端返回的上传结果数据。
''')

add_english_doc("rag.web.WebUi.upload_files", '''
Upload files to a specified group.

Args:
    group_name (str): Name of the group.
    override (bool): Whether to override existing files (default: True).

**Returns:**\n
- Any: Data returned by the backend.
''')

add_chinese_doc("rag.web.WebUi.list_files_in_group", '''
列出指定分组下的所有文件。

Args:
    group_name (str): 分组名称。

**Returns:**\n
- List: 文件信息列表。
''')

add_english_doc("rag.web.WebUi.list_files_in_group", '''
List all files within a specific group.

Args:
    group_name (str): Name of the group.

**Returns:**\n
- List: List of file information.
''')

add_chinese_doc("rag.web.WebUi.delete_file", '''
从指定分组中删除文件。

Args:
    group_name (str): 分组名称。
    file_ids (List[str]): 要删除的文件 ID 列表。

**Returns:**\n
- str: 删除结果提示。
''')

add_english_doc("rag.web.WebUi.delete_file", '''
Delete specific files from a group.

Args:
    group_name (str): Name of the group.
    file_ids (List[str]): IDs of files to delete.

**Returns:**\n
- str: Deletion result message.
''')

add_chinese_doc("rag.web.WebUi.gr_show_list", '''
以 Gradio 表格的形式展示字符串列表。

Args:
    str_list (List): 字符串或子项列表。
    list_name (Union[str, List]): 表头名称或列名列表。

**Returns:**\n
- gr.DataFrame: Gradio 表格组件。
''')

add_english_doc("rag.web.WebUi.gr_show_list", '''
Display a list of strings as a Gradio DataFrame.

Args:
    str_list (List): List of strings or rows.
    list_name (Union[str, List]): Column name(s) for the table.

**Returns:**\n
- gr.DataFrame: Gradio DataFrame component.
''')

add_chinese_doc("rag.web.WebUi.create_ui", '''
构建包含多个标签页的Gradio界面，提供以下功能：
    - 分组列表：查看所有分组信息
    - 上传文件：选择分组并上传文件
    - 分组文件列表：查看指定分组中的文件
    - 删除文件：从分组中删除指定文件

**Returns:**\n
- gr.Blocks: 完整的 Gradio UI 应用实例。
''')

add_english_doc("rag.web.WebUi.create_ui", '''
Builds Gradio interface with multiple tabs, providing the following functionalities:
    - Group List: View all group information
    - Upload Files: Select group and upload files
    - Group File List: View files in specified group
    - Delete Files: Delete specified files from group

**Returns:**\n
- gr.Blocks: A complete Gradio application instance.
''')

add_english_doc('rag.index_base.IndexBase', '''\
An abstract base class for implementing indexing systems that support updating, removing, and querying document nodes.
`class IndexBase(ABC)`
This abstract base class defines the interface for an indexing system. It requires subclasses to implement methods for updating, removing, and querying document nodes.
''')

add_chinese_doc('rag.index_base.IndexBase', '''\
用于实现索引系统的抽象基类，支持更新、删除和查询文档节点。
`class IndexBase(ABC)`
此抽象基类定义了索引系统的接口，要求子类实现更新、删除和查询文档节点的方法。
''')

add_example('rag.index_base.IndexBase', '''\
>>> from mymodule import IndexBase, DocNode
>>> class MyIndex(IndexBase):
...     def __init__(self):
...         self.nodes = []
...     def update(self, nodes):
...         self.nodes.extend(nodes)
...         print(f"Updated nodes: {nodes}")
...     def remove(self, uids, group_name=None):
...         self.nodes = [node for node in self.nodes if node.uid not in uids]
...         print(f"Removed nodes with uids: {uids}")
...     def query(self, *args, **kwargs):
...         print("Querying nodes...")
...         return self.nodes
>>> index = MyIndex()
>>> doc1 = DocNode(uid="1", content="Document 1")
>>> doc2 = DocNode(uid="2", content="Document 2")
>>> index.update([doc1, doc2])
Updated nodes: [DocNode(uid="1", content="Document 1"), DocNode(uid="2", content="Document 2")]
>>> index.query()
Querying nodes...
[DocNode(uid="1", content="Document 1"), DocNode(uid="2", content="Document 2")]
>>> index.remove(["1"])
Removed nodes with uids: ['1']
>>> index.query()
Querying nodes...
[DocNode(uid="2", content="Document 2")]
''')

add_chinese_doc('rag.index_base.IndexBase.update', '''\
更新索引内容。

该方法接收一组文档节点对象，并将其添加或更新到索引结构中。通常用于增量构建或刷新索引。

Args:
    nodes (List[DocNode]): 需要更新的文档节点列表。
''')

add_english_doc('rag.index_base.IndexBase.update', '''\
Update index contents.

This method receives a list of document nodes and updates or inserts them into the index structure. Typically used for incremental indexing or refreshing data.

Args:
    nodes (List[DocNode]): A list of document nodes to update or insert.
''')

add_chinese_doc('rag.index_base.IndexBase.remove', '''\
从索引中移除指定文档节点。

可根据唯一标识符列表删除索引中的文档节点，可选地指定组名称以限定范围。

Args:
    uids (List[str]): 需要移除的文档节点的唯一标识符列表。
    group_name (Optional[str]): 可选的组名称，用于限定要删除的范围。
''')

add_english_doc('rag.index_base.IndexBase.remove', '''\
Remove specific document nodes from the index.

Removes document nodes based on their unique identifiers, optionally scoped by group name.

Args:
    uids (List[str]): List of unique IDs corresponding to the document nodes to remove.
    group_name (Optional[str]): Optional group name to scope the removal operation.
''')

add_chinese_doc('rag.index_base.IndexBase.query', '''\
执行索引查询。

根据传入的参数执行查询操作，返回匹配的文档节点列表。  
**注意:** 当前方法为接口占位，子类需要实现具体逻辑。

Args:
    *args: 任意位置参数，用于查询条件。
    **kwargs: 任意关键字参数，用于查询条件。
''')

add_english_doc('rag.index_base.IndexBase.query', '''\
Execute a query over the index.

Performs a query based on the given arguments and returns matching document nodes.  
**Note:** This method is a placeholder and should be implemented by subclasses.

Args:
    *args: Positional arguments for the query.
    **kwargs: Keyword arguments for the query.
''')

add_chinese_doc('StreamCallHelper', '''\
流式调用辅助类，用于将阻塞调用包装为生成器形式，逐步返回执行结果。

Args:
    impl (Callable): 需要流式执行的函数或可调用对象。
    interval (float): 轮询队列的时间间隔，单位为秒，默认为0.1。
''')

add_english_doc('StreamCallHelper', '''\
Helper class for streaming function calls, wrapping a blocking callable into a generator that yields results incrementally.

Args:
    impl (Callable): The function or callable to execute in streaming mode.
    interval (float): Time interval (in seconds) to poll the internal queue. Defaults to 0.1.
''')

add_chinese_doc('rag.LazyLLMStoreBase', '''\
向量存储基类，定义了存储层的通用接口规范，所有具体的存储实现（如 Chroma、Milvus 等）需继承并实现该类。
''')

add_english_doc('rag.LazyLLMStoreBase', '''\
Base class for vector storage, defining the common interface specification. 
All concrete storage implementations (e.g., Chroma, Milvus) must inherit and implement this class.
''')

add_chinese_doc('rag.LazyLLMStoreBase.connect', '''\
建立与存储后端的连接。

Args:
    *args: 可变位置参数。
    **kwargs: 可变关键字参数。
''')

add_english_doc('rag.LazyLLMStoreBase.connect', '''\
Establish connection to the storage backend.

Args:
    *args: Variable positional arguments.
    **kwargs: Variable keyword arguments.
''')

add_chinese_doc('rag.LazyLLMStoreBase.upsert', '''\
插入或更新集合中的数据。

Args:
    collection_name (str): 集合名称。
    data (List[dict]): 数据列表，每条为一个记录。
''')

add_english_doc('rag.LazyLLMStoreBase.upsert', '''\
Insert or update data in a collection.

Args:
    collection_name (str): The collection name.
    data (List[dict]): List of records to upsert.
''')

add_chinese_doc('rag.LazyLLMStoreBase.delete', '''\
删除集合中的数据。

Args:
    collection_name (str): 集合名称。
    criteria (dict): 删除条件。
    **kwargs: 额外参数。
''')

add_english_doc('rag.LazyLLMStoreBase.delete', '''\
Delete data from a collection.

Args:
    collection_name (str): The collection name.
    criteria (dict): Conditions for deletion.
    **kwargs: Additional parameters.
''')

add_chinese_doc('rag.LazyLLMStoreBase.get', '''\
根据条件获取集合中的数据。

Args:
    collection_name (str): 集合名称。
    criteria (dict): 过滤条件。
    **kwargs: 额外参数。
''')

add_english_doc('rag.LazyLLMStoreBase.get', '''\
Retrieve data from a collection by criteria.

Args:
    collection_name (str): The collection name.
    criteria (dict): Filter conditions.
    **kwargs: Additional parameters.
''')

add_chinese_doc('rag.LazyLLMStoreBase.search', '''\
执行检索操作，可以基于文本或向量。

Args:
    collection_name (str): 集合名称。
    query (Optional[str]): 文本查询字符串。
    query_embedding (Optional[Union[dict, List[float]]]): 查询向量。
    topk (int): 返回的结果数量，默认为 10。
    filters (Optional[Dict[str, Union[str, int, List, Set]]]): 元数据过滤条件。
    embed_key (Optional[str]): 向量键。
    **kwargs: 额外参数。
''')

add_english_doc('rag.LazyLLMStoreBase.search', '''\
Perform a search operation, supporting both text and vector queries.

Args:
    collection_name (str): The collection name.
    query (Optional[str]): Text query string.
    query_embedding (Optional[Union[dict, List[float]]]): Query vector.
    topk (int): Number of results to return. Defaults to 10.
    filters (Optional[Dict[str, Union[str, int, List, Set]]]): Metadata filter conditions.
    embed_key (Optional[str]): Embedding key.
    **kwargs: Additional parameters.
''')

add_chinese_doc('rag.doc_impl.DocImpl', '''\
文档实现类，用于管理文档处理、存储和检索的核心功能。

Args:
    embed (Dict[str, Callable]): 嵌入函数字典。
    dlm (Optional[DocListManager]): 文档列表管理器，默认为None。
    doc_files (Optional[str]): 文档文件路径，默认为None。
    kb_group_name (Optional[str]): 知识库组名称，默认为默认组名。
    global_metadata_desc (Dict[str, GlobalMetadataDesc]): 全局元数据描述。
    store (Optional[Union[Dict, LazyLLMStoreBase]]): 存储实例或配置。
    processor (Optional[DocumentProcessor]): 文档处理器。
    algo_name (Optional[str]): 算法名称。
    display_name (Optional[str]): 显示名称。
    description (Optional[str]): 描述信息。
''')

add_english_doc('rag.doc_impl.DocImpl', '''\
Document implementation class for managing core document processing, storage, and retrieval functionalities.

Args:
    embed (Dict[str, Callable]): Dictionary of embedding functions.
    dlm (Optional[DocListManager]): Document list manager, defaults to None.
    doc_files (Optional[str]): Document files path, defaults to None.
    kb_group_name (Optional[str]): Knowledge base group name, defaults to default group name.
    global_metadata_desc (Dict[str, GlobalMetadataDesc]): Global metadata description.
    store (Optional[Union[Dict, LazyLLMStoreBase]]): Storage instance or configuration.
    processor (Optional[DocumentProcessor]): Document processor.
    algo_name (Optional[str]): Algorithm name.
    display_name (Optional[str]): Display name.
    description (Optional[str]): Description information.
''')

add_chinese_doc('rag.doc_impl.DocImpl.create_global_node_group', '''\
创建全局节点组。

Args:
    name (str): 节点组名称。
    transform (Union[str, Callable]): 转换函数或名称。
    parent (str): 父节点组名称，默认为LAZY_ROOT_NAME。
    trans_node (Optional[bool]): 是否转换节点，默认为None。
    num_workers (int): 工作线程数，默认为0。
    display_name (Optional[str]): 显示名称。
    group_type (NodeGroupType): 节点组类型。
    **kwargs: 其他参数。
''')

add_english_doc('rag.doc_impl.DocImpl.create_global_node_group', '''\
Create a global node group.

Args:
    name (str): Node group name.
    transform (Union[str, Callable]): Transform function or name.
    parent (str): Parent node group name, defaults to LAZY_ROOT_NAME.
    trans_node (Optional[bool]): Whether to transform node, defaults to None.
    num_workers (int): Number of worker threads, defaults to 0.
    display_name (Optional[str]): Display name.
    group_type (NodeGroupType): Node group type.
    **kwargs: Additional arguments.
''')

add_chinese_doc('rag.doc_impl.DocImpl.create_node_group', '''\
创建局部节点组。

Args:
    name (str): 节点组名称。
    transform (Union[str, Callable]): 转换函数或名称。
    parent (str): 父节点组名称，默认为LAZY_ROOT_NAME。
    trans_node (Optional[bool]): 是否转换节点，默认为None。
    num_workers (int): 工作线程数，默认为0。
    display_name (Optional[str]): 显示名称。
    group_type (NodeGroupType): 节点组类型。
    **kwargs: 其他参数。
''')

add_english_doc('rag.doc_impl.DocImpl.create_node_group', '''\
Create a local node group.

Args:
    name (str): Node group name.
    transform (Union[str, Callable]): Transform function or name.
    parent (str): Parent node group name, defaults to LAZY_ROOT_NAME.
    trans_node (Optional[bool]): Whether to transform node, defaults to None.
    num_workers (int): Number of worker threads, defaults to 0.
    display_name (Optional[str]): Display name.
    group_type (NodeGroupType): Node group type.
    **kwargs: Additional arguments.
''')

add_chinese_doc('rag.doc_impl.DocImpl.register_global_reader', '''\
注册全局文件读取器。

Args:
    pattern (str): 文件模式。
    func (Optional[Callable]): 读取函数，默认为None。

**Returns:**\n
- Optional[Callable]: 装饰器函数或None。
''')

add_english_doc('rag.doc_impl.DocImpl.register_global_reader', '''\
Register a global file reader.

Args:
    pattern (str): File pattern.
    func (Optional[Callable]): Reader function, defaults to None.

**Returns:**\n
- Optional[Callable]: Decorator function or None.
''')

add_chinese_doc('rag.doc_impl.DocImpl.register_index', '''\
注册索引。

Args:
    index_type (str): 索引类型。
    index_cls (IndexBase): 索引类。
    *args: 位置参数。
    **kwargs: 关键字参数。
''')

add_english_doc('rag.doc_impl.DocImpl.register_index', '''\
Register an index.

Args:
    index_type (str): Index type.
    index_cls (IndexBase): Index class.
    *args: Positional arguments.
    **kwargs: Keyword arguments.
''')

add_chinese_doc('rag.doc_impl.DocImpl.add_reader', '''\
添加局部文件读取器。

Args:
    pattern (str): 文件模式。
    func (Optional[Callable]): 读取函数。
''')

add_english_doc('rag.doc_impl.DocImpl.add_reader', '''\
Add a local file reader.

Args:
    pattern (str): File pattern.
    func (Optional[Callable]): Reader function.
''')

add_chinese_doc('rag.doc_impl.DocImpl.worker', '''\
后台工作线程，处理文档的解析、删除、添加等操作。
''')

add_english_doc('rag.doc_impl.DocImpl.worker', '''\
Background worker thread for handling document parsing, deletion, addition, and other operations.
''')

add_chinese_doc('rag.doc_impl.DocImpl.activate_group', '''\
激活节点组。

Args:
    group_name (str): 节点组名称。
    embed_keys (List[str]): 嵌入键列表。
''')

add_english_doc('rag.doc_impl.DocImpl.activate_group', '''\
Activate a node group.

Args:
    group_name (str): Node group name.
    embed_keys (List[str]): List of embedding keys.
''')

add_chinese_doc('rag.doc_impl.DocImpl.active_node_groups', '''\
获取当前激活的节点组。

**Returns:**\n
- Dict: 激活的节点组及其嵌入键。
''')

add_english_doc('rag.doc_impl.DocImpl.active_node_groups', '''\
Get currently active node groups.

**Returns:**\n
- Dict: Active node groups and their embedding keys.
''')

add_chinese_doc('rag.doc_impl.DocImpl.retrieve', '''\
检索文档节点。

Args:
    query (str): 查询字符串。
    group_name (str): 节点组名称。
    similarity (str): 相似度计算方法。
    similarity_cut_off (Union[float, Dict[str, float]]): 相似度阈值。
    index (str): 索引类型。
    topk (int): 返回结果数量。
    similarity_kws (dict): 相似度计算参数。
    embed_keys (Optional[List[str]]): 嵌入键列表。
    filters (Optional[Dict]): 过滤条件。
    **kwargs: 其他参数。

**Returns:**\n
- List[DocNode]: 检索到的文档节点列表。
''')

add_english_doc('rag.doc_impl.DocImpl.retrieve', '''\
Retrieve document nodes.

Args:
    query (str): Query string.
    group_name (str): Node group name.
    similarity (str): Similarity calculation method.
    similarity_cut_off (Union[float, Dict[str, float]]): Similarity threshold.
    index (str): Index type.
    topk (int): Number of results to return.
    similarity_kws (dict): Similarity calculation parameters.
    embed_keys (Optional[List[str]]): List of embedding keys.
    filters (Optional[Dict]): Filter conditions.
    **kwargs: Additional arguments.

**Returns:**\n
- List[DocNode]: List of retrieved document nodes.
''')

add_chinese_doc('rag.doc_impl.DocImpl.find', '''\
在指定组中查找节点。

Args:
    nodes (List[DocNode]): 节点列表。
    group (str): 目标组名称。

**Returns:**\n
- List[DocNode]: 找到的节点列表。
''')

add_english_doc('rag.doc_impl.DocImpl.find', '''\
Find nodes in specified group.

Args:
    nodes (List[DocNode]): List of nodes.
    group (str): Target group name.

**Returns:**\n
- List[DocNode]: List of found nodes.
''')

add_chinese_doc('rag.doc_impl.DocImpl.find_parent', '''\
查找父节点。

Args:
    nodes (List[DocNode]): 节点列表。
    group (str): 目标组名称。

**Returns:**\n
- List[DocNode]: 找到的父节点列表。
''')

add_english_doc('rag.doc_impl.DocImpl.find_parent', '''\
Find parent nodes.

Args:
    nodes (List[DocNode]): List of nodes.
    group (str): Target group name.

**Returns:**\n
- List[DocNode]: List of found parent nodes.
''')

add_chinese_doc('rag.doc_impl.DocImpl.find_children', '''\
查找子节点。

Args:
    nodes (List[DocNode]): 节点列表。
    group (str): 目标组名称。

**Returns:**\n
- List[DocNode]: 找到的子节点列表。
''')

add_english_doc('rag.doc_impl.DocImpl.find_children', '''\
Find child nodes.

Args:
    nodes (List[DocNode]): List of nodes.
    group (str): Target group name.

**Returns:**\n
- List[DocNode]: List of found child nodes.
''')

add_chinese_doc('rag.doc_impl.DocImpl.clear_cache', '''\
清除缓存。

Args:
    group_names (Optional[List[str]]): 要清除缓存的组名列表，默认为None表示清除所有缓存。
''')

add_english_doc('rag.doc_impl.DocImpl.clear_cache', '''\
Clear cache.

Args:
    group_names (Optional[List[str]]): List of group names to clear cache for, defaults to None for clearing all cache.
''')

add_services_chinese_doc('client.ClientBase', '''\
客户端基类，用于管理服务连接和状态转换。

Args:
    url (str): 服务端点的URL地址。

属性：
    url: 服务端点的URL地址。
''')

add_services_english_doc('client.ClientBase', '''\
Base client class for managing service connections and status conversions.

Args:
    url (str): URL of the service endpoint.

Attributes:
    url: URL of the service endpoint.
''')

add_services_chinese_doc('client.ClientBase.uniform_status', '''\
统一化任务状态字符串。

Args:
    status (str): 原始状态字符串。

**Returns:**\n
- str: 标准化的状态字符串，可能的值包括：
    - 'Invalid': 无效状态
    - 'Ready': 就绪状态
    - 'Done': 完成状态
    - 'Cancelled': 已取消状态
    - 'Failed': 失败状态
    - 'Running': 运行中状态
    - 'Pending': 等待中状态（包括TBSubmitted、InQueue、Pending）
''')

add_services_english_doc('client.ClientBase.uniform_status', '''\
Standardize task status string.

Args:
    status (str): Original status string.

**Returns:**\n
- str: Standardized status string, possible values include:
    - 'Invalid': Invalid status
    - 'Ready': Ready status
    - 'Done': Completed status
    - 'Cancelled': Cancelled status
    - 'Failed': Failed status
    - 'Running': Running status
    - 'Pending': Pending status (includes TBSubmitted, InQueue, Pending)
''')

add_chinese_doc('rag.doc_node.DocNode.get_children_str', '''\
获取子节点的字符串表示。

**Returns:**\n
- str: 返回一个字符串，表示子节点的字典格式，其中键为组名，值为该组中所有子节点的UID列表。
''')

add_english_doc('rag.doc_node.DocNode.get_children_str', '''\
Get string representation of child nodes.

**Returns:**\n
- str: Returns a string representing a dictionary where keys are group names and values are lists of child node UIDs in that group.
''')

add_chinese_doc('rag.doc_node.DocNode.get_parent_id', '''\
获取父节点的唯一标识符。

**Returns:**\n
- str: 返回父节点的UID，如果没有父节点则返回空字符串。
''')

add_english_doc('rag.doc_node.DocNode.get_parent_id', '''\
Get the unique identifier of the parent node.

**Returns:**\n
- str: Returns the parent node's UID, or an empty string if there is no parent node.
''')

add_chinese_doc('rag.doc_node.DocNode.get_content', '''\
获取节点的内容文本，包含LLM模式的元数据。

**Returns:**\n
- str: 返回节点的文本内容，包含根据LLM模式格式化的元数据信息。
''')

add_english_doc('rag.doc_node.DocNode.get_content', '''\
Get the node's content text with metadata in LLM mode.

**Returns:**\n
- str: Returns the node's text content with formatted metadata information according to LLM mode.
''')

add_chinese_doc('rag.store.hybrid.MapStore', """\
基于SQLite的Map存储类，继承自LazyLLMStoreBase。

提供基于SQLite数据库的向量存储功能，支持数据持久化、多集合管理和复杂查询。

Args:
    uri (Optional[str]): SQLite数据库文件路径，默认为None（内存模式）
    **kwargs: 其他关键字参数

Attributes:
    capability: 存储能力标志，支持所有操作
    need_embedding: 是否需要嵌入向量
    supports_index_registration: 是否支持索引注册

""")

add_english_doc('rag.store.hybrid.MapStore', """\
SQLite-based Map storage class, inherits from LazyLLMStoreBase.

Provides vector storage functionality based on SQLite database, supports data persistence, multi-collection management and complex queries.

Args:
    uri (Optional[str]): SQLite database file path, defaults to None (in-memory mode)
    **kwargs: Other keyword arguments

Attributes:
    capability: Storage capability flag, supports all operations
    need_embedding: Whether embedding is needed
    supports_index_registration: Whether index registration is supported
""")

add_chinese_doc('rag.store.hybrid.MapStore.connect', """\
连接SQLite数据库并加载数据。

初始化存储连接，创建必要的数据库表和索引，加载现有数据到内存。

Args:
    collections (Optional[List[str]]): 要连接的集合名称列表
    **kwargs: 其他连接参数

Returns:
    None
""")

add_english_doc('rag.store.hybrid.MapStore.connect', """\
Connect to SQLite database and load data.

Initialize storage connection, create necessary database tables and indexes, load existing data into memory.

Args:
    collections (Optional[List[str]]): List of collection names to connect
    **kwargs: Other connection parameters

Returns:
    None
""")

add_chinese_doc('rag.store.hybrid.MapStore.upsert', """\
插入或更新数据。

将数据插入到指定集合中，如果已存在则更新，支持批量操作。

Args:
    collection_name (str): 集合名称
    data (List[dict]): 要插入的数据列表

Returns:
    bool: 操作是否成功
""")

add_english_doc('rag.store.hybrid.MapStore.upsert', """\
Insert or update data.

Insert data into specified collection, update if exists, supports batch operations.

Args:
    collection_name (str): Collection name
    data (List[dict]): Data list to insert

Returns:
    bool: Whether operation succeeded
""")

add_chinese_doc('rag.store.hybrid.MapStore.delete', """\
删除数据。

根据条件删除指定集合中的数据，支持批量删除。

Args:
    collection_name (str): 集合名称
    criteria (Optional[dict]): 删除条件
    **kwargs: 其他删除参数

Returns:
    bool: 操作是否成功
""")

add_english_doc('rag.store.hybrid.MapStore.delete', """\
Delete data.

Delete data from specified collection based on criteria, supports batch deletion.

Args:
    collection_name (str): Collection name
    criteria (Optional[dict]): Delete criteria
    **kwargs: Other delete parameters

Returns:
    bool: Whether operation succeeded
""")

add_chinese_doc('rag.store.hybrid.MapStore.get', """\
查询数据。

根据条件查询指定集合中的数据，支持多种查询条件。

Args:
    collection_name (str): 集合名称
    criteria (Optional[dict]): 查询条件
    **kwargs: 其他查询参数

Returns:
    List[dict]: 查询结果数据列表
""")

add_english_doc('rag.store.hybrid.MapStore.get', """\
Query data.

Query data from specified collection based on criteria, supports multiple query conditions.

Args:
    collection_name (str): Collection name
    criteria (Optional[dict]): Query criteria
    **kwargs: Other query parameters

Returns:
    List[dict]: Query result data list
""")

add_infer_service_chinese_doc('InferServer', """\
推理服务服务器类，继承自ServerBase。

提供模型推理服务的创建、管理、监控和日志查询等RESTful API接口。

""")

add_infer_service_english_doc('InferServer', """\
Inference service server class, inherits from ServerBase.

Provides RESTful API interfaces for model inference service creation, management, monitoring and log query.

""")


add_infer_service_chinese_doc('InferServer.create_job', """\
创建推理任务。

根据任务描述创建新的模型推理服务，启动部署线程并初始化任务状态。

Args:
    job (JobDescription): 任务描述对象
    token (str): 用户令牌

Returns:
    dict: 包含任务ID的响应
""")

add_infer_service_english_doc('InferServer.create_job', """\
Create inference task.

Create new model inference service based on job description, start deployment thread and initialize task status.

Args:
    job (JobDescription): Job description object
    token (str): User token

Returns:
    dict: Response containing job ID
""")

add_infer_service_chinese_doc('InferServer.cancel_job', """\
取消推理任务。

停止指定的推理任务，清理资源并更新任务状态。

Args:
    job_id (str): 任务ID
    token (str): 用户令牌

Returns:
    dict: 包含任务状态的响应
""")

add_infer_service_english_doc('InferServer.cancel_job', """\
Cancel inference task.

Stop specified inference task, clean up resources and update task status.

Args:
    job_id (str): Job ID
    token (str): User token

Returns:
    dict: Response containing task status
""")

add_infer_service_chinese_doc('InferServer.list_jobs', """\
列出所有推理任务。

获取当前用户的所有推理任务列表。

Args:
    token (str): 用户令牌

Returns:
    dict: 任务列表信息
""")

add_infer_service_english_doc('InferServer.list_jobs', """\
List all inference tasks.

Get all inference tasks list for current user.

Args:
    token (str): User token

Returns:
    dict: Task list information
""")

add_infer_service_chinese_doc('InferServer.get_job_info', """\
获取任务详细信息。

查询指定任务的详细信息，包括状态、端点、耗时等。

Args:
    job_id (str): 任务ID
    token (str): 用户令牌

Returns:
    dict: 任务详细信息
""")

add_infer_service_english_doc('InferServer.get_job_info', """\
Get task detailed information.

Query detailed information of specified task, including status, endpoint, cost time, etc.

Args:
    job_id (str): Job ID
    token (str): User token

Returns:
    dict: Task detailed information
""")

add_infer_service_chinese_doc('InferServer.get_job_log', """\
获取任务日志。

获取指定任务的日志文件路径或日志内容。

Args:
    job_id (str): 任务ID
    token (str): 用户令牌

Returns:
    dict: 日志信息
""")

add_infer_service_english_doc('InferServer.get_job_log', """\
Get task log.

Get log file path or log content of specified task.

Args:
    job_id (str): Job ID
    token (str): User token

Returns:
    dict: Log information
""")

add_chinese_doc('rag.store.segment.OpenSearchStore', """\
OpenSearch存储类，继承自LazyLLMStoreBase。

提供基于OpenSearch的文档存储和检索功能，支持大规模文档管理和高效查询。

Args:
    uris (List[str]): OpenSearch服务URI列表
    client_kwargs (Optional[Dict]): OpenSearch客户端配置参数
    index_kwargs (Optional[Union[Dict, List]]): 索引配置参数
    **kwargs: 其他关键字参数

Attributes:
    capability: 存储能力标志，支持分段操作
    need_embedding: 是否需要嵌入向量
    supports_index_registration: 是否支持索引注册

""")

add_english_doc('rag.store.OpenSearchStore', """\
OpenSearch storage class, inherits from LazyLLMStoreBase.

Provides document storage and retrieval functionality based on OpenSearch, supports large-scale document management and efficient query.

Args:
    uris (List[str]): OpenSearch service URI list
    client_kwargs (Optional[Dict]): OpenSearch client configuration parameters
    index_kwargs (Optional[Union[Dict, List]]): Index configuration parameters
    **kwargs: Other keyword arguments

Attributes:
    capability: Storage capability flag, supports segment operations
    need_embedding: Whether embedding is needed
    supports_index_registration: Whether index registration is supported


""")

add_chinese_doc('rag.store.segment.OpenSearchStore.connect', """\
连接OpenSearch服务。

初始化OpenSearch客户端连接，配置认证信息。

Args:
    *args: 位置参数
    **kwargs: 关键字参数

Returns:
    None
""")

add_english_doc('rag.store.segment.OpenSearchStore.connect', """\
Connect to OpenSearch service.

Initialize OpenSearch client connection, configure authentication information.

Args:
    *args: Positional arguments
    **kwargs: Keyword arguments

Returns:
    None
""")

add_chinese_doc('rag.store.segment.OpenSearchStore.upsert', """\
插入或更新数据到OpenSearch。

批量插入或更新文档数据到指定集合（索引），支持自动创建索引。

Args:
    collection_name (str): 集合名称（索引名）
    data (List[dict]): 要插入的数据列表

Returns:
    bool: 操作是否成功
""")

add_english_doc('rag.store.segment.OpenSearchStore.upsert', """\
Insert or update data to OpenSearch.

Batch insert or update document data to specified collection (index), supports automatic index creation.

Args:
    collection_name (str): Collection name (index name)
    data (List[dict]): Data list to insert

Returns:
    bool: Whether operation succeeded
""")

add_chinese_doc('rag.store.segment.OpenSearchStore.delete', """\
从OpenSearch删除数据。

根据条件删除指定集合中的数据，支持批量删除和索引删除。

Args:
    collection_name (str): 集合名称（索引名）
    criteria (Optional[dict]): 删除条件
    **kwargs: 其他删除参数

Returns:
    bool: 操作是否成功
""")

add_english_doc('rag.store.segment.OpenSearchStore.delete', """\
Delete data from OpenSearch.

Delete data from specified collection based on criteria, supports batch deletion and index deletion.

Args:
    collection_name (str): Collection name (index name)
    criteria (Optional[dict]): Delete criteria
    **kwargs: Other delete parameters

Returns:
    bool: Whether operation succeeded
""")

add_chinese_doc('rag.store.segment.OpenSearchStore.get', """\
从OpenSearch查询数据。

根据条件查询指定集合中的数据，支持主键查询和复杂条件查询。

Args:
    collection_name (str): 集合名称（索引名）
    criteria (Optional[dict]): 查询条件
    **kwargs: 其他查询参数

Returns:
    List[dict]: 查询结果数据列表
""")

add_english_doc('rag.store.segment.OpenSearchStore.get', """\
Query data from OpenSearch.

Query data from specified collection based on criteria, supports primary key query and complex condition query.

Args:
    collection_name (str): Collection name (index name)
    criteria (Optional[dict]): Query criteria
    **kwargs: Other query parameters

Returns:
    List[dict]: Query result data list
""")

add_chinese_doc('services.ServerBase', """\
服务器基类，提供任务管理和状态监控的基础功能。

实现多用户任务信息存储、状态轮询检查和线程安全的字典操作。


""")

add_english_doc('services.ServerBase', """\
Server base class, provides basic functionality for task management and status monitoring.

Implements multi-user task information storage, status polling check and thread-safe dictionary operations.

""")


add_chinese_doc('services.ServerBase.authorize_current_user', """\
用户认证授权。

验证用户令牌的有效性，确保只有授权用户可以访问相关资源。

Args:
    Bearer: Bearer令牌字符串

Returns:
    str: 验证通过的令牌

Raises:
    HTTPException: 令牌无效时抛出401异常
""")

add_english_doc('services.ServerBase.authorize_current_user', """\
User authentication and authorization.

Verify the validity of user token, ensure only authorized users can access related resources.

Args:
    Bearer: Bearer token string

Returns:
    str: Verified token

Raises:
    HTTPException: 401 exception when token is invalid
""")<|MERGE_RESOLUTION|>--- conflicted
+++ resolved
@@ -3072,37 +3072,35 @@
 documents = reader.forward(file_paths=["doc1.txt", "doc2.txt"])
 ''')
 
-<<<<<<< HEAD
-add_chinese_doc('rag.readers.readerBase.TxtReader', '''\
-TxtReader 类用于从文本文件中加载内容，并将其封装为 `DocNode` 对象列表。
-
-该类继承自 `LazyLLMReaderBase`，主要功能包括：
-
-- 支持指定文本编码读取文件；
-- 可选返回加载过程的跟踪信息；
-
-Args:
-    encoding (str): 文件读取的文本编码，默认值为 'utf-8'。
-    return_trace (bool): 是否返回加载过程的跟踪信息，默认值为 True。
-''')
-
-add_english_doc('rag.readers.readerBase.TxtReader', '''\
-The TxtReader class loads content from text files and wraps it into a list of `DocNode` objects.
-
-This class inherits from `LazyLLMReaderBase` and mainly provides:
-
-- Support for reading files with a specified text encoding;
-- Optional tracing information of the loading process;
-
-Args:
-    encoding (str): Text encoding for reading files, default is 'utf-8'.
-    return_trace (bool): Whether to return trace information of the loading process, default is True.
-=======
 add_example('rag.readers.MineruPDFReader', '''\
 from lazyllm.tools.rag.readers import MineruPDFReader
 reader = MineruPDFReader("http://0.0.0.0:8888")  # Mineru server address
 nodes = reader("path/to/pdf")
->>>>>>> 86db0b80
+''')
+add_chinese_doc('rag.readers.readerBase.TxtReader', '''\
+TxtReader 类用于从文本文件中加载内容，并将其封装为 `DocNode` 对象列表。
+
+该类继承自 `LazyLLMReaderBase`，主要功能包括：
+
+- 支持指定文本编码读取文件；
+- 可选返回加载过程的跟踪信息；
+
+Args:
+    encoding (str): 文件读取的文本编码，默认值为 'utf-8'。
+    return_trace (bool): 是否返回加载过程的跟踪信息，默认值为 True。
+''')
+
+add_english_doc('rag.readers.readerBase.TxtReader', '''\
+The TxtReader class loads content from text files and wraps it into a list of `DocNode` objects.
+
+This class inherits from `LazyLLMReaderBase` and mainly provides:
+
+- Support for reading files with a specified text encoding;
+- Optional tracing information of the loading process;
+
+Args:
+    encoding (str): Text encoding for reading files, default is 'utf-8'.
+    return_trace (bool): Whether to return trace information of the loading process, default is True.
 ''')
 
 add_chinese_doc('rag.doc_node.QADocNode', '''\
