--- conflicted
+++ resolved
@@ -1566,146 +1566,9 @@
     return_trace (bool): 是否记录处理过程的 trace，默认为 True。
 ''')
 
-<<<<<<< HEAD
 add_english_doc('rag.readers.MarkdownReader', '''\
 Module for reading and parsing Markdown files. Supports removing hyperlinks and images, and splits Markdown into text segments by headers, returning document nodes.
 
-=======
-add_chinese_doc('rag.doc_processor.DocumentProcessor', """
-文档处理器类，用于管理文档的添加、删除和更新操作。
-
-Args:
-    server (bool): 是否以服务器模式运行。默认为True。
-    port (Optional[int]): 服务器端口号。默认为None。
-    url (Optional[str]): 远程服务URL。默认为None。
-
-**说明:**
-- 支持异步处理文档任务
-- 提供文档元数据更新功能
-- 支持任务状态回调通知
-- 可配置数据库存储
-""")
-
-add_english_doc('rag.doc_processor.DocumentProcessor', """
-Document processor class for managing document addition, deletion and update operations.
-
-Args:
-    server (bool): Whether to run in server mode. Defaults to True.
-    port (Optional[int]): Server port number. Defaults to None.
-    url (Optional[str]): Remote service URL. Defaults to None.
-
-**Notes:**
-- Supports asynchronous document task processing
-- Provides document metadata update functionality
-- Supports task status callback notifications
-- Configurable database storage
-""")
-
-add_example('rag.doc_processor.DocumentProcessor', """
-```python
-# Create local document processor
-processor = DocumentProcessor(server=False)
-
-# Create server mode document processor
-processor = DocumentProcessor(server=True, port=8080)
-
-# Create remote document processor
-processor = DocumentProcessor(url="http://remote-server:8080")
-```
-""")
-
-add_chinese_doc('rag.doc_processor.DocumentProcessor.register_algorithm', """
-注册算法到文档处理器。
-
-Args:
-    name (str): 算法名称，作为唯一标识符。
-    store (StoreBase): 存储实例，用于管理文档数据。
-    reader (ReaderBase): 读取器实例，用于解析文档内容。
-    node_groups (Dict[str, Dict]): 节点组配置信息。
-    force_refresh (bool): 是否强制刷新已存在的算法。默认为False。
-
-**说明:**
-- 如果算法名称已存在且force_refresh为False，将跳过注册
-- 注册成功后可以使用该算法处理文档
-""")
-
-add_english_doc('rag.doc_processor.DocumentProcessor.register_algorithm', """
-Register an algorithm to the document processor.
-
-Args:
-    name (str): Algorithm name as unique identifier.
-    store (StoreBase): Storage instance for managing document data.
-    reader (ReaderBase): Reader instance for parsing document content.
-    node_groups (Dict[str, Dict]): Node group configuration information.
-    force_refresh (bool): Whether to force refresh existing algorithm. Defaults to False.
-
-**Notes:**
-- If algorithm name exists and force_refresh is False, registration will be skipped
-- After successful registration, the algorithm can be used to process documents
-""")
-
-add_example('rag.doc_processor.DocumentProcessor.register_algorithm', """
-```python
-from lazyllm.rag import DocumentProcessor, FileStore, PDFReader
-
-# Create storage and reader instances
-store = FileStore(path="./data")
-reader = PDFReader()
-
-# Define node group configuration
-node_groups = {
-    "text": {"transform": "text", "parent": "root"},
-    "summary": {"transform": "summary", "parent": "text"}
-}
-
-# Register algorithm
-processor = DocumentProcessor()
-processor.register_algorithm(
-    name="pdf_processor",
-    store=store,
-    reader=reader,
-    node_groups=node_groups
-)
-```
-""")
-
-add_chinese_doc('rag.doc_processor.DocumentProcessor.drop_algorithm', """
-从文档处理器中移除指定算法。
-
-Args:
-    name (str): 要移除的算法名称。
-    clean_db (bool): 是否清理相关数据库数据。默认为False。
-
-**说明:**
-- 如果算法名称不存在，将输出警告信息
-- 移除后该算法将无法继续使用
-""")
-
-add_english_doc('rag.doc_processor.DocumentProcessor.drop_algorithm', """
-Remove specified algorithm from document processor.
-
-Args:
-    name (str): Name of the algorithm to remove.
-    clean_db (bool): Whether to clean related database data. Defaults to False.
-
-**Notes:**
-- If algorithm name does not exist, a warning message will be output
-- After removal, the algorithm will no longer be available
-""")
-
-add_example('rag.doc_processor.DocumentProcessor.drop_algorithm', """
-```python
-# Remove algorithm
-processor.drop_algorithm("pdf_processor")
-
-# Remove algorithm and clean database
-processor.drop_algorithm("pdf_processor", clean_db=True)
-```
-""")
-
-add_english_doc('rag.dataReader.SimpleDirectoryReader', '''
-A modular document directory reader that inherits from ModuleBase, supporting reading various document formats from the file system and converting them into standardized DocNode objects.
->>>>>>> 378fac0e
 Args:
     remove_hyperlinks (bool): Whether to remove hyperlinks, default is True.
     remove_images (bool): Whether to remove image tags, default is True.
@@ -1735,7 +1598,6 @@
 add_chinese_doc('rag.readers.MarkdownReader.remove_hyperlinks', '''\
 移除 Markdown 超链接，将 [文本](链接) 转换为纯文本。
 
-<<<<<<< HEAD
 Args:
     content (str): 输入的 markdown 内容。
 
@@ -1896,230 +1758,9 @@
 
 add_english_doc('rag.store.ChromadbStore.activated_groups', '''
 Activate groups. Return the list of currently activated group names.
-=======
-add_chinese_doc('rag.readers.readerBase.LazyLLMReaderBase', '''
-基础文档读取器类，提供了文档加载的基本接口。继承自ModuleBase，使用LazyLLMRegisterMetaClass作为元类。
-
-Args:
-    return_trace (bool): 是否返回处理过程的追踪信息。默认为True。
-
-**说明:**
-- 提供了惰性加载和普通加载两种方式
-- 子类需要实现_lazy_load_data方法
-- 支持批量处理文档
-- 自动转换为标准化的DocNode格式
-''')
-
-add_english_doc('rag.readers.readerBase.LazyLLMReaderBase', '''
-Base document reader class that provides basic interfaces for document loading. Inherits from ModuleBase and uses LazyLLMRegisterMetaClass as metaclass.
-
-Args:
-    return_trace (bool): Whether to return processing trace information. Defaults to True.
-
-**Notes:**
-- Provides both lazy loading and regular loading methods
-- Subclasses need to implement _lazy_load_data method
-- Supports batch document processing
-- Automatically converts to standardized DocNode format
-''')
-
-add_example('rag.readers.readerBase.LazyLLMReaderBase', '''
-```python
-from lazyllm.tools.rag.readers.readerBase import LazyLLMReaderBase
-from lazyllm.tools.rag.doc_node import DocNode
-from typing import Iterable
-
-class CustomReader(LazyLLMReaderBase):
-    def _lazy_load_data(self, file_paths: list, **kwargs) -> Iterable[DocNode]:
-        for file_path in file_paths:
-            # Process each file and yield DocNode
-            content = self._read_file(file_path)
-            yield DocNode(
-                text=content,
-                metadata={"source": file_path}
-            )
-
-# Create reader instance
-reader = CustomReader(return_trace=True)
-
-# Load documents
-documents = reader.forward(file_paths=["doc1.txt", "doc2.txt"])
-```
-''')
-
-add_english_doc('rag.retriever.TempDocRetriever', '''
-A temporary document retriever that inherits from ModuleBase and _PostProcess, used for quickly processing temporary files and performing retrieval tasks.
-Args:
-    embed: The embedding function.
-    output_format: The format of the output result (e.g., JSON). Optional, defaults to None.
-    join: Whether to merge multiple result segments (set to True or specify a separator like "\n").
-''')
-
-add_chinese_doc('rag.retriever.TempDocRetriever', '''
-临时文档检索器，继承自 ModuleBase 和 _PostProcess，用于快速处理临时文件并执行检索任务。
-Args:
-    embed:嵌入函数。
-    output_format:结果输出格式(如json),可选默认为None
-    join:是否合并多段结果(True或用分隔符如"\n")
-''')
-
-add_example('rag.retriever.TempDocRetriever', '''
->>> import lazyllm
->>> from lazyllm.tools import TempDocRetriever, Document, SentenceSplitter
->>> retriever = TempDocRetriever(output_format="text", join="\n---------------\n")
-    retriever.create_node_group(transform=lambda text: [s.strip() for s in text.split("。") if s] )
-    retriever.add_subretriever(group=Document.MediumChunk, topk=3)
-    files = ["机器学习是AI的核心领域。深度学习是其重要分支。"]
-    results = retriever.forward(files, "什么是机器学习?")
-    print(results)
-''')
-
-add_english_doc('rag.retriever.TempDocRetriever.create_node_group', '''
-Create a node group with specific processing pipeline.
-Args:
-    name (str): Name of the node group. Auto-generated if None.
-    transform (Callable): Function to process documents in this group.
-    parent (str): Parent group name. Defaults to root group.
-    trans_node (bool): Whether to transform nodes. Inherits from parent if None.
-    num_workers (int): Parallel workers for processing. Default 0 (sequential).
-    **kwargs: Additional group parameters.
-''')
-
-add_chinese_doc('rag.retriever.TempDocRetriever.create_node_group', '''
-创建具有特定处理流程的节点组。
-Args:
-    name (str): 节点组名称，None时自动生成。
-    transform (Callable): 该组文档的处理函数。
-    parent (str): 父组名称，默认为根组。
-    trans_node (bool): 是否转换节点，None时继承父组设置。
-    num_workers (int): 并行处理worker数，0表示串行。
-    **kwargs: 其他组参数。
-''')
-
-add_english_doc('rag.retriever.TempDocRetriever.add_subretriever', '''
-Add a sub-retriever with search configuration.
-Args:
-    group (str): Target node group name.
-    **kwargs: Retriever parameters (e.g., similarity='cosine').
-Returns:
-    self: For method chaining.
-''')
-
-add_chinese_doc('rag.retriever.TempDocRetriever.add_subretriever', '''
-添加带搜索配置的子检索器。
-Args:
-    group (str): 目标节点组名称。
-    **kwargs: 检索器参数（如similarity='cosine'）。
-Returns:
-    self: 支持链式调用。
-''')
-
-add_english_doc('rag.doc_node.DocNode', '''
-Execute assigned tasks on the specified document.
-Args:
-    uid (str): Unique identifier.
-    content (Union[str, List[Any]]): Node content.
-    group (str): Document group name.
-    embedding (Dict[str, List[float]]): Dictionary of embedding vectors.
-    parent (Union[str, "DocNode"]): Reference to the parent node.
-    store: Storage representation.
-    node_groups (Dict[str, Dict]): Node storage groups.
-    metadata (Dict[str, Any]): Node-level metadata.
-    global_metadata (Dict[str, Any]): Document-level metadata.
-    text (str): Node content, mutually exclusive with content.
-''')
-
-add_chinese_doc('rag.doc_node.DocNode', '''
-在指定的文档上执行设定的任务。
-Args:
-    uid(str): 唯一标识符。
-    content(Union[str, List[Any]]):节点内容
-    group(str):文档组名
-    embedding(Dict[str, List[float]]):嵌入向量字典
-    parent(Union[str, "DocNode"]):父节点引用
-    store:存储表示
-    node_groups(Dict[str, Dict]):节点存储组
-    metadata(Dict[str, Any]):节点级元数据
-    global_metadata(Dict[str, Any]):文档级元数据
-    text(str):节点内容与content互斥
-''')
-
-add_english_doc('rag.doc_node.DocNode.get_metadata_str', '''
-Get formatted metadata string.
-Args:
-    mode: MetadataMode.NONE returns an empty string;  
-          MetadataMode.LLM filters out metadata not needed by LLM;  
-          MetadataMode.EMBED filters out metadata not needed by embedding model;  
-          MetadataMode.ALL returns all metadata.
-''')
-
-add_chinese_doc('rag.doc_node.DocNode.get_metadata_str', '''
-获取格式化元数据字符串
-Args:
-    mode: MetadataMode.NONE返回空字符串；
-          MetadataMode.LLM过滤排除LLM不需要的元数据；
-          MetadataMode.EMBED过滤排除嵌入模型不需要的元数据；
-          MetadataMode.ALL返回全部元数据。
-''')
-add_english_doc('rag.doc_node.DocNode.get_text', '''
-Combine metadata and content.
-Args:
-    metadata_mode: Same as the parameter in get_metadata_str.
-''')
-
-add_chinese_doc('rag.doc_node.DocNode.get_text', '''
-组合元数据和内容
-Args:
-    metadata_mode: 与get_metadata_str中参数一致
-''')
-add_english_doc('rag.doc_node.DocNode.has_missing_embedding', '''
-Check for missing embedding vectors.
-Args:
-    embed_keys (Union[str, List[str]]): List of target keys.
-''')
-
-add_chinese_doc('rag.doc_node.DocNode.has_missing_embedding', '''
-检查缺失的嵌入向量
-Args:
-    embed_keys(Union[str, List[str]]): 目标键列表
-''')
-add_english_doc('rag.doc_node.DocNode.do_embedding', '''
-Execute embedding computation.
-Args:
-    embed (Dict[str, Callable]): Target embedding objects.
-''')
-
-add_chinese_doc('rag.doc_node.DocNode.do_embedding', '''
-执行嵌入计算
-Args:
-    embed(Dict[str, Callable]): 目标嵌入对象
-''')
-add_english_doc('rag.doc_node.DocNode.check_embedding_state', '''
-Block to check the embedding status and ensure that asynchronous embedding computation is completed.
-Args:
-    embed_key (str): List of target keys.
-''')
-
-add_chinese_doc('rag.doc_node.DocNode.check_embedding_state', '''
-阻塞检查嵌入状态,确保异步嵌入计算完成
-Args:
-    embed_key(str): 目标键列表
-''')
-add_english_doc('rag.doc_node.DocNode.to_dict', '''
-Convert to dictionary format
->>>>>>> 378fac0e
-''')
-
-add_chinese_doc('rag.doc_node.DocNode.to_dict', '''
-转换为字典格式
-''')
-add_english_doc('rag.doc_node.DocNode.with_score', '''
-Shallow copy the original node and add a semantic relevance score.
-Args:
-    score: Relevance score.
-''')
-
-<<<<<<< HEAD
+''')
+
+
 add_chinese_doc('rag.store.ChromadbStore.activated_groups', '''
 激活组，返回当前激活的组名列表。
 ''')
@@ -2137,99 +1778,10 @@
     args：查询参数。
     kwargs：其他扩展参数。
 ''')
-=======
-add_chinese_doc('rag.doc_node.DocNode.with_score', '''
-浅拷贝原节点并添加语义相关分数。
-Args:
-    score: 相关性得分
-''')
-add_english_doc('rag.doc_node.DocNode.with_sim_score', '''
-Shallow copy the original node and add a similarity score.
-Args:
-    score: Similarity score.
-''')
-
-add_chinese_doc('rag.doc_node.DocNode.with_sim_score', '''
-浅拷贝原节点并添加相似度分数。
-Args:
-    score: 相似度得分
-''')
-
-add_english_doc('rag.dataReader.SimpleDirectoryReader', '''
-A modular document directory reader that inherits from ModuleBase, supporting reading various document formats from the file system and converting them into standardized DocNode objects.
-Args:
-    input_dir (Optional[str]): Input directory path. Mutually exclusive with input_files.
-    input_files (Optional[List]): Directly specified list of files. Mutually exclusive with input_dir.
-    exclude (Optional[List]): List of file patterns to exclude.
-    exclude_hidden (bool): Whether to exclude hidden files.
-    recursive (bool): Whether to recursively read subdirectories.
-    encoding (str): Encoding format of text files.
-    required_exts (Optional[List[str]]): Whitelist of file extensions to process.
-    file_extractor (Optional[Dict[str, Callable]]): Dictionary of custom file readers.
-    fs (Optional[AbstractFileSystem]): Custom file system.
-    metadata_genf (Optional[Callable[[str], Dict]]): Metadata generation function that takes a file path and returns a metadata dictionary.
-    num_files_limit (Optional[int]): Maximum number of files to read.
-    return_trace (bool): Whether to return processing trace information.
-    metadatas (Optional[Dict]): Predefined global metadata dictionary.
-''')
-
-add_chinese_doc('rag.dataReader.SimpleDirectoryReader', '''
-模块化的文档目录读取器，继承自 ModuleBase，支持从文件系统读取多种格式的文档并转换为标准化的 DocNode 。
-Args:
-    input_dir (Optional[str]): 输入目录路径。与input_files二选一，不可同时指定。
-    input_files (Optional[List]):直接指定的文件列表。与input_dir二选一。
-    exclude (Optional[List]):需要排除的文件模式列表。
-    exclude_hidden (bool): 是否排除隐藏文件。
-    recursive (bool):是否递归读取子目录。
-    encoding (str):文本文件的编码格式。
-    required_exts (Optional[List[str]]):需要处理的文件扩展名白名单。
-    file_extractor (Optional[Dict[str, Callable]]):自定义文件阅读器字典。
-    fs (Optional[AbstractFileSystem]):自定义文件系统。
-    metadata_genf (Optional[Callable[[str], Dict]]):元数据生成函数，接收文件路径返回元数据字典。
-    num_files_limit (Optional[int]):最大读取文件数量限制。
-    return_trace (bool):是否返回处理过程追踪信息。
-    metadatas (Optional[Dict]):预定义的全局元数据字典。
-''')
-
-add_example('rag.dataReader.SimpleDirectoryReader', '''
->>> import lazyllm
->>> from lazyllm.tools.dataReader import SimpleDirectoryReader
->>> reader = SimpleDirectoryReader(input_dir="yourpath/",recursive=True,exclude=["*.tmp"],required_exts=[".pdf", ".docx"])
->>> documents = reader.load_data()
-''')
-
-
-add_english_doc('rag.dataReader.FileReader', '''
-File content reader whose main function is to convert various input file formats into concatenated plain text content.
-Args:
-    input_files (Optional[List]): Directly specified list of input files.
-''')
-
-add_chinese_doc('rag.dataReader.FileReader', '''
-文件内容读取器，主要功能是将多种格式的输入文件转换为拼接后的纯文本内容。
-Args:
-    input_files (Optional[List]):直接指定的文件列表。
-''')
-
-add_example('rag.dataReader.FileReader', '''
->>> import lazyllm
->>> from lazyllm.tools.dataReader import FileReader
->>> reader = FileReader()
->>> content = reader("yourpath/") 
-''')
-
-# ---------------------------------------------------------------------------- #
-
-# rag/transform.py
-
-add_english_doc('SentenceSplitter', '''
-Split sentences into chunks of a specified size. You can specify the size of the overlap between adjacent chunks.
->>>>>>> 378fac0e
 
 add_english_doc('rag.store.ChromadbStore.is_group_active', '''
 Check whether the specified group is active.
 Args:
-<<<<<<< HEAD
     name (str): The name of the group.
 ''')
 
@@ -2248,298 +1800,21 @@
 add_chinese_doc('rag.store.ChromadbStore.all_groups', '''
 返回所有组名列表。
 ''')
-=======
-    chunk_size (int): The size of the chunk after splitting.
-    chunk_overlap (int): The length of the overlapping content between two adjacent chunks.
-    num_workers (int): Controls the number of threads or processes used for parallel processing.
-''')
-
-add_chinese_doc('SentenceSplitter', '''
-将句子拆分成指定大小的块。可以指定相邻块之间重合部分的大小。
-
-Args:
-    chunk_size (int): 拆分之后的块大小
-    chunk_overlap (int): 相邻两个块之间重合的内容长度
-    num_workers(int):控制并行处理的线程/进程数量
-''')
-
-add_example('SentenceSplitter', '''
->>> import lazyllm
->>> from lazyllm.tools import Document, SentenceSplitter
->>> m = lazyllm.OnlineEmbeddingModule(source="glm")
->>> documents = Document(dataset_path='your_doc_path', embed=m, manager=False)
->>> documents.create_node_group(name="sentences", transform=SentenceSplitter, chunk_size=1024, chunk_overlap=100)
-''')
-
-add_english_doc('LLMParser', '''
-A text summarizer and keyword extractor that is responsible for analyzing the text input by the user and providing concise summaries or extracting relevant keywords based on the requested task.
-
-Args:
-    llm (TrainableModule): A trainable module.
-    language (str): The language type, currently only supports Chinese (zh) and English (en).
-    task_type (str): Currently supports two types of tasks: summary and keyword extraction.
-    num_workers (int): Controls the number of threads or processes used for parallel processing.
-''')
-
-add_chinese_doc('LLMParser', '''
-一个文本摘要和关键词提取器，负责分析用户输入的文本，并根据请求任务提供简洁的摘要或提取相关关键词。
->>>>>>> 378fac0e
 
 add_english_doc('rag.store.ChromadbStore.register_index', '''
 Register a custom index.
 Args:
-<<<<<<< HEAD
     type (str): The name of the index type.
     index (IndexBase): An object implementing the IndexBase interface.
 ''')
 
-=======
-    llm (TrainableModule): 可训练的模块
-    language (str): 语言种类，目前只支持中文（zh）和英文（en）
-    task_type (str): 目前支持两种任务：摘要（summary）和关键词抽取（keywords）。
-    num_workers(int):控制并行处理的线程/进程数量。
-''')
-
-add_example('LLMParser', '''
->>> from lazyllm import TrainableModule
->>> from lazyllm.tools.rag import LLMParser
->>> llm = TrainableModule("internlm2-chat-7b")
->>> summary_parser = LLMParser(llm, language="en", task_type="summary")
-''')
-
-add_english_doc('LLMParser.transform', '''
-Perform the set task on the specified document.
->>>>>>> 378fac0e
 
 add_chinese_doc('rag.store.ChromadbStore.register_index', '''
 注册自定义索引。
 Args:
-<<<<<<< HEAD
     type(str):索引类型名称。
     index(IndexBase):实现 IndexBase 的对象。
 ''')
-=======
-    node (DocNode): The document on which the extraction task needs to be performed.
-''')
-
-add_chinese_doc('LLMParser.transform', '''
-在指定的文档上执行设定的任务。
-
-Args:
-    node (DocNode): 需要执行抽取任务的文档。
-''')
-
-add_example('LLMParser.transform', '''
->>> import lazyllm
->>> from lazyllm.tools import LLMParser
->>> llm = lazyllm.TrainableModule("internlm2-chat-7b").start()
->>> m = lazyllm.TrainableModule("bge-large-zh-v1.5").start()
->>> summary_parser = LLMParser(llm, language="en", task_type="summary")
->>> keywords_parser = LLMParser(llm, language="en", task_type="keywords")
->>> documents = lazyllm.Document(dataset_path="/path/to/your/data", embed=m, manager=False)
->>> rm = lazyllm.Retriever(documents, group_name='CoarseChunk', similarity='bm25', topk=6)
->>> doc_nodes = rm("test")
->>> summary_result = summary_parser.transform(doc_nodes[0])
->>> keywords_result = keywords_parser.transform(doc_nodes[0])
-''')
-
-add_english_doc('rag.transform.NodeTransform', '''
-Processes document nodes in batch, supporting both single-threaded and multi-threaded modes.
-Args:
-    num_workers(int): Controls whether multi-threading is enabled (enabled when >0).
-''')
-
-add_chinese_doc('rag.transform.NodeTransform', '''
-批量处理文档节点，支持单线程/多线程模式。
-Args:
-    num_workers(int)：控制是否启用多线程（>0 时启用）。
-''')
-
-add_example('rag.transform.NodeTransform', '''
->>> import lazyllm
->>> from lazyllm.tools import NodeTransform
->>> node_tran = NodeTransform(num_workers=num_workers)
->>> doc = lazyllm.Document(dataset_path="/path/to/your/data", embed=m, manager=False)
->>> nodes = node_tran.batch_forward(doc, "word_split")
-''')
-
-add_english_doc('rag.transform.NodeTransform.batch_forward', '''
-Process documents in batch with node group transformation.
-Args:
-    documents (Union[DocNode, List[DocNode]]): Input node(s) to process.
-    node_group (str): Target transformation group name.
-    **kwargs: Additional transformation parameters.
-''')
-
-add_chinese_doc('rag.transform.NodeTransform.batch_forward', '''
-批量处理文档节点并生成指定组的子节点。
-Args:
-    documents (Union[DocNode, List[DocNode]]): 待处理的输入节点（单个或列表）。
-    node_group (str): 目标转换组名称。
-    **kwargs: 额外转换参数。
-''')
-
-add_english_doc('rag.transform.NodeTransform.transform', '''
-[Abstract] Core transformation logic to implement.
-Args:
-    document (DocNode): Input document node.
-    **kwargs: Implementation-specific parameters.
-''')
-
-add_chinese_doc('rag.transform.NodeTransform.transform', '''
-[抽象方法] 需要子类实现的核心转换逻辑。
-Args:
-    document (DocNode): 输入文档节点。
-    **kwargs: 实现相关的参数。
-''')
-
-add_english_doc('rag.transform.NodeTransform.with_name', '''
-Set transformer name with optional copying.
-Args:
-    name (Optional[str]): New name for the transformer.
-    copy (bool): Whether to return a copy. Default True.
-''')
-
-add_chinese_doc('rag.transform.NodeTransform.with_name', '''
-设置转换器名称）。
-Args:
-    name (Optional[str]): 转换器的新名称。
-    copy (bool): 是否返回副本，默认为True。
-''')
-
-add_english_doc('rag.transform.TransformArgs', '''
-A document transformation parameter container for centralized management of processing configurations.
-Args:
-    f (Union[str, Callable]): Transformation function or registered function name.Can be either a callable function or a string identifier for registered functions.
-    trans_node (bool): Whether to transform node types.When True, modifies the document node structure during processing.
-    num_workers (int):Controls parallel processing threads.Values >0.
-    kwargs (Dict):Additional parameters passed to the transformation function.
-    pattern (Union[str, Callable[[str], bool]]):File name/content matching pattern.
-''')
-
-add_chinese_doc('rag.transform.TransformArgs', '''
-文档转换参数容器，用于统一管理文档处理中的各类配置参数。
-Args:
-    f(Union[str, Callable]):转换函数或注册的函数名。
-    trans_node(bool):是否转换节点类型。
-    num_workers(int)：控制是否启用多线程（>0 时启用）。
-    kwargs(Dict):传递给转换函数的额外参数。
-    pattern(Union[str, Callable[[str], bool]]):文件名/内容匹配模式。
-''')
-
-add_example('rag.transform.TransformArgs', '''
->>> from lazyllm.tools import TransformArgs
->>> args = TransformArgs(f=lambda text: text.lower(),num_workers=4,pattern=r'.*\.md$')
->>>config = {'f': 'parse_pdf','kwargs': {'engine': 'pdfminer'},'trans_node': True}
->>>args = TransformArgs.from_dict(config)
-print(args['f'])
-print(args.get('unknown'))
-''')
-
-
-add_english_doc('rag.similarity.register_similarity', '''
-Similarity computation registration decorator, used for unified registration and management of different types of similarity computation methods.
-Args:
-    func (Callable): The name of the similarity computation function.
-    mode (Literal['text', 'embedding']): 'text' indicates direct text matching, while 'embedding' indicates vector-based similarity computation.
-    descend (bool): Controls whether multithreading is enabled (enabled when > 0).
-    kwargs (Dict): Whether the results are sorted in descending order of similarity.
-    batch (bool): Whether to process nodes in batch.
-''')
-
-add_chinese_doc('rag.similarity.register_similarity', '''
-相似度计算注册装饰器，用于统一注册和管理不同类型的相似度计算方法。
-Args:
-    func(Callable):相似度计算函数名。
-    mode(Literal['text', 'embedding']):text为文本直接匹配,embedding为向量相似度计算。
-    descend(bool)：控制是否启用多线程（>0 时启用）。
-    kwargs(Dict):结果是否按相似度降序排列。
-    batch(bool):是否批量处理节点。
-''')
-
-# ---------------------------------------------------------------------------- #
-
-# rag/doc_manager.py
-
-add_chinese_doc('rag.DocManager', """
-DocManager类管理文档列表及相关操作，并通过API提供文档上传、删除、分组等功能。
-
-Args:
-    dlm (DocListManager): 文档列表管理器，用于处理具体的文档操作。
-
-""")
-
-add_chinese_doc('rag.DocManager.document', """
-提供默认文档页面的重定向接口。
-
-**Returns:**\n
-- RedirectResponse: 重定向到 `/docs` 页面。
-""")
-
-add_chinese_doc('rag.DocManager.list_kb_groups', """
-列出所有文档分组的接口。
-
-**Returns:**\n
-- BaseResponse: 包含所有文档分组的数据。
-""")
-
-add_chinese_doc('rag.DocManager.upload_files', """
-上传文件并更新其状态的接口。可以同时上传多个文件。
-
-Args:
-    files (List[UploadFile]): 上传的文件列表。
-    override (bool): 是否覆盖已存在的文件。默认为False。
-    metadatas (Optional[str]): 文件的元数据，JSON格式。
-    user_path (Optional[str]): 用户自定义的文件上传路径。
-
-**Returns:**\n
-- BaseResponse: 上传结果和文件ID。
-""")
-
-add_chinese_doc('rag.doc_manager.DocManager.add_files', """
-批量添加文件。
-Args:
-    files (List[UploadFile]): 上传的文件列表。
-    group_name (str): 目标知识库分组名称，为空时不添加到分组。
-    metadatas (Optional[str]): 文件的元数据，JSON格式。
-**Returns:**\n
-- BaseResponse:返回所有输入文件对应的唯一文件ID列表，包括新增和已存在的文件。若出现异常，则返回错误码和异常信息。
-""")
-
-add_chinese_doc('rag.DocManager.list_files', """
-列出已上传文件的接口。
-
-Args:
-    limit (Optional[int]): 返回的文件数量限制。默认为None。
-    details (bool): 是否返回详细信息。默认为True。
-    alive (Optional[bool]): 如果为True，只返回未删除的文件。默认为None。
-
-**Returns:**\n
-- BaseResponse: 文件列表数据。
-""")
-
-add_chinese_doc('rag.DocManager.list_files_in_group', """
-列出指定分组中文件的接口。
-
-Args:
-    group_name (Optional[str]): 文件分组名称。
-    limit (Optional[int]): 返回的文件数量限制。默认为None。
-    alive (Optional[bool]): 是否只返回未删除的文件。
-
-**Returns:**\n
-- BaseResponse: 分组文件列表。
-""")
-
-add_chinese_doc('rag.DocManager.add_files_to_group_by_id', """
-通过文件ID将文件添加到指定分组的接口。
-
-Args:
-    request (FileGroupRequest): 包含文件ID和分组名称的请求。
-
-**Returns:**\n
-- BaseResponse: 操作结果。
-""")
->>>>>>> 378fac0e
 
 
 add_english_doc('rag.store.ChromadbStore.get_index', '''
@@ -2555,70 +1830,6 @@
     type(str):索引类型
 ''')
 
-<<<<<<< HEAD
-=======
-add_chinese_doc('rag.DocManager.delete_files_from_group', """
-删除指定分组中的文件的接口。
-
-Args:
-    request (FileGroupRequest): 包含文件ID列表和分组名称的请求参数。
-
-**Returns:**\n
-- BaseResponse: 删除操作结果。
-""")
-
-add_chinese_doc('rag.DocManager.add_metadata', """
-为指定文档添加或更新元数据的接口。
-
-Args:
-    add_metadata_request (AddMetadataRequest): 包含文档ID列表和键值对元数据的请求。
-
-**Returns:**\n
-- BaseResponse: 操作结果信息。
-""")
-
-add_chinese_doc('rag.DocManager.delete_metadata_item', """
-删除指定文档的元数据字段或字段值的接口。
-
-Args:
-    del_metadata_request (DeleteMetadataRequest): 包含文档ID列表、字段名和键值对删除条件的请求。
-
-**Returns:**\n
-- BaseResponse: 操作结果信息。
-""")
-
-add_chinese_doc('rag.DocManager.update_or_create_metadata_keys', """
-更新或创建文档元数据字段的接口。
-Args:
-    update_metadata_request (UpdateMetadataRequest): 包含文档ID列表和需更新或新增的键值对元数据。
-
-**Returns:**\n
-- BaseResponse: 操作结果信息。
-""")
-
-add_chinese_doc('rag.DocManager.reset_metadata', """
-重置指定文档的所有元数据字段。
-
-Args:
-    reset_metadata_request (ResetMetadataRequest): 包含文档ID列表和新的元数据字典。
-
-**Returns:**\n
-- BaseResponse: 操作结果信息。
-""")
-
-add_chinese_doc('rag.DocManager.query_metadata', """
-查询指定文档的元数据。
-
-Args:
-    query_metadata_request (QueryMetadataRequest): 请求参数，包含文档ID和可选的字段名。
-
-**Returns:**\n
-- BaseResponse: 若指定了 key 且存在，返回对应字段值；否则返回整个 metadata；key 不存在时报错。
-""")
-
-add_english_doc('rag.DocManager', """
-The `DocManager` class manages document lists and related operations, providing APIs for uploading, deleting, and grouping documents.
->>>>>>> 378fac0e
 
 add_english_doc('rag.store.ChromadbStore.clear_cache', '''
 Clear the ChromaDB collections and memory cache for specified groups or all groups.
@@ -2636,7 +1847,6 @@
 
 
 
-<<<<<<< HEAD
 
 add_english_doc('rag.store.MilvusStore', '''
 Inherits from the StoreBase abstract base class. Implements a vector database based on Milvus. Its functionality is similar to ChromadbStore, used for storing, managing, indexing, and querying embedded document nodes (DocNode).
@@ -2650,22 +1860,6 @@
     index_kwargs (Union[Dict, List]): Optional index parameters for creating Milvus vector indexes, such as IVF, HNSW parameters.
     db_name (str): Optional, defaults to "lazyllm". Represents the database name in Milvus.
 ''')
-=======
-**Returns:**\n
-- BaseResponse: Upload results and file IDs.
-""")
-add_english_doc('rag.DocManager.add_files', """
-Batch add files.
-
-Args:
-    files (List[UploadFile]): List of uploaded files.
-    group_name (str): Target knowledge base group name; if empty, files are not added to any group.
-    metadatas (Optional[str]): Metadata of the files in JSON format.
-
-**Returns:**\n
-- BaseResponse: Returns a list of unique file IDs corresponding to all input files, including newly added and existing ones. In case of exceptions, returns error codes and exception information.
-""")
->>>>>>> 378fac0e
 
 
 add_chinese_doc('rag.store.MilvusStore', '''
@@ -2760,7 +1954,6 @@
     List[DocNode]: Matched document nodes.
 ''')
 
-<<<<<<< HEAD
 add_chinese_doc('rag.store.MilvusStore.get_nodes', '''
 通过多条件查询节点。
 Args:
@@ -2784,70 +1977,6 @@
 Returns:
     List[DocNode]: Nodes with similarity scores.
 ''')
-=======
-add_english_doc('rag.DocManager.delete_files_from_group', """
-An endpoint to delete specified files in a group.
-
-Args:
-    request (FileGroupRequest): Request containing a list of file IDs and the group name.
-
-**Returns:**\n
-- BaseResponse: Deletion operation result.
-""")
-
-add_english_doc('rag.DocManager.add_metadata', """
-An endpoint to add or update metadata for specified documents.
-
-Args:
-    add_metadata_request (AddMetadataRequest): Request containing list of document IDs and key-value metadata.
-
-**Returns:**\n
-- BaseResponse: Operation result information.
-""")
-
-add_english_doc('rag.DocManager.delete_metadata_item', """
-An endpoint to delete metadata fields or field values from specified documents.
-
-Args:
-    del_metadata_request (DeleteMetadataRequest): Request containing list of document IDs, field names, and/or deletion rules.
-
-**Returns:**\n
-- BaseResponse: Deletion operation result.
-""")
-
-add_english_doc('rag.DocManager.update_or_create_metadata_keys', """
-An endpoint to update or create metadata fields for specified documents.
-
-Args:
-    update_metadata_request (UpdateMetadataRequest): Request containing a list of document IDs and metadata key-value pairs to update or create.
-
-**Returns:**\n
-- BaseResponse: Deletion operation result.
-""")
-
-add_english_doc('rag.DocManager.reset_metadata', """
-An endpoint to reset all metadata fields of specified documents.
-
-Args:
-    reset_metadata_request (ResetMetadataRequest): Request containing a list of document IDs and the new metadata dictionary to apply.
-
-**Returns:**\n
-- BaseResponse: Deletion operation result.
-""")
-
-add_english_doc('rag.DocManager.query_metadata', """
-An endpoint to query metadata of a specific document.
-
-Args:
-    query_metadata_request (QueryMetadataRequest): Request containing the document ID and an optional metadata field name.
-
-**Returns:**\n
-- BaseResponse: Returns the field value if key is specified and exists; otherwise returns full metadata. If the key does not exist, returns an error.
-""")
-# ---------------------------------------------------------------------------- #
-
-# rag/utils.py
->>>>>>> 378fac0e
 
 add_chinese_doc('rag.store.MilvusStore.query', '''
 基于向量相似度的语义搜索。
@@ -3330,6 +2459,138 @@
     score: 相似度得分
 ''')
 
+add_chinese_doc('rag.doc_processor.DocumentProcessor', """
+文档处理器类，用于管理文档的添加、删除和更新操作。
+
+Args:
+    server (bool): 是否以服务器模式运行。默认为True。
+    port (Optional[int]): 服务器端口号。默认为None。
+    url (Optional[str]): 远程服务URL。默认为None。
+
+**说明:**
+- 支持异步处理文档任务
+- 提供文档元数据更新功能
+- 支持任务状态回调通知
+- 可配置数据库存储
+""")
+
+add_english_doc('rag.doc_processor.DocumentProcessor', """
+Document processor class for managing document addition, deletion and update operations.
+
+Args:
+    server (bool): Whether to run in server mode. Defaults to True.
+    port (Optional[int]): Server port number. Defaults to None.
+    url (Optional[str]): Remote service URL. Defaults to None.
+
+**Notes:**
+- Supports asynchronous document task processing
+- Provides document metadata update functionality
+- Supports task status callback notifications
+- Configurable database storage
+""")
+
+add_example('rag.doc_processor.DocumentProcessor', """
+```python
+# Create local document processor
+processor = DocumentProcessor(server=False)
+
+# Create server mode document processor
+processor = DocumentProcessor(server=True, port=8080)
+
+# Create remote document processor
+processor = DocumentProcessor(url="http://remote-server:8080")
+```
+""")
+
+add_chinese_doc('rag.doc_processor.DocumentProcessor.register_algorithm', """
+注册算法到文档处理器。
+
+Args:
+    name (str): 算法名称，作为唯一标识符。
+    store (StoreBase): 存储实例，用于管理文档数据。
+    reader (ReaderBase): 读取器实例，用于解析文档内容。
+    node_groups (Dict[str, Dict]): 节点组配置信息。
+    force_refresh (bool): 是否强制刷新已存在的算法。默认为False。
+
+**说明:**
+- 如果算法名称已存在且force_refresh为False，将跳过注册
+- 注册成功后可以使用该算法处理文档
+""")
+
+add_english_doc('rag.doc_processor.DocumentProcessor.register_algorithm', """
+Register an algorithm to the document processor.
+
+Args:
+    name (str): Algorithm name as unique identifier.
+    store (StoreBase): Storage instance for managing document data.
+    reader (ReaderBase): Reader instance for parsing document content.
+    node_groups (Dict[str, Dict]): Node group configuration information.
+    force_refresh (bool): Whether to force refresh existing algorithm. Defaults to False.
+
+**Notes:**
+- If algorithm name exists and force_refresh is False, registration will be skipped
+- After successful registration, the algorithm can be used to process documents
+""")
+
+add_example('rag.doc_processor.DocumentProcessor.register_algorithm', """
+```python
+from lazyllm.rag import DocumentProcessor, FileStore, PDFReader
+
+# Create storage and reader instances
+store = FileStore(path="./data")
+reader = PDFReader()
+
+# Define node group configuration
+node_groups = {
+    "text": {"transform": "text", "parent": "root"},
+    "summary": {"transform": "summary", "parent": "text"}
+}
+
+# Register algorithm
+processor = DocumentProcessor()
+processor.register_algorithm(
+    name="pdf_processor",
+    store=store,
+    reader=reader,
+    node_groups=node_groups
+)
+```
+""")
+
+add_chinese_doc('rag.doc_processor.DocumentProcessor.drop_algorithm', """
+从文档处理器中移除指定算法。
+
+Args:
+    name (str): 要移除的算法名称。
+    clean_db (bool): 是否清理相关数据库数据。默认为False。
+
+**说明:**
+- 如果算法名称不存在，将输出警告信息
+- 移除后该算法将无法继续使用
+""")
+
+add_english_doc('rag.doc_processor.DocumentProcessor.drop_algorithm', """
+Remove specified algorithm from document processor.
+
+Args:
+    name (str): Name of the algorithm to remove.
+    clean_db (bool): Whether to clean related database data. Defaults to False.
+
+**Notes:**
+- If algorithm name does not exist, a warning message will be output
+- After removal, the algorithm will no longer be available
+""")
+
+add_example('rag.doc_processor.DocumentProcessor.drop_algorithm', """
+```python
+# Remove algorithm
+processor.drop_algorithm("pdf_processor")
+
+# Remove algorithm and clean database
+processor.drop_algorithm("pdf_processor", clean_db=True)
+```
+""")
+
 add_english_doc('rag.dataReader.SimpleDirectoryReader', '''
 A modular document directory reader that inherits from ModuleBase, supporting reading various document formats from the file system and converting them into standardized DocNode objects.
 Args:
@@ -3393,6 +2654,56 @@
 >>> content = reader("yourpath/") 
 ''')
 
+add_chinese_doc('rag.readers.readerBase.LazyLLMReaderBase', '''
+基础文档读取器类，提供了文档加载的基本接口。继承自ModuleBase，使用LazyLLMRegisterMetaClass作为元类。
+
+Args:
+    return_trace (bool): 是否返回处理过程的追踪信息。默认为True。
+
+**说明:**
+- 提供了惰性加载和普通加载两种方式
+- 子类需要实现_lazy_load_data方法
+- 支持批量处理文档
+- 自动转换为标准化的DocNode格式
+''')
+
+add_english_doc('rag.readers.readerBase.LazyLLMReaderBase', '''
+Base document reader class that provides basic interfaces for document loading. Inherits from ModuleBase and uses LazyLLMRegisterMetaClass as metaclass.
+
+Args:
+    return_trace (bool): Whether to return processing trace information. Defaults to True.
+
+**Notes:**
+- Provides both lazy loading and regular loading methods
+- Subclasses need to implement _lazy_load_data method
+- Supports batch document processing
+- Automatically converts to standardized DocNode format
+''')
+
+add_example('rag.readers.readerBase.LazyLLMReaderBase', '''
+```python
+from lazyllm.tools.rag.readers.readerBase import LazyLLMReaderBase
+from lazyllm.tools.rag.doc_node import DocNode
+from typing import Iterable
+
+class CustomReader(LazyLLMReaderBase):
+    def _lazy_load_data(self, file_paths: list, **kwargs) -> Iterable[DocNode]:
+        for file_path in file_paths:
+            # Process each file and yield DocNode
+            content = self._read_file(file_path)
+            yield DocNode(
+                text=content,
+                metadata={"source": file_path}
+            )
+
+# Create reader instance
+reader = CustomReader(return_trace=True)
+
+# Load documents
+documents = reader.forward(file_paths=["doc1.txt", "doc2.txt"])
+```
+''')
+
 add_english_doc('rag.retriever.TempDocRetriever', '''
 A temporary document retriever that inherits from ModuleBase and _PostProcess, used for quickly processing temporary files and performing retrieval tasks.
 Args:
@@ -3644,6 +2955,257 @@
 >>> content = reader("yourpath/") 
 ''')
 
+add_english_doc('rag.retriever.TempDocRetriever', '''
+A temporary document retriever that inherits from ModuleBase and _PostProcess, used for quickly processing temporary files and performing retrieval tasks.
+Args:
+    embed: The embedding function.
+    output_format: The format of the output result (e.g., JSON). Optional, defaults to None.
+    join: Whether to merge multiple result segments (set to True or specify a separator like "\n").
+''')
+
+add_chinese_doc('rag.retriever.TempDocRetriever', '''
+临时文档检索器，继承自 ModuleBase 和 _PostProcess，用于快速处理临时文件并执行检索任务。
+Args:
+    embed:嵌入函数。
+    output_format:结果输出格式(如json),可选默认为None
+    join:是否合并多段结果(True或用分隔符如"\n")
+''')
+
+add_example('rag.retriever.TempDocRetriever', '''
+>>> import lazyllm
+>>> from lazyllm.tools import TempDocRetriever, Document, SentenceSplitter
+>>> retriever = TempDocRetriever(output_format="text", join="\n---------------\n")
+    retriever.create_node_group(transform=lambda text: [s.strip() for s in text.split("。") if s] )
+    retriever.add_subretriever(group=Document.MediumChunk, topk=3)
+    files = ["机器学习是AI的核心领域。深度学习是其重要分支。"]
+    results = retriever.forward(files, "什么是机器学习?")
+    print(results)
+''')
+
+add_english_doc('rag.retriever.TempDocRetriever.create_node_group', '''
+Create a node group with specific processing pipeline.
+Args:
+    name (str): Name of the node group. Auto-generated if None.
+    transform (Callable): Function to process documents in this group.
+    parent (str): Parent group name. Defaults to root group.
+    trans_node (bool): Whether to transform nodes. Inherits from parent if None.
+    num_workers (int): Parallel workers for processing. Default 0 (sequential).
+    **kwargs: Additional group parameters.
+''')
+
+add_chinese_doc('rag.retriever.TempDocRetriever.create_node_group', '''
+创建具有特定处理流程的节点组。
+Args:
+    name (str): 节点组名称，None时自动生成。
+    transform (Callable): 该组文档的处理函数。
+    parent (str): 父组名称，默认为根组。
+    trans_node (bool): 是否转换节点，None时继承父组设置。
+    num_workers (int): 并行处理worker数，0表示串行。
+    **kwargs: 其他组参数。
+''')
+
+add_english_doc('rag.retriever.TempDocRetriever.add_subretriever', '''
+Add a sub-retriever with search configuration.
+Args:
+    group (str): Target node group name.
+    **kwargs: Retriever parameters (e.g., similarity='cosine').
+Returns:
+    self: For method chaining.
+''')
+
+add_chinese_doc('rag.retriever.TempDocRetriever.add_subretriever', '''
+添加带搜索配置的子检索器。
+Args:
+    group (str): 目标节点组名称。
+    **kwargs: 检索器参数（如similarity='cosine'）。
+Returns:
+    self: 支持链式调用。
+''')
+
+add_english_doc('rag.doc_node.DocNode', '''
+Execute assigned tasks on the specified document.
+Args:
+    uid (str): Unique identifier.
+    content (Union[str, List[Any]]): Node content.
+    group (str): Document group name.
+    embedding (Dict[str, List[float]]): Dictionary of embedding vectors.
+    parent (Union[str, "DocNode"]): Reference to the parent node.
+    store: Storage representation.
+    node_groups (Dict[str, Dict]): Node storage groups.
+    metadata (Dict[str, Any]): Node-level metadata.
+    global_metadata (Dict[str, Any]): Document-level metadata.
+    text (str): Node content, mutually exclusive with content.
+''')
+
+add_chinese_doc('rag.doc_node.DocNode', '''
+在指定的文档上执行设定的任务。
+Args:
+    uid(str): 唯一标识符。
+    content(Union[str, List[Any]]):节点内容
+    group(str):文档组名
+    embedding(Dict[str, List[float]]):嵌入向量字典
+    parent(Union[str, "DocNode"]):父节点引用
+    store:存储表示
+    node_groups(Dict[str, Dict]):节点存储组
+    metadata(Dict[str, Any]):节点级元数据
+    global_metadata(Dict[str, Any]):文档级元数据
+    text(str):节点内容与content互斥
+''')
+
+add_english_doc('rag.doc_node.DocNode.get_metadata_str', '''
+Get formatted metadata string.
+Args:
+    mode: MetadataMode.NONE returns an empty string;  
+          MetadataMode.LLM filters out metadata not needed by LLM;  
+          MetadataMode.EMBED filters out metadata not needed by embedding model;  
+          MetadataMode.ALL returns all metadata.
+''')
+
+add_chinese_doc('rag.doc_node.DocNode.get_metadata_str', '''
+获取格式化元数据字符串
+Args:
+    mode: MetadataMode.NONE返回空字符串；
+          MetadataMode.LLM过滤排除LLM不需要的元数据；
+          MetadataMode.EMBED过滤排除嵌入模型不需要的元数据；
+          MetadataMode.ALL返回全部元数据。
+''')
+add_english_doc('rag.doc_node.DocNode.get_text', '''
+Combine metadata and content.
+Args:
+    metadata_mode: Same as the parameter in get_metadata_str.
+''')
+
+add_chinese_doc('rag.doc_node.DocNode.get_text', '''
+组合元数据和内容
+Args:
+    metadata_mode: 与get_metadata_str中参数一致
+''')
+add_english_doc('rag.doc_node.DocNode.has_missing_embedding', '''
+Check for missing embedding vectors.
+Args:
+    embed_keys (Union[str, List[str]]): List of target keys.
+''')
+
+add_chinese_doc('rag.doc_node.DocNode.has_missing_embedding', '''
+检查缺失的嵌入向量
+Args:
+    embed_keys(Union[str, List[str]]): 目标键列表
+''')
+add_english_doc('rag.doc_node.DocNode.do_embedding', '''
+Execute embedding computation.
+Args:
+    embed (Dict[str, Callable]): Target embedding objects.
+''')
+
+add_chinese_doc('rag.doc_node.DocNode.do_embedding', '''
+执行嵌入计算
+Args:
+    embed(Dict[str, Callable]): 目标嵌入对象
+''')
+add_english_doc('rag.doc_node.DocNode.check_embedding_state', '''
+Block to check the embedding status and ensure that asynchronous embedding computation is completed.
+Args:
+    embed_key (str): List of target keys.
+''')
+
+add_chinese_doc('rag.doc_node.DocNode.check_embedding_state', '''
+阻塞检查嵌入状态,确保异步嵌入计算完成
+Args:
+    embed_key(str): 目标键列表
+''')
+add_english_doc('rag.doc_node.DocNode.to_dict', '''
+Convert to dictionary format
+''')
+
+add_chinese_doc('rag.doc_node.DocNode.to_dict', '''
+转换为字典格式
+''')
+add_english_doc('rag.doc_node.DocNode.with_score', '''
+Shallow copy the original node and add a semantic relevance score.
+Args:
+    score: Relevance score.
+''')
+
+add_chinese_doc('rag.doc_node.DocNode.with_score', '''
+浅拷贝原节点并添加语义相关分数。
+Args:
+    score: 相关性得分
+''')
+add_english_doc('rag.doc_node.DocNode.with_sim_score', '''
+Shallow copy the original node and add a similarity score.
+Args:
+    score: Similarity score.
+''')
+
+add_chinese_doc('rag.doc_node.DocNode.with_sim_score', '''
+浅拷贝原节点并添加相似度分数。
+Args:
+    score: 相似度得分
+''')
+
+add_english_doc('rag.dataReader.SimpleDirectoryReader', '''
+A modular document directory reader that inherits from ModuleBase, supporting reading various document formats from the file system and converting them into standardized DocNode objects.
+Args:
+    input_dir (Optional[str]): Input directory path. Mutually exclusive with input_files.
+    input_files (Optional[List]): Directly specified list of files. Mutually exclusive with input_dir.
+    exclude (Optional[List]): List of file patterns to exclude.
+    exclude_hidden (bool): Whether to exclude hidden files.
+    recursive (bool): Whether to recursively read subdirectories.
+    encoding (str): Encoding format of text files.
+    required_exts (Optional[List[str]]): Whitelist of file extensions to process.
+    file_extractor (Optional[Dict[str, Callable]]): Dictionary of custom file readers.
+    fs (Optional[AbstractFileSystem]): Custom file system.
+    metadata_genf (Optional[Callable[[str], Dict]]): Metadata generation function that takes a file path and returns a metadata dictionary.
+    num_files_limit (Optional[int]): Maximum number of files to read.
+    return_trace (bool): Whether to return processing trace information.
+    metadatas (Optional[Dict]): Predefined global metadata dictionary.
+''')
+
+add_chinese_doc('rag.dataReader.SimpleDirectoryReader', '''
+模块化的文档目录读取器，继承自 ModuleBase，支持从文件系统读取多种格式的文档并转换为标准化的 DocNode 。
+Args:
+    input_dir (Optional[str]): 输入目录路径。与input_files二选一，不可同时指定。
+    input_files (Optional[List]):直接指定的文件列表。与input_dir二选一。
+    exclude (Optional[List]):需要排除的文件模式列表。
+    exclude_hidden (bool): 是否排除隐藏文件。
+    recursive (bool):是否递归读取子目录。
+    encoding (str):文本文件的编码格式。
+    required_exts (Optional[List[str]]):需要处理的文件扩展名白名单。
+    file_extractor (Optional[Dict[str, Callable]]):自定义文件阅读器字典。
+    fs (Optional[AbstractFileSystem]):自定义文件系统。
+    metadata_genf (Optional[Callable[[str], Dict]]):元数据生成函数，接收文件路径返回元数据字典。
+    num_files_limit (Optional[int]):最大读取文件数量限制。
+    return_trace (bool):是否返回处理过程追踪信息。
+    metadatas (Optional[Dict]):预定义的全局元数据字典。
+''')
+
+add_example('rag.dataReader.SimpleDirectoryReader', '''
+>>> import lazyllm
+>>> from lazyllm.tools.dataReader import SimpleDirectoryReader
+>>> reader = SimpleDirectoryReader(input_dir="yourpath/",recursive=True,exclude=["*.tmp"],required_exts=[".pdf", ".docx"])
+>>> documents = reader.load_data()
+''')
+
+
+add_english_doc('rag.dataReader.FileReader', '''
+File content reader whose main function is to convert various input file formats into concatenated plain text content.
+Args:
+    input_files (Optional[List]): Directly specified list of input files.
+''')
+
+add_chinese_doc('rag.dataReader.FileReader', '''
+文件内容读取器，主要功能是将多种格式的输入文件转换为拼接后的纯文本内容。
+Args:
+    input_files (Optional[List]):直接指定的文件列表。
+''')
+
+add_example('rag.dataReader.FileReader', '''
+>>> import lazyllm
+>>> from lazyllm.tools.dataReader import FileReader
+>>> reader = FileReader()
+>>> content = reader("yourpath/") 
+''')
+
 # ---------------------------------------------------------------------------- #
 
 # rag/transform.py
@@ -4078,6 +3640,65 @@
 - BaseResponse: 删除操作结果。
 """)
 
+add_chinese_doc('rag.DocManager.delete_files_from_group', """
+删除指定分组中的文件的接口。
+
+Args:
+    request (FileGroupRequest): 包含文件ID列表和分组名称的请求参数。
+
+**Returns:**\n
+- BaseResponse: 删除操作结果。
+""")
+
+add_chinese_doc('rag.DocManager.add_metadata', """
+为指定文档添加或更新元数据的接口。
+
+Args:
+    add_metadata_request (AddMetadataRequest): 包含文档ID列表和键值对元数据的请求。
+
+**Returns:**\n
+- BaseResponse: 操作结果信息。
+""")
+
+add_chinese_doc('rag.DocManager.delete_metadata_item', """
+删除指定文档的元数据字段或字段值的接口。
+
+Args:
+    del_metadata_request (DeleteMetadataRequest): 包含文档ID列表、字段名和键值对删除条件的请求。
+
+**Returns:**\n
+- BaseResponse: 操作结果信息。
+""")
+
+add_chinese_doc('rag.DocManager.update_or_create_metadata_keys', """
+更新或创建文档元数据字段的接口。
+Args:
+    update_metadata_request (UpdateMetadataRequest): 包含文档ID列表和需更新或新增的键值对元数据。
+
+**Returns:**\n
+- BaseResponse: 操作结果信息。
+""")
+
+add_chinese_doc('rag.DocManager.reset_metadata', """
+重置指定文档的所有元数据字段。
+
+Args:
+    reset_metadata_request (ResetMetadataRequest): 包含文档ID列表和新的元数据字典。
+
+**Returns:**\n
+- BaseResponse: 操作结果信息。
+""")
+
+add_chinese_doc('rag.DocManager.query_metadata', """
+查询指定文档的元数据。
+
+Args:
+    query_metadata_request (QueryMetadataRequest): 请求参数，包含文档ID和可选的字段名。
+
+**Returns:**\n
+- BaseResponse: 若指定了 key 且存在，返回对应字段值；否则返回整个 metadata；key 不存在时报错。
+""")
+
 add_english_doc('rag.DocManager', """
 The `DocManager` class manages document lists and related operations, providing APIs for uploading, deleting, and grouping documents.
 
@@ -4122,13 +3743,25 @@
 **Returns:**\n
 - BaseResponse: Returns a list of unique file IDs corresponding to all input files, including newly added and existing ones. In case of exceptions, returns error codes and exception information.
 """)
-
 add_english_doc('rag.DocManager.add_files', """
 Batch add files.
+
 Args:
     files (List[UploadFile]): List of uploaded files.
     group_name (str): Target knowledge base group name; if empty, files are not added to any group.
     metadatas (Optional[str]): Metadata of the files in JSON format.
+
+**Returns:**\n
+- BaseResponse: Returns a list of unique file IDs corresponding to all input files, including newly added and existing ones. In case of exceptions, returns error codes and exception information.
+""")
+add_english_doc('rag.DocManager.add_files', """
+Batch add files.
+
+Args:
+    files (List[UploadFile]): List of uploaded files.
+    group_name (str): Target knowledge base group name; if empty, files are not added to any group.
+    metadatas (Optional[str]): Metadata of the files in JSON format.
+
 **Returns:**\n
 - BaseResponse: Returns a list of unique file IDs corresponding to all input files, including newly added and existing ones. In case of exceptions, returns error codes and exception information.
 """)
@@ -4191,6 +3824,65 @@
 - BaseResponse: Deletion operation result.
 """)
 
+add_english_doc('rag.DocManager.delete_files_from_group', """
+An endpoint to delete specified files in a group.
+
+Args:
+    request (FileGroupRequest): Request containing a list of file IDs and the group name.
+
+**Returns:**\n
+- BaseResponse: Deletion operation result.
+""")
+
+add_english_doc('rag.DocManager.add_metadata', """
+An endpoint to add or update metadata for specified documents.
+
+Args:
+    add_metadata_request (AddMetadataRequest): Request containing list of document IDs and key-value metadata.
+
+**Returns:**\n
+- BaseResponse: Operation result information.
+""")
+
+add_english_doc('rag.DocManager.delete_metadata_item', """
+An endpoint to delete metadata fields or field values from specified documents.
+
+Args:
+    del_metadata_request (DeleteMetadataRequest): Request containing list of document IDs, field names, and/or deletion rules.
+
+**Returns:**\n
+- BaseResponse: Deletion operation result.
+""")
+
+add_english_doc('rag.DocManager.update_or_create_metadata_keys', """
+An endpoint to update or create metadata fields for specified documents.
+
+Args:
+    update_metadata_request (UpdateMetadataRequest): Request containing a list of document IDs and metadata key-value pairs to update or create.
+
+**Returns:**\n
+- BaseResponse: Deletion operation result.
+""")
+
+add_english_doc('rag.DocManager.reset_metadata', """
+An endpoint to reset all metadata fields of specified documents.
+
+Args:
+    reset_metadata_request (ResetMetadataRequest): Request containing a list of document IDs and the new metadata dictionary to apply.
+
+**Returns:**\n
+- BaseResponse: Deletion operation result.
+""")
+
+add_english_doc('rag.DocManager.query_metadata', """
+An endpoint to query metadata of a specific document.
+
+Args:
+    query_metadata_request (QueryMetadataRequest): Request containing the document ID and an optional metadata field name.
+
+**Returns:**\n
+- BaseResponse: Returns the field value if key is specified and exists; otherwise returns full metadata. If the key does not exist, returns an error.
+""")
 # ---------------------------------------------------------------------------- #
 
 # rag/utils.py
@@ -4453,6 +4145,497 @@
 add_english_doc('rag.DocListManager.release', """\
 Releases the resources of the current manager.
 """)
+
+add_chinese_doc('rag.utils.SqliteDocListManager', '''\
+基于 SQLite 的文档管理器，用于本地文件的持久化存储、状态管理与元信息追踪。
+
+该类继承自 DocListManager，利用 SQLite 数据库存储文档记录。适用于管理具有唯一标识符的本地文档资源，并提供便捷的插入、查询、更新与状态过滤接口，支持可选的路径监控功能。
+
+Args:
+    path (str): 数据库存储路径。
+    name (str): 数据库文件名（不包含路径）。
+    enable_path_monitoring (bool): 是否启用对文件路径的变动监控，默认为 True。
+''')
+
+add_english_doc('rag.utils.SqliteDocListManager', '''\
+SQLite-based document manager for persistent local file storage, status tracking, and metadata management.
+
+This class inherits from DocListManager and uses a SQLite backend to store document records. It is suitable for managing locally identified documents with support for inserting, querying, updating, and filtering based on status. Optional file path monitoring is also supported.
+
+Args:
+    path (str): Directory path to store the database.
+    name (str): Name of the SQLite database file (without path).
+    enable_path_monitoring (bool): Whether to enable path monitoring. Defaults to True.
+''')
+
+add_example('rag.utils.SqliteDocListManager', '''\
+>>> from lazyllm.tools.rag.utils import SqliteDocListManager
+>>> manager = SqliteDocListManager(path="./data", name="docs.sqlite")
+>>> manager.insert({"uid": "doc_001", "name": "example.txt", "status": "ready"})
+>>> print(manager.get("doc_001"))
+>>> files = manager.list_files(limit=5, details=True)
+>>> print(files)
+''')
+
+add_chinese_doc('rag.utils.SqliteDocListManager.table_inited', '''\
+检查数据库中是否已存在名为 "documents" 的表。
+
+该方法通过查询 sqlite_master 元信息表，判断数据表是否已初始化。
+
+**Returns:**\n
+- bool: 如果 "documents" 表存在，返回 True；否则返回 False。
+''')
+
+add_english_doc('rag.utils.SqliteDocListManager.table_inited', '''\
+Checks whether the "documents" table has been initialized in the database.
+
+The method queries the sqlite_master metadata table to verify if the "documents" table exists.
+
+**Returns:**\n
+- bool: True if the "documents" table exists, False otherwise.
+''')
+
+add_chinese_doc('rag.utils.SqliteDocListManager.get_status_cond_and_params', '''\
+生成用于文档状态筛选的 SQL 条件语句及其参数列表。
+
+根据传入的包含状态和排除状态，构造 WHERE 子句中使用的 SQL 表达式。支持字段名前缀，用于联表查询等场景。
+
+Args:
+    status (str 或 list of str): 要包含的文档状态。若为 "all"，不添加包含条件。
+    exclude_status (str 或 list of str, optional): 要排除的文档状态。不能为 "all"。
+    prefix (str, optional): 字段名前缀（如联表查询中的别名），将应用于字段名。
+
+**Returns:**\n
+- Tuple[str, list]: 包含 SQL 条件语句和对应参数的元组。
+''')
+
+
+add_english_doc('rag.utils.SqliteDocListManager.get_status_cond_and_params', '''\
+Generates SQL condition expressions and parameter values for filtering documents by status.
+
+Builds WHERE clause components using the given inclusion and exclusion statuses. Supports field name prefixing for use in joined queries.
+
+Args:
+    status (str or list of str): Document status(es) to include. If set to "all", no inclusion condition will be applied.
+    exclude_status (str or list of str, optional): Status(es) to exclude. Must not be "all".
+    prefix (str, optional): Optional field prefix (e.g., table alias) to prepend to the status field.
+
+**Returns:**\n
+- Tuple[str, list]: A tuple containing the SQL condition string and its corresponding parameter values.
+''')
+
+add_chinese_doc('rag.utils.SqliteDocListManager.validate_paths', '''\
+验证输入路径所对应的文档是否可以安全添加到数据库。
+
+该方法会检查每个路径是否对应已有文档，若已存在，需判断其状态是否允许重解析。
+若文档正在解析或等待解析，或上次重解析未完成，则视为不可用。
+
+Args:
+    paths (List[str]): 文件路径列表。
+
+**Returns:**\n
+- Tuple[bool, str, List[bool]]: 
+    - bool: 是否所有路径都验证通过。
+    - str: 成功或失败的描述信息。
+    - List[bool]: 与输入路径一一对应的布尔列表，表示该路径是否为新文档（True 为新文档，False 为已存在）。
+        若验证失败，返回值为 None。
+''')
+
+add_english_doc('rag.utils.SqliteDocListManager.validate_paths', '''\
+Validates whether the documents corresponding to the given paths can be safely added to the database.
+
+The method checks if the document already exists. If it exists, it verifies whether the document is currently
+being parsed, waiting to be parsed, or was not successfully re-parsed last time.
+
+Args:
+    paths (List[str]): A list of file paths to validate.
+
+**Returns:**\n
+- Tuple[bool, str, List[bool]]: 
+    - bool: Whether all paths passed validation.
+    - str: Description message of the validation result.
+    - List[bool]: A boolean list corresponding to input paths, indicating whether each path is new (True) or already exists (False).
+      If validation fails, this value is None.
+''')
+
+add_chinese_doc('rag.utils.SqliteDocListManager.update_need_reparsing', '''\
+更新指定文档的重解析标志位。
+
+该方法用于设置某个文档是否需要重新解析。可以选择性地指定知识库分组进行精确匹配。
+
+Args:
+    doc_id (str): 文档的唯一标识符。
+    need_reparse (bool): 是否需要重新解析文档。
+    group_name (Optional[str]): 可选，所属的知识库分组名称。如果提供，将仅更新指定分组中的文档。
+''')
+
+add_english_doc('rag.utils.SqliteDocListManager.update_need_reparsing', '''\
+Updates the re-parsing flag for a specific document.
+
+This method sets whether a document should be re-parsed. If a group name is provided, the update is scoped to that group only.
+
+Args:
+    doc_id (str): The unique identifier of the document.
+    need_reparse (bool): Whether the document needs to be re-parsed.
+    group_name (Optional[str]): Optional. The knowledge base group name to filter by. If provided, only documents in the specified group will be updated.
+''')
+
+add_chinese_doc('rag.utils.SqliteDocListManager.list_files', """\
+列出文档数据库中符合状态条件的文件，并根据参数选择返回完整记录或仅返回文件路径。
+
+Args:
+    limit (Optional[int]): 要返回的记录数上限，若为 None 则返回所有符合条件的记录。
+    details (bool): 是否返回完整的数据库行信息，若为 False 则仅返回文档路径（ID）。
+    status (Union[str, List[str]]): 要包含在结果中的状态值，默认为包含所有状态。
+    exclude_status (Optional[Union[str, List[str]]]): 要从结果中排除的状态值。
+
+**Returns:**\n
+- list: 文件记录列表或文档路径列表，具体取决于 `details` 参数。
+""")
+
+add_english_doc('rag.utils.SqliteDocListManager.list_files', """\
+Lists files in the document database based on status filters and returns either full records or file paths.
+
+Args:
+    limit (Optional[int]): The maximum number of records to return. If None, all matching records are returned.
+    details (bool): Whether to return full database rows or just file paths (document IDs).
+    status (Union[str, List[str]]): Status values to include in the result. Defaults to including all.
+    exclude_status (Optional[Union[str, List[str]]]): Status values to exclude from the result.
+
+**Returns:**\n
+- list: A list of file records or document paths depending on the `details` flag.
+""")
+
+add_chinese_doc('rag.utils.SqliteDocListManager.get_docs', '''\
+根据给定的文档ID列表，从数据库中获取对应的文档对象列表。
+
+Args:
+    doc_ids (List[str]): 需要查询的文档ID列表。
+
+**Returns:**\n
+- List[KBDocument]: 匹配的文档对象列表。如果没有匹配项，返回空列表。
+''')
+
+add_english_doc('rag.utils.SqliteDocListManager.get_docs', '''\
+Fetches document objects from the database corresponding to the given list of document IDs.
+
+Args:
+    doc_ids (List[str]): A list of document IDs to query.
+
+**Returns:**\n
+- List[KBDocument]: A list of matching document objects. Returns an empty list if no matches found.
+''')
+
+add_chinese_doc('rag.utils.SqliteDocListManager.set_docs_new_meta', '''\
+批量更新文档的元数据（meta），同时更新对应知识库分组中文档的 new_meta 字段（非等待状态的文档）。
+
+Args:
+    doc_meta (Dict[str, dict]): 字典，键为文档ID，值为对应的新元数据字典。
+''')
+
+add_english_doc('rag.utils.SqliteDocListManager.set_docs_new_meta', '''\
+Batch updates the metadata (meta) of documents, and simultaneously updates the new_meta field of documents in knowledge base groups for documents that are not in waiting status.
+
+Args:
+    doc_meta (Dict[str, dict]): A dictionary mapping document IDs to their new metadata dictionaries.
+''')
+
+add_chinese_doc('rag.utils.SqliteDocListManager.fetch_docs_changed_meta', '''\
+获取指定知识库分组中元数据发生变化的文档列表，并将对应的 new_meta 字段清空。
+
+Args:
+    group (str): 知识库分组名称。
+
+**Returns:**\n
+- List[DocMetaChangedRow]: 包含文档ID及其对应新元数据的列表。
+''')
+
+add_english_doc('rag.utils.SqliteDocListManager.fetch_docs_changed_meta', '''\
+Fetches the list of documents within a specified knowledge base group that have updated metadata, and resets the new_meta field for those documents.
+
+Args:
+    group (str): Name of the knowledge base group.
+
+**Returns:**\n
+- List[DocMetaChangedRow]: A list containing document IDs and their updated metadata.
+''')
+
+add_chinese_doc('rag.utils.SqliteDocListManager.list_all_kb_group', '''\
+列出数据库中所有的知识库分组名称。
+
+**Returns:**\n
+- List[str]: 知识库分组名称列表。
+''')
+
+add_english_doc('rag.utils.SqliteDocListManager.list_all_kb_group', '''\
+Lists all knowledge base group names stored in the database.
+
+**Returns:**\n
+- List[str]: A list of knowledge base group names.
+''')
+
+add_chinese_doc('rag.utils.SqliteDocListManager.add_kb_group', '''\
+向数据库中添加一个新的知识库分组名称，若已存在则忽略。
+
+Args:
+    name (str): 要添加的知识库分组名称。
+''')
+
+add_english_doc('rag.utils.SqliteDocListManager.add_kb_group', '''\
+Adds a new knowledge base group name to the database; ignores if the group already exists.
+
+Args:
+    name (str): The name of the knowledge base group to add.
+''')
+
+add_chinese_doc('rag.utils.SqliteDocListManager.list_kb_group_files', '''\
+列出指定知识库分组中的文件信息，可根据多种条件进行过滤。
+
+Args:
+    group (str, optional): 知识库分组名称，若为 None 则不按分组过滤。
+    limit (int, optional): 限制返回的文件数量。
+    details (bool): 是否返回详细的文件信息。
+    status (str or List[str], optional): 过滤知识库分组中文件的状态。
+    exclude_status (str or List[str], optional): 排除指定状态的文件。
+    upload_status (str or List[str], optional): 过滤文件上传状态。
+    exclude_upload_status (str or List[str], optional): 排除指定的上传状态。
+    need_reparse (bool, optional): 是否只返回需要重新解析的文件。
+
+**Returns:**\n
+- list: 
+    - 如果 details 为 False，返回列表，每个元素为 (doc_id, path) 元组。
+    - 如果 details 为 True，返回包含文件详细信息的元组列表，包括文档ID、路径、状态、元数据，
+      知识库分组名、分组内状态及日志。
+''')
+
+add_english_doc('rag.utils.SqliteDocListManager.list_kb_group_files', '''\
+Lists files in a specified knowledge base group, with support for multiple filters.
+
+Args:
+    group (str, optional): Knowledge base group name to filter by. If None, no group filtering is applied.
+    limit (int, optional): Limit on the number of files to return.
+    details (bool): Whether to return detailed file information.
+    status (str or List[str], optional): Filter files by group document status.
+    exclude_status (str or List[str], optional): Exclude files with these group document statuses.
+    upload_status (str or List[str], optional): Filter files by upload document status.
+    exclude_upload_status (str or List[str], optional): Exclude files with these upload document statuses.
+    need_reparse (bool, optional): If set, only returns files marked as needing reparse.
+
+**Returns:**\n
+- list: 
+    - If details is False, returns a list of tuples (doc_id, path).
+    - If details is True, returns a list of tuples containing detailed file information:
+      document ID, path, status, metadata, group name, group status, and group log.
+''')
+
+add_chinese_doc('rag.utils.SqliteDocListManager.delete_unreferenced_doc', '''\
+删除数据库中标记为删除且未被任何知识库分组引用的文档记录。
+
+该方法会查找状态为“deleting”且引用计数为0的文档，删除这些文档记录，并记录删除操作日志。
+
+''')
+
+add_english_doc('rag.utils.SqliteDocListManager.delete_unreferenced_doc', '''\
+Deletes documents from the database that are marked for deletion and are no longer referenced by any knowledge base group.
+
+This method queries documents with status "deleting" and a reference count of zero, deletes them from the database,
+and adds operation logs for these deletions.
+
+''')
+
+add_chinese_doc('rag.utils.SqliteDocListManager.get_docs_need_reparse', '''\
+获取指定知识库分组中需要重新解析的文档列表。
+
+仅返回状态为“success”或“failed”的文档，且其对应的知识库分组记录标记为需要重新解析。
+
+Args:
+    group (str): 知识库分组名称。
+
+**Returns:**\n
+- List[KBDocument]: 需要重新解析的文档列表。
+''')
+
+add_english_doc('rag.utils.SqliteDocListManager.get_docs_need_reparse', '''\
+Retrieves the list of documents that require re-parsing within a specified knowledge base group.
+
+Only documents with status "success" or "failed" and marked as needing reparse in the group are returned.
+
+Args:
+    group (str): Name of the knowledge base group.
+
+**Returns:**\n
+- List[KBDocument]: List of documents that need to be re-parsed.
+''')
+
+add_chinese_doc('rag.utils.SqliteDocListManager.get_existing_paths_by_pattern', '''\
+根据路径匹配模式获取已存在的文档路径列表。
+
+Args:
+    pattern (str): 路径匹配模式，支持SQL的LIKE通配符。
+
+**Returns:**\n
+- List[str]: 匹配到的已存在文档路径列表。
+''')
+
+add_english_doc('rag.utils.SqliteDocListManager.get_existing_paths_by_pattern', '''\
+Retrieves a list of existing document paths that match a given pattern.
+
+Args:
+    pattern (str): Path matching pattern, supports SQL LIKE wildcards.
+
+**Returns:**\n
+- List[str]: List of existing document paths matching the pattern.
+''')
+
+add_chinese_doc('rag.utils.SqliteDocListManager.update_file_message', '''\
+更新指定文件的字段信息。
+
+Args:
+    fileid (str): 文件的唯一标识符（doc_id）。
+    **kw: 需要更新的字段及其对应的值，键值对形式传入。
+''')
+
+add_english_doc('rag.utils.SqliteDocListManager.update_file_message', '''\
+Updates fields of the specified file record.
+
+Args:
+    fileid (str): Unique identifier of the file (doc_id).
+    **kw: Key-value pairs of fields to update and their new values.
+''')
+
+add_chinese_doc('rag.utils.SqliteDocListManager.update_file_status', '''\
+更新多个文件的状态，支持根据当前状态进行条件过滤。
+
+Args:
+    file_ids (List[str]): 需要更新状态的文件ID列表。
+    status (str): 要设置的新状态。
+    cond_status_list (Union[None, List[str]], optional): 仅更新当前状态在此列表中的文件，默认为 None，表示不筛选。
+
+**Returns:**\n
+- List[DocPartRow]: 返回更新后的文件ID和路径列表。
+''')
+
+add_english_doc('rag.utils.SqliteDocListManager.update_file_status', '''\
+Updates the status of multiple files, optionally filtered by current status.
+
+Args:
+    file_ids (List[str]): List of file IDs to update.
+    status (str): New status to set.
+    cond_status_list (Union[None, List[str]], optional): List of statuses to filter files that can be updated. Defaults to None.
+
+**Returns:**\n
+- List[DocPartRow]: List of updated file IDs and their paths.
+''')
+
+add_chinese_doc('rag.utils.SqliteDocListManager.add_files_to_kb_group', '''\
+将多个文件添加到指定的知识库分组中。
+
+该方法会将文件状态设置为等待处理（waiting），
+若添加成功，则对应文档的计数（count）加一。
+
+Args:
+    file_ids (List[str]): 需要添加的文件ID列表。
+    group (str): 知识库分组名称。
+''')
+
+add_english_doc('rag.utils.SqliteDocListManager.add_files_to_kb_group', '''\
+Adds multiple files to the specified knowledge base group.
+
+This method sets the file status to waiting.
+If successfully added, increments the document's count.
+
+Args:
+    file_ids (List[str]): List of file IDs to add.
+    group (str): Name of the knowledge base group.
+''')
+
+add_chinese_doc('rag.utils.SqliteDocListManager.delete_files_from_kb_group', '''\
+从指定的知识库分组中删除多个文件。
+
+删除成功后，对应文档的计数（count）减少，但不会低于0。
+若文档不存在，会记录警告日志。
+
+Args:
+    file_ids (List[str]): 需要删除的文件ID列表。
+    group (str): 知识库分组名称。
+''')
+
+add_english_doc('rag.utils.SqliteDocListManager.delete_files_from_kb_group', '''\
+Deletes multiple files from the specified knowledge base group.
+
+After deletion, decrements the document's count but not below zero.
+If the document is not found, logs a warning.
+
+Args:
+    file_ids (List[str]): List of file IDs to delete.
+    group (str): Name of the knowledge base group.
+''')
+
+add_chinese_doc('rag.utils.SqliteDocListManager.get_file_status', '''\
+获取指定文件的状态。
+
+Args:
+    fileid (str): 文件的唯一标识符。
+
+**Returns:**\n
+- Optional[Tuple]: 返回包含状态的元组，若文件不存在则返回 None。
+''')
+
+add_english_doc('rag.utils.SqliteDocListManager.get_file_status', '''\
+Gets the status of a specified file.
+
+Args:
+    fileid (str): Unique identifier of the file.
+
+**Returns:**\n
+- Optional[Tuple]: A tuple containing the status, or None if the file does not exist.
+''')
+
+add_chinese_doc('rag.utils.SqliteDocListManager.update_kb_group', '''\
+更新知识库分组中指定文件的状态和重解析需求。
+
+根据给定的文件ID列表、分组名及状态列表，批量更新对应文件在知识库分组中的状态及是否需要重解析标志。
+
+Args:
+    cond_file_ids (List[str]): 需要更新的文件ID列表。
+    cond_group (Optional[str]): 分组名称，若指定则只更新该分组内的文件。
+    cond_status_list (Optional[List[str]]): 仅更新状态匹配此列表的文件。
+    new_status (Optional[str]): 新的文件状态。
+    new_need_reparse (Optional[bool]): 新的重解析需求标志。
+
+**Returns:**\n
+- List[Tuple]: 返回更新后文件的doc_id、group_name及状态列表。
+''')
+
+add_english_doc('rag.utils.SqliteDocListManager.update_kb_group', '''\
+Updates the status and reparse need flag of specified files in a knowledge base group.
+
+Batch updates files' status and need_reparse flag within a knowledge base group based on file IDs, group name, and optional status filter.
+
+Args:
+    cond_file_ids (List[str]): List of file IDs to update.
+    cond_group (Optional[str]): Group name to filter files, if specified only updates files in this group.
+    cond_status_list (Optional[List[str]]): Only update files whose status is in this list.
+    new_status (Optional[str]): New status to set.
+    new_need_reparse (Optional[bool]): New flag indicating if reparse is needed.
+
+**Returns:**\n
+- List[Tuple]: List of tuples of updated files containing doc_id, group_name, and status.
+''')
+
+add_chinese_doc('rag.utils.SqliteDocListManager.release', '''\
+清空数据库中的所有文档、分组及相关操作日志数据。
+
+该操作会删除 documents、document_groups、kb_group_documents 和 operation_logs 表中的所有记录。
+
+''')
+
+add_english_doc('rag.utils.SqliteDocListManager.release', '''\
+Clears all documents, groups, and operation logs from the database.
+
+This operation deletes all records from documents, document_groups, kb_group_documents, and operation_logs tables.
+
+''')
 
 add_chinese_doc('IndexBase.update', '''\
 更新索引内容。
@@ -5260,7 +5443,6 @@
 add_chinese_doc('FunctionCallFormatter', '''\
 用于解析函数调用结构消息的格式化器。
 
-<<<<<<< HEAD
 该类继承自 `JsonFormatter`，用于从包含工具调用信息的消息字符串中提取 JSON 结构，并在需要时通过全局分隔符拆分内容。
 
 私有方法:
@@ -5943,1224 +6125,6 @@
 
 add_chinese_doc('BaseEvaluator', '''\
 评估模块的抽象基类。
-=======
-add_chinese_doc('rag.utils.SqliteDocListManager', '''\
-基于 SQLite 的文档管理器，用于本地文件的持久化存储、状态管理与元信息追踪。
-
-该类继承自 DocListManager，利用 SQLite 数据库存储文档记录。适用于管理具有唯一标识符的本地文档资源，并提供便捷的插入、查询、更新与状态过滤接口，支持可选的路径监控功能。
-
-Args:
-    path (str): 数据库存储路径。
-    name (str): 数据库文件名（不包含路径）。
-    enable_path_monitoring (bool): 是否启用对文件路径的变动监控，默认为 True。
-''')
-
-add_english_doc('rag.utils.SqliteDocListManager', '''\
-SQLite-based document manager for persistent local file storage, status tracking, and metadata management.
-
-This class inherits from DocListManager and uses a SQLite backend to store document records. It is suitable for managing locally identified documents with support for inserting, querying, updating, and filtering based on status. Optional file path monitoring is also supported.
-
-Args:
-    path (str): Directory path to store the database.
-    name (str): Name of the SQLite database file (without path).
-    enable_path_monitoring (bool): Whether to enable path monitoring. Defaults to True.
-''')
-
-add_example('rag.utils.SqliteDocListManager', '''\
->>> from lazyllm.tools.rag.utils import SqliteDocListManager
->>> manager = SqliteDocListManager(path="./data", name="docs.sqlite")
->>> manager.insert({"uid": "doc_001", "name": "example.txt", "status": "ready"})
->>> print(manager.get("doc_001"))
->>> files = manager.list_files(limit=5, details=True)
->>> print(files)
-''')
-
-add_chinese_doc('rag.utils.SqliteDocListManager.table_inited', '''\
-检查数据库中是否已存在名为 "documents" 的表。
-
-该方法通过查询 sqlite_master 元信息表，判断数据表是否已初始化。
-
-**Returns:**\n
-- bool: 如果 "documents" 表存在，返回 True；否则返回 False。
-''')
-
-add_english_doc('rag.utils.SqliteDocListManager.table_inited', '''\
-Checks whether the "documents" table has been initialized in the database.
-
-The method queries the sqlite_master metadata table to verify if the "documents" table exists.
-
-**Returns:**\n
-- bool: True if the "documents" table exists, False otherwise.
-''')
-
-add_chinese_doc('rag.utils.SqliteDocListManager.get_status_cond_and_params', '''\
-生成用于文档状态筛选的 SQL 条件语句及其参数列表。
-
-根据传入的包含状态和排除状态，构造 WHERE 子句中使用的 SQL 表达式。支持字段名前缀，用于联表查询等场景。
-
-Args:
-    status (str 或 list of str): 要包含的文档状态。若为 "all"，不添加包含条件。
-    exclude_status (str 或 list of str, optional): 要排除的文档状态。不能为 "all"。
-    prefix (str, optional): 字段名前缀（如联表查询中的别名），将应用于字段名。
-
-**Returns:**\n
-- Tuple[str, list]: 包含 SQL 条件语句和对应参数的元组。
-''')
-
-
-add_english_doc('rag.utils.SqliteDocListManager.get_status_cond_and_params', '''\
-Generates SQL condition expressions and parameter values for filtering documents by status.
-
-Builds WHERE clause components using the given inclusion and exclusion statuses. Supports field name prefixing for use in joined queries.
-
-Args:
-    status (str or list of str): Document status(es) to include. If set to "all", no inclusion condition will be applied.
-    exclude_status (str or list of str, optional): Status(es) to exclude. Must not be "all".
-    prefix (str, optional): Optional field prefix (e.g., table alias) to prepend to the status field.
-
-**Returns:**\n
-- Tuple[str, list]: A tuple containing the SQL condition string and its corresponding parameter values.
-''')
-
-add_chinese_doc('rag.utils.SqliteDocListManager.validate_paths', '''\
-验证输入路径所对应的文档是否可以安全添加到数据库。
-
-该方法会检查每个路径是否对应已有文档，若已存在，需判断其状态是否允许重解析。
-若文档正在解析或等待解析，或上次重解析未完成，则视为不可用。
-
-Args:
-    paths (List[str]): 文件路径列表。
-
-**Returns:**\n
-- Tuple[bool, str, List[bool]]: 
-    - bool: 是否所有路径都验证通过。
-    - str: 成功或失败的描述信息。
-    - List[bool]: 与输入路径一一对应的布尔列表，表示该路径是否为新文档（True 为新文档，False 为已存在）。
-        若验证失败，返回值为 None。
-''')
-
-add_english_doc('rag.utils.SqliteDocListManager.validate_paths', '''\
-Validates whether the documents corresponding to the given paths can be safely added to the database.
-
-The method checks if the document already exists. If it exists, it verifies whether the document is currently
-being parsed, waiting to be parsed, or was not successfully re-parsed last time.
-
-Args:
-    paths (List[str]): A list of file paths to validate.
-
-**Returns:**\n
-- Tuple[bool, str, List[bool]]: 
-    - bool: Whether all paths passed validation.
-    - str: Description message of the validation result.
-    - List[bool]: A boolean list corresponding to input paths, indicating whether each path is new (True) or already exists (False).
-      If validation fails, this value is None.
-''')
-
-add_chinese_doc('rag.utils.SqliteDocListManager.update_need_reparsing', '''\
-更新指定文档的重解析标志位。
-
-该方法用于设置某个文档是否需要重新解析。可以选择性地指定知识库分组进行精确匹配。
-
-Args:
-    doc_id (str): 文档的唯一标识符。
-    need_reparse (bool): 是否需要重新解析文档。
-    group_name (Optional[str]): 可选，所属的知识库分组名称。如果提供，将仅更新指定分组中的文档。
-''')
-
-add_english_doc('rag.utils.SqliteDocListManager.update_need_reparsing', '''\
-Updates the re-parsing flag for a specific document.
-
-This method sets whether a document should be re-parsed. If a group name is provided, the update is scoped to that group only.
-
-Args:
-    doc_id (str): The unique identifier of the document.
-    need_reparse (bool): Whether the document needs to be re-parsed.
-    group_name (Optional[str]): Optional. The knowledge base group name to filter by. If provided, only documents in the specified group will be updated.
-''')
-
-add_chinese_doc('rag.utils.SqliteDocListManager.list_files', """\
-列出文档数据库中符合状态条件的文件，并根据参数选择返回完整记录或仅返回文件路径。
-
-Args:
-    limit (Optional[int]): 要返回的记录数上限，若为 None 则返回所有符合条件的记录。
-    details (bool): 是否返回完整的数据库行信息，若为 False 则仅返回文档路径（ID）。
-    status (Union[str, List[str]]): 要包含在结果中的状态值，默认为包含所有状态。
-    exclude_status (Optional[Union[str, List[str]]]): 要从结果中排除的状态值。
-
-**Returns:**\n
-- list: 文件记录列表或文档路径列表，具体取决于 `details` 参数。
-""")
-
-add_english_doc('rag.utils.SqliteDocListManager.list_files', """\
-Lists files in the document database based on status filters and returns either full records or file paths.
-
-Args:
-    limit (Optional[int]): The maximum number of records to return. If None, all matching records are returned.
-    details (bool): Whether to return full database rows or just file paths (document IDs).
-    status (Union[str, List[str]]): Status values to include in the result. Defaults to including all.
-    exclude_status (Optional[Union[str, List[str]]]): Status values to exclude from the result.
-
-**Returns:**\n
-- list: A list of file records or document paths depending on the `details` flag.
-""")
-
-add_chinese_doc('rag.utils.SqliteDocListManager.get_docs', '''\
-根据给定的文档ID列表，从数据库中获取对应的文档对象列表。
-
-Args:
-    doc_ids (List[str]): 需要查询的文档ID列表。
-
-**Returns:**\n
-- List[KBDocument]: 匹配的文档对象列表。如果没有匹配项，返回空列表。
-''')
-
-add_english_doc('rag.utils.SqliteDocListManager.get_docs', '''\
-Fetches document objects from the database corresponding to the given list of document IDs.
-
-Args:
-    doc_ids (List[str]): A list of document IDs to query.
-
-**Returns:**\n
-- List[KBDocument]: A list of matching document objects. Returns an empty list if no matches found.
-''')
-
-add_chinese_doc('rag.utils.SqliteDocListManager.set_docs_new_meta', '''\
-批量更新文档的元数据（meta），同时更新对应知识库分组中文档的 new_meta 字段（非等待状态的文档）。
-
-Args:
-    doc_meta (Dict[str, dict]): 字典，键为文档ID，值为对应的新元数据字典。
-''')
-
-add_english_doc('rag.utils.SqliteDocListManager.set_docs_new_meta', '''\
-Batch updates the metadata (meta) of documents, and simultaneously updates the new_meta field of documents in knowledge base groups for documents that are not in waiting status.
-
-Args:
-    doc_meta (Dict[str, dict]): A dictionary mapping document IDs to their new metadata dictionaries.
-''')
-
-add_chinese_doc('rag.utils.SqliteDocListManager.fetch_docs_changed_meta', '''\
-获取指定知识库分组中元数据发生变化的文档列表，并将对应的 new_meta 字段清空。
-
-Args:
-    group (str): 知识库分组名称。
-
-**Returns:**\n
-- List[DocMetaChangedRow]: 包含文档ID及其对应新元数据的列表。
-''')
-
-add_english_doc('rag.utils.SqliteDocListManager.fetch_docs_changed_meta', '''\
-Fetches the list of documents within a specified knowledge base group that have updated metadata, and resets the new_meta field for those documents.
-
-Args:
-    group (str): Name of the knowledge base group.
-
-**Returns:**\n
-- List[DocMetaChangedRow]: A list containing document IDs and their updated metadata.
-''')
-
-add_chinese_doc('rag.utils.SqliteDocListManager.list_all_kb_group', '''\
-列出数据库中所有的知识库分组名称。
-
-**Returns:**\n
-- List[str]: 知识库分组名称列表。
-''')
-
-add_english_doc('rag.utils.SqliteDocListManager.list_all_kb_group', '''\
-Lists all knowledge base group names stored in the database.
-
-**Returns:**\n
-- List[str]: A list of knowledge base group names.
-''')
-
-add_chinese_doc('rag.utils.SqliteDocListManager.add_kb_group', '''\
-向数据库中添加一个新的知识库分组名称，若已存在则忽略。
-
-Args:
-    name (str): 要添加的知识库分组名称。
-''')
-
-add_english_doc('rag.utils.SqliteDocListManager.add_kb_group', '''\
-Adds a new knowledge base group name to the database; ignores if the group already exists.
-
-Args:
-    name (str): The name of the knowledge base group to add.
-''')
-
-add_chinese_doc('rag.utils.SqliteDocListManager.list_kb_group_files', '''\
-列出指定知识库分组中的文件信息，可根据多种条件进行过滤。
-
-Args:
-    group (str, optional): 知识库分组名称，若为 None 则不按分组过滤。
-    limit (int, optional): 限制返回的文件数量。
-    details (bool): 是否返回详细的文件信息。
-    status (str or List[str], optional): 过滤知识库分组中文件的状态。
-    exclude_status (str or List[str], optional): 排除指定状态的文件。
-    upload_status (str or List[str], optional): 过滤文件上传状态。
-    exclude_upload_status (str or List[str], optional): 排除指定的上传状态。
-    need_reparse (bool, optional): 是否只返回需要重新解析的文件。
-
-**Returns:**\n
-- list: 
-    - 如果 details 为 False，返回列表，每个元素为 (doc_id, path) 元组。
-    - 如果 details 为 True，返回包含文件详细信息的元组列表，包括文档ID、路径、状态、元数据，
-      知识库分组名、分组内状态及日志。
-''')
-
-add_english_doc('rag.utils.SqliteDocListManager.list_kb_group_files', '''\
-Lists files in a specified knowledge base group, with support for multiple filters.
-
-Args:
-    group (str, optional): Knowledge base group name to filter by. If None, no group filtering is applied.
-    limit (int, optional): Limit on the number of files to return.
-    details (bool): Whether to return detailed file information.
-    status (str or List[str], optional): Filter files by group document status.
-    exclude_status (str or List[str], optional): Exclude files with these group document statuses.
-    upload_status (str or List[str], optional): Filter files by upload document status.
-    exclude_upload_status (str or List[str], optional): Exclude files with these upload document statuses.
-    need_reparse (bool, optional): If set, only returns files marked as needing reparse.
-
-**Returns:**\n
-- list: 
-    - If details is False, returns a list of tuples (doc_id, path).
-    - If details is True, returns a list of tuples containing detailed file information:
-      document ID, path, status, metadata, group name, group status, and group log.
-''')
-
-add_chinese_doc('rag.utils.SqliteDocListManager.delete_unreferenced_doc', '''\
-删除数据库中标记为删除且未被任何知识库分组引用的文档记录。
-
-该方法会查找状态为“deleting”且引用计数为0的文档，删除这些文档记录，并记录删除操作日志。
-
-''')
-
-add_english_doc('rag.utils.SqliteDocListManager.delete_unreferenced_doc', '''\
-Deletes documents from the database that are marked for deletion and are no longer referenced by any knowledge base group.
-
-This method queries documents with status "deleting" and a reference count of zero, deletes them from the database,
-and adds operation logs for these deletions.
-
-''')
-
-add_chinese_doc('rag.utils.SqliteDocListManager.get_docs_need_reparse', '''\
-获取指定知识库分组中需要重新解析的文档列表。
-
-仅返回状态为“success”或“failed”的文档，且其对应的知识库分组记录标记为需要重新解析。
-
-Args:
-    group (str): 知识库分组名称。
-
-**Returns:**\n
-- List[KBDocument]: 需要重新解析的文档列表。
-''')
-
-add_english_doc('rag.utils.SqliteDocListManager.get_docs_need_reparse', '''\
-Retrieves the list of documents that require re-parsing within a specified knowledge base group.
-
-Only documents with status "success" or "failed" and marked as needing reparse in the group are returned.
-
-Args:
-    group (str): Name of the knowledge base group.
-
-**Returns:**\n
-- List[KBDocument]: List of documents that need to be re-parsed.
-''')
-
-add_chinese_doc('rag.utils.SqliteDocListManager.get_existing_paths_by_pattern', '''\
-根据路径匹配模式获取已存在的文档路径列表。
-
-Args:
-    pattern (str): 路径匹配模式，支持SQL的LIKE通配符。
-
-**Returns:**\n
-- List[str]: 匹配到的已存在文档路径列表。
-''')
-
-add_english_doc('rag.utils.SqliteDocListManager.get_existing_paths_by_pattern', '''\
-Retrieves a list of existing document paths that match a given pattern.
-
-Args:
-    pattern (str): Path matching pattern, supports SQL LIKE wildcards.
-
-**Returns:**\n
-- List[str]: List of existing document paths matching the pattern.
-''')
-
-add_chinese_doc('rag.utils.SqliteDocListManager.update_file_message', '''\
-更新指定文件的字段信息。
-
-Args:
-    fileid (str): 文件的唯一标识符（doc_id）。
-    **kw: 需要更新的字段及其对应的值，键值对形式传入。
-''')
-
-add_english_doc('rag.utils.SqliteDocListManager.update_file_message', '''\
-Updates fields of the specified file record.
-
-Args:
-    fileid (str): Unique identifier of the file (doc_id).
-    **kw: Key-value pairs of fields to update and their new values.
-''')
-
-add_chinese_doc('rag.utils.SqliteDocListManager.update_file_status', '''\
-更新多个文件的状态，支持根据当前状态进行条件过滤。
-
-Args:
-    file_ids (List[str]): 需要更新状态的文件ID列表。
-    status (str): 要设置的新状态。
-    cond_status_list (Union[None, List[str]], optional): 仅更新当前状态在此列表中的文件，默认为 None，表示不筛选。
-
-**Returns:**\n
-- List[DocPartRow]: 返回更新后的文件ID和路径列表。
-''')
-
-add_english_doc('rag.utils.SqliteDocListManager.update_file_status', '''\
-Updates the status of multiple files, optionally filtered by current status.
-
-Args:
-    file_ids (List[str]): List of file IDs to update.
-    status (str): New status to set.
-    cond_status_list (Union[None, List[str]], optional): List of statuses to filter files that can be updated. Defaults to None.
-
-**Returns:**\n
-- List[DocPartRow]: List of updated file IDs and their paths.
-''')
-
-add_chinese_doc('rag.utils.SqliteDocListManager.add_files_to_kb_group', '''\
-将多个文件添加到指定的知识库分组中。
-
-该方法会将文件状态设置为等待处理（waiting），
-若添加成功，则对应文档的计数（count）加一。
-
-Args:
-    file_ids (List[str]): 需要添加的文件ID列表。
-    group (str): 知识库分组名称。
-''')
-
-add_english_doc('rag.utils.SqliteDocListManager.add_files_to_kb_group', '''\
-Adds multiple files to the specified knowledge base group.
-
-This method sets the file status to waiting.
-If successfully added, increments the document's count.
-
-Args:
-    file_ids (List[str]): List of file IDs to add.
-    group (str): Name of the knowledge base group.
-''')
-
-add_chinese_doc('rag.utils.SqliteDocListManager.delete_files_from_kb_group', '''\
-从指定的知识库分组中删除多个文件。
-
-删除成功后，对应文档的计数（count）减少，但不会低于0。
-若文档不存在，会记录警告日志。
-
-Args:
-    file_ids (List[str]): 需要删除的文件ID列表。
-    group (str): 知识库分组名称。
-''')
-
-add_english_doc('rag.utils.SqliteDocListManager.delete_files_from_kb_group', '''\
-Deletes multiple files from the specified knowledge base group.
-
-After deletion, decrements the document's count but not below zero.
-If the document is not found, logs a warning.
-
-Args:
-    file_ids (List[str]): List of file IDs to delete.
-    group (str): Name of the knowledge base group.
-''')
-
-add_chinese_doc('rag.utils.SqliteDocListManager.get_file_status', '''\
-获取指定文件的状态。
-
-Args:
-    fileid (str): 文件的唯一标识符。
-
-**Returns:**\n
-- Optional[Tuple]: 返回包含状态的元组，若文件不存在则返回 None。
-''')
-
-add_english_doc('rag.utils.SqliteDocListManager.get_file_status', '''\
-Gets the status of a specified file.
-
-Args:
-    fileid (str): Unique identifier of the file.
-
-**Returns:**\n
-- Optional[Tuple]: A tuple containing the status, or None if the file does not exist.
-''')
-
-add_chinese_doc('rag.utils.SqliteDocListManager.update_kb_group', '''\
-更新知识库分组中指定文件的状态和重解析需求。
-
-根据给定的文件ID列表、分组名及状态列表，批量更新对应文件在知识库分组中的状态及是否需要重解析标志。
-
-Args:
-    cond_file_ids (List[str]): 需要更新的文件ID列表。
-    cond_group (Optional[str]): 分组名称，若指定则只更新该分组内的文件。
-    cond_status_list (Optional[List[str]]): 仅更新状态匹配此列表的文件。
-    new_status (Optional[str]): 新的文件状态。
-    new_need_reparse (Optional[bool]): 新的重解析需求标志。
-
-**Returns:**\n
-- List[Tuple]: 返回更新后文件的doc_id、group_name及状态列表。
-''')
-
-add_english_doc('rag.utils.SqliteDocListManager.update_kb_group', '''\
-Updates the status and reparse need flag of specified files in a knowledge base group.
-
-Batch updates files' status and need_reparse flag within a knowledge base group based on file IDs, group name, and optional status filter.
-
-Args:
-    cond_file_ids (List[str]): List of file IDs to update.
-    cond_group (Optional[str]): Group name to filter files, if specified only updates files in this group.
-    cond_status_list (Optional[List[str]]): Only update files whose status is in this list.
-    new_status (Optional[str]): New status to set.
-    new_need_reparse (Optional[bool]): New flag indicating if reparse is needed.
-
-**Returns:**\n
-- List[Tuple]: List of tuples of updated files containing doc_id, group_name, and status.
-''')
-
-add_chinese_doc('rag.utils.SqliteDocListManager.release', '''\
-清空数据库中的所有文档、分组及相关操作日志数据。
-
-该操作会删除 documents、document_groups、kb_group_documents 和 operation_logs 表中的所有记录。
-
-''')
-
-add_english_doc('rag.utils.SqliteDocListManager.release', '''\
-Clears all documents, groups, and operation logs from the database.
-
-This operation deletes all records from documents, document_groups, kb_group_documents, and operation_logs tables.
-
-''')
-
-# ---------------------------------------------------------------------------- #
-
-add_chinese_doc('WebModule', '''\
-WebModule是LazyLLM为开发者提供的基于Web的交互界面。在初始化并启动一个WebModule之后，开发者可以从页面上看到WebModule背后的模块结构，并将Chatbot组件的输入传输给自己开发的模块进行处理。
-模块返回的结果和日志会直接显示在网页的“处理日志”和Chatbot组件上。除此之外，WebModule支持在网页上动态加入Checkbox或Text组件用于向模块发送额外的参数。
-WebModule页面还提供“使用上下文”，“流式输出”和“追加输出”的Checkbox，可以用来改变页面和后台模块的交互方式。
-
-<span style="font-size: 20px;">&ensp;**`WebModule.init_web(component_descs) -> gradio.Blocks`**</span>
-使用gradio库生成演示web页面，初始化session相关数据以便在不同的页面保存各自的对话和日志，然后使用传入的component_descs参数为页面动态添加Checkbox和Text组件，最后设置页面上的按钮和文本框的相应函数
-之后返回整个页面。WebModule的__init__函数调用此方法生成页面。
-
-Args:
-    component_descs (list): 用于动态向页面添加组件的列表。列表中的每个元素也是一个列表，其中包含5个元素，分别是组件对应的模块ID，模块名，组件名，组件类型（目前仅支持Checkbox和Text），组件默认值。
-''')
-
-add_english_doc('WebModule', '''\
-WebModule is a web-based interactive interface provided by LazyLLM for developers. After initializing and starting
-a WebModule, developers can see structure of the module they provides behind the WebModule, and transmit the input
-of the Chatbot component to their modules. The results and logs returned by the module will be displayed on the
-“Processing Logs” and Chatbot component on the web page. In addition, Checkbox or Text components can be added
-programmatically to the web page for additional parameters to the background module. Meanwhile, The WebModule page
-provides Checkboxes of “Use Context,” “Stream Output,” and “Append Output,” which can be used to adjust the
-interaction between the page and the module behind.
-
-<span style="font-size: 20px;">&ensp;**`WebModule.init_web(component_descs) -> gradio.Blocks`**</span>
-
-Generate a demonstration web page based on gradio. The function initializes session-related data to save chat history
-and logs for different pages, then dynamically add Checkbox and Text components to the page according to component_descs
-parameter, and set the corresponding functions for the buttons and text boxes on the page at last.
-WebModule’s __init__ function calls this method to generate the page.
-
-Args:
-    component_descs (list): A list used to add components to the page. Each element in the list is also a list containing
-    5 elements, which are the module ID, the module name, the component name, the component type (currently only
-    supports Checkbox and Text), and the default value of the component.
-
-''')
-
-add_example('WebModule', '''\
->>> import lazyllm
->>> def func2(in_str, do_sample=True, temperature=0.0, *args, **kwargs):
-...     return f"func2:{in_str}|do_sample:{str(do_sample)}|temp:{temperature}"
-...
->>> m1=lazyllm.ActionModule(func2)
->>> m1.name="Module1"
->>> w = lazyllm.WebModule(m1, port=[20570, 20571, 20572], components={
-...         m1:[('do_sample', 'Checkbox', True), ('temperature', 'Text', 0.1)]},
-...                       text_mode=lazyllm.tools.WebModule.Mode.Refresh)
->>> w.start()
-193703: 2024-06-07 10:26:00 lazyllm SUCCESS: ...
-''')
-
-#actors/codegenerator
-add_chinese_doc('CodeGenerator', '''\
-代码生成模块。
-
-该模块基于用户提供的提示词生成代码，会根据提示内容自动选择中文或英文的系统提示词，并从输出中提取 Python 代码片段。
-
-`__init__(self, base_model, prompt="")`
-初始化代码生成器。
-
-Args:
-    base_model (Union[str, TrainableModule, OnlineChatModuleBase]): 模型路径字符串，或已初始化的模型实例。
-    prompt (str): 用户自定义的代码生成提示词，可为中文或英文。
-''')
-
-
-add_english_doc('CodeGenerator', '''\
-Code Generation Module.
-
-This module generates code based on a user-defined prompt. It automatically selects a Chinese or English system prompt based on the input, and extracts Python code snippets from the output.
-
-`__init__(self, base_model, prompt="")`
-Initializes the code generator with a base model and prompt.
-
-Args:
-    base_model (Union[str, TrainableModule, OnlineChatModuleBase]): A path string to load the model, or an initialized model instance.
-    prompt (str): A user-defined prompt to guide the code generation. May contain Chinese or English.
-''')
-
-add_example('CodeGenerator', ['''\
->>> from lazyllm.components import CodeGenerator
->>> generator = CodeGenerator(base_model="deepseek-coder", prompt="写一个Python函数，计算斐波那契数列。")
->>> result = generator("请给出实现代码")
->>> print(result)
-... def fibonacci(n):
-...     if n <= 1:
-...         return n
-...     return fibonacci(n-1) + fibonacci(n-2)
-'''])
-
-#actors/parameter_extractor
-add_chinese_doc('ParameterExtractor', '''\
-参数提取模块。
-
-该模块根据参数名称、类型、描述和是否必填，从文本中提取结构化参数，底层依赖语言模型实现。
-
-`__init__(self, base_model, param, type, description, require)`
-使用参数定义和模型初始化参数提取器。
-
-Args:
-    base_model (Union[str, TrainableModule, OnlineChatModuleBase]): 用于参数提取的模型路径或模型实例。
-    param (list[str]): 需要提取的参数名称列表。
-    type (list[str]): 参数类型列表，如 "int"、"str"、"bool" 等。
-    description (list[str]): 每个参数的描述信息。
-    require (list[bool]): 每个参数是否为必填项的布尔列表。
-''')
-
-add_english_doc('ParameterExtractor', '''\
-Parameter Extraction Module.
-
-This module extracts structured parameters from a given text using a language model, based on the parameter names, types, descriptions, and whether they are required.
-
-`__init__(self, base_model, param, type, description, require)`
-Initializes the parameter extractor with the parameter specification and base model.
-
-Args:
-    base_model (Union[str, TrainableModule, OnlineChatModuleBase]): A model path or model instance used for extraction.
-    param (list[str]): List of parameter names to extract.
-    type (list[str]): List of parameter types (e.g., "int", "str", "bool").
-    description (list[str]): List of descriptions for each parameter.
-    require (list[bool]): List indicating whether each parameter is required.
-''')
-
-add_example('ParameterExtractor', ['''\
->>> from lazyllm.components import ParameterExtractor
->>> extractor = ParameterExtractor(
-...     base_model="deepseek-chat",
-...     param=["name", "age"],
-...     type=["str", "int"],
-...     description=["The user's name", "The user's age"],
-...     require=[True, True]
-... )
->>> result = extractor("My name is Alice and I am 25 years old.")
->>> print(result)
-... ['Alice', 25]
-'''])
-
-# actors/question_rewrite.py
-add_chinese_doc('QustionRewrite', '''\
-问题改写模块。
-
-该模块使用语言模型对用户输入的问题进行改写，可根据输出格式选择返回字符串或列表。
-
-`__init__(self, base_model, rewrite_prompt="", formatter="str")`
-使用提示词和模型初始化问题改写模块。
-
-Args:
-    base_model (Union[str, TrainableModule, OnlineChatModuleBase]): 问题改写所使用的模型路径或已初始化模型。
-    rewrite_prompt (str): 用户自定义的改写提示词。
-    formatter (str): 输出格式，可选 "str"（字符串）或 "list"（按行分割的列表）。
-''')
-
-add_english_doc('QustionRewrite', '''\
-Question Rewrite Module.
-
-This module rewrites or reformulates a user query using a language model. It supports both string and list output formats based on the formatter.
-
-`__init__(self, base_model, rewrite_prompt="", formatter="str")`
-Initializes the question rewrite module with a prompt and model.
-
-Args:
-    base_model (Union[str, TrainableModule, OnlineChatModuleBase]): A path string or initialized model for question rewriting.
-    rewrite_prompt (str): Custom prompt to guide the rewrite behavior.
-    formatter (str): Output format type; either "str" or "list".
-''')
-
-add_example('QustionRewrite', ['''\
->>> from lazyllm.components import QustionRewrite
->>> rewriter = QustionRewrite(base_model="chatglm", rewrite_prompt="请将问题改写为更适合检索的形式", formatter="list")
->>> result = rewriter("中国的最高山峰是什么？")
->>> print(result)
-... ['中国的最高山峰是哪一座？', '中国海拔最高的山是什么？']
-'''])
-
-
-add_chinese_doc('ToolManager', '''\
-ToolManager是一个工具管理类，用于提供工具信息和工具调用给function call。
-
-此管理类构造时需要传入工具名字符串列表。此处工具名可以是LazyLLM提供的，也可以是用户自定义的，如果是用户自定义的，首先需要注册进LazyLLM中才可以使用。在注册时直接使用 `fc_register` 注册器，该注册器已经建立 `tool` group，所以使用该工具管理类时，所有函数都统一注册进 `tool` 分组即可。待注册的函数需要对函数参数进行注解，并且需要对函数增加功能描述，以及参数类型和作用描述。以方便工具管理类能对函数解析传给LLM使用。
-
-Args:
-    tools (List[str]): 工具名称字符串列表。
-    return_trace (bool): 是否返回中间步骤和工具调用信息。
-    stream (bool): 是否以流式方式输出规划和解决过程。
-''')
-
-add_english_doc('ToolManager', '''\
-ToolManager is a tool management class used to provide tool information and tool calls to function call.
-
-When constructing this management class, you need to pass in a list of tool name strings. The tool name here can be provided by LazyLLM or user-defined. If it is user-defined, it must first be registered in LazyLLM before it can be used. When registering, directly use the `fc_register` registrar, which has established the `tool` group, so when using the tool management class, all functions can be uniformly registered in the `tool` group. The function to be registered needs to annotate the function parameters, and add a functional description to the function, as well as the parameter type and function description. This is to facilitate the tool management class to parse the function and pass it to LLM for use.
-
-Args:
-    tools (List[str]): A list of tool name strings.
-    return_trace (bool): If True, return intermediate steps and tool calls.
-    stream (bool): Whether to stream the planning and solving process.
-''')
-
-add_example('ToolManager', """\
->>> from lazyllm.tools import ToolManager, fc_register
->>> import json
->>> from typing import Literal
->>> @fc_register("tool")
->>> def get_current_weather(location: str, unit: Literal["fahrenheit", "celsius"]="fahrenheit"):
-...     '''
-...     Get the current weather in a given location
-...
-...     Args:
-...         location (str): The city and state, e.g. San Francisco, CA.
-...         unit (str): The temperature unit to use. Infer this from the users location.
-...     '''
-...     if 'tokyo' in location.lower():
-...         return json.dumps({'location': 'Tokyo', 'temperature': '10', 'unit': 'celsius'})
-...     elif 'san francisco' in location.lower():
-...         return json.dumps({'location': 'San Francisco', 'temperature': '72', 'unit': 'fahrenheit'})
-...     elif 'paris' in location.lower():
-...         return json.dumps({'location': 'Paris', 'temperature': '22', 'unit': 'celsius'})
-...     elif 'beijing' in location.lower():
-...         return json.dumps({'location': 'Beijing', 'temperature': '90', 'unit': 'fahrenheit'})
-...     else:
-...         return json.dumps({'location': location, 'temperature': 'unknown'})
-...
->>> @fc_register("tool")
->>> def get_n_day_weather_forecast(location: str, num_days: int, unit: Literal["celsius", "fahrenheit"]='fahrenheit'):
-...     '''
-...     Get an N-day weather forecast
-...
-...     Args:
-...         location (str): The city and state, e.g. San Francisco, CA.
-...         num_days (int): The number of days to forecast.
-...         unit (Literal['celsius', 'fahrenheit']): The temperature unit to use. Infer this from the users location.
-...     '''
-...     if 'tokyo' in location.lower():
-...         return json.dumps({'location': 'Tokyo', 'temperature': '10', 'unit': 'celsius', "num_days": num_days})
-...     elif 'san francisco' in location.lower():
-...         return json.dumps({'location': 'San Francisco', 'temperature': '75', 'unit': 'fahrenheit', "num_days": num_days})
-...     elif 'paris' in location.lower():
-...         return json.dumps({'location': 'Paris', 'temperature': '25', 'unit': 'celsius', "num_days": num_days})
-...     elif 'beijing' in location.lower():
-...         return json.dumps({'location': 'Beijing', 'temperature': '85', 'unit': 'fahrenheit', "num_days": num_days})
-...     else:
-...         return json.dumps({'location': location, 'temperature': 'unknown'})
-...
->>> tools = ["get_current_weather", "get_n_day_weather_forecast"]
->>> tm = ToolManager(tools)
->>> print(tm([{'name': 'get_n_day_weather_forecast', 'arguments': {'location': 'Beijing', 'num_days': 3}}])[0])
-'{"location": "Beijing", "temperature": "85", "unit": "fahrenheit", "num_days": 3}'
-""")
-
-add_chinese_doc('ModuleTool', '''\
-用于构建工具模块的基类。
-
-该类封装了函数签名和文档字符串的自动解析逻辑，可生成标准化的参数模式（基于 pydantic），并对输入进行校验和工具调用的标准封装。
-
-`__init__(self, verbose=False, return_trace=True)`
-初始化工具模块。
-
-Args:
-    verbose (bool): 是否在执行过程中输出详细日志。
-    return_trace (bool): 是否在结果中保留中间执行痕迹。
-''')
-
-add_english_doc('ModuleTool', '''\
-Base class for defining tools using callable Python functions.
-
-This class automatically parses function signatures and docstrings to build a parameter schema using `pydantic`. It also performs input validation and handles standardized tool execution.
-
-`__init__(self, verbose=False, return_trace=True)`
-Initializes a tool wrapper module.
-
-Args:
-    verbose (bool): Whether to print verbose logs during execution.
-    return_trace (bool): Whether to keep intermediate execution trace in the result.
-''')
-
-add_example('ModuleTool', """
->>> from lazyllm.components import ModuleTool
->>> class AddTool(ModuleTool):
-...     def apply(self, a: int, b: int) -> int:
-...         '''Add two integers.
-...         
-...         Args:
-...             a (int): First number.
-...             b (int): Second number.
-...         
-...         Returns:
-...             int: The sum of a and b.
-...         '''
-...         return a + b
->>> tool = AddTool()
->>> result = tool({'a': 3, 'b': 5})
->>> print(result)
-8
-""")
-
-
-add_chinese_doc('FunctionCall', '''\
-FunctionCall是单轮工具调用类，如果LLM中的信息不足以回答用户的问题，必需结合外部知识来回答用户问题，则调用该类。如果LLM输出需要工具调用，则进行工具调用，并输出工具调用结果，输出结果为List类型，包含当前轮的输入、模型输出、工具输出。如果不需要工具调用，则直接输出LLM结果，输出结果为string类型。
-
-Args:
-    llm (ModuleBase): 要使用的LLM可以是TrainableModule或OnlineChatModule。
-    tools (List[Union[str, Callable]]): LLM使用的工具名称或者 Callable 列表
-
-注意：tools 中使用的工具必须带有 `__doc__` 字段，按照 [Google Python Style](https://google.github.io/styleguide/pyguide.html#38-comments-and-docstrings) 的要求描述清楚工具的用途和参数。
-''')
-
-add_english_doc('FunctionCall', '''\
-FunctionCall is a single-round tool call class. If the information in LLM is not enough to answer the uesr's question, it is necessary to combine external knowledge to answer the user's question. If the LLM output required a tool call, the tool call is performed and the tool call result is output. The output result is of List type, including the input, model output, and tool output of the current round. If a tool call is not required, the LLM result is directly output, and the output result is of string type.
-
-Note: The tools used in `tools` must have a `__doc__` field, clearly describing the purpose and parameters of the tool according to the [Google Python Style](https://google.github.io/styleguide/pyguide.html#38-comments-and-docstrings) requirements.
-
-Args:
-    llm (ModuleBase): The LLM to be used can be either TrainableModule or OnlineChatModule.
-    tools (List[Union[str, Callable]]): A list of tool names for LLM to use.
-''')
-
-add_example('FunctionCall', """\
->>> import lazyllm
->>> from lazyllm.tools import fc_register, FunctionCall
->>> import json
->>> from typing import Literal
->>> @fc_register("tool")
->>> def get_current_weather(location: str, unit: Literal["fahrenheit", "celsius"] = 'fahrenheit'):
-...     '''
-...     Get the current weather in a given location
-...
-...     Args:
-...         location (str): The city and state, e.g. San Francisco, CA.
-...         unit (str): The temperature unit to use. Infer this from the users location.
-...     '''
-...     if 'tokyo' in location.lower():
-...         return json.dumps({'location': 'Tokyo', 'temperature': '10', 'unit': 'celsius'})
-...     elif 'san francisco' in location.lower():
-...         return json.dumps({'location': 'San Francisco', 'temperature': '72', 'unit': 'fahrenheit'})
-...     elif 'paris' in location.lower():
-...         return json.dumps({'location': 'Paris', 'temperature': '22', 'unit': 'celsius'})
-...     else:
-...         return json.dumps({'location': location, 'temperature': 'unknown'})
-...
->>> @fc_register("tool")
->>> def get_n_day_weather_forecast(location: str, num_days: int, unit: Literal["celsius", "fahrenheit"] = 'fahrenheit'):
-...     '''
-...     Get an N-day weather forecast
-...
-...     Args:
-...         location (str): The city and state, e.g. San Francisco, CA.
-...         num_days (int): The number of days to forecast.
-...         unit (Literal['celsius', 'fahrenheit']): The temperature unit to use. Infer this from the users location.
-...     '''
-...     if 'tokyo' in location.lower():
-...         return json.dumps({'location': 'Tokyo', 'temperature': '10', 'unit': 'celsius', "num_days": num_days})
-...     elif 'san francisco' in location.lower():
-...         return json.dumps({'location': 'San Francisco', 'temperature': '72', 'unit': 'fahrenheit', "num_days": num_days})
-...     elif 'paris' in location.lower():
-...         return json.dumps({'location': 'Paris', 'temperature': '22', 'unit': 'celsius', "num_days": num_days})
-...     else:
-...         return json.dumps({'location': location, 'temperature': 'unknown'})
-...
->>> tools=["get_current_weather", "get_n_day_weather_forecast"]
->>> llm = lazyllm.TrainableModule("internlm2-chat-20b").start()  # or llm = lazyllm.OnlineChatModule("openai", stream=False)
->>> query = "What's the weather like today in celsius in Tokyo."
->>> fc = FunctionCall(llm, tools)
->>> ret = fc(query)
->>> print(ret)
-["What's the weather like today in celsius in Tokyo.", {'role': 'assistant', 'content': '
-', 'tool_calls': [{'id': 'da19cddac0584869879deb1315356d2a', 'type': 'function', 'function': {'name': 'get_current_weather', 'arguments': {'location': 'Tokyo', 'unit': 'celsius'}}}]}, [{'role': 'tool', 'content': '{"location": "Tokyo", "temperature": "10", "unit": "celsius"}', 'tool_call_id': 'da19cddac0584869879deb1315356d2a', 'name': 'get_current_weather'}]]
->>> query = "Hello"
->>> ret = fc(query)
->>> print(ret)
-'Hello! How can I assist you today?'
-""")
-
-add_chinese_doc('FunctionCallAgent', '''\
-FunctionCallAgent是一个使用工具调用方式进行完整工具调用的代理，即回答用户问题时，LLM如果需要通过工具获取外部知识，就会调用工具，并将工具的返回结果反馈给LLM，最后由LLM进行汇总输出。
-
-Args:
-    llm (ModuleBase): 要使用的LLM，可以是TrainableModule或OnlineChatModule。
-    tools (List[str]): LLM 使用的工具名称列表。
-    max_retries (int): 工具调用迭代的最大次数。默认值为5。
-''')
-
-add_english_doc('FunctionCallAgent', '''\
-FunctionCallAgent is an agent that uses the tool calling method to perform complete tool calls. That is, when answering uesr questions, if LLM needs to obtain external knowledge through the tool, it will call the tool and feed back the return results of the tool to LLM, which will finally summarize and output them.
-
-Args:
-    llm (ModuleBase): The LLM to be used can be either TrainableModule or OnlineChatModule.
-    tools (List[str]): A list of tool names for LLM to use.
-    max_retries (int): The maximum number of tool call iterations. The default value is 5.
-''')
-
-add_example('FunctionCallAgent', """\
->>> import lazyllm
->>> from lazyllm.tools import fc_register, FunctionCallAgent
->>> import json
->>> from typing import Literal
->>> @fc_register("tool")
->>> def get_current_weather(location: str, unit: Literal["fahrenheit", "celsius"]='fahrenheit'):
-...     '''
-...     Get the current weather in a given location
-...
-...     Args:
-...         location (str): The city and state, e.g. San Francisco, CA.
-...         unit (str): The temperature unit to use. Infer this from the users location.
-...     '''
-...     if 'tokyo' in location.lower():
-...         return json.dumps({'location': 'Tokyo', 'temperature': '10', 'unit': 'celsius'})
-...     elif 'san francisco' in location.lower():
-...         return json.dumps({'location': 'San Francisco', 'temperature': '72', 'unit': 'fahrenheit'})
-...     elif 'paris' in location.lower():
-...         return json.dumps({'location': 'Paris', 'temperature': '22', 'unit': 'celsius'})
-...     elif 'beijing' in location.lower():
-...         return json.dumps({'location': 'Beijing', 'temperature': '90', 'unit': 'Fahrenheit'})
-...     else:
-...         return json.dumps({'location': location, 'temperature': 'unknown'})
-...
->>> @fc_register("tool")
->>> def get_n_day_weather_forecast(location: str, num_days: int, unit: Literal["celsius", "fahrenheit"]='fahrenheit'):
-...     '''
-...     Get an N-day weather forecast
-...
-...     Args:
-...         location (str): The city and state, e.g. San Francisco, CA.
-...         num_days (int): The number of days to forecast.
-...         unit (Literal['celsius', 'fahrenheit']): The temperature unit to use. Infer this from the users location.
-...     '''
-...     if 'tokyo' in location.lower():
-...         return json.dumps({'location': 'Tokyo', 'temperature': '10', 'unit': 'celsius', "num_days": num_days})
-...     elif 'san francisco' in location.lower():
-...         return json.dumps({'location': 'San Francisco', 'temperature': '75', 'unit': 'fahrenheit', "num_days": num_days})
-...     elif 'paris' in location.lower():
-...         return json.dumps({'location': 'Paris', 'temperature': '25', 'unit': 'celsius', "num_days": num_days})
-...     elif 'beijing' in location.lower():
-...         return json.dumps({'location': 'Beijing', 'temperature': '85', 'unit': 'fahrenheit', "num_days": num_days})
-...     else:
-...         return json.dumps({'location': location, 'temperature': 'unknown'})
-...
->>> tools = ['get_current_weather', 'get_n_day_weather_forecast']
->>> llm = lazyllm.TrainableModule("internlm2-chat-20b").start()  # or llm = lazyllm.OnlineChatModule(source="sensenova")
->>> agent = FunctionCallAgent(llm, tools)
->>> query = "What's the weather like today in celsius in Tokyo and Paris."
->>> res = agent(query)
->>> print(res)
-'The current weather in Tokyo is 10 degrees Celsius, and in Paris, it is 22 degrees Celsius.'
->>> query = "Hello"
->>> res = agent(query)
->>> print(res)
-'Hello! How can I assist you today?'
-""")
-
-# actors/function_call_formatter.py
-add_chinese_doc('FunctionCallFormatter', '''\
-用于解析函数调用结构消息的格式化器。
-
-该类继承自 `JsonFormatter`，用于从包含工具调用信息的消息字符串中提取 JSON 结构，并在需要时通过全局分隔符拆分内容。
-
-私有方法:
-    _load(msg)
-        解析输入的消息字符串，提取其中的 JSON 格式的工具调用结构（如果存在）。
-''')
-
-add_english_doc('FunctionCallFormatter', '''\
-Formatter for parsing structured function call messages.
-
-This class extends `JsonFormatter` and is responsible for extracting JSON-based tool call structures from a mixed message string, optionally separating them using a global delimiter.
-
-Private Method:
-    _load(msg)
-        Parses the input message string and extracts JSON-formatted tool calls, if present.
-''')
-
-add_example('FunctionCallFormatter', ['''\
->>> from lazyllm.components import FunctionCallFormatter
->>> formatter = FunctionCallFormatter()
->>> msg = "Please call this tool. <TOOL> [{\\"name\\": \\"search\\", \\"args\\": {\\"query\\": \\"weather\\"}}]"
->>> result = formatter._load(msg)
->>> print(result)
-... [{'name': 'search', 'args': {'query': 'weather'}}, 'Please call this tool. ']
-'''])
-
-add_chinese_doc('ReactAgent', '''\
-ReactAgent是按照 `Thought->Action->Observation->Thought...->Finish` 的流程一步一步的通过LLM和工具调用来显示解决用户问题的步骤，以及最后给用户的答案。
-
-Args:
-    llm (ModuleBase): 要使用的LLM，可以是TrainableModule或OnlineChatModule。
-    tools (List[str]): LLM 使用的工具名称列表。
-    max_retries (int): 工具调用迭代的最大次数。默认值为5。
-    return_trace (bool): 是否返回中间步骤和工具调用信息。
-    stream (bool): 是否以流式方式输出规划和解决过程。
-''')
-
-add_english_doc('ReactAgent', '''\
-ReactAgent follows the process of `Thought->Action->Observation->Thought...->Finish` step by step through LLM and tool calls to display the steps to solve user questions and the final answer to the user.
-
-Args:
-    llm (ModuleBase): The LLM to be used can be either TrainableModule or OnlineChatModule.
-    tools (List[str]): A list of tool names for LLM to use.
-    max_retries (int): The maximum number of tool call iterations. The default value is 5.
-    return_trace (bool): If True, return intermediate steps and tool calls.
-    stream (bool): Whether to stream the planning and solving process.
-''')
-
-add_example('ReactAgent', """\
->>> import lazyllm
->>> from lazyllm.tools import fc_register, ReactAgent
->>> @fc_register("tool")
->>> def multiply_tool(a: int, b: int) -> int:
-...     '''
-...     Multiply two integers and return the result integer
-...
-...     Args:
-...         a (int): multiplier
-...         b (int): multiplier
-...     '''
-...     return a * b
-...
->>> @fc_register("tool")
->>> def add_tool(a: int, b: int):
-...     '''
-...     Add two integers and returns the result integer
-...
-...     Args:
-...         a (int): addend
-...         b (int): addend
-...     '''
-...     return a + b
-...
->>> tools = ["multiply_tool", "add_tool"]
->>> llm = lazyllm.TrainableModule("internlm2-chat-20b").start()   # or llm = lazyllm.OnlineChatModule(source="sensenova")
->>> agent = ReactAgent(llm, tools)
->>> query = "What is 20+(2*4)? Calculate step by step."
->>> res = agent(query)
->>> print(res)
-'Answer: The result of 20+(2*4) is 28.'
-""")
-
-add_chinese_doc('PlanAndSolveAgent', '''\
-PlanAndSolveAgent由两个组件组成，首先，由planner将整个任务分解为更小的子任务，然后由solver根据计划执行这些子任务，其中可能会涉及到工具调用，最后将答案返回给用户。
-
-Args:
-    llm (ModuleBase): 要使用的LLM，可以是TrainableModule或OnlineChatModule。和plan_llm、solve_llm互斥，要么设置llm(planner和solver公用一个LLM)，要么设置plan_llm和solve_llm，或者只指定llm(用来设置planner)和solve_llm，其它情况均认为是无效的。
-    tools (List[str]): LLM使用的工具名称列表。
-    plan_llm (ModuleBase): planner要使用的LLM，可以是TrainableModule或OnlineChatModule。
-    solve_llm (ModuleBase): solver要使用的LLM，可以是TrainableModule或OnlineChatModule。
-    max_retries (int): 工具调用迭代的最大次数。默认值为5。
-    return_trace (bool): 是否返回中间步骤和工具调用信息。
-    stream (bool): 是否以流式方式输出规划和解决过程。
-''')
-
-add_english_doc('PlanAndSolveAgent', '''\
-PlanAndSolveAgent consists of two components. First, the planner breaks down the entire task into smaller subtasks, then the solver executes these subtasks according to the plan, which may involve tool calls, and finally returns the answer to the user.
-
-Args:
-    llm (ModuleBase): The LLM to be used can be TrainableModule or OnlineChatModule. It is mutually exclusive with plan_llm and solve_llm. Either set llm(the planner and sovler share the same LLM), or set plan_llm and solve_llm,or only specify llm(to set the planner) and solve_llm. Other cases are considered invalid.
-    tools (List[str]): A list of tool names for LLM to use.
-    plan_llm (ModuleBase): The LLM to be used by the planner, which can be either TrainableModule or OnlineChatModule.
-    solve_llm (ModuleBase): The LLM to be used by the solver, which can be either TrainableModule or OnlineChatModule.
-    max_retries (int): The maximum number of tool call iterations. The default value is 5.
-    return_trace (bool): If True, return intermediate steps and tool calls.
-    stream (bool): Whether to stream the planning and solving process.
-''')
-
-add_example('PlanAndSolveAgent', """\
->>> import lazyllm
->>> from lazyllm.tools import fc_register, PlanAndSolveAgent
->>> @fc_register("tool")
->>> def multiply(a: int, b: int) -> int:
-...     '''
-...     Multiply two integers and return the result integer
-...
-...     Args:
-...         a (int): multiplier
-...         b (int): multiplier
-...     '''
-...     return a * b
-...
->>> @fc_register("tool")
->>> def add(a: int, b: int):
-...     '''
-...     Add two integers and returns the result integer
-...
-...     Args:
-...         a (int): addend
-...         b (int): addend
-...     '''
-...     return a + b
-...
->>> tools = ["multiply", "add"]
->>> llm = lazyllm.TrainableModule("internlm2-chat-20b").start()  # or llm = lazyllm.OnlineChatModule(source="sensenova")
->>> agent = PlanAndSolveAgent(llm, tools)
->>> query = "What is 20+(2*4)? Calculate step by step."
->>> res = agent(query)
->>> print(res)
-'The final answer is 28.'
-""")
-
-add_chinese_doc('ReWOOAgent', '''\
-ReWOOAgent包含三个部分：Planner、Worker和Solver。其中，Planner使用可预见推理能力为复杂任务创建解决方案蓝图；Worker通过工具调用来与环境交互，并将实际证据或观察结果填充到指令中；Solver处理所有计划和证据以制定原始任务或问题的解决方案。
-
-Args:
-    llm (ModuleBase): 要使用的LLM，可以是TrainableModule或OnlineChatModule。和plan_llm、solve_llm互斥，要么设置llm(planner和solver公用一个LLM)，要么设置plan_llm和solve_llm，或者只指定llm(用来设置planner)和solve_llm，其它情况均认为是无效的。
-    tools (List[str]): LLM使用的工具名称列表。
-    plan_llm (ModuleBase): planner要使用的LLM，可以是TrainableModule或OnlineChatModule。
-    solve_llm (ModuleBase): solver要使用的LLM，可以是TrainableModule或OnlineChatModule。
-    max_retries (int): 工具调用迭代的最大次数。默认值为5。
-    return_trace (bool): 是否返回中间步骤和工具调用信息。
-    stream (bool): 是否以流式方式输出规划和解决过程。
-
-''')
-
-add_english_doc('ReWOOAgent', '''\
-ReWOOAgent consists of three parts: Planer, Worker and Solver. The Planner uses predictive reasoning capabilities to create a solution blueprint for a complex task; the Worker interacts with the environment through tool calls and fills in actual evidence or observations into instructions; the Solver processes all plans and evidence to develop a solution to the original task or problem.
-
-Args:
-    llm (ModuleBase): The LLM to be used can be TrainableModule or OnlineChatModule. It is mutually exclusive with plan_llm and solve_llm. Either set llm(the planner and sovler share the same LLM), or set plan_llm and solve_llm,or only specify llm(to set the planner) and solve_llm. Other cases are considered invalid.
-    tools (List[str]): A list of tool names for LLM to use.
-    plan_llm (ModuleBase): The LLM to be used by the planner, which can be either TrainableModule or OnlineChatModule.
-    solve_llm (ModuleBase): The LLM to be used by the solver, which can be either TrainableModule or OnlineChatModule.
-    max_retries (int): The maximum number of tool call iterations. The default value is 5.
-    return_trace (bool): If True, return intermediate steps and tool calls.
-    stream (bool): Whether to stream the planning and solving process.
-''')
-
-add_example(
-    "ReWOOAgent",
-    """\
->>> import lazyllm
->>> import wikipedia
->>> from lazyllm.tools import fc_register, ReWOOAgent
->>> @fc_register("tool")
->>> def WikipediaWorker(input: str):
-...     '''
-...     Worker that search for similar page contents from Wikipedia. Useful when you need to get holistic knowledge about people, places, companies, historical events, or other subjects. The response are long and might contain some irrelevant information. Input should be a search query.
-...
-...     Args:
-...         input (str): search query.
-...     '''
-...     try:
-...         evidence = wikipedia.page(input).content
-...         evidence = evidence.split("\\\\n\\\\n")[0]
-...     except wikipedia.PageError:
-...         evidence = f"Could not find [{input}]. Similar: {wikipedia.search(input)}"
-...     except wikipedia.DisambiguationError:
-...         evidence = f"Could not find [{input}]. Similar: {wikipedia.search(input)}"
-...     return evidence
-...
->>> @fc_register("tool")
->>> def LLMWorker(input: str):
-...     '''
-...     A pretrained LLM like yourself. Useful when you need to act with general world knowledge and common sense. Prioritize it when you are confident in solving the problem yourself. Input can be any instruction.
-...
-...     Args:
-...         input (str): instruction
-...     '''
-...     llm = lazyllm.OnlineChatModule(source="glm")
-...     query = f"Respond in short directly with no extra words.\\\\n\\\\n{input}"
-...     response = llm(query, llm_chat_history=[])
-...     return response
-...
->>> tools = ["WikipediaWorker", "LLMWorker"]
->>> llm = lazyllm.TrainableModule("GLM-4-9B-Chat").deploy_method(lazyllm.deploy.vllm).start()  # or llm = lazyllm.OnlineChatModule(source="sensenova")
->>> agent = ReWOOAgent(llm, tools)
->>> query = "What is the name of the cognac house that makes the main ingredient in The Hennchata?"
->>> res = agent(query)
->>> print(res)
-'\nHennessy '
-""",
-)
-
-add_chinese_doc(
-    "IntentClassifier",
-    """\
-IntentClassifier 是一个基于语言模型的意图识别器，用于根据用户提供的输入文本及对话上下文识别预定义的意图，并通过预处理和后处理步骤确保准确识别意图。
-
-Arguments:
-    llm: 用于意图识别的语言模型对象，OnlineChatModule或TrainableModule类型
-    intent_list (list): 包含所有可能意图的字符串列表。可以包含中文或英文的意图。
-    prompt (str): 用户附加的提示词。
-    constrain (str): 用户附加的限制。
-    examples (list[list]): 额外的示例，格式为 `[[query, intent], [query, intent], ...]` 。
-    return_trace (bool, 可选): 如果设置为 True，则将结果记录在trace中。默认为 False。
-""",
-)
-
-add_english_doc(
-    "IntentClassifier",
-    """\
-IntentClassifier is an intent recognizer based on a language model that identifies predefined intents based on user-provided input text and conversational context.
-It can handle intent lists and ensures accurate intent recognition through preprocessing and postprocessing steps.
-
-Arguments:
-    llm: A language model object used for intent recognition, which can be of type OnlineChatModule or TrainableModule.
-    intent_list (list): A list of strings containing all possible intents. This list can include intents in either Chinese or English.
-    prompt (str): User-attached prompt words.
-    constrain (str): User-attached constrain words.
-    examples (list[list]): extra examples，format is `[[query, intent], [query, intent], ...]`.
-    return_trace (bool, optional): If set to True, the results will be recorded in the trace. Defaults to False.
-""",
-)
-
-add_example(
-    "IntentClassifier",
-    """\
-    >>> import lazyllm
-    >>> from lazyllm.tools import IntentClassifier
-    >>> classifier_llm = lazyllm.OnlineChatModule(source="openai")
-    >>> chatflow_intent_list = ["Chat", "Financial Knowledge Q&A", "Employee Information Query", "Weather Query"]
-    >>> classifier = IntentClassifier(classifier_llm, intent_list=chatflow_intent_list)
-    >>> classifier.start()
-    >>> print(classifier('What is the weather today'))
-    Weather Query
-    >>>
-    >>> with IntentClassifier(classifier_llm) as ic:
-    >>>     ic.case['Weather Query', lambda x: '38.5°C']
-    >>>     ic.case['Chat', lambda x: 'permission denied']
-    >>>     ic.case['Financial Knowledge Q&A', lambda x: 'Calling Financial RAG']
-    >>>     ic.case['Employee Information Query', lambda x: 'Beijing']
-    ...
-    >>> ic.start()
-    >>> print(ic('What is the weather today'))
-    38.5°C
-""",
-)
-
-#eval/eval_base.py
-add_chinese_doc('BaseEvaluator', '''\
-评估模块的抽象基类。
 
 该类定义了模型评估的标准接口，支持并发处理、输入校验和评估结果的自动保存，同时内置了重试机制。
 
@@ -7412,9 +6376,6 @@
 ... 0.6667  # 2 of 3 retrieved sentences match
 '''])
 
-
-
-#http_request/http_request.py
 add_chinese_doc('HttpRequest', '''\
 通用 HTTP 请求执行器。
 
@@ -7464,7 +6425,39 @@
 ... '{"id":123456,"name":"openai-python", ...}'
 '''])
 
-#infer_service/serve.py/JobDescription
+add_chinese_doc('HttpExecutorResponse', '''\
+HTTP 响应封装类。
+
+该类封装了 httpx.Response 对象，提供了访问响应头、正文、状态码、内容类型等的便捷接口，并支持识别文件类型响应和提取文件。
+
+Args:
+    response (httpx.Response, optional): 可选的 httpx 响应对象。
+''')
+
+add_english_doc('HttpExecutorResponse', '''\
+Wrapper for HTTP response.
+
+This class wraps an httpx.Response object and provides convenient access to headers, body, status code, content type, and file-type response recognition and extraction.
+
+Args:
+    response (httpx.Response, optional): Optional HTTP response object from httpx.
+''')
+
+add_example('HttpExecutorResponse', ['''\
+>>> import httpx
+>>> from lazyllm.components import HttpExecutorResponse
+>>> resp = httpx.Response(200, headers={"Content-Type": "application/json"}, content=b'{"msg":"hello"}')
+>>> wrapper = HttpExecutorResponse(resp)
+>>> print(wrapper.status_code)
+... 200
+>>> print(wrapper.content)
+... {"msg":"hello"}
+>>> print(wrapper.is_file)
+... False
+>>> print(wrapper.extract_file())
+... ('', b'')
+'''])
+
 add_chinese_doc('JobDescription', '''\
 模型部署任务描述的数据结构。
 
@@ -7488,7 +6481,7 @@
 add_example('JobDescription', ['''\
 >>> from lazyllm.components import JobDescription
 >>> job = JobDescription(deploy_model="deepseek-coder", num_gpus=2)
->>> print(job.dict())
+>>> print(job.dict()) 
 ... {'deploy_model': 'deepseek-coder', 'num_gpus': 2}
 '''])
 
@@ -7790,6 +6783,22 @@
 '''])
 
 
+add_example('MongoDBManager', ['''\
+>>> from lazyllm.components import MongoDBManager
+>>> mgr = MongoDBManager(
+...     user="admin",
+...     password="123456",
+...     host="localhost",
+...     port=27017,
+...     db_name="mydb",
+...     collection_name="books"
+... )
+>>> result = mgr.execute_query('[{"$match": {"author": "Tolstoy"}}]')
+>>> print(result)
+... '[{"title": "War and Peace", "author": "Tolstoy"}]'
+'''])
+
+
 add_chinese_doc(
     "MongoDBManager.get_client",
     """\
@@ -7893,6 +6902,8 @@
     >>> import lazyllm
     >>> from lazyllm.tools import SQLManger, SqlCall
     >>> sql_tool = SQLManger("personal.db")
+    >>> from lazyllm.tools import SQLManger, SqlCall
+    >>> sql_tool = SQLManger("personal.db")
     >>> sql_llm = lazyllm.OnlineChatModule(model="gpt-4o", source="openai", base_url="***")
     >>> sql_call = SqlCall(sql_llm, sql_tool, use_llm_for_sql_result=True)
     >>> print(sql_call("去年一整年销售额最多的员工是谁?"))
@@ -7900,7 +6911,6 @@
 )
 
 # ---------------------------------------------------------------------------- #
->>>>>>> 378fac0e
 
 add_chinese_doc("HttpTool", """
 用于访问第三方服务和执行自定义代码的模块。参数中的 `params` 和 `headers` 的 value，以及 `body` 中可以包含形如 `{{variable}}` 这样用两个花括号标记的模板变量，然后在调用的时候通过参数来替换模板中的值。参考 [[lazyllm.tools.HttpTool.forward]] 中的使用说明。
@@ -7917,6 +6927,8 @@
     vars_for_code (Dict[str, Any]): 一个字典，传入运行 code 所需的依赖及变量。
     outputs (Optional[List[str]]): 期望提取的输出字段名。
     extract_from_result (Optional[bool]): 是否从响应字典中直接提取指定字段。
+    outputs (Optional[List[str]]): 期望提取的输出字段名。
+    extract_from_result (Optional[bool]): 是否从响应字典中直接提取指定字段。
 """)
 
 add_english_doc("HttpTool", """
@@ -7934,6 +6946,8 @@
     vars_for_code (Dict[str, Any]): A dictionary that includes dependencies and variables required for running the code.
     outputs (Optional[List[str]]): Names of expected output fields.
     extract_from_result (Optional[bool]): Whether to extract fields directly from response dict using `outputs`.
+    outputs (Optional[List[str]]): Names of expected output fields.
+    extract_from_result (Optional[bool]): Whether to extract fields directly from response dict using `outputs`.
 """)
 
 add_example("HttpTool", """
@@ -8084,10 +7098,6 @@
 calc = Calculator()
 ''')
 
-<<<<<<< HEAD
-add_chinese_doc('HttpRequest', '''\
-通用 HTTP 请求执行器。
-=======
 add_tools_chinese_doc('TencentSearch', '''
 这是一个搜索增强工具。
 ''')
@@ -8102,7 +7112,6 @@
 secret_key = '<your_secret_key>'
 searcher = TencentSearch(secret_id, secret_key)
 ''')
->>>>>>> 378fac0e
 
 add_tools_chinese_doc('TencentSearch.forward', '''
 搜索用户输入的查询。
@@ -8129,45 +7138,7 @@
 
 # ---------------------------------------------------------------------------- #
 
-<<<<<<< HEAD
-add_chinese_doc('HttpExecutorResponse', '''\
-HTTP 响应封装类。
-
-该类封装了 httpx.Response 对象，提供了访问响应头、正文、状态码、内容类型等的便捷接口，并支持识别文件类型响应和提取文件。
-
-Args:
-    response (httpx.Response, optional): 可选的 httpx 响应对象。
-''')
-
-add_english_doc('HttpExecutorResponse', '''\
-Wrapper for HTTP response.
-
-This class wraps an httpx.Response object and provides convenient access to headers, body, status code, content type, and file-type response recognition and extraction.
-
-Args:
-    response (httpx.Response, optional): Optional HTTP response object from httpx.
-''')
-
-add_example('HttpExecutorResponse', ['''\
->>> import httpx
->>> from lazyllm.components import HttpExecutorResponse
->>> resp = httpx.Response(200, headers={"Content-Type": "application/json"}, content=b'{"msg":"hello"}')
->>> wrapper = HttpExecutorResponse(resp)
->>> print(wrapper.status_code)
-... 200
->>> print(wrapper.content)
-... {"msg":"hello"}
->>> print(wrapper.is_file)
-... False
->>> print(wrapper.extract_file())
-... ('', b'')
-'''])
-
-add_chinese_doc('JobDescription', '''\
-模型部署任务描述的数据结构。
-=======
 # mcp/client.py
->>>>>>> 378fac0e
 
 add_english_doc('MCPClient', '''\
 MCP client that can be used to connect to an MCP server. It supports both local servers (through stdio client) and remote servers (through sse client).
@@ -8186,6 +7157,8 @@
 MCP客户端，用于连接MCP服务器。同时支持本地服务器和sse服务器。
 
 如果传入的 'command_or_url' 是一个 URL 字符串（以 'http' 或 'https' 开头），则将连接到远程服务器；否则，将启动并连接到本地服务器。
+MCP客户端，用于连接MCP服务器。同时支持本地服务器和sse服务器。
+
 
 
 Args:
@@ -8196,15 +7169,6 @@
     timeout (float, optional): sse客户端连接的超时时间，单位为秒。(默认值为5)
 ''')
 
-<<<<<<< HEAD
-add_example('JobDescription', ['''\
->>> from lazyllm.components import JobDescription
->>> job = JobDescription(deploy_model="deepseek-coder", num_gpus=2)
->>> print(job.dict()) 
-... {'deploy_model': 'deepseek-coder', 'num_gpus': 2}
-'''])
-=======
->>>>>>> 378fac0e
 
 add_english_doc('MCPClient.call_tool', '''\
 Calls one of the tools provided in the toolset of the connected MCP server via the MCP client and returns the result.
@@ -8468,31 +7432,6 @@
     embed (Dict[str, Callable]): 嵌入函数字典。键是嵌入模型名称，值是接受(content, modality)并返回嵌入向量的可调用函数。
 ''')
 
-<<<<<<< HEAD
-add_example('MongoDBManager', ['''\
->>> from lazyllm.components import MongoDBManager
->>> mgr = MongoDBManager(
-...     user="admin",
-...     password="123456",
-...     host="localhost",
-...     port=27017,
-...     db_name="mydb",
-...     collection_name="books"
-... )
->>> result = mgr.execute_query('[{"$match": {"author": "Tolstoy"}}]')
->>> print(result)
-... '[{"title": "War and Peace", "author": "Tolstoy"}]'
-'''])
-
-
-add_chinese_doc(
-    "MongoDBManager.get_client",
-    """\
-这是一个上下文管理器，它创建并返回一个数据库会话连接对象，并在使用完成后自动关闭会话。
-使用方式例如：
-with mongodb_manager.get_client() as client:
-    all_dbs = client.list_database_names()
-=======
 add_english_doc('rag.doc_node.ImageDocNode.get_content', '''\
 Get the image content in different formats based on the metadata mode.
 
@@ -8503,7 +7442,6 @@
         - MetadataMode.LLM: Returns PIL Image object for LLM processing
         - MetadataMode.EMBED: Returns base64-encoded image for embedding generation
         - Other modes: Returns the image path as text
->>>>>>> 378fac0e
 
 **Returns:**\n
 - Union[PIL.Image.Image, List[str], str]: The image content in the requested format.
@@ -8598,26 +7536,9 @@
     document (DocNode): The document node to be transformed.
     **kwargs: Additional keyword arguments passed to the transform function.
 
-<<<<<<< HEAD
-add_example(
-    "SqlCall",
-    """\
-    >>> # First, run SqlManager example
-    >>> import lazyllm
-    >>> from lazyllm.tools import SQLManger, SqlCall
-    >>> sql_tool = SQLManger("personal.db")
-    >>> from lazyllm.tools import SQLManger, SqlCall
-    >>> sql_tool = SQLManger("personal.db")
-    >>> sql_llm = lazyllm.OnlineChatModule(model="gpt-4o", source="openai", base_url="***")
-    >>> sql_call = SqlCall(sql_llm, sql_tool, use_llm_for_sql_result=True)
-    >>> print(sql_call("去年一整年销售额最多的员工是谁?"))
-""",
-)
-=======
 **Returns:**\n
 - List[Union[str, DocNode]]: A list of transformed results (strings or DocNode objects).
 ''')
->>>>>>> 378fac0e
 
 add_chinese_doc('rag.transform.AdaptiveTransform.transform', '''\
 根据模式匹配使用适当的转换策略转换文档。
@@ -8625,22 +7546,6 @@
 此方法按顺序评估每个转换配置，并应用第一个匹配文档路径模式的转换。匹配逻辑支持glob模式和自定义可调用函数。
 
 Args:
-<<<<<<< HEAD
-    method (str, optional): 指定 http 请求方法，参考 `https://developer.mozilla.org/en-US/docs/Web/HTTP/Methods`。
-    url (str, optional): 要访问的 url。如果该字段为空，则表示该模块不需要访问第三方服务。
-    params (Dict[str, str], optional): 请求 url 需要填充的 params 字段。如果 url 为空，该字段会被忽略。
-    headers (Dict[str, str], optional): 访问 url 需要填充的 header 字段。如果 url 为空，该字段会被忽略。
-    body (Dict[str, str], optional): 请求 url 需要填充的 body 字段。如果 url 为空，该字段会被忽略。
-    timeout (int): 请求超时时间，单位是秒，默认值是 10。
-    proxies (Dict[str, str], optional): 指定请求 url 时所使用的代理。代理格式参考 `https://www.python-httpx.org/advanced/proxies`。
-    code_str (str, optional): 一个字符串，包含用户定义的函数。如果参数 `url` 为空，则直接执行该函数，执行时所有的参数都会转发给该函数；如果 `url` 不为空，该函数的参数为请求 url 返回的结果，此时该函数作为 url 返回后的后处理函数。
-    vars_for_code (Dict[str, Any]): 一个字典，传入运行 code 所需的依赖及变量。
-    outputs (Optional[List[str]]): 期望提取的输出字段名。
-    extract_from_result (Optional[bool]): 是否从响应字典中直接提取指定字段。
-    outputs (Optional[List[str]]): 期望提取的输出字段名。
-    extract_from_result (Optional[bool]): 是否从响应字典中直接提取指定字段。
-""")
-=======
     document (DocNode): 要转换的文档节点。
     **kwargs: 传递给转换函数的附加关键字参数。
 
@@ -8705,33 +7610,12 @@
 
 add_english_doc('rag.rerank.ModuleReranker.forward', '''\
 Forward pass of the reranker that reorders documents based on relevance to the query.
->>>>>>> 378fac0e
 
 This method takes a list of documents and a query, then uses the underlying reranking model to score and reorder the documents by relevance. The documents are processed in MetadataMode.EMBED format to ensure compatibility with the reranking model.
 
 Args:
-<<<<<<< HEAD
-    method (str, optional): Specifies the HTTP request method, refer to `https://developer.mozilla.org/en-US/docs/Web/HTTP/Methods`.
-    url (str, optional): The URL to access. If this field is empty, it indicates that the module does not need to access third-party services.
-    params (Dict[str, str], optional): Params fields to be filled when requesting the URL. If the URL is empty, this field will be ignored.
-    headers (Dict[str, str], optional): Header fields to be filled when accessing the URL. If the URL is empty, this field will be ignored.
-    body (Dict[str, str], optional): Body fields to be filled when requesting the URL. If the URL is empty, this field will be ignored.
-    timeout (int): Request timeout in seconds, default value is 10.
-    proxies (Dict[str, str], optional): Specifies the proxies to be used when requesting the URL. Proxy format refer to `https://www.python-httpx.org/advanced/proxies`.
-    code_str (str, optional): A string containing a user-defined function. If the parameter url is empty, execute this function directly, forwarding all arguments to it; if url is not empty, the parameters of this function are the results returned from the URL request, and in this case, the function serves as a post-processing function for the URL response.
-    vars_for_code (Dict[str, Any]): A dictionary that includes dependencies and variables required for running the code.
-    outputs (Optional[List[str]]): Names of expected output fields.
-    extract_from_result (Optional[bool]): Whether to extract fields directly from response dict using `outputs`.
-    outputs (Optional[List[str]]): Names of expected output fields.
-    extract_from_result (Optional[bool]): Whether to extract fields directly from response dict using `outputs`.
-""")
-
-add_example("HttpTool", """
-from lazyllm.tools import HttpTool
-=======
     nodes (List[DocNode]): List of document nodes to be reranked.
     query (str): The query string to rank documents against. Defaults to "".
->>>>>>> 378fac0e
 
 **Returns:**\n
 - List[DocNode]: List of document nodes reordered by relevance score, with relevance_score attribute added.
@@ -8970,15 +7854,8 @@
 - str: 图像文件路径。
 ''')
 
-<<<<<<< HEAD
-add_chinese_doc('MCPClient', '''\
-MCP客户端，用于连接MCP服务器。同时支持本地服务器和sse服务器。
-MCP客户端，用于连接MCP服务器。同时支持本地服务器和sse服务器。
-
-=======
 add_english_doc('rag.transform.AdaptiveTransform', '''\
 A flexible document transformation system that applies different transforms based on document patterns.
->>>>>>> 378fac0e
 
 AdaptiveTransform allows you to define multiple transformation strategies and automatically selects the appropriate one based on the document's file path or custom pattern matching. This is particularly useful when you have different types of documents that require different processing approaches.
 
