# flake8: noqa E501
from . import utils
import functools
import lazyllm

add_chinese_doc = functools.partial(utils.add_chinese_doc, module=lazyllm.common)
add_english_doc = functools.partial(utils.add_english_doc, module=lazyllm.common)
add_example = functools.partial(utils.add_example, module=lazyllm.common)

utils.add_doc.__doc__ = 'Add document for lazyllm functions'

add_chinese_doc('Register', '''\
LazyLLM提供的Component的注册机制，可以将任意函数注册成LazyLLM的Component。被注册的函数无需显式的import，即可通过注册器提供的分组机制，在任一位置被索引到。

''')

add_english_doc('Register', '''\
LazyLLM provides a registration mechanism for Components, allowing any function to be registered as a Component of LazyLLM. The registered functions can be indexed at any location through the grouping mechanism provided by the registrar, without the need for explicit import.

<span style="font-size: 18px;">&ensp;**`lazyllm.components.register(cls, *, rewrite_func)→ Decorator`**</span>

After the function is called, it returns a decorator which wraps the decorated function into a Component and registers it in a group named cls.

Args:
    cls (str) :The name of the group to which the function will be registered. The group must exist. Default groups include ``finetune`` and ``deploy``. Users can create new groups by calling the ``new_group`` function.
    rewrite_func (str) :The name of the function to be rewritten after registration. Default is ``apply``. When registering a bash command, you need to pass ``cmd`` as the argument.

**Examples:**\n
```python
>>> import lazyllm
>>> @lazyllm.component_register('mygroup')
... def myfunc(input):
...    return input
...
>>> lazyllm.mygroup.myfunc()(1)
1
```

<span style="font-size: 20px;">&ensp;**`register.cmd(cls)→ Decorator `**</span>

After the function is called, it returns a decorator that wraps the decorated function into a Component and registers it in a group named cls. The wrapped function needs to return an executable bash command.

Args:
    cls (str) :The name of the group to which the function will be registered. The group must exist. Default groups include ``finetune`` and ``deploy``. Users can create new groups by calling the ``new_group`` function.

**Examples:**\n
```python
>>> import lazyllm
>>> @lazyllm.component_register.cmd('mygroup')
... def mycmdfunc(input):
...     return f'echo {input}'
...
>>> lazyllm.mygroup.mycmdfunc()(1)
PID: 2024-06-01 00:00:00 lazyllm INFO: (lazyllm.launcher) Command: echo 1
PID: 2024-06-01 00:00:00 lazyllm INFO: (lazyllm.launcher) PID: 1
```
''')

add_english_doc('Register.new_group', '''\

Creates a new ComponentGroup. The newly created group will be automatically added to __builtin__ and can be accessed at any location without the need for import.

Args:
    group_name (str): The name of the group to be created.
''')

# add_example('Register', '''\
# >>> import lazyllm
# >>> @lazyllm.component_register('mygroup')
# ... def myfunc(input):
# ...     return input
# ''')

add_chinese_doc('compile_func', '''
将一段 python 函数字符串编译成一个可执行函数并返回。

Args:
    func_code (str): 包含 python 函数代码的字符串
    global_env (str): 在 python 函数中用到的包和全局变量
''')

add_english_doc('compile_func', '''
Compile a Python function string into an executable function and return it.

Args:
    func_code (str): A string containing Python function code
    global_env (str): Packages and global variables used in the Python function
''')

add_example('compile_func', '''
from lazyllm.common import compile_func
code_str = 'def Identity(v): return v'
identity = compile_func(code_str)
assert identity('hello') == 'hello'
''')

<<<<<<< HEAD
# ============= Threading
# Thread
add_chinese_doc('Thread', '''\
LazyLLM 提供的增强线程类，继承自 Python 标准库的 `threading.Thread`。此类提供了额外的功能，包括会话ID管理、预钩子函数支持和异常处理机制。

Args:
    group: 线程组，默认为 ``None``
    target: 要在线程中执行的函数，默认为 ``None``
    name: 线程名称，默认为 ``None``
    args: 传递给目标函数的参数元组，默认为 ``()``
    kwargs: 传递给目标函数的关键字参数字典，默认为 ``None``
    prehook: 在线程执行前要调用的函数或函数列表，默认为 ``None``
    daemon: 是否为守护线程，默认为 ``None``
''')

add_english_doc('Thread', '''\
Enhanced thread class provided by LazyLLM, inheriting from Python's standard library `threading.Thread`. This class provides additional functionality including session ID management, pre-hook function support, and exception handling mechanisms.

Args:
    group: Thread group, default to ``None``
    target: Function to be executed in the thread, default to ``None``
    name: Thread name, default to ``None``
    args: Tuple of arguments to pass to the target function, default to ``()``
    kwargs: Dictionary of keyword arguments to pass to the target function, default to ``None``
    prehook: Function or list of functions to call before thread execution, default to ``None``
    daemon: Whether the thread is a daemon thread, default to ``None``
''')

add_example('Thread', '''\
>>> import lazyllm
>>> from lazyllm.common.threading import Thread
>>> import time
>>> def simple_task(name):
...     time.sleep(0.1)
...     return f"Hello from {name}"
>>> thread = Thread(target=simple_task, args=("Worker",))
>>> thread.start()
>>> result = thread.get_result()
>>> print(result)
Hello from Worker
>>> def setup_environment():
...     print("Setting up environment...")
...     return "environment_ready"
>>> def validate_input(data):
...     print(f"Validating input: {data}")
...     if not isinstance(data, (int, float)):
...         raise ValueError("Input must be numeric")
>>> def process_data(data):
...     print(f"Processing data: {data}")
...     time.sleep(0.1) 
...     return data * 2
>>> thread = Thread(
...     target=process_data,
...     args=(42,),
...     prehook=[setup_environment, lambda: validate_input(42)]
... )
>>> thread.start()
Setting up environment...
Validating input: 42
Processing data: 42
>>> result = thread.get_result()
>>> print(f"Final result: {result}")
Final result: 84
''')

# Thread.work
add_chinese_doc('Thread.work', '''\
线程的核心工作方法，负责执行预钩子函数、目标函数，并处理异常和结果。

Args:
    prehook: 预钩子函数列表，在线程执行前调用
    target: 要执行的目标函数
    args: 传递给目标函数的参数
    **kw: 传递给目标函数的关键字参数

**注意**: 此方法由 `Thread` 类内部调用，用户通常不需要直接调用此方法。
''')

add_english_doc('Thread.work', '''\
Core working method of the thread, responsible for executing pre-hook functions, target function, and handling exceptions and results.

Args:
    prehook: List of pre-hook functions to call before thread execution
    target: Target function to execute
    args: Arguments to pass to the target function
    **kw: Keyword arguments to pass to the target function

**Note**: This method is called internally by the `Thread` class, users typically don't need to call this method directly.
''')

# Thread.get_result
add_chinese_doc('Thread.get_result', '''\
获取线程执行结果的方法。此方法会阻塞直到线程执行完成，然后返回执行结果或重新抛出异常。

**Returns:**\n
- 线程执行的结果。如果目标函数正常执行，返回其返回值；如果发生异常，会重新抛出该异常。

**注意**: 此方法应该在调用 `thread.start()` 之后使用，用于获取线程的执行结果。
''')

add_english_doc('Thread.get_result', '''\
Method to retrieve the thread execution result. This method blocks until the thread execution is complete, then returns the execution result or re-raises the exception.

**Returns:**\n
- The result of thread execution. If the target function executes normally, returns its return value; if an exception occurs, re-raises that exception.

**Note**: This method should be used after calling `thread.start()` to retrieve the thread execution result.
''')
=======
# ============= Bind/bind
add_chinese_doc('bind', '''\
Bind 类用于函数绑定与延迟调用，支持动态参数传入和上下文参数解析，实现灵活的函数组合与流水线式调用。

bind 函数能够将一个函数与固定的位置参数和关键字参数绑定，支持使用占位符（如 _0, _1）引用当前数据流中上游节点的输出，实现数据在流水线中的跳跃传递和灵活组合。

注意事项：
    - 绑定的参数可以是具体值，也可以是当前数据流中上游节点的输出占位符。
    - 参数绑定仅在当前数据流上下文内生效，不能跨数据流绑定或绑定外部变量。

Args:
    __bind_func (Callable 或 type): 要绑定的函数或函数类型，传入类型时会自动实例化。
    *args: 绑定时固定的位置参数，可以包含占位符。
    **kw: 绑定时固定的关键字参数，可以包含占位符。
''')

add_english_doc('bind', '''\
The Bind class provides function binding and deferred invocation capabilities, supporting dynamic argument passing and context-based argument resolution for flexible function composition and pipeline-style calls.

The bind function binds a callable with fixed positional and keyword arguments, supporting placeholders (e.g. _0, _1) to reference outputs of upstream nodes within the current pipeline, enabling flexible data jumps and function composition.

Notes:
    - Bound arguments can be concrete values or placeholders referring to upstream pipeline outputs.
    - Bindings are local to the current pipeline context and do not support cross-pipeline or external variable binding.

Args:
    __bind_func (Callable or type): The function or function type to bind. If a type is given, it will be instantiated automatically.
    *args: Fixed positional arguments to bind, supporting placeholders.
    **kw: Fixed keyword arguments to bind, supporting placeholders.
''')

add_example('bind', '''\
>>> from lazyllm import bind, _0, _1
>>> def f1(x):
...     return x ** 2
>>> def f21(input1, input2=0):
...     return input1 + input2 + 1
>>> def f22(input1, input2=0):
...     return input1 + input2 - 1
>>> def f3(in1='placeholder1', in2='placeholder2', in3='placeholder3'):
...     return f"get [input:{in1}], [f21:{in2}], [f22:{in3}]"

>>> from lazyllm import pipeline, parallel

>>> with pipeline() as ppl:
...     ppl.f1 = f1
...     with parallel() as ppl.subprl2:
...         ppl.subprl2.path1 = f21
...         ppl.subprl2.path2 = f22
...     ppl.f3 = bind(f3, ppl.input, _0, _1)
...
>>> print(ppl(2))
get [input:2], [f21:5], [f22:3]

>>> # Demonstrate operator '|' overloading for bind
>>> with pipeline() as ppl2:
...     ppl2.f1 = f1
...     with parallel().bind(ppl2.input, _0) as ppl2.subprl2:
...         ppl2.subprl2.path1 = f21
...         ppl2.subprl2.path2 = f22
...     ppl2.f3 = f3 | bind(ppl2.input, _0, _1)
...
>>> print(ppl2(2))
get [input:2], [f21:7], [f22:5]
''')

# ============= package
add_chinese_doc('package', '''\
package类用于封装流水线或并行模块的返回值，保证传递给下游模块时自动拆包，从而支持多个值的灵活传递。
''')

add_english_doc('package', '''\
The package class is used to encapsulate the return values of pipeline or parallel modules,
ensuring automatic unpacking when passing to the next module, thereby supporting flexible multi-value passing.
''')

add_example('package', '''\
>>> from lazyllm.common import package
>>> p = package(1, 2, 3)
>>> p
(1, 2, 3)
>>> p[1]
2
>>> p_slice = p[1:]
>>> isinstance(p_slice, package)
True
>>> p2 = package([4, 5])
>>> p + p2
(1, 2, 3, 4, 5)
''')

add_chinese_doc('FileSystemQueue', """\
基于文件系统的队列抽象基类。

FileSystemQueue是一个抽象基类，提供了基于文件系统的队列操作接口。它支持多种后端实现（如SQLite、Redis），用于在分布式环境中进行消息传递和数据流控制。

该类实现了单例模式，确保每个类名只有一个队列实例，并提供了线程安全的队列操作。

Args:
    klass (str, optional): 队列的类名标识符。默认为 ``'__default__'``。

**Returns:**\n
- FileSystemQueue: 队列实例（单例模式）
""")

add_english_doc('FileSystemQueue', """\
Abstract base class for file system-based queues.

FileSystemQueue is an abstract base class that provides a file system-based queue operation interface. It supports multiple backend implementations (such as SQLite, Redis) for message passing and data flow control in distributed environments.

This class implements the singleton pattern, ensuring only one queue instance per class name, and provides thread-safe queue operations.

Args:
    klass (str, optional): Class name identifier for the queue. Defaults to ``'__default__'``.

**Returns:**\n
- FileSystemQueue: Queue instance (singleton pattern)
""")

add_chinese_doc('FileSystemQueue.enqueue', """\
将消息加入队列。

此方法将指定的消息添加到队列的尾部，遵循先进先出（FIFO）的原则。

Args:
    message: 要加入队列的消息内容。
""")

add_english_doc('FileSystemQueue.enqueue', """\
Add a message to the queue.

This method adds the specified message to the tail of the queue, following the First-In-First-Out (FIFO) principle.

Args:
    message: The message content to be added to the queue.
""")

add_example('FileSystemQueue.enqueue', """\
>>> import lazyllm
>>> queue = lazyllm.FileSystemQueue(klass='enqueue_test')
>>> queue.enqueue(123)
>>> queue.peek()
'123'
""")

add_chinese_doc('FileSystemQueue.dequeue', """\
从队列中取出消息。

此方法从队列头部取出消息并移除它们，可以指定一次取出的消息数量。

Args:
    limit (int, optional): 一次取出的最大消息数量。如果为None，则取出所有消息。默认为None。

**Returns:**\n
- list: 取出的消息列表。
""")

add_english_doc('FileSystemQueue.dequeue', """\
Retrieve messages from the queue.

This method retrieves messages from the head of the queue and removes them, with the option to specify the number of messages to retrieve at once.

Args:
    limit (int, optional): Maximum number of messages to retrieve at once. If None, retrieves all messages. Defaults to None.

**Returns:**\n
- list: List of retrieved messages.
""")

add_example('FileSystemQueue.dequeue', """\
>>> import lazyllm
>>> queue = lazyllm.FileSystemQueue(klass='dequeue_test')
>>> for i in range(5):
...     queue.enqueue(f"Message{i}")
>>> all_messages = queue.dequeue()
>>> all_messages
['Message0', 'Message1', 'Message2', 'Message3', 'Message4']
""")

add_chinese_doc('FileSystemQueue.peek', """\
查看队列头部的消息但不移除。

此方法允许查看队列中最早的消息，但不会将其从队列中移除。

**Returns:**\n
- 队列头部的消息，如果队列为空则返回None。
""")

add_english_doc('FileSystemQueue.peek', """\
View the message at the head of the queue without removing it.

This method allows viewing the earliest message in the queue without removing it from the queue.

**Returns:**\n
- The message at the head of the queue, or None if the queue is empty.
""")

add_example('FileSystemQueue.peek', """\
>>> import lazyllm
>>> queue = lazyllm.FileSystemQueue(klass='peek_test')
>>> queue.enqueue("First message")
>>> queue.enqueue("Second message")
>>> first_message = queue.peek()
>>> first_message
'First message'
>>> queue.peek()
'First message'
""")

add_chinese_doc('FileSystemQueue.size', """\
获取队列大小。

此方法返回当前队列中的消息数量。

**Returns:**\n
- int: 队列中的消息数量。
""")

add_english_doc('FileSystemQueue.size', """\
Get the queue size.

This method returns the current number of messages in the queue.

**Returns:**\n
- int: Number of messages in the queue.
""")

add_example('FileSystemQueue.size', """\
>>> import lazyllm
>>> queue = lazyllm.FileSystemQueue(klass='size_test')
>>> queue.size()
0
>>> queue.enqueue("Message1")
>>> queue.size()
1
>>> queue.enqueue("Message2")
>>> queue.size()
2
>>> queue.dequeue()
['Message1', 'Message2']
>>> queue.size()
0
""")

add_chinese_doc('FileSystemQueue.clear', """\
清空队列。

此方法移除队列中的所有消息，将队列重置为空状态。
""")

add_english_doc('FileSystemQueue.clear', """\
Clear the queue.

This method removes all messages from the queue, resetting it to an empty state.
""")

add_example('FileSystemQueue.clear', """\
>>> import lazyllm
>>> queue = lazyllm.FileSystemQueue(klass='clear_test')
>>> for i in range(10):
...     queue.enqueue(f"Message{i}")
>>> queue.size()
10
>>> queue.clear()
>>> queue.size()
0
>>> queue.peek() is None
True
""")
>>>>>>> cdf4d180
<|MERGE_RESOLUTION|>--- conflicted
+++ resolved
@@ -94,7 +94,6 @@
 assert identity('hello') == 'hello'
 ''')
 
-<<<<<<< HEAD
 # ============= Threading
 # Thread
 add_chinese_doc('Thread', '''\
@@ -203,7 +202,6 @@
 
 **Note**: This method should be used after calling `thread.start()` to retrieve the thread execution result.
 ''')
-=======
 # ============= Bind/bind
 add_chinese_doc('bind', '''\
 Bind 类用于函数绑定与延迟调用，支持动态参数传入和上下文参数解析，实现灵活的函数组合与流水线式调用。
@@ -472,5 +470,4 @@
 0
 >>> queue.peek() is None
 True
-""")
->>>>>>> cdf4d180
+""")