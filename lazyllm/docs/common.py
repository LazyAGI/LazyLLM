# flake8: noqa E501
from . import utils
import functools
import lazyllm

add_chinese_doc = functools.partial(utils.add_chinese_doc, module=lazyllm.common)
add_english_doc = functools.partial(utils.add_english_doc, module=lazyllm.common)
add_example = functools.partial(utils.add_example, module=lazyllm.common)

utils.add_doc.__doc__ = 'Add document for lazyllm functions'

add_chinese_doc('Register', '''\
LazyLLM提供的Component的注册机制，可以将任意函数注册成LazyLLM的Component。被注册的函数无需显式的import，即可通过注册器提供的分组机制，在任一位置被索引到。

''')

add_english_doc('Register', '''\
LazyLLM provides a registration mechanism for Components, allowing any function to be registered as a Component of LazyLLM. The registered functions can be indexed at any location through the grouping mechanism provided by the registrar, without the need for explicit import.

<span style="font-size: 18px;">&ensp;**`lazyllm.components.register(cls, *, rewrite_func)→ Decorator`**</span>

After the function is called, it returns a decorator which wraps the decorated function into a Component and registers it in a group named cls.

Args:
    cls (str) :The name of the group to which the function will be registered. The group must exist. Default groups include ``finetune`` and ``deploy``. Users can create new groups by calling the ``new_group`` function.
    rewrite_func (str) :The name of the function to be rewritten after registration. Default is ``apply``. When registering a bash command, you need to pass ``cmd`` as the argument.

**Examples:**\n
```python
>>> import lazyllm
>>> @lazyllm.component_register('mygroup')
... def myfunc(input):
...    return input
...
>>> lazyllm.mygroup.myfunc()(1)
1
```

<span style="font-size: 20px;">&ensp;**`register.cmd(cls)→ Decorator `**</span>

After the function is called, it returns a decorator that wraps the decorated function into a Component and registers it in a group named cls. The wrapped function needs to return an executable bash command.

Args:
    cls (str) :The name of the group to which the function will be registered. The group must exist. Default groups include ``finetune`` and ``deploy``. Users can create new groups by calling the ``new_group`` function.

**Examples:**\n
```python
>>> import lazyllm
>>> @lazyllm.component_register.cmd('mygroup')
... def mycmdfunc(input):
...     return f'echo {input}'
...
>>> lazyllm.mygroup.mycmdfunc()(1)
PID: 2024-06-01 00:00:00 lazyllm INFO: (lazyllm.launcher) Command: echo 1
PID: 2024-06-01 00:00:00 lazyllm INFO: (lazyllm.launcher) PID: 1
```
''')

add_english_doc('Register.new_group', '''\

Creates a new ComponentGroup. The newly created group will be automatically added to __builtin__ and can be accessed at any location without the need for import.

Args:
    group_name (str): The name of the group to be created.
''')

# add_example('Register', '''\
# >>> import lazyllm
# >>> @lazyllm.component_register('mygroup')
# ... def myfunc(input):
# ...     return input
# ''')

add_chinese_doc('compile_func', '''
将一段 python 函数字符串编译成一个可执行函数并返回。

Args:
    func_code (str): 包含 python 函数代码的字符串
    global_env (str): 在 python 函数中用到的包和全局变量
''')

add_english_doc('compile_func', '''
Compile a Python function string into an executable function and return it.

Args:
    func_code (str): A string containing Python function code
    global_env (str): Packages and global variables used in the Python function
''')

add_example('compile_func', '''
from lazyllm.common import compile_func
code_str = 'def Identity(v): return v'
identity = compile_func(code_str)
assert identity('hello') == 'hello'
''')

# ============= Bind/bind
add_chinese_doc('bind', '''\
Bind 类用于函数绑定与延迟调用，支持动态参数传入和上下文参数解析，实现灵活的函数组合与流水线式调用。

bind 函数能够将一个函数与固定的位置参数和关键字参数绑定，支持使用占位符（如 _0, _1）引用当前数据流中上游节点的输出，实现数据在流水线中的跳跃传递和灵活组合。

注意事项：
    - 绑定的参数可以是具体值，也可以是当前数据流中上游节点的输出占位符。
    - 参数绑定仅在当前数据流上下文内生效，不能跨数据流绑定或绑定外部变量。

Args:
    __bind_func (Callable 或 type): 要绑定的函数或函数类型，传入类型时会自动实例化。
    *args: 绑定时固定的位置参数，可以包含占位符。
    **kw: 绑定时固定的关键字参数，可以包含占位符。
''')

add_chinese_doc('common.CaseInsensitiveDict', '''\
大小写不敏感的字典类。

CaseInsensitiveDict 继承自 dict，提供大小写不敏感的键值存储和检索功能。所有的键都会被转换为小写形式存储，确保无论使用大写、小写或混合大小写的键名都能访问到相同的值。

特点：
    - 所有键在存储时自动转换为小写
    - 支持标准的字典操作（获取、设置、检查包含关系）
    - 保持字典的原有功能，只是键名处理方式不同

Args:
    *args: 传递给父类 dict 的位置参数
    **kwargs: 传递给父类 dict 的关键字参数
''')

add_english_doc('common.CaseInsensitiveDict', '''\
Case-insensitive dictionary class.

CaseInsensitiveDict inherits from dict and provides case-insensitive key-value storage and retrieval. All keys are converted to lowercase when stored, ensuring that values can be accessed regardless of whether the key name is uppercase, lowercase, or mixed case.

Features:
    - All keys are automatically converted to lowercase when stored
    - Supports standard dictionary operations (get, set, check containment)
    - Maintains all original dict functionality, only differs in key name handling

Args:
    *args: Positional arguments passed to the parent dict class
    **kwargs: Keyword arguments passed to the parent dict class
''')

add_example('common.CaseInsensitiveDict', '''\
>>> from lazyllm.common import CaseInsensitiveDict
>>> # 创建大小写不敏感的字典
>>> d = CaseInsensitiveDict({'Name': 'John', 'AGE': 25, 'City': 'New York'})
>>> 
>>> # 使用不同大小写访问相同的键
>>> print(d['name'])      # 使用小写
... 'John'
>>> print(d['NAME'])      # 使用大写
... 'John'
>>> print(d['Name'])      # 使用首字母大写
... 'John'
>>> 
>>> # 设置值时也会转换为小写
>>> d['EMAIL'] = 'john@example.com'
>>> print(d['email'])     # 使用小写访问
... 'john@example.com'
>>> 
>>> # 检查键是否存在（大小写不敏感）
>>> 'AGE' in d
True
>>> 'age' in d
True
>>> 'Age' in d
True
>>> 
>>> # 支持标准字典操作
>>> d['PHONE'] = '123-456-7890'
>>> print(d.get('phone'))
... '123-456-7890'
>>> print(len(d))
... 5
''')

add_english_doc('bind', '''\
The Bind class provides function binding and deferred invocation capabilities, supporting dynamic argument passing and context-based argument resolution for flexible function composition and pipeline-style calls.

The bind function binds a callable with fixed positional and keyword arguments, supporting placeholders (e.g. _0, _1) to reference outputs of upstream nodes within the current pipeline, enabling flexible data jumps and function composition.

Notes:
    - Bound arguments can be concrete values or placeholders referring to upstream pipeline outputs.
    - Bindings are local to the current pipeline context and do not support cross-pipeline or external variable binding.

Args:
    __bind_func (Callable or type): The function or function type to bind. If a type is given, it will be instantiated automatically.
    *args: Fixed positional arguments to bind, supporting placeholders.
    **kw: Fixed keyword arguments to bind, supporting placeholders.
''')

add_example('bind', '''\
>>> from lazyllm import bind, _0, _1
>>> def f1(x):
...     return x ** 2
>>> def f21(input1, input2=0):
...     return input1 + input2 + 1
>>> def f22(input1, input2=0):
...     return input1 + input2 - 1
>>> def f3(in1='placeholder1', in2='placeholder2', in3='placeholder3'):
...     return f"get [input:{in1}], [f21:{in2}], [f22:{in3}]"

>>> from lazyllm import pipeline, parallel

>>> with pipeline() as ppl:
...     ppl.f1 = f1
...     with parallel() as ppl.subprl2:
...         ppl.subprl2.path1 = f21
...         ppl.subprl2.path2 = f22
...     ppl.f3 = bind(f3, ppl.input, _0, _1)
...
>>> print(ppl(2))
get [input:2], [f21:5], [f22:3]

>>> # Demonstrate operator '|' overloading for bind
>>> with pipeline() as ppl2:
...     ppl2.f1 = f1
...     with parallel().bind(ppl2.input, _0) as ppl2.subprl2:
...         ppl2.subprl2.path1 = f21
...         ppl2.subprl2.path2 = f22
...     ppl2.f3 = f3 | bind(ppl2.input, _0, _1)
...
>>> print(ppl2(2))
get [input:2], [f21:7], [f22:5]
''')

# ============= package
add_chinese_doc('package', '''\
package类用于封装流水线或并行模块的返回值，保证传递给下游模块时自动拆包，从而支持多个值的灵活传递。
''')

add_english_doc('package', '''\
The package class is used to encapsulate the return values of pipeline or parallel modules,
ensuring automatic unpacking when passing to the next module, thereby supporting flexible multi-value passing.
''')

add_example('package', '''\
>>> from lazyllm.common import package
>>> p = package(1, 2, 3)
>>> p
(1, 2, 3)
>>> p[1]
2
>>> p_slice = p[1:]
>>> isinstance(p_slice, package)
True
>>> p2 = package([4, 5])
>>> p + p2
(1, 2, 3, 4, 5)
''')

add_chinese_doc('FileSystemQueue', """\
基于文件系统的队列抽象基类。

FileSystemQueue是一个抽象基类，提供了基于文件系统的队列操作接口。它支持多种后端实现（如SQLite、Redis），用于在分布式环境中进行消息传递和数据流控制。

该类实现了单例模式，确保每个类名只有一个队列实例，并提供了线程安全的队列操作。

Args:
    klass (str, optional): 队列的类名标识符。默认为 ``'__default__'``。

**Returns:**\n
- FileSystemQueue: 队列实例（单例模式）
""")

add_english_doc('FileSystemQueue', """\
Abstract base class for file system-based queues.

FileSystemQueue is an abstract base class that provides a file system-based queue operation interface. It supports multiple backend implementations (such as SQLite, Redis) for message passing and data flow control in distributed environments.

This class implements the singleton pattern, ensuring only one queue instance per class name, and provides thread-safe queue operations.

Args:
    klass (str, optional): Class name identifier for the queue. Defaults to ``'__default__'``.

**Returns:**\n
- FileSystemQueue: Queue instance (singleton pattern)
""")

add_chinese_doc('FileSystemQueue.enqueue', """\
将消息加入队列。

此方法将指定的消息添加到队列的尾部，遵循先进先出（FIFO）的原则。

Args:
    message: 要加入队列的消息内容。
""")

add_english_doc('FileSystemQueue.enqueue', """\
Add a message to the queue.

This method adds the specified message to the tail of the queue, following the First-In-First-Out (FIFO) principle.

Args:
    message: The message content to be added to the queue.
""")

add_example('FileSystemQueue.enqueue', """\
>>> import lazyllm
>>> queue = lazyllm.FileSystemQueue(klass='enqueue_test')
>>> queue.enqueue(123)
>>> queue.peek()
'123'
""")

add_chinese_doc('FileSystemQueue.dequeue', """\
从队列中取出消息。

此方法从队列头部取出消息并移除它们，可以指定一次取出的消息数量。

Args:
    limit (int, optional): 一次取出的最大消息数量。如果为None，则取出所有消息。默认为None。

**Returns:**\n
- list: 取出的消息列表。
""")

add_english_doc('FileSystemQueue.dequeue', """\
Retrieve messages from the queue.

This method retrieves messages from the head of the queue and removes them, with the option to specify the number of messages to retrieve at once.

Args:
    limit (int, optional): Maximum number of messages to retrieve at once. If None, retrieves all messages. Defaults to None.

**Returns:**\n
- list: List of retrieved messages.
""")

add_example('FileSystemQueue.dequeue', """\
>>> import lazyllm
>>> queue = lazyllm.FileSystemQueue(klass='dequeue_test')
>>> for i in range(5):
...     queue.enqueue(f"Message{i}")
>>> all_messages = queue.dequeue()
>>> all_messages
['Message0', 'Message1', 'Message2', 'Message3', 'Message4']
""")

add_chinese_doc('FileSystemQueue.peek', """\
查看队列头部的消息但不移除。

此方法允许查看队列中最早的消息，但不会将其从队列中移除。

**Returns:**\n
- 队列头部的消息，如果队列为空则返回None。
""")

add_english_doc('FileSystemQueue.peek', """\
View the message at the head of the queue without removing it.

This method allows viewing the earliest message in the queue without removing it from the queue.

**Returns:**\n
- The message at the head of the queue, or None if the queue is empty.
""")

add_example('FileSystemQueue.peek', """\
>>> import lazyllm
>>> queue = lazyllm.FileSystemQueue(klass='peek_test')
>>> queue.enqueue("First message")
>>> queue.enqueue("Second message")
>>> first_message = queue.peek()
>>> first_message
'First message'
>>> queue.peek()
'First message'
""")

add_chinese_doc('FileSystemQueue.size', """\
获取队列大小。

此方法返回当前队列中的消息数量。

**Returns:**\n
- int: 队列中的消息数量。
""")

add_english_doc('FileSystemQueue.size', """\
Get the queue size.

This method returns the current number of messages in the queue.

**Returns:**\n
- int: Number of messages in the queue.
""")

add_example('FileSystemQueue.size', """\
>>> import lazyllm
>>> queue = lazyllm.FileSystemQueue(klass='size_test')
>>> queue.size()
0
>>> queue.enqueue("Message1")
>>> queue.size()
1
>>> queue.enqueue("Message2")
>>> queue.size()
2
>>> queue.dequeue()
['Message1', 'Message2']
>>> queue.size()
0
""")

add_chinese_doc('FileSystemQueue.clear', """\
清空队列。

此方法移除队列中的所有消息，将队列重置为空状态。
""")

add_english_doc('FileSystemQueue.clear', """\
Clear the queue.

This method removes all messages from the queue, resetting it to an empty state.
""")

add_example('FileSystemQueue.clear', """\
>>> import lazyllm
>>> queue = lazyllm.FileSystemQueue(klass='clear_test')
>>> for i in range(10):
...     queue.enqueue(f"Message{i}")
>>> queue.size()
10
>>> queue.clear()
>>> queue.size()
0
>>> queue.peek() is None
True
""")

<<<<<<< HEAD
# ============= Multiprocessing
# ForkProcess
add_chinese_doc('ForkProcess', '''\
LazyLLM 提供的增强进程类，继承自 Python 标准库的 `multiprocessing.Process`。此类专门使用 fork 启动方法来创建子进程，并提供了同步/异步执行模式的支持。

Args:
    group: 进程组，默认为 ``None``
    target: 要在进程中执行的函数，默认为 ``None``
    name: 进程名称，默认为 ``None``
    args: 传递给目标函数的参数元组，默认为 ``()``
    kwargs: 传递给目标函数的关键字参数字典，默认为 ``{}``
    daemon: 是否为守护进程，默认为 ``None``
    sync: 是否为同步模式，默认为 ``True``。在同步模式下，进程执行完目标函数后会自动退出；在异步模式下，进程会持续运行直到被手动终止。

**注意**: 此类主要用于 LazyLLM 内部的进程管理，特别是在需要长期运行的服务器进程中。
''')

add_english_doc('ForkProcess', '''\
Enhanced process class provided by LazyLLM, inheriting from Python's standard library `multiprocessing.Process`. This class specifically uses the fork start method to create child processes and provides support for synchronous/asynchronous execution modes.

Args:
    group: Process group, default to ``None``
    target: Function to be executed in the process, default to ``None``
    name: Process name, default to ``None``
    args: Tuple of arguments to pass to the target function, default to ``()``
    kwargs: Dictionary of keyword arguments to pass to the target function, default to ``{}``
    daemon: Whether the process is a daemon process, default to ``None``
    sync: Whether to use synchronous mode, default to ``True``. In synchronous mode, the process automatically exits after executing the target function; in asynchronous mode, the process continues running until manually terminated.

**Note**: This class is primarily used for LazyLLM's internal process management, especially in long-running server processes.
''')

add_example('ForkProcess', '''\
>>> import lazyllm
>>> from lazyllm.common import ForkProcess
>>> import time
>>> import os
>>> def simple_task(task_id):
...     print(f"Process {os.getpid()} executing task {task_id}")
...     time.sleep(0.1)  
...     return f"Task {task_id} completed by process {os.getpid()}"
>>> process = ForkProcess(target=simple_task, args=(1,), sync=True)
>>> process.start()
Process 12345 executing task 1
''')

# ForkProcess.work
add_chinese_doc('ForkProcess.work', '''\
ForkProcess 的核心工作方法，负责包装目标函数并处理同步/异步执行逻辑。

Args:
    f: 要执行的目标函数
    sync: 是否为同步模式。在同步模式下，执行完目标函数后进程会退出；在异步模式下，进程会持续运行。
''')

add_english_doc('ForkProcess.work', '''\
Core working method of ForkProcess, responsible for wrapping the target function and handling synchronous/asynchronous execution logic.

Args:
    f: Target function to execute
    sync: Whether to use synchronous mode. In synchronous mode, the process exits after executing the target function; in asynchronous mode, the process continues running.
''')

# ForkProcess.start
add_chinese_doc('ForkProcess.start', '''\
启动 ForkProcess 进程。此方法会使用 fork 启动方法来创建子进程，并开始执行目标函数。

此方法的特点：

- **Fork 启动**: 使用 fork 方法创建子进程，在 Unix/Linux 系统上提供更好的性能
- **上下文管理**: 自动管理进程启动方法的上下文，确保使用正确的启动方式
- **继承父类**: 继承自 `multiprocessing.Process.start()` 的所有功能

**注意**: 此方法会实际创建新的进程并开始执行，调用后进程会立即开始运行。

''')

add_english_doc('ForkProcess.start', '''\
Start the ForkProcess. This method uses the fork start method to create a child process and begin executing the target function.

Features of this method:

- **Fork Start**: Uses fork method to create child processes, providing better performance on Unix/Linux systems
- **Context Management**: Automatically manages the context of process start methods, ensuring the correct start method is used
- **Parent Inheritance**: Inherits all functionality from `multiprocessing.Process.start()`

**Note**: This method actually creates a new process and begins execution, the process starts running immediately after calling.

''')

# ============= Options
# Option
add_chinese_doc('Option', '''\
LazyLLM 提供的选项管理类，用于管理多个选项值并在它们之间进行迭代。此类主要用于参数网格搜索和超参数调优场景。

Args:
    *obj: 一个或多个选项值，可以是任意类型的对象。如果传入单个列表或元组，会自动展开。

此类的主要特性：

- **多选项管理**: 可以管理多个不同的选项值
- **迭代支持**: 支持标准的 Python 迭代协议，可以遍历所有选项
- **当前值访问**: 始终可以访问当前选中的选项值
- **深度复制**: 支持深度复制当前选中的选项值
- **多进程兼容**: 支持在多进程环境中使用

**注意**: 此类主要用于 LazyLLM 内部的参数搜索和试验管理，特别是在 TrialModule 中进行参数网格搜索时。

''')

add_english_doc('Option', '''\
Option management class provided by LazyLLM, used for managing multiple option values and iterating between them. This class is primarily used for parameter grid search and hyperparameter tuning scenarios.

Args:
    *obj: One or more option values, which can be objects of any type. If a single list or tuple is passed, it will be automatically expanded.

Key features of this class:

- **Multi-option Management**: Can manage multiple different option values
- **Iteration Support**: Supports standard Python iteration protocol, can iterate through all options
- **Current Value Access**: Always can access the currently selected option value
- **Deep Copy**: Supports deep copying of the currently selected option value
- **Multi-process Compatibility**: Supports usage in multi-process environments

**Note**: This class is primarily used for LazyLLM's internal parameter search and trial management, especially in TrialModule for parameter grid search.

''')

add_example('Option', '''\
>>> import lazyllm
>>> from lazyllm.common.option import Option
>>> learning_rates = Option(0.001, 0.01, 0.1)
>>> print(f"当前学习率: {learning_rates}")
当前学习率: <Option options="(0.001, 0.01, 0.1)" curr="0.001">
>>> print(f"所有选项: {list(learning_rates)}")
所有选项: [0.001, 0.01, 0.1]
=======
add_chinese_doc('DynamicDescriptor', '''\
动态描述符类，实现了根据访问对象的不同动态绑定方法调用。  
通过封装函数，支持当描述符被访问时，根据是通过实例还是类访问，调用对应的方法。

Args:
    func (Callable): 作为描述符的函数。

''')

add_english_doc('DynamicDescriptor', '''\
A dynamic descriptor class that implements method binding dynamically based on the access object.  
By wrapping a function, it supports calling the method on the instance or the class depending on how the descriptor is accessed.

Args:
    func (Callable): The function to be used as a descriptor.

''')

add_chinese_doc('DynamicDescriptor.Impl', '''\
动态描述符的内部实现类，封装了函数及其访问上下文。  
根据访问者是实例还是类，调用对应的方法。

Args:
    func (Callable): 被封装的函数。
    instance (Optional[Any]): 调用该描述符的实例，若无则为 None。
    owner (type): 描述符所属的类。

**Returns:**\n
- 调用结果，与封装函数的返回值一致。
''')

add_english_doc('DynamicDescriptor.Impl', '''\
Internal implementation class of the dynamic descriptor, encapsulating the function and its context.  
Calls the function bound to either the instance or the class depending on the accessor.

Args:
    func (Callable): The wrapped function.
    instance (Optional[Any]): The instance accessing the descriptor, or None if accessed via class.
    owner (type): The class owning the descriptor.

**Returns:**\n
- The result of the function call, consistent with the wrapped function's return value.
''')


add_chinese_doc('Identity', '''\
恒等模块，用于直接返回输入值。

该模块常用于模块拼接结构中占位，无实际处理逻辑。若输入为多个参数，将自动打包为一个整体结构输出。

Args:
    *args: 可选的位置参数，占位用。
    **kw: 可选的关键字参数，占位用。
''')

add_english_doc('Identity', '''\
Identity module that directly returns the input as output.

This module serves as a no-op placeholder in composition pipelines. If multiple inputs are provided, they are packed together before returning.

Args:
    *args: Optional positional arguments for placeholder compatibility.
    **kw: Optional keyword arguments for placeholder compatibility.
''')



add_chinese_doc('ProcessPoolExecutor.submit', '''\
将任务提交到进程池中执行。

此方法将一个函数及其参数序列化后提交到进程池中执行，返回一个 `Future` 对象，用于获取任务执行结果或状态。

Args:
    fn (Callable): 要执行的函数。
    *args: 传递给函数的位置参数。
    **kwargs: 传递给函数的关键字参数。

Returns:
    concurrent.futures.Future: 表示任务执行状态的 `Future` 对象。
''')

add_english_doc('ProcessPoolExecutor.submit', '''\
Submit a task to the process pool for execution.

This method serializes a function and its arguments, then submits them to the process pool for execution. It returns a `Future` object to track the task's status or result.

Args:
    fn (Callable): The function to execute.
    *args: Positional arguments passed to the function.
    **kwargs: Keyword arguments passed to the function.

Returns:
    concurrent.futures.Future: A `Future` object representing the task's execution status.
''')

add_example('ProcessPoolExecutor.submit', '''\
>>> from lazyllm.common.multiprocessing import ProcessPoolExecutor
>>> import time
>>> 
>>> def task(x):
...     time.sleep(1)
...     return x * 2
... 
>>> with ProcessPoolExecutor(max_workers=2) as executor:
...     future = executor.submit(task, 5)
...     result = future.result()
...     print(result)
10
>>>>>>> f3604698
''')<|MERGE_RESOLUTION|>--- conflicted
+++ resolved
@@ -428,144 +428,6 @@
 True
 """)
 
-<<<<<<< HEAD
-# ============= Multiprocessing
-# ForkProcess
-add_chinese_doc('ForkProcess', '''\
-LazyLLM 提供的增强进程类，继承自 Python 标准库的 `multiprocessing.Process`。此类专门使用 fork 启动方法来创建子进程，并提供了同步/异步执行模式的支持。
-
-Args:
-    group: 进程组，默认为 ``None``
-    target: 要在进程中执行的函数，默认为 ``None``
-    name: 进程名称，默认为 ``None``
-    args: 传递给目标函数的参数元组，默认为 ``()``
-    kwargs: 传递给目标函数的关键字参数字典，默认为 ``{}``
-    daemon: 是否为守护进程，默认为 ``None``
-    sync: 是否为同步模式，默认为 ``True``。在同步模式下，进程执行完目标函数后会自动退出；在异步模式下，进程会持续运行直到被手动终止。
-
-**注意**: 此类主要用于 LazyLLM 内部的进程管理，特别是在需要长期运行的服务器进程中。
-''')
-
-add_english_doc('ForkProcess', '''\
-Enhanced process class provided by LazyLLM, inheriting from Python's standard library `multiprocessing.Process`. This class specifically uses the fork start method to create child processes and provides support for synchronous/asynchronous execution modes.
-
-Args:
-    group: Process group, default to ``None``
-    target: Function to be executed in the process, default to ``None``
-    name: Process name, default to ``None``
-    args: Tuple of arguments to pass to the target function, default to ``()``
-    kwargs: Dictionary of keyword arguments to pass to the target function, default to ``{}``
-    daemon: Whether the process is a daemon process, default to ``None``
-    sync: Whether to use synchronous mode, default to ``True``. In synchronous mode, the process automatically exits after executing the target function; in asynchronous mode, the process continues running until manually terminated.
-
-**Note**: This class is primarily used for LazyLLM's internal process management, especially in long-running server processes.
-''')
-
-add_example('ForkProcess', '''\
->>> import lazyllm
->>> from lazyllm.common import ForkProcess
->>> import time
->>> import os
->>> def simple_task(task_id):
-...     print(f"Process {os.getpid()} executing task {task_id}")
-...     time.sleep(0.1)  
-...     return f"Task {task_id} completed by process {os.getpid()}"
->>> process = ForkProcess(target=simple_task, args=(1,), sync=True)
->>> process.start()
-Process 12345 executing task 1
-''')
-
-# ForkProcess.work
-add_chinese_doc('ForkProcess.work', '''\
-ForkProcess 的核心工作方法，负责包装目标函数并处理同步/异步执行逻辑。
-
-Args:
-    f: 要执行的目标函数
-    sync: 是否为同步模式。在同步模式下，执行完目标函数后进程会退出；在异步模式下，进程会持续运行。
-''')
-
-add_english_doc('ForkProcess.work', '''\
-Core working method of ForkProcess, responsible for wrapping the target function and handling synchronous/asynchronous execution logic.
-
-Args:
-    f: Target function to execute
-    sync: Whether to use synchronous mode. In synchronous mode, the process exits after executing the target function; in asynchronous mode, the process continues running.
-''')
-
-# ForkProcess.start
-add_chinese_doc('ForkProcess.start', '''\
-启动 ForkProcess 进程。此方法会使用 fork 启动方法来创建子进程，并开始执行目标函数。
-
-此方法的特点：
-
-- **Fork 启动**: 使用 fork 方法创建子进程，在 Unix/Linux 系统上提供更好的性能
-- **上下文管理**: 自动管理进程启动方法的上下文，确保使用正确的启动方式
-- **继承父类**: 继承自 `multiprocessing.Process.start()` 的所有功能
-
-**注意**: 此方法会实际创建新的进程并开始执行，调用后进程会立即开始运行。
-
-''')
-
-add_english_doc('ForkProcess.start', '''\
-Start the ForkProcess. This method uses the fork start method to create a child process and begin executing the target function.
-
-Features of this method:
-
-- **Fork Start**: Uses fork method to create child processes, providing better performance on Unix/Linux systems
-- **Context Management**: Automatically manages the context of process start methods, ensuring the correct start method is used
-- **Parent Inheritance**: Inherits all functionality from `multiprocessing.Process.start()`
-
-**Note**: This method actually creates a new process and begins execution, the process starts running immediately after calling.
-
-''')
-
-# ============= Options
-# Option
-add_chinese_doc('Option', '''\
-LazyLLM 提供的选项管理类，用于管理多个选项值并在它们之间进行迭代。此类主要用于参数网格搜索和超参数调优场景。
-
-Args:
-    *obj: 一个或多个选项值，可以是任意类型的对象。如果传入单个列表或元组，会自动展开。
-
-此类的主要特性：
-
-- **多选项管理**: 可以管理多个不同的选项值
-- **迭代支持**: 支持标准的 Python 迭代协议，可以遍历所有选项
-- **当前值访问**: 始终可以访问当前选中的选项值
-- **深度复制**: 支持深度复制当前选中的选项值
-- **多进程兼容**: 支持在多进程环境中使用
-
-**注意**: 此类主要用于 LazyLLM 内部的参数搜索和试验管理，特别是在 TrialModule 中进行参数网格搜索时。
-
-''')
-
-add_english_doc('Option', '''\
-Option management class provided by LazyLLM, used for managing multiple option values and iterating between them. This class is primarily used for parameter grid search and hyperparameter tuning scenarios.
-
-Args:
-    *obj: One or more option values, which can be objects of any type. If a single list or tuple is passed, it will be automatically expanded.
-
-Key features of this class:
-
-- **Multi-option Management**: Can manage multiple different option values
-- **Iteration Support**: Supports standard Python iteration protocol, can iterate through all options
-- **Current Value Access**: Always can access the currently selected option value
-- **Deep Copy**: Supports deep copying of the currently selected option value
-- **Multi-process Compatibility**: Supports usage in multi-process environments
-
-**Note**: This class is primarily used for LazyLLM's internal parameter search and trial management, especially in TrialModule for parameter grid search.
-
-''')
-
-add_example('Option', '''\
->>> import lazyllm
->>> from lazyllm.common.option import Option
->>> learning_rates = Option(0.001, 0.01, 0.1)
->>> print(f"当前学习率: {learning_rates}")
-当前学习率: <Option options="(0.001, 0.01, 0.1)" curr="0.001">
->>> print(f"所有选项: {list(learning_rates)}")
-所有选项: [0.001, 0.01, 0.1]
-=======
 add_chinese_doc('DynamicDescriptor', '''\
 动态描述符类，实现了根据访问对象的不同动态绑定方法调用。  
 通过封装函数，支持当描述符被访问时，根据是通过实例还是类访问，调用对应的方法。
@@ -674,5 +536,143 @@
 ...     result = future.result()
 ...     print(result)
 10
->>>>>>> f3604698
+''')
+
+
+# ============= Multiprocessing
+# ForkProcess
+add_chinese_doc('ForkProcess', '''\
+LazyLLM 提供的增强进程类，继承自 Python 标准库的 `multiprocessing.Process`。此类专门使用 fork 启动方法来创建子进程，并提供了同步/异步执行模式的支持。
+
+Args:
+    group: 进程组，默认为 ``None``
+    target: 要在进程中执行的函数，默认为 ``None``
+    name: 进程名称，默认为 ``None``
+    args: 传递给目标函数的参数元组，默认为 ``()``
+    kwargs: 传递给目标函数的关键字参数字典，默认为 ``{}``
+    daemon: 是否为守护进程，默认为 ``None``
+    sync: 是否为同步模式，默认为 ``True``。在同步模式下，进程执行完目标函数后会自动退出；在异步模式下，进程会持续运行直到被手动终止。
+
+**注意**: 此类主要用于 LazyLLM 内部的进程管理，特别是在需要长期运行的服务器进程中。
+''')
+
+add_english_doc('ForkProcess', '''\
+Enhanced process class provided by LazyLLM, inheriting from Python's standard library `multiprocessing.Process`. This class specifically uses the fork start method to create child processes and provides support for synchronous/asynchronous execution modes.
+
+Args:
+    group: Process group, default to ``None``
+    target: Function to be executed in the process, default to ``None``
+    name: Process name, default to ``None``
+    args: Tuple of arguments to pass to the target function, default to ``()``
+    kwargs: Dictionary of keyword arguments to pass to the target function, default to ``{}``
+    daemon: Whether the process is a daemon process, default to ``None``
+    sync: Whether to use synchronous mode, default to ``True``. In synchronous mode, the process automatically exits after executing the target function; in asynchronous mode, the process continues running until manually terminated.
+
+**Note**: This class is primarily used for LazyLLM's internal process management, especially in long-running server processes.
+''')
+
+add_example('ForkProcess', '''\
+>>> import lazyllm
+>>> from lazyllm.common import ForkProcess
+>>> import time
+>>> import os
+>>> def simple_task(task_id):
+...     print(f"Process {os.getpid()} executing task {task_id}")
+...     time.sleep(0.1)  
+...     return f"Task {task_id} completed by process {os.getpid()}"
+>>> process = ForkProcess(target=simple_task, args=(1,), sync=True)
+>>> process.start()
+Process 12345 executing task 1
+''')
+
+# ForkProcess.work
+add_chinese_doc('ForkProcess.work', '''\
+ForkProcess 的核心工作方法，负责包装目标函数并处理同步/异步执行逻辑。
+
+Args:
+    f: 要执行的目标函数
+    sync: 是否为同步模式。在同步模式下，执行完目标函数后进程会退出；在异步模式下，进程会持续运行。
+''')
+
+add_english_doc('ForkProcess.work', '''\
+Core working method of ForkProcess, responsible for wrapping the target function and handling synchronous/asynchronous execution logic.
+
+Args:
+    f: Target function to execute
+    sync: Whether to use synchronous mode. In synchronous mode, the process exits after executing the target function; in asynchronous mode, the process continues running.
+''')
+
+# ForkProcess.start
+add_chinese_doc('ForkProcess.start', '''\
+启动 ForkProcess 进程。此方法会使用 fork 启动方法来创建子进程，并开始执行目标函数。
+
+此方法的特点：
+
+- **Fork 启动**: 使用 fork 方法创建子进程，在 Unix/Linux 系统上提供更好的性能
+- **上下文管理**: 自动管理进程启动方法的上下文，确保使用正确的启动方式
+- **继承父类**: 继承自 `multiprocessing.Process.start()` 的所有功能
+
+**注意**: 此方法会实际创建新的进程并开始执行，调用后进程会立即开始运行。
+
+''')
+
+add_english_doc('ForkProcess.start', '''\
+Start the ForkProcess. This method uses the fork start method to create a child process and begin executing the target function.
+
+Features of this method:
+
+- **Fork Start**: Uses fork method to create child processes, providing better performance on Unix/Linux systems
+- **Context Management**: Automatically manages the context of process start methods, ensuring the correct start method is used
+- **Parent Inheritance**: Inherits all functionality from `multiprocessing.Process.start()`
+
+**Note**: This method actually creates a new process and begins execution, the process starts running immediately after calling.
+
+''')
+
+# ============= Options
+# Option
+add_chinese_doc('Option', '''\
+LazyLLM 提供的选项管理类，用于管理多个选项值并在它们之间进行迭代。此类主要用于参数网格搜索和超参数调优场景。
+
+Args:
+    *obj: 一个或多个选项值，可以是任意类型的对象。如果传入单个列表或元组，会自动展开。
+
+此类的主要特性：
+
+- **多选项管理**: 可以管理多个不同的选项值
+- **迭代支持**: 支持标准的 Python 迭代协议，可以遍历所有选项
+- **当前值访问**: 始终可以访问当前选中的选项值
+- **深度复制**: 支持深度复制当前选中的选项值
+- **多进程兼容**: 支持在多进程环境中使用
+
+**注意**: 此类主要用于 LazyLLM 内部的参数搜索和试验管理，特别是在 TrialModule 中进行参数网格搜索时。
+
+''')
+
+add_english_doc('Option', '''\
+Option management class provided by LazyLLM, used for managing multiple option values and iterating between them. This class is primarily used for parameter grid search and hyperparameter tuning scenarios.
+
+Args:
+    *obj: One or more option values, which can be objects of any type. If a single list or tuple is passed, it will be automatically expanded.
+
+Key features of this class:
+
+- **Multi-option Management**: Can manage multiple different option values
+- **Iteration Support**: Supports standard Python iteration protocol, can iterate through all options
+- **Current Value Access**: Always can access the currently selected option value
+- **Deep Copy**: Supports deep copying of the currently selected option value
+- **Multi-process Compatibility**: Supports usage in multi-process environments
+
+**Note**: This class is primarily used for LazyLLM's internal parameter search and trial management, especially in TrialModule for parameter grid search.
+
+''')
+
+add_example('Option', '''\
+>>> import lazyllm
+>>> from lazyllm.common.option import Option
+>>> learning_rates = Option(0.001, 0.01, 0.1)
+>>> print(f"当前学习率: {learning_rates}")
+当前学习率: <Option options="(0.001, 0.01, 0.1)" curr="0.001">
+>>> print(f"所有选项: {list(learning_rates)}")
+所有选项: [0.001, 0.01, 0.1]
 ''')