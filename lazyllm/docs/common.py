--- conflicted
+++ resolved
@@ -94,10 +94,8 @@
 assert identity('hello') == 'hello'
 ''')
 
-<<<<<<< HEAD
 add_chinese_doc('ReadOnlyWrapper', '''
 一个轻量级只读包装器，用于包裹任意对象并对外提供只读访问（实际并未完全禁止修改，但复制时不会携带原始对象）。包装器可以动态替换内部对象，并提供判断对象是否为空的辅助方法。
-=======
 # ============= Threading
 # Thread
 add_chinese_doc('Thread', '''\
@@ -216,7 +214,6 @@
     - 绑定的参数可以是具体值，也可以是当前数据流中上游节点的输出占位符。
     - 参数绑定仅在当前数据流上下文内生效，不能跨数据流绑定或绑定外部变量。
 
->>>>>>> e0b8d39e
 Args:
     obj (Optional[Any]): 初始被包装的对象，默认为 None。
 ''')
@@ -272,9 +269,7 @@
 Redis-backed file system queue (inherits from FileSystemQueue) for cross-process/node message passing and queue management. It initializes its underlying storage using a configured Redis URL and employs thread-safe setup logic.
 
 Args:
-<<<<<<< HEAD
     klass (str): Classification name for the queue instance to distinguish different queues. Defaults to '__default__'.
-=======
     limit (int, optional): Maximum number of messages to retrieve at once. If None, retrieves all messages. Defaults to None.
 
 **Returns:**\n
@@ -495,5 +490,4 @@
 The queue database is saved at ~/.lazyllm_filesystem_queue.db, with a file lock mechanism ensuring safe access in multi-process environments.
 Args:
     klass (str): Name of the queue category used to logically separate queues. Default is '__default__'.
->>>>>>> e0b8d39e
 ''')