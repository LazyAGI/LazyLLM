--- conflicted
+++ resolved
@@ -364,7 +364,6 @@
 True
 """)
 
-<<<<<<< HEAD
 add_chinese_doc('ReadOnlyWrapper', '''\ 
 一个轻量级只读包装器，用于包裹任意对象并对外提供只读访问（实际并未完全禁止修改，但复制时不会携带原始对象）。包装器可以动态替换内部对象，并提供判断对象是否为空的辅助方法。
 Args:
@@ -423,7 +422,8 @@
 
 Args:
     klass (str): Classification name for the queue instance to distinguish different queues. Defaults to '__default__'.
-=======
+''')
+
 add_chinese_doc('DynamicDescriptor', '''\
 动态描述符类，实现了根据访问对象的不同动态绑定方法调用。  
 通过封装函数，支持当描述符被访问时，根据是通过实例还是类访问，调用对应的方法。
@@ -466,5 +466,4 @@
 
 **Returns:**\n
 - The result of the function call, consistent with the wrapped function's return value.
->>>>>>> 67d18d02
 ''')