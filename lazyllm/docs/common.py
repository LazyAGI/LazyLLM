--- conflicted
+++ resolved
@@ -362,7 +362,6 @@
 0
 >>> queue.peek() is None
 True
-<<<<<<< HEAD
 """)
 
 add_chinese_doc('common.ResultCollector', '''\
@@ -435,7 +434,4 @@
 
 Args:
     env_vars_dict (dict): Dictionary of environment variables to temporarily set; variables with None values are ignored.
-''')
-=======
-""")
->>>>>>> cdf4d180
+''')