# flake8: noqa E501
from . import utils
import functools
import lazyllm

add_chinese_doc = functools.partial(utils.add_chinese_doc, module=lazyllm.common)
add_english_doc = functools.partial(utils.add_english_doc, module=lazyllm.common)
add_example = functools.partial(utils.add_example, module=lazyllm.common)

utils.add_doc.__doc__ = 'Add document for lazyllm functions'

add_chinese_doc('Register', '''\
LazyLLM提供的Component的注册机制，可以将任意函数注册成LazyLLM的Component。被注册的函数无需显式的import，即可通过注册器提供的分组机制，在任一位置被索引到。

''')

add_english_doc('Register', '''\
LazyLLM provides a registration mechanism for Components, allowing any function to be registered as a Component of LazyLLM. The registered functions can be indexed at any location through the grouping mechanism provided by the registrar, without the need for explicit import.

<span style="font-size: 18px;">&ensp;**`lazyllm.components.register(cls, *, rewrite_func)→ Decorator`**</span>

After the function is called, it returns a decorator which wraps the decorated function into a Component and registers it in a group named cls.

Args:
    cls (str) :The name of the group to which the function will be registered. The group must exist. Default groups include ``finetune`` and ``deploy``. Users can create new groups by calling the ``new_group`` function.
    rewrite_func (str) :The name of the function to be rewritten after registration. Default is ``apply``. When registering a bash command, you need to pass ``cmd`` as the argument.

**Examples:**\n
```python
>>> import lazyllm
>>> @lazyllm.component_register('mygroup')
... def myfunc(input):
...    return input
...
>>> lazyllm.mygroup.myfunc()(1)
1
```

<span style="font-size: 20px;">&ensp;**`register.cmd(cls)→ Decorator `**</span>

After the function is called, it returns a decorator that wraps the decorated function into a Component and registers it in a group named cls. The wrapped function needs to return an executable bash command.

Args:
    cls (str) :The name of the group to which the function will be registered. The group must exist. Default groups include ``finetune`` and ``deploy``. Users can create new groups by calling the ``new_group`` function.

**Examples:**\n
```python
>>> import lazyllm
>>> @lazyllm.component_register.cmd('mygroup')
... def mycmdfunc(input):
...     return f'echo {input}'
...
>>> lazyllm.mygroup.mycmdfunc()(1)
PID: 2024-06-01 00:00:00 lazyllm INFO: (lazyllm.launcher) Command: echo 1
PID: 2024-06-01 00:00:00 lazyllm INFO: (lazyllm.launcher) PID: 1
```
''')

add_english_doc('Register.new_group', '''\

Creates a new ComponentGroup. The newly created group will be automatically added to __builtin__ and can be accessed at any location without the need for import.

Args:
    group_name (str): The name of the group to be created.
''')

# add_example('Register', '''\
# >>> import lazyllm
# >>> @lazyllm.component_register('mygroup')
# ... def myfunc(input):
# ...     return input
# ''')

add_chinese_doc('compile_func', '''
将一段 python 函数字符串编译成一个可执行函数并返回。

Args:
    func_code (str): 包含 python 函数代码的字符串
    global_env (str): 在 python 函数中用到的包和全局变量
''')

add_english_doc('compile_func', '''
Compile a Python function string into an executable function and return it.

Args:
    func_code (str): A string containing Python function code
    global_env (str): Packages and global variables used in the Python function
''')

add_example('compile_func', '''
from lazyllm.common import compile_func
code_str = 'def Identity(v): return v'
identity = compile_func(code_str)
assert identity('hello') == 'hello'
''')

# ============= Threading
# Thread
add_chinese_doc('Thread', '''\
LazyLLM 提供的增强线程类，继承自 Python 标准库的 `threading.Thread`。此类提供了额外的功能，包括会话ID管理、预钩子函数支持和异常处理机制。

Args:
    group: 线程组，默认为 ``None``
    target: 要在线程中执行的函数，默认为 ``None``
    name: 线程名称，默认为 ``None``
    args: 传递给目标函数的参数元组，默认为 ``()``
    kwargs: 传递给目标函数的关键字参数字典，默认为 ``None``
    prehook: 在线程执行前要调用的函数或函数列表，默认为 ``None``
    daemon: 是否为守护线程，默认为 ``None``
''')

add_english_doc('Thread', '''\
Enhanced thread class provided by LazyLLM, inheriting from Python's standard library `threading.Thread`. This class provides additional functionality including session ID management, pre-hook function support, and exception handling mechanisms.

Args:
    group: Thread group, default to ``None``
    target: Function to be executed in the thread, default to ``None``
    name: Thread name, default to ``None``
    args: Tuple of arguments to pass to the target function, default to ``()``
    kwargs: Dictionary of keyword arguments to pass to the target function, default to ``None``
    prehook: Function or list of functions to call before thread execution, default to ``None``
    daemon: Whether the thread is a daemon thread, default to ``None``
''')

add_example('Thread', '''\
>>> import lazyllm
>>> from lazyllm.common.threading import Thread
>>> import time
>>> def simple_task(name):
...     time.sleep(0.1)
...     return f"Hello from {name}"
>>> thread = Thread(target=simple_task, args=("Worker",))
>>> thread.start()
>>> result = thread.get_result()
>>> print(result)
Hello from Worker
>>> def setup_environment():
...     print("Setting up environment...")
...     return "environment_ready"
>>> def validate_input(data):
...     print(f"Validating input: {data}")
...     if not isinstance(data, (int, float)):
...         raise ValueError("Input must be numeric")
>>> def process_data(data):
...     print(f"Processing data: {data}")
...     time.sleep(0.1) 
...     return data * 2
>>> thread = Thread(
...     target=process_data,
...     args=(42,),
...     prehook=[setup_environment, lambda: validate_input(42)]
... )
>>> thread.start()
Setting up environment...
Validating input: 42
Processing data: 42
>>> result = thread.get_result()
>>> print(f"Final result: {result}")
Final result: 84
''')

# Thread.work
add_chinese_doc('Thread.work', '''\
线程的核心工作方法，负责执行预钩子函数、目标函数，并处理异常和结果。

Args:
    prehook: 预钩子函数列表，在线程执行前调用
    target: 要执行的目标函数
    args: 传递给目标函数的参数
    **kw: 传递给目标函数的关键字参数

**注意**: 此方法由 `Thread` 类内部调用，用户通常不需要直接调用此方法。
''')

add_english_doc('Thread.work', '''\
Core working method of the thread, responsible for executing pre-hook functions, target function, and handling exceptions and results.

Args:
    prehook: List of pre-hook functions to call before thread execution
    target: Target function to execute
    args: Arguments to pass to the target function
    **kw: Keyword arguments to pass to the target function

**Note**: This method is called internally by the `Thread` class, users typically don't need to call this method directly.
''')

# Thread.get_result
add_chinese_doc('Thread.get_result', '''\
获取线程执行结果的方法。此方法会阻塞直到线程执行完成，然后返回执行结果或重新抛出异常。

**Returns:**\n
- 线程执行的结果。如果目标函数正常执行，返回其返回值；如果发生异常，会重新抛出该异常。

**注意**: 此方法应该在调用 `thread.start()` 之后使用，用于获取线程的执行结果。
''')

add_english_doc('Thread.get_result', '''\
Method to retrieve the thread execution result. This method blocks until the thread execution is complete, then returns the execution result or re-raises the exception.

**Returns:**\n
- The result of thread execution. If the target function executes normally, returns its return value; if an exception occurs, re-raises that exception.

**Note**: This method should be used after calling `thread.start()` to retrieve the thread execution result.
''')
# ============= Bind/bind
add_chinese_doc('bind', '''\
Bind 类用于函数绑定与延迟调用，支持动态参数传入和上下文参数解析，实现灵活的函数组合与流水线式调用。

bind 函数能够将一个函数与固定的位置参数和关键字参数绑定，支持使用占位符（如 _0, _1）引用当前数据流中上游节点的输出，实现数据在流水线中的跳跃传递和灵活组合。

注意事项：
    - 绑定的参数可以是具体值，也可以是当前数据流中上游节点的输出占位符。
    - 参数绑定仅在当前数据流上下文内生效，不能跨数据流绑定或绑定外部变量。

Args:
    __bind_func (Callable 或 type): 要绑定的函数或函数类型，传入类型时会自动实例化。
    *args: 绑定时固定的位置参数，可以包含占位符。
    **kw: 绑定时固定的关键字参数，可以包含占位符。
''')

add_chinese_doc('common.CaseInsensitiveDict', '''\
大小写不敏感的字典类。

CaseInsensitiveDict 继承自 dict，提供大小写不敏感的键值存储和检索功能。所有的键都会被转换为小写形式存储，确保无论使用大写、小写或混合大小写的键名都能访问到相同的值。

特点：
    - 所有键在存储时自动转换为小写
    - 支持标准的字典操作（获取、设置、检查包含关系）
    - 保持字典的原有功能，只是键名处理方式不同

Args:
    *args: 传递给父类 dict 的位置参数
    **kwargs: 传递给父类 dict 的关键字参数
''')

add_english_doc('common.CaseInsensitiveDict', '''\
Case-insensitive dictionary class.

CaseInsensitiveDict inherits from dict and provides case-insensitive key-value storage and retrieval. All keys are converted to lowercase when stored, ensuring that values can be accessed regardless of whether the key name is uppercase, lowercase, or mixed case.

Features:
    - All keys are automatically converted to lowercase when stored
    - Supports standard dictionary operations (get, set, check containment)
    - Maintains all original dict functionality, only differs in key name handling

Args:
    *args: Positional arguments passed to the parent dict class
    **kwargs: Keyword arguments passed to the parent dict class
''')

add_example('common.CaseInsensitiveDict', '''\
>>> from lazyllm.common import CaseInsensitiveDict
>>> # 创建大小写不敏感的字典
>>> d = CaseInsensitiveDict({'Name': 'John', 'AGE': 25, 'City': 'New York'})
>>> 
>>> # 使用不同大小写访问相同的键
>>> print(d['name'])      # 使用小写
... 'John'
>>> print(d['NAME'])      # 使用大写
... 'John'
>>> print(d['Name'])      # 使用首字母大写
... 'John'
>>> 
>>> # 设置值时也会转换为小写
>>> d['EMAIL'] = 'john@example.com'
>>> print(d['email'])     # 使用小写访问
... 'john@example.com'
>>> 
>>> # 检查键是否存在（大小写不敏感）
>>> 'AGE' in d
True
>>> 'age' in d
True
>>> 'Age' in d
True
>>> 
>>> # 支持标准字典操作
>>> d['PHONE'] = '123-456-7890'
>>> print(d.get('phone'))
... '123-456-7890'
>>> print(len(d))
... 5
''')

add_english_doc('bind', '''\
The Bind class provides function binding and deferred invocation capabilities, supporting dynamic argument passing and context-based argument resolution for flexible function composition and pipeline-style calls.

The bind function binds a callable with fixed positional and keyword arguments, supporting placeholders (e.g. _0, _1) to reference outputs of upstream nodes within the current pipeline, enabling flexible data jumps and function composition.

Notes:
    - Bound arguments can be concrete values or placeholders referring to upstream pipeline outputs.
    - Bindings are local to the current pipeline context and do not support cross-pipeline or external variable binding.

Args:
    __bind_func (Callable or type): The function or function type to bind. If a type is given, it will be instantiated automatically.
    *args: Fixed positional arguments to bind, supporting placeholders.
    **kw: Fixed keyword arguments to bind, supporting placeholders.
''')

add_example('bind', '''\
>>> from lazyllm import bind, _0, _1
>>> def f1(x):
...     return x ** 2
>>> def f21(input1, input2=0):
...     return input1 + input2 + 1
>>> def f22(input1, input2=0):
...     return input1 + input2 - 1
>>> def f3(in1='placeholder1', in2='placeholder2', in3='placeholder3'):
...     return f"get [input:{in1}], [f21:{in2}], [f22:{in3}]"

>>> from lazyllm import pipeline, parallel

>>> with pipeline() as ppl:
...     ppl.f1 = f1
...     with parallel() as ppl.subprl2:
...         ppl.subprl2.path1 = f21
...         ppl.subprl2.path2 = f22
...     ppl.f3 = bind(f3, ppl.input, _0, _1)
...
>>> print(ppl(2))
get [input:2], [f21:5], [f22:3]

>>> # Demonstrate operator '|' overloading for bind
>>> with pipeline() as ppl2:
...     ppl2.f1 = f1
...     with parallel().bind(ppl2.input, _0) as ppl2.subprl2:
...         ppl2.subprl2.path1 = f21
...         ppl2.subprl2.path2 = f22
...     ppl2.f3 = f3 | bind(ppl2.input, _0, _1)
...
>>> print(ppl2(2))
get [input:2], [f21:7], [f22:5]
''')

# ============= package
add_chinese_doc('package', '''\
package类用于封装流水线或并行模块的返回值，保证传递给下游模块时自动拆包，从而支持多个值的灵活传递。
''')

add_english_doc('package', '''\
The package class is used to encapsulate the return values of pipeline or parallel modules,
ensuring automatic unpacking when passing to the next module, thereby supporting flexible multi-value passing.
''')

add_example('package', '''\
>>> from lazyllm.common import package
>>> p = package(1, 2, 3)
>>> p
(1, 2, 3)
>>> p[1]
2
>>> p_slice = p[1:]
>>> isinstance(p_slice, package)
True
>>> p2 = package([4, 5])
>>> p + p2
(1, 2, 3, 4, 5)
''')

add_chinese_doc('FileSystemQueue', """\
基于文件系统的队列抽象基类。

FileSystemQueue是一个抽象基类，提供了基于文件系统的队列操作接口。它支持多种后端实现（如SQLite、Redis），用于在分布式环境中进行消息传递和数据流控制。

该类实现了单例模式，确保每个类名只有一个队列实例，并提供了线程安全的队列操作。

Args:
    klass (str, optional): 队列的类名标识符。默认为 ``'__default__'``。

**Returns:**\n
- FileSystemQueue: 队列实例（单例模式）
""")

add_english_doc('FileSystemQueue', """\
Abstract base class for file system-based queues.

FileSystemQueue is an abstract base class that provides a file system-based queue operation interface. It supports multiple backend implementations (such as SQLite, Redis) for message passing and data flow control in distributed environments.

This class implements the singleton pattern, ensuring only one queue instance per class name, and provides thread-safe queue operations.

Args:
    klass (str, optional): Class name identifier for the queue. Defaults to ``'__default__'``.

**Returns:**\n
- FileSystemQueue: Queue instance (singleton pattern)
""")

add_chinese_doc('FileSystemQueue.enqueue', """\
将消息加入队列。

此方法将指定的消息添加到队列的尾部，遵循先进先出（FIFO）的原则。

Args:
    message: 要加入队列的消息内容。
""")

add_english_doc('FileSystemQueue.enqueue', """\
Add a message to the queue.

This method adds the specified message to the tail of the queue, following the First-In-First-Out (FIFO) principle.

Args:
    message: The message content to be added to the queue.
""")

add_example('FileSystemQueue.enqueue', """\
>>> import lazyllm
>>> queue = lazyllm.FileSystemQueue(klass='enqueue_test')
>>> queue.enqueue(123)
>>> queue.peek()
'123'
""")

add_chinese_doc('FileSystemQueue.dequeue', """\
从队列中取出消息。

此方法从队列头部取出消息并移除它们，可以指定一次取出的消息数量。

Args:
    limit (int, optional): 一次取出的最大消息数量。如果为None，则取出所有消息。默认为None。

**Returns:**\n
- list: 取出的消息列表。
""")

add_english_doc('FileSystemQueue.dequeue', """\
Retrieve messages from the queue.

This method retrieves messages from the head of the queue and removes them, with the option to specify the number of messages to retrieve at once.

Args:
    limit (int, optional): Maximum number of messages to retrieve at once. If None, retrieves all messages. Defaults to None.

**Returns:**\n
- list: List of retrieved messages.
""")

add_example('FileSystemQueue.dequeue', """\
>>> import lazyllm
>>> queue = lazyllm.FileSystemQueue(klass='dequeue_test')
>>> for i in range(5):
...     queue.enqueue(f"Message{i}")
>>> all_messages = queue.dequeue()
>>> all_messages
['Message0', 'Message1', 'Message2', 'Message3', 'Message4']
""")

add_chinese_doc('FileSystemQueue.peek', """\
查看队列头部的消息但不移除。

此方法允许查看队列中最早的消息，但不会将其从队列中移除。

**Returns:**\n
- 队列头部的消息，如果队列为空则返回None。
""")

add_english_doc('FileSystemQueue.peek', """\
View the message at the head of the queue without removing it.

This method allows viewing the earliest message in the queue without removing it from the queue.

**Returns:**\n
- The message at the head of the queue, or None if the queue is empty.
""")

add_example('FileSystemQueue.peek', """\
>>> import lazyllm
>>> queue = lazyllm.FileSystemQueue(klass='peek_test')
>>> queue.enqueue("First message")
>>> queue.enqueue("Second message")
>>> first_message = queue.peek()
>>> first_message
'First message'
>>> queue.peek()
'First message'
""")

add_chinese_doc('FileSystemQueue.size', """\
获取队列大小。

此方法返回当前队列中的消息数量。

**Returns:**\n
- int: 队列中的消息数量。
""")

add_english_doc('FileSystemQueue.size', """\
Get the queue size.

This method returns the current number of messages in the queue.

**Returns:**\n
- int: Number of messages in the queue.
""")

add_example('FileSystemQueue.size', """\
>>> import lazyllm
>>> queue = lazyllm.FileSystemQueue(klass='size_test')
>>> queue.size()
0
>>> queue.enqueue("Message1")
>>> queue.size()
1
>>> queue.enqueue("Message2")
>>> queue.size()
2
>>> queue.dequeue()
['Message1', 'Message2']
>>> queue.size()
0
""")

add_chinese_doc('FileSystemQueue.clear', """\
清空队列。

此方法移除队列中的所有消息，将队列重置为空状态。
""")

add_english_doc('FileSystemQueue.clear', """\
Clear the queue.

This method removes all messages from the queue, resetting it to an empty state.
""")

add_example('FileSystemQueue.clear', """\
>>> import lazyllm
>>> queue = lazyllm.FileSystemQueue(klass='clear_test')
>>> for i in range(10):
...     queue.enqueue(f"Message{i}")
>>> queue.size()
10
>>> queue.clear()
>>> queue.size()
0
>>> queue.peek() is None
True
""")

<<<<<<< HEAD
add_chinese_doc('ReadOnlyWrapper', '''\ 
一个轻量级只读包装器，用于包裹任意对象并对外提供只读访问（实际并未完全禁止修改，但复制时不会携带原始对象）。包装器可以动态替换内部对象，并提供判断对象是否为空的辅助方法。
Args:
    obj (Optional[Any]): 初始被包装的对象，默认为 None。
''')

add_english_doc('ReadOnlyWrapper', '''\
A lightweight read-only wrapper that holds an arbitrary object and exposes its attributes. It supports swapping the internal object dynamically and provides utility for checking emptiness. Note: it does not enforce deep immutability, but deepcopy drops the wrapped object.
Args:
    obj (Optional[Any]): The initial wrapped object, defaults to None.
''')

add_chinese_doc('ReadOnlyWrapper.set', '''\ 
替换当前包装的内部对象。

Args:
    obj (Any): 新的内部对象。
''')

add_english_doc('ReadOnlyWrapper.set', '''\
Replace the currently wrapped internal object.

Args:
    obj (Any): New object to wrap.
''')

add_chinese_doc('ReadOnlyWrapper.isNone', '''\ 
检查当前包装器是否未持有任何对象。

Args:
    None.

**Returns**\n
- bool: 如果内部对象为 None 返回 True，否则 False。
''')

add_english_doc('ReadOnlyWrapper.isNone', '''\
Check whether the wrapper currently holds no object.

Args:
    None.

**Returns**\n
- bool: True if the internal object is None, otherwise False.
''')

add_chinese_doc('queue.RedisQueue', '''\ 
基于 Redis 实现的文件系统队列（继承自 FileSystemQueue），用于跨进程/节点的消息传递与队列管理。内部使用指定的 redis_url 初始化并管理底层存储，同时提供线程安全的初始化逻辑。

Args:
    klass (str): 队列的分类名称，用于区分不同队列实例，默认值为 '__default__'。
''')

add_english_doc('queue.RedisQueue', '''\
Redis-backed file system queue (inherits from FileSystemQueue) for cross-process/node message passing and queue management. It initializes its underlying storage using a configured Redis URL and employs thread-safe setup logic.

Args:
    klass (str): Classification name for the queue instance to distinguish different queues. Defaults to '__default__'.
''')


add_chinese_doc('Identity', '''\
恒等模块，用于直接返回输入值。

该模块常用于模块拼接结构中占位，无实际处理逻辑。若输入为多个参数，将自动打包为一个整体结构输出。

Args:
    *args: 可选的位置参数，占位用。
    **kw: 可选的关键字参数，占位用。
''')

add_english_doc('Identity', '''\
Identity module that directly returns the input as output.

This module serves as a no-op placeholder in composition pipelines. If multiple inputs are provided, they are packed together before returning.

Args:
    *args: Optional positional arguments for placeholder compatibility.
    **kw: Optional keyword arguments for placeholder compatibility.
''')



add_chinese_doc('ProcessPoolExecutor.submit', '''\
将任务提交到进程池中执行。

此方法将一个函数及其参数序列化后提交到进程池中执行，返回一个 `Future` 对象，用于获取任务执行结果或状态。

Args:
    fn (Callable): 要执行的函数。
    *args: 传递给函数的位置参数。
    **kwargs: 传递给函数的关键字参数。

Returns:
    concurrent.futures.Future: 表示任务执行状态的 `Future` 对象。
''')

add_english_doc('ProcessPoolExecutor.submit', '''\
Submit a task to the process pool for execution.

This method serializes a function and its arguments, then submits them to the process pool for execution. It returns a `Future` object to track the task's status or result.

Args:
    fn (Callable): The function to execute.
    *args: Positional arguments passed to the function.
    **kwargs: Keyword arguments passed to the function.

Returns:
    concurrent.futures.Future: A `Future` object representing the task's execution status.
''')

add_example('ProcessPoolExecutor.submit', '''\
>>> from lazyllm.common.multiprocessing import ProcessPoolExecutor
>>> import time
>>> 
>>> def task(x):
...     time.sleep(1)
...     return x * 2
... 
>>> with ProcessPoolExecutor(max_workers=2) as executor:
...     future = executor.submit(task, 5)
...     result = future.result()
...     print(result)
10
''')


# ============= Multiprocessing
# ForkProcess
add_chinese_doc('ForkProcess', '''\
LazyLLM 提供的增强进程类，继承自 Python 标准库的 `multiprocessing.Process`。此类专门使用 fork 启动方法来创建子进程，并提供了同步/异步执行模式的支持。

Args:
    group: 进程组，默认为 ``None``
    target: 要在进程中执行的函数，默认为 ``None``
    name: 进程名称，默认为 ``None``
    args: 传递给目标函数的参数元组，默认为 ``()``
    kwargs: 传递给目标函数的关键字参数字典，默认为 ``{}``
    daemon: 是否为守护进程，默认为 ``None``
    sync: 是否为同步模式，默认为 ``True``。在同步模式下，进程执行完目标函数后会自动退出；在异步模式下，进程会持续运行直到被手动终止。

**注意**: 此类主要用于 LazyLLM 内部的进程管理，特别是在需要长期运行的服务器进程中。
''')

add_english_doc('ForkProcess', '''\
Enhanced process class provided by LazyLLM, inheriting from Python's standard library `multiprocessing.Process`. This class specifically uses the fork start method to create child processes and provides support for synchronous/asynchronous execution modes.

Args:
    group: Process group, default to ``None``
    target: Function to be executed in the process, default to ``None``
    name: Process name, default to ``None``
    args: Tuple of arguments to pass to the target function, default to ``()``
    kwargs: Dictionary of keyword arguments to pass to the target function, default to ``{}``
    daemon: Whether the process is a daemon process, default to ``None``
    sync: Whether to use synchronous mode, default to ``True``. In synchronous mode, the process automatically exits after executing the target function; in asynchronous mode, the process continues running until manually terminated.

**Note**: This class is primarily used for LazyLLM's internal process management, especially in long-running server processes.
''')

add_example('ForkProcess', '''\
>>> import lazyllm
>>> from lazyllm.common import ForkProcess
>>> import time
>>> import os
>>> def simple_task(task_id):
...     print(f"Process {os.getpid()} executing task {task_id}")
...     time.sleep(0.1)  
...     return f"Task {task_id} completed by process {os.getpid()}"
>>> process = ForkProcess(target=simple_task, args=(1,), sync=True)
>>> process.start()
Process 12345 executing task 1
''')

# ForkProcess.work
add_chinese_doc('ForkProcess.work', '''\
ForkProcess 的核心工作方法，负责包装目标函数并处理同步/异步执行逻辑。

Args:
    f: 要执行的目标函数
    sync: 是否为同步模式。在同步模式下，执行完目标函数后进程会退出；在异步模式下，进程会持续运行。
''')

add_english_doc('ForkProcess.work', '''\
Core working method of ForkProcess, responsible for wrapping the target function and handling synchronous/asynchronous execution logic.

Args:
    f: Target function to execute
    sync: Whether to use synchronous mode. In synchronous mode, the process exits after executing the target function; in asynchronous mode, the process continues running.
''')

# ForkProcess.start
add_chinese_doc('ForkProcess.start', '''\
启动 ForkProcess 进程。此方法会使用 fork 启动方法来创建子进程，并开始执行目标函数。

此方法的特点：

- **Fork 启动**: 使用 fork 方法创建子进程，在 Unix/Linux 系统上提供更好的性能
- **上下文管理**: 自动管理进程启动方法的上下文，确保使用正确的启动方式
- **继承父类**: 继承自 `multiprocessing.Process.start()` 的所有功能

**注意**: 此方法会实际创建新的进程并开始执行，调用后进程会立即开始运行。

''')

add_english_doc('ForkProcess.start', '''\
Start the ForkProcess. This method uses the fork start method to create a child process and begin executing the target function.

Features of this method:

- **Fork Start**: Uses fork method to create child processes, providing better performance on Unix/Linux systems
- **Context Management**: Automatically manages the context of process start methods, ensuring the correct start method is used
- **Parent Inheritance**: Inherits all functionality from `multiprocessing.Process.start()`

**Note**: This method actually creates a new process and begins execution, the process starts running immediately after calling.

''')

# ============= Options
# Option
add_chinese_doc('Option', '''\
LazyLLM 提供的选项管理类，用于管理多个选项值并在它们之间进行迭代。此类主要用于参数网格搜索和超参数调优场景。

Args:
    *obj: 一个或多个选项值，可以是任意类型的对象。如果传入单个列表或元组，会自动展开。

此类的主要特性：

- **多选项管理**: 可以管理多个不同的选项值
- **迭代支持**: 支持标准的 Python 迭代协议，可以遍历所有选项
- **当前值访问**: 始终可以访问当前选中的选项值
- **深度复制**: 支持深度复制当前选中的选项值
- **多进程兼容**: 支持在多进程环境中使用

**注意**: 此类主要用于 LazyLLM 内部的参数搜索和试验管理，特别是在 TrialModule 中进行参数网格搜索时。

''')

add_english_doc('Option', '''\
Option management class provided by LazyLLM, used for managing multiple option values and iterating between them. This class is primarily used for parameter grid search and hyperparameter tuning scenarios.

Args:
    *obj: One or more option values, which can be objects of any type. If a single list or tuple is passed, it will be automatically expanded.

Key features of this class:

- **Multi-option Management**: Can manage multiple different option values
- **Iteration Support**: Supports standard Python iteration protocol, can iterate through all options
- **Current Value Access**: Always can access the currently selected option value
- **Deep Copy**: Supports deep copying of the currently selected option value
- **Multi-process Compatibility**: Supports usage in multi-process environments

**Note**: This class is primarily used for LazyLLM's internal parameter search and trial management, especially in TrialModule for parameter grid search.

''')

add_example('Option', '''\
>>> import lazyllm
>>> from lazyllm.common.option import Option
>>> learning_rates = Option(0.001, 0.01, 0.1)
>>> print(f"当前学习率: {learning_rates}")
当前学习率: <Option options="(0.001, 0.01, 0.1)" curr="0.001">
>>> print(f"所有选项: {list(learning_rates)}")
所有选项: [0.001, 0.01, 0.1]
=======
add_chinese_doc('multiprocessing.SpawnProcess.start', '''
使用spawn方式启动进程。

此方法在启动进程时强制使用spawn方式，这种方式会创建一个全新的Python解释器进程。spawn方式相比fork更安全，特别是在多线程环境下。

**说明:**
- 使用spawn方式启动新进程，避免了fork可能带来的问题
- 会临时切换启动方式为spawn，执行完后恢复原有启动方式
- 继承自multiprocessing.Process.start()的所有功能
''')

add_english_doc('multiprocessing.SpawnProcess.start', '''
Start the process using spawn method.

This method forces the use of spawn method when starting the process, which creates a brand new Python interpreter process. Spawn is safer than fork, especially in multi-threaded environments.

**Notes:**
- Uses spawn method to start new process, avoiding potential issues with fork
- Temporarily switches to spawn method and restores original method after execution
- Inherits all functionality from multiprocessing.Process.start()
''')

add_example('multiprocessing.SpawnProcess.start', '''
```python
from lazyllm.common.multiprocessing import SpawnProcess

def worker():
    print("Worker process running")

# Create and start a process using spawn method
process = SpawnProcess(target=worker)
process.start()
process.join()
```
''')

add_chinese_doc('LazyLLMCMD', '''\
命令行操作封装类，提供安全、灵活的命令行管理功能。

Args:
    cmd (Union[str, List[str], Callable]):命令行指令，支持三种形式：字符串命令,命令列表,可调用对象。
    return_value (Any):预设返回值。
    checkf(Any):命令验证函数。
    no_displays(Any):需要过滤的敏感参数名。
''')

add_english_doc('LazyLLMCMD', '''\
Command line operation wrapper class providing secure and flexible command management.

Args:
    cmd (Union[str, List[str], Callable]):Command input, supports three formats:String command,Command list,Callable object.
    return_value (Any):Preset return value.
    checkf(Any):Command validation function with signature.
    no_displays(Any):Sensitive parameter names to filter.

''')

add_example('LazyLLMCMD', '''\
>>> from lazyllm.common import LazyLLMCMD
>>> cmd = LazyLLMCMD("run --epochs=50 --batch-size=32")
>>> print(cmd.get_args("epochs"))
50
>>> print(cmd.get_args("batch-size")) 
32
>>> base = LazyLLMCMD("python train.py", checkf=lambda x: True)
>>> new = base.with_cmd("python predict.py")

''')

add_chinese_doc('LazyLLMCMD.with_cmd', '''\
创建新命令对象并继承当前配置。

参数:
    cmd: 新的命令内容（类型需与原始命令一致）

''')

add_english_doc('LazyLLMCMD.with_cmd', '''\
Create new command object inheriting current configuration.

Args:
    cmd: New command content (must be same type as original)

''')

add_chinese_doc('LazyLLMCMD.get_args', '''\
从命令字符串中提取指定参数的值。

参数:
    key: 要提取的参数名
''')

add_english_doc('LazyLLMCMD.get_args', '''\
Extracts specified argument value from command string.

Args:
    key: Argument name
''')

add_chinese_doc('queue.SQLiteQueue', '''\
基于 SQLite 的持久化文件系统队列。
该类扩展自 FileSystemQueue，使用 SQLite 数据库存储队列数据，通过 position 字段保证先进先出顺序，并支持并发安全的消息入队、出队、查看队头、队列大小查询和清空操作。
队列数据库默认存储在 ~/.lazyllm_filesystem_queue.db，通过文件锁机制确保多进程安全访问。
Args:
    klass (str): 队列分类名，用于逻辑隔离不同的队列，默认为 '__default__'。
''')

add_english_doc('queue.SQLiteQueue', '''\
Persistent file system queue backed by SQLite.
This class extends FileSystemQueue and stores queue data in an SQLite database. Messages are ordered by a position field to preserve FIFO behavior. The class supports concurrent-safe operations including enqueue, dequeue, peek, size checking, and clearing the queue.
The queue database is saved at ~/.lazyllm_filesystem_queue.db, with a file lock mechanism ensuring safe access in multi-process environments.
Args:
    klass (str): Name of the queue category used to logically separate queues. Default is '__default__'.
>>>>>>> bfe0f5ec
''')<|MERGE_RESOLUTION|>--- conflicted
+++ resolved
@@ -536,7 +536,6 @@
 True
 """)
 
-<<<<<<< HEAD
 add_chinese_doc('ReadOnlyWrapper', '''\ 
 一个轻量级只读包装器，用于包裹任意对象并对外提供只读访问（实际并未完全禁止修改，但复制时不会携带原始对象）。包装器可以动态替换内部对象，并提供判断对象是否为空的辅助方法。
 Args:
@@ -800,7 +799,8 @@
 当前学习率: <Option options="(0.001, 0.01, 0.1)" curr="0.001">
 >>> print(f"所有选项: {list(learning_rates)}")
 所有选项: [0.001, 0.01, 0.1]
-=======
+''')
+
 add_chinese_doc('multiprocessing.SpawnProcess.start', '''
 使用spawn方式启动进程。
 
@@ -914,5 +914,4 @@
 The queue database is saved at ~/.lazyllm_filesystem_queue.db, with a file lock mechanism ensuring safe access in multi-process environments.
 Args:
     klass (str): Name of the queue category used to logically separate queues. Default is '__default__'.
->>>>>>> bfe0f5ec
 ''')