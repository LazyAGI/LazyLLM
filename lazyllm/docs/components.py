--- conflicted
+++ resolved
@@ -599,27 +599,6 @@
 <lazyllm.llm.finetune type=AlpacaloraFinetune>
 ''')
 
-<<<<<<< HEAD
-add_chinese_doc('formatter.LazyLLMFormatterBase.format', """\
-格式化输入消息。
-
-Args:
-    msg: 输入消息，可以是字符串或其他格式
-
-**返回:**\n
-- 格式化后的数据，具体类型由子类实现决定
-""")
-
-add_english_doc('formatter.LazyLLMFormatterBase.format', """\
-Format input message.
-
-Args:
-    msg: Input message, can be string or other format
-
-**Returns:**\n
-- Formatted data, specific type determined by subclass implementation
-""")
-=======
 add_chinese_doc('auto.configure.core.configuration.AutoConfig', '''\
 自动配置类，用于管理和查询微调和部署的配置参数。
 
@@ -692,7 +671,25 @@
     List[DeployConfiguration]: Returns a list of deployment configurations sorted by TGS (Throughput Goodput Score) in descending order.
 ''')
 
->>>>>>> 409560f1
+add_chinese_doc('formatter.LazyLLMFormatterBase.format', """\
+格式化输入消息。
+
+Args:
+    msg: 输入消息，可以是字符串或其他格式
+
+**返回:**\n
+- 格式化后的数据，具体类型由子类实现决定
+""")
+
+add_english_doc('formatter.LazyLLMFormatterBase.format', """\
+Format input message.
+
+Args:
+    msg: Input message, can be string or other format
+
+**Returns:**\n
+- Formatted data, specific type determined by subclass implementation
+""")
 # ============= Deploy
 
 add_chinese_doc('LazyLLMDeployBase', '''\
@@ -781,6 +778,7 @@
 add_english_doc('deploy.embed.AbstractEmbedding.load_embed', '''\
 Abstract method for loading embedding models. This method is implemented by subclasses to perform specific model loading logic.
 
+**Note**: This method is currently under development.
 ''')
 
 add_chinese_doc('deploy.embed.HuggingFaceEmbedding', '''\
