# flake8: noqa E501
from . import utils
import functools
import lazyllm

add_chinese_doc = functools.partial(utils.add_chinese_doc, module=lazyllm.components)
add_english_doc = functools.partial(utils.add_english_doc, module=lazyllm.components)
add_example = functools.partial(utils.add_example, module=lazyllm.components)


add_chinese_doc('register', '''\
LazyLLM提供的Component的注册机制，可以将任意函数注册成LazyLLM的Component。被注册的函数无需显式的import，即可通过注册器提供的分组机制，在任一位置被索引到。

.. function:: register(cls, *, rewrite_func) -> Decorator

函数调用后返回一个装饰器，它会将被装饰的函数包装成一个Component注册到名为cls的组中.

Args:
    cls (str): 函数即将被注册到的组的名字，要求组必须存在，默认的组有 ``finetune`` 、 ``deploy`` ，用户可以调用 ``new_group`` 创建新的组
    rewrite_func (str): 注册后要重写的函数名称，默认为 ``apply`` ，当需要注册一个bash命令时需传入 ``cmd`` 

.. function:: register.cmd(cls) -> Decorator

函数调用后返回一个装饰器，它会将被装饰的函数包装成一个Component注册到名为cls的组中。被包装的函数需要返回一个可执行的bash命令。

Args:
    cls (str): 函数即将被注册到的组的名字，要求组必须存在，默认的组有 ``finetune`` 、 ``deploy`` ，用户可以调用 ``new_group`` 创建新的组

.. function:: register.new_group(group_name) -> None

新建一个ComponentGroup, 新建后的group会自动加入到__builtin__中，无需import即可在任一位置访问到该group.

Args:
    group_name (str): 待创建的group的名字
''')

add_english_doc('register', '''\
LazyLLM provides a registration mechanism for Components, allowing any function to be registered as a Component of LazyLLM. The registered functions can be indexed at any location through the grouping mechanism provided by the registrar, without the need for explicit import.

.. function:: register(cls, *, rewrite_func) -> Decorator

This function call returns a decorator that wraps the decorated function into a Component and registers it into the group named `cls`.

Args:
    cls (str): The name of the group to which the function will be registered. The group must exist. The default groups are `finetune` and `deploy`. Users can create new groups by calling `new_group`.
    rewrite_func (str): The name of the function to be rewritten after registration. The default is `'apply'`. If registering a bash command, pass `'cmd'`.

.. function:: register.cmd(cls) -> Decorator

This function call returns a decorator that wraps the decorated function into a Component and registers it into the group named `cls`. The wrapped function needs to return an executable bash command.

Args:
    cls (str): The name of the group to which the function will be registered. The group must exist. The default groups are `finetune` and `deploy`. Users can create new groups by calling `new_group`.

.. function:: register.new_group(group_name) -> None

Creates a new ComponentGroup. The newly created group will be automatically added to __builtin__ and can be accessed at any location without the need for import.

Args:
    group_name (str): The name of the group to be created.
''')

add_example('register', ['''\
>>> import lazyllm
>>> @lazyllm.component_register('mygroup')
... def myfunc(input):
...     return input
...
>>> lazyllm.mygroup.myfunc()(1)
1
''', '''\
>>> import lazyllm
>>> @lazyllm.component_register.cmd('mygroup')
... def mycmdfunc(input):
...     return f'echo {input}'
...
>>> lazyllm.mygroup.mycmdfunc()(1)
PID: 2024-06-01 00:00:00 lazyllm INFO: (lazyllm.launcher) Command: echo 1
PID: 2024-06-01 00:00:00 lazyllm INFO: (lazyllm.launcher) PID: 1
''', '''\
>>> import lazyllm
>>> lazyllm.component_register.new_group('mygroup')
>>> lazyllm.mygroup
{}
'''])

# ============= Finetune
# Finetune-AlpacaloraFinetune
add_chinese_doc('finetune.AlpacaloraFinetune', '''\
此类是 ``LazyLLMFinetuneBase`` 的子类，基于 [alpaca-lora](https://github.com/tloen/alpaca-lora) 项目提供的LoRA微调能力，用于对大语言模型进行LoRA微调。

Args:
    base_model (str): 用于进行微调的基模型的本地绝对路径。
    target_path (str): 微调后模型保存LoRA权重的本地绝对路径。
    merge_path (str): 模型合并LoRA权重后的路径，默认为 ``None`` 。如果未指定，则会在 ``target_path`` 下创建 "lazyllm_lora" 和 "lazyllm_merge" 目录，分别作为 ``target_path`` 和  ``merge_path`` 。
    model_name (str): 模型的名称，用于设置日志名的前缀，默认为 ``LLM``。
    cp_files (str): 指定复制源自基模型路径下的配置文件，会被复制到  ``merge_path`` ，默认为 ``tokeniz*``
    launcher (lazyllm.launcher): 微调的启动器，默认为 ``launchers.remote(ngpus=1)``。
    kw: 关键字参数，用于更新默认的训练参数。请注意，除了以下列出的关键字参数外，这里不能传入额外的关键字参数。

此类的关键字参数及其默认值如下：

Keyword Args: 
    data_path (str): 数据路径，默认为 ``None``；一般在此类对象被调用时候，作为唯一位置参数传入。
    batch_size (int): 批处理大小，默认为 ``64``。
    micro_batch_size (int): 微批处理大小，默认为 ``4``。
    num_epochs (int): 训练轮数，默认为 ``2``。
    learning_rate (float): 学习率，默认为 ``5.e-4``。
    cutoff_len (int): 截断长度，默认为 ``1030``；输入数据token超过该长度就会被截断。
    filter_nums (int): 过滤器数量，默认为 ``1024``；仅保留低于该token长度数值的输入。
    val_set_size (int): 验证集大小，默认为 ``200``。
    lora_r (int): LoRA 的秩，默认为 ``8``；该数值决定添加参数的量，数值越小参数量越小。
    lora_alpha (int): LoRA 的融合因子，默认为 ``32``；该数值决定LoRA参数对基模型参数的影响度，数值越大影响越大。
    lora_dropout (float): LoRA 的丢弃率，默认为 ``0.05``，一般用于防止过拟合。
    lora_target_modules (str): LoRA 的目标模块，默认为 ``[wo,wqkv]``，该默认值为 InternLM2 模型的；该配置项不同模型的不一样。
    modules_to_save (str): 用于全量微调的模块，默认为 ``[tok_embeddings,output]``，该默认值为 InternLM2 模型的；该配置项不同模型的不一样。
    deepspeed (str): DeepSpeed 配置文件的路径，默认使用 LazyLLM 代码仓库中预制的配置文件： ``ds.json``。
    prompt_template_name (str): 提示模板的名称，默认为 ``alpaca``，即默认使用 LazyLLM 提供的提示模板。
    train_on_inputs (bool): 是否在输入上训练，默认为 ``True``。
    show_prompt (bool): 是否显示提示，默认为 ``False``。
    nccl_port (int): NCCL 端口，默认为 ``19081``。

''')

add_english_doc('finetune.AlpacaloraFinetune', '''\
This class is a subclass of ``LazyLLMFinetuneBase``, based on the LoRA fine-tuning capabilities provided by the [alpaca-lora](https://github.com/tloen/alpaca-lora) project, used for LoRA fine-tuning of large language models.

Args:
    base_model (str): The base model used for fine-tuning. It is required to be the path of the base model.
    target_path (str): The path where the LoRA weights of the fine-tuned model are saved.
    merge_path (str): The path where the model merges the LoRA weights, default to `None`. If not specified, "lazyllm_lora" and "lazyllm_merge" directories will be created under ``target_path`` as ``target_path`` and ``merge_path`` respectively.
    model_name (str): The name of the model, used as the prefix for setting the log name, default to "LLM".
    cp_files (str): Specify configuration files to be copied from the base model path, which will be copied to ``merge_path``, default to ``tokeniz*``
    launcher (lazyllm.launcher): The launcher for fine-tuning, default to ``launchers.remote(ngpus=1)``.
    kw: Keyword arguments, used to update the default training parameters. Note that additional keyword arguments cannot be arbitrarily specified.

The keyword arguments and their default values for this class are as follows:

Keyword Args: 
    data_path (str): Data path, default to ``None``; generally passed as the only positional argument when this object is called.
    batch_size (int): Batch size, default to ``64``.
    micro_batch_size (int): Micro-batch size, default to ``4``.
    num_epochs (int): Number of training epochs, default to ``2``.
    learning_rate (float): Learning rate, default to ``5.e-4``.
    cutoff_len (int): Cutoff length, default to ``1030``; input data tokens will be truncated if they exceed this length.
    filter_nums (int): Number of filters, default to ``1024``; only input with token length below this value is preserved.
    val_set_size (int): Validation set size, default to ``200``.
    lora_r (int): LoRA rank, default to ``8``; this value determines the amount of parameters added, the smaller the value, the fewer the parameters.
    lora_alpha (int): LoRA fusion factor, default to ``32``; this value determines the impact of LoRA parameters on the base model parameters, the larger the value, the greater the impact.
    lora_dropout (float): LoRA dropout rate, default to ``0.05``, generally used to prevent overfitting.
    lora_target_modules (str): LoRA target modules, default to ``[wo,wqkv]``, which is the default for InternLM2 model; this configuration item varies for different models.
    modules_to_save (str): Modules for full fine-tuning, default to ``[tok_embeddings,output]``, which is the default for InternLM2 model; this configuration item varies for different models.
    deepspeed (str): The path of the DeepSpeed configuration file, default to use the pre-made configuration file in the LazyLLM code repository: ``ds.json``.
    prompt_template_name (str): The name of the prompt template, default to "alpaca", i.e., use the prompt template provided by LazyLLM by default.
    train_on_inputs (bool): Whether to train on inputs, default to ``True``.
    show_prompt (bool): Whether to show the prompt, default to ``False``.
    nccl_port (int): NCCL port, default to ``19081``.

''')

add_example('finetune.AlpacaloraFinetune', '''\
>>> from lazyllm import finetune
>>> trainer = finetune.alpacalora('path/to/base/model', 'path/to/target')
''')

# Finetune-CollieFinetune
add_chinese_doc('finetune.CollieFinetune', '''\
此类是 ``LazyLLMFinetuneBase`` 的子类，基于 [Collie](https://github.com/OpenLMLab/collie) 框架提供的LoRA微调能力，用于对大语言模型进行LoRA微调。

Args:
    base_model (str): 用于进行微调的基模型。要求是基模型的路径。
    target_path (str): 微调后模型保存LoRA权重的路径。
    merge_path (str): 模型合并LoRA权重后的路径，默认为None。如果未指定，则会在 ``target_path`` 下创建 "lazyllm_lora" 和 "lazyllm_merge" 目录，分别作为 ``target_path`` 和  ``merge_path`` 。
    model_name (str): 模型的名称，用于设置日志名的前缀，默认为 "LLM"。
    cp_files (str): 指定复制源自基模型路径下的配置文件，会被复制到  ``merge_path`` ，默认为 "tokeniz\*"
    launcher (lazyllm.launcher): 微调的启动器，默认为 ``launchers.remote(ngpus=1)``。
    kw: 关键字参数，用于更新默认的训练参数。请注意，除了以下列出的关键字参数外，这里不能传入额外的关键字参数。

此类的关键字参数及其默认值如下：

Keyword Args: 
    data_path (str): 数据路径，默认为 ``None``；一般在此类对象被调用时候，作为唯一位置参数传入。
    batch_size (int): 批处理大小，默认为 ``64``。
    micro_batch_size (int): 微批处理大小，默认为 ``4``。
    num_epochs (int): 训练轮数，默认为 ``2``。
    learning_rate (float): 学习率，默认为 ``5.e-4``。
    dp_size (int): 数据并行参数，默认为 ``8``。
    pp_size (int): 流水线并行参数，默认为 ``1``。
    tp_size (int): 张量并行参数，默认为 ``1``。
    lora_r (int): LoRA 的秩，默认为 ``8``；该数值决定添加参数的量，数值越小参数量越小。
    lora_alpha (int): LoRA 的融合因子，默认为 ``32``；该数值决定LoRA参数对基模型参数的影响度，数值越大影响越大。
    lora_dropout (float): LoRA 的丢弃率，默认为 ``0.05``，一般用于防止过拟合。
    lora_target_modules (str): LoRA 的目标模块，默认为 ``[wo,wqkv]``，该默认值为 InternLM2 模型的；该配置项不同模型的不一样。
    modules_to_save (str): 用于全量微调的模块，默认为 ``[tok_embeddings,output]``，该默认值为 InternLM2 模型的；该配置项不同模型的不一样。
    prompt_template_name (str): 提示模板的名称，默认为 ``alpaca``，即默认使用 LazyLLM 提供的提示模板。

''')

add_english_doc('finetune.CollieFinetune', '''\
This class is a subclass of ``LazyLLMFinetuneBase``, based on the LoRA fine-tuning capabilities provided by the [Collie](https://github.com/OpenLMLab/collie) framework, used for LoRA fine-tuning of large language models.

Args:
    base_model (str): The base model used for fine-tuning. It is required to be the path of the base model.
    target_path (str): The path where the LoRA weights of the fine-tuned model are saved.
    merge_path (str): The path where the model merges the LoRA weights, default to ``None``. If not specified, "lazyllm_lora" and "lazyllm_merge" directories will be created under ``target_path`` as ``target_path`` and ``merge_path`` respectively.
    model_name (str): The name of the model, used as the prefix for setting the log name, default to "LLM".
    cp_files (str): Specify configuration files to be copied from the base model path, which will be copied to ``merge_path``, default to "tokeniz*"
    launcher (lazyllm.launcher): The launcher for fine-tuning, default to ``launchers.remote(ngpus=1)``.
    kw: Keyword arguments, used to update the default training parameters. Note that additional keyword arguments cannot be arbitrarily specified.

The keyword arguments and their default values for this class are as follows:

Keyword Args: 
    data_path (str): Data path, default to ``None``; generally passed as the only positional argument when this object is called.
    batch_size (int): Batch size, default to ``64``.
    micro_batch_size (int): Micro-batch size, default to ``4``.
    num_epochs (int): Number of training epochs, default to ``2``.
    learning_rate (float): Learning rate, default to ``5.e-4``.
    dp_size (int): Data parallelism parameter, default to `` 8``.
    pp_size (int): Pipeline parallelism parameter, default to ``1``.
    tp_size (int): Tensor parallelism parameter, default to ``1``.
    lora_r (int): LoRA rank, default to ``8``; this value determines the amount of parameters added, the smaller the value, the fewer the parameters.
    lora_alpha (int): LoRA fusion factor, default to ``32``; this value determines the impact of LoRA parameters on the base model parameters, the larger the value, the greater the impact.
    lora_dropout (float): LoRA dropout rate, default to ``0.05``, generally used to prevent overfitting.
    lora_target_modules (str): LoRA target modules, default to ``[wo,wqkv]``, which is the default for InternLM2 model; this configuration item varies for different models.
    modules_to_save (str): Modules for full fine-tuning, default to ``[tok_embeddings,output]``, which is the default for InternLM2 model; this configuration item varies for different models.
    prompt_template_name (str): The name of the prompt template, default to ``alpaca``, i.e., use the prompt template provided by LazyLLM by default.

''')

add_example('finetune.CollieFinetune', '''\
>>> from lazyllm import finetune
>>> trainer = finetune.collie('path/to/base/model', 'path/to/target')
''')
add_chinese_doc('finetune.AlpacaloraFinetune.cmd', """\
生成用于执行Alpaca-LoRA微调和模型合并的shell命令序列。

Args:
    trainset (str): 训练数据集路径，支持相对data_path配置的路径或绝对路径
    valset (str, optional): 验证数据集路径，未指定时将从训练集中自动划分

Returns:
    str or list: 当不需要合并模型时返回单个命令字符串，需要合并时返回包含微调命令、合并命令和文件拷贝命令的列表

""")

add_english_doc('finetune.AlpacaloraFinetune.cmd', """\
Generate shell command sequence for Alpaca-LoRA fine-tuning and model merging.

Args:
    trainset (str): Training dataset path, supports both relative path (to configured data_path) and absolute path
    valset (str, optional): Validation dataset path, will auto-split from trainset if not specified

Returns:
    str or list: Returns a single command string when no merging needed, otherwise returns a list containing:
                 [fine-tune command, merge command, file copy command]


""")

add_example('finetune.AlpacaloraFinetune.cmd', """\
>>> from lazyllm import finetune
>>> trainer = finetune.alpacalora('path/to/base/model', 'path/to/target')
>>> cmd = trainer.cmd("my_dataset.json")

""")
# Finetune-LlamafactoryFinetune
add_chinese_doc('finetune.LlamafactoryFinetune', '''\
此类是 ``LazyLLMFinetuneBase`` 的子类，基于 [LLaMA-Factory](https://github.com/hiyouga/LLaMA-Factory) 框架提供的训练能力，用于对大语言模型(或视觉语言模型)进行训练。

Args:
    base_model (str): 用于进行训练的基模型路径。支持本地路径，若路径不存在则尝试从配置的模型路径中查找。
    target_path (str): 训练完成后，模型权重保存的目标路径。
    merge_path (str, optional): 模型合并LoRA权重后的保存路径，默认为None。
        如果未指定，将在 ``target_path`` 下自动创建两个目录：
        - "lazyllm_lora"（用于存放LoRA训练权重）
        - "lazyllm_merge"（用于存放合并后的模型权重）
    config_path (str, optional): 训练配置的 YAML 文件路径，默认None。
        如果未指定，则使用默认配置文件 ``llama_factory/sft.yaml``。
        配置文件支持覆盖默认训练参数。
    export_config_path (str, optional): LoRA权重合并导出配置的 YAML 文件路径，默认None。
        如果未指定，则使用默认配置文件 ``llama_factory/lora_export.yaml``。
    lora_r (int, optional): LoRA的秩（rank），若提供则覆盖配置中的 ``lora_rank``。
    modules_to_save (str, optional): 额外需要保存的模型模块名称列表，格式类似于Python列表字符串，如 "[module1,module2]"。
    lora_target_modules (str, optional): 目标LoRA微调的模块名称列表，格式同上。
    launcher (lazyllm.launcher, optional): 微调任务的启动器，默认为单卡同步远程启动器 ``launchers.remote(ngpus=1, sync=True)``。
    **kw: 关键字参数，用于动态覆盖默认训练配置中的参数。

此类的关键字参数及其默认值如下：

Keyword Args:
    stage (typing.Literal['pt', 'sft', 'rm', 'ppo', 'dpo', 'kto']): 默认值是：``sft``。将在训练中执行的阶段。
    do_train (bool): 默认值是：``True``。是否运行训练。
    finetuning_type (typing.Literal['lora', 'freeze', 'full']): 默认值是：``lora``。要使用的微调方法。
    lora_target (str): 默认值是：``all``。要应用LoRA的目标模块的名称。使用逗号分隔多个模块。使用`all`指定所有线性模块。
    template (typing.Optional[str]): 默认值是：``None``。用于构建训练和推理提示的模板。
    cutoff_len (int): 默认值是：``1024``。数据集中token化后输入的截止长度。
    max_samples (typing.Optional[int]): 默认值是：``1000``。出于调试目的，截断每个数据集的示例数量。
    overwrite_cache (bool): 默认值是：``True``。覆盖缓存的训练和评估集。
    preprocessing_num_workers (typing.Optional[int]): 默认值是：``16``。用于预处理的进程数。
    dataset_dir (str): 默认值是：``lazyllm_temp_dir``。包含数据集的文件夹的路径。如果没有明确指定，LazyLLM将在当前工作目录的 ``.temp`` 文件夹中生成一个 ``dataset_info.json`` 文件，供LLaMA-Factory使用。
    logging_steps (float): 默认值是：``10``。每X个更新步骤记录一次日志。应该是整数或范围在 ``[0,1)`` 的浮点数。如果小于1，将被解释为总训练步骤的比例。
    save_steps (float): 默认值是：``500``。每X个更新步骤保存一次检查点。应该是整数或范围在 ``[0,1)`` 的浮点数。如果小于1，将被解释为总训练步骤的比例。
    plot_loss (bool): 默认值是：``True``。是否保存训练损失曲线。
    overwrite_output_dir (bool): 默认值是：``True``。覆盖输出目录的内容。
    per_device_train_batch_size (int): 默认值是：``1``。每个GPU/TPU/MPS/NPU核心/CPU的训练批次的大小。
    gradient_accumulation_steps (int): 默认值是：``8``。在执行反向传播及参数更新前，要累积的更新步骤数。
    learning_rate (float): 默认值是：``1e-04``。AdamW的初始学习率。
    num_train_epochs (float): 默认值是：``3.0``。要执行的总训练周期数。
    lr_scheduler_type (typing.Union[transformers.trainer_utils.SchedulerType, str]): 默认值是：``cosine``。要使用的调度器类型。
    warmup_ratio (float): 默认值是：``0.1``。在总步骤的 ``warmup_ratio`` 分之一阶段内进行线性预热。
    fp16 (bool): 默认值是：``True``。是否使用fp16（混合）精度，而不是32位。
    ddp_timeout (typing.Optional[int]): 默认值是：``180000000``。覆盖分布式训练的默认超时时间（值应以秒为单位给出）。
    report_to (typing.Union[NoneType, str, typing.List[str]]): 默认值是：``tensorboard``。要将结果和日志报告到的集成列表。
    val_size (float): 默认值是：``0.1``。验证集的大小，应该是整数或范围在`[0,1)`的浮点数。
    per_device_eval_batch_size (int): 默认值是：``1``。每个GPU/TPU/MPS/NPU核心/CPU的验证集批次大小。
    eval_strategy (typing.Union[transformers.trainer_utils.IntervalStrategy, str]): 默认值是：``steps``。要使用的验证评估策略。
    eval_steps (typing.Optional[float]): 默认值是：``500``。每X个步骤运行一次验证评估。应该是整数或范围在`[0,1)`的浮点数。如果小于1，将被解释为总训练步骤的比例。

''')

add_english_doc('finetune.LlamafactoryFinetune', '''\
This class is a subclass of ``LazyLLMFinetuneBase``, based on the training capabilities provided by the [LLaMA-Factory](https://github.com/hiyouga/LLaMA-Factory) framework, used for training large language models(or visual language models).

Args:
    base_model (str): Path to the base model used for training. Supports local paths; if the path does not exist, it will attempt to locate it from the configured model directory.
    target_path (str): Target directory to save model weights after training is completed.
    merge_path (str, optional): Path to save the model after merging LoRA weights. Defaults to None.
        If not specified, two directories will be automatically created under ``target_path``:
        - "lazyllm_lora" (for storing LoRA fine-tuned weights)
        - "lazyllm_merge" (for storing the merged model weights)
    config_path (str, optional): Path to the YAML file containing training configuration. Defaults to None.
        If not specified, the default config file ``llama_factory/sft.yaml`` will be used.
        This file can override default training parameters.
    export_config_path (str, optional): Path to the YAML file for LoRA weight export/merging configuration. Defaults to None.
        If not specified, the default config file ``llama_factory/lora_export.yaml`` will be used.
    lora_r (int, optional): Rank of the LoRA adaptation. If provided, overrides the ``lora_rank`` value in the configuration.
    modules_to_save (str, optional): List of additional module names to be saved. Should be provided as a string in Python list format, e.g., "[module1, module2]".
    lora_target_modules (str, optional): List of module names to apply LoRA fine-tuning to. Format is the same as above.
    launcher (lazyllm.launcher, optional): Launcher for the fine-tuning task. Defaults to a single-GPU, synchronous remote launcher: ``launchers.remote(ngpus=1, sync=True)``.
    **kw: Additional keyword arguments used to dynamically override default parameters in the training configuration.

Keyword Args:
    stage (typing.Literal['pt', 'sft', 'rm', 'ppo', 'dpo', 'kto']): Default is: ``sft``. Which stage will be performed in training.
    do_train (bool): Default is: ``True``. Whether to run training.
    finetuning_type (typing.Literal['lora', 'freeze', 'full']): Default is: ``lora``. Which fine-tuning method to use.
    lora_target (str): Default is: ``all``. Name(s) of target modules to apply LoRA. Use commas to separate multiple modules. Use `all` to specify all the linear modules.
    template (typing.Optional[str]): Default is: ``None``. Which template to use for constructing prompts in training and inference.
    cutoff_len (int): Default is: ``1024``. The cutoff length of the tokenized inputs in the dataset.
    max_samples (typing.Optional[int]): Default is: ``1000``. For debugging purposes, truncate the number of examples for each dataset.
    overwrite_cache (bool): Default is: ``True``. Overwrite the cached training and evaluation sets.
    preprocessing_num_workers (typing.Optional[int]): Default is: ``16``. The number of processes to use for the pre-processing.
    dataset_dir (str): Default is: ``lazyllm_temp_dir``. Path to the folder containing the datasets. If not explicitly specified, LazyLLM will generate a ``dataset_info.json`` file in the ``.temp`` folder in the current working directory for use by LLaMA-Factory.
    logging_steps (float): Default is: ``10``. Log every X updates steps. Should be an integer or a float in range ``[0,1)``. If smaller than 1, will be interpreted as ratio of total training steps.
    save_steps (float): Default is: ``500``. Save checkpoint every X updates steps. Should be an integer or a float in range ``[0,1)``. If smaller than 1, will be interpreted as ratio of total training steps.
    plot_loss (bool): Default is: ``True``. Whether or not to save the training loss curves.
    overwrite_output_dir (bool): Default is: ``True``. Overwrite the content of the output directory.
    per_device_train_batch_size (int): Default is: ``1``. Batch size per GPU/TPU/MPS/NPU core/CPU for training.
    gradient_accumulation_steps (int): Default is: ``8``. Number of updates steps to accumulate before performing a backward/update pass.
    learning_rate (float): Default is: ``1e-04``. The initial learning rate for AdamW.
    num_train_epochs (float): Default is: ``3.0``. Total number of training epochs to perform.
    lr_scheduler_type (typing.Union[transformers.trainer_utils.SchedulerType, str]): Default is: ``cosine``. The scheduler type to use.
    warmup_ratio (float): Default is: ``0.1``. Linear warmup over warmup_ratio fraction of total steps.
    fp16 (bool): Default is: ``True``. Whether to use fp16 (mixed) precision instead of 32-bit.
    ddp_timeout (typing.Optional[int]): Default is: ``180000000``. Overrides the default timeout for distributed training (value should be given in seconds).
    report_to (typing.Union[NoneType, str, typing.List[str]]): Default is: ``tensorboard``. The list of integrations to report the results and logs to.
    val_size (float): Default is: ``0.1``. Size of the development set, should be an integer or a float in range `[0,1)`.
    per_device_eval_batch_size (int): Default is: ``1``. Batch size per GPU/TPU/MPS/NPU core/CPU for evaluation.
    eval_strategy (typing.Union[transformers.trainer_utils.IntervalStrategy, str]): Default is: ``steps``. The evaluation strategy to use.
    eval_steps (typing.Optional[float]): Default is: ``500``. Run an evaluation every X steps. Should be an integer or a float in range `[0,1)`. If smaller than 1, will be interpreted as ratio of total training steps.

''')

add_example('finetune.LlamafactoryFinetune', '''\
>>> from lazyllm import finetune
>>> trainer = finetune.llamafactory('internlm2-chat-7b', 'path/to/target')
<lazyllm.llm.finetune type=LlamafactoryFinetune>
''')
add_chinese_doc('finetune.LlamafactoryFinetune.cmd', """\
生成LLaMA-Factory微调命令序列，包括训练和模型合并命令。

Args:
    trainset (str): 训练数据集路径(支持相对lazyllm.config['data_path']的路径)
    valset (str, optional): 验证数据集路径(当前实现中未直接使用)

返回:
    str: 完整的shell命令字符串，包含:
         - 训练命令(自动配置参数)
         - 日志重定向(保存到目标路径)
         - 可选的模型合并命令(当配置LoRA时)

注意事项:
    - 自动生成带时间戳的训练日志文件
    - 临时文件会在使用后自动清理
    - 支持多种数据格式(alpaca/sharegpt等)
    - 多模态数据(图像/视频/音频)会自动检测处理
""")

add_english_doc('finetune.LlamafactoryFinetune.cmd', """\
Generate LLaMA-Factory fine-tuning command sequence, including training and model merge commands.

Args:
    trainset (str): Training dataset path (supports relative path to lazyllm.config['data_path'])
    valset (str, optional): Validation dataset path (not directly used in current implementation)

Returns:
    str: Complete shell command string containing:
         - Training command (with auto-configured parameters)
         - Log redirection (saved to target path)
         - Optional model merge command (when LoRA is configured)

Notes:
    - Automatically generates timestamped training log files
    - Temporary files are automatically cleaned up after use
    - Supports multiple data formats (alpaca/sharegpt etc.)
    - Multimodal data (images/videos/audios) is automatically detected and handled
""")

# Finetune-FlagembeddingFinetune
add_chinese_doc('finetune.FlagembeddingFinetune', '''\
该类是 ``LazyLLMFinetuneBase`` 的子类，基于 [FlagEmbedding](https://github.com/FlagOpen/FlagEmbedding) 框架提供的训练能力，用于训练嵌入和重排模型。

Args:
    base_model (str): 用于训练的基础模型。必须是基础模型的路径。
    target_path (str): 训练后模型权重保存的路径。
    launcher (lazyllm.launcher): 微调的启动器，默认为 ``launchers.remote(ngpus=1, sync=True)``。
    kw: 用于更新默认训练参数的关键字参数。

该类嵌入模型的关键字参数及其默认值如下：

Keyword Args:
    train_group_size (int): 默认为：``8``。训练组的大小。用于控制每个训练集中的负样本数量。
    query_max_len (int): 默认为：``512``。经过分词后，段落的最大总输入序列长度。超过此长度的序列将被截断，较短的序列将被填充。
    passage_max_len (int): 默认为：``512``。经过分词后，段落的最大总输入序列长度。超过此长度的序列将被截断，较短的序列将被填充。
    pad_to_multiple_of (int): 默认为：``8``。如果设置，将序列填充为提供值的倍数。
    query_instruction_for_retrieval (str): 默认为：``Represent this sentence for searching relevant passages: ``。查询query的指令。
    query_instruction_format (str): 默认为：``{}{}``。查询指令格式。
    learning_rate (float): 默认为：``1e-5``。学习率。
    num_train_epochs (int): 默认为：``1``。要执行的总训练周期数。
    per_device_train_batch_size (int): 默认为：``2``。训练批量大小。
    gradient_accumulation_steps (int): 默认为：``1``。在执行反向/更新传递之前要累积的更新步骤数。
    dataloader_drop_last (bool): 默认为：``True``。如果数据集大小不能被批量大小整除，则丢弃最后一个不完整的批量，即 DataLoader 只返回完整的批量。
    warmup_ratio (float): 默认为：``0.1``。线性调度器的预热比率。
    weight_decay (float): 默认为：``0.01``。AdamW 中的权重衰减。
    deepspeed (str): 默认为：````。DeepSpeed 配置文件的路径，默认使用 LazyLLM 代码仓库中的预置文件：``ds_stage0.json``。
    logging_steps (int): 默认为：``1``。更新日志的频率。
    save_steps (int): 默认为：``1000``。保存频率。
    temperature (float): 默认为：``0.02``。用于相似度评分的温度。
    sentence_pooling_method (str): 默认为：``cls``。池化方法。可用选项：'cls', 'mean', 'last_token'。
    normalize_embeddings (bool): 默认为：``True``。是否归一化嵌入。
    kd_loss_type (str): 默认为：``kl_div``。知识蒸馏的损失类型。可用选项：'kl_div', 'm3_kd_loss'。
    overwrite_output_dir (bool): 默认为：``True``。用于允许程序覆盖现有的输出目录。
    fp16 (bool): 默认为：``True``。是否使用 fp16（混合）精度而不是 32 位。
    gradient_checkpointing (bool): 默认为：``True``。是否启用梯度检查点。
    negatives_cross_device (bool): 默认为：``True``。是否在设备间共享负样本。

该类重排模型的关键字参数及其默认值如下：

Keyword Args:
    train_group_size (int): 默认为：``8``。训练组的大小。用于控制每个训练集中的负样本数量。
    query_max_len (int): 默认为：``256``。经过分词后，段落的最大总输入序列长度。超过此长度的序列将被截断，较短的序列将被填充。
    passage_max_len (int): 默认为：``256``。经过分词后，段落的最大总输入序列长度。超过此长度的序列将被截断，较短的序列将被填充。
    pad_to_multiple_of (int): 默认为：``8``。如果设置，将序列填充为提供值的倍数。
    learning_rate (float): 默认为：``6e-5``。学习率。
    num_train_epochs (int): 默认为：``1``。要执行的总训练周期数。
    per_device_train_batch_size (int): 默认为：``2``。训练批量大小。
    gradient_accumulation_steps (int): 默认为：``1``。在执行反向/更新传递之前要累积的更新步骤数。
    dataloader_drop_last (bool): 默认为：``True``。如果数据集大小不能被批量大小整除，则丢弃最后一个不完整的批量，即 DataLoader 只返回完整的批量。
    warmup_ratio (float): 默认为：``0.1``。线性调度器的预热比率。
    weight_decay (float): 默认为：``0.01``。AdamW 中的权重衰减。
    deepspeed (str): 默认为：````。DeepSpeed 配置文件的路径，默认使用 LazyLLM 代码仓库中的预置文件：``ds_stage0.json``。
    logging_steps (int): 默认为：``1``。更新日志的频率。
    save_steps (int): 默认为：``1000``。保存频率。
    overwrite_output_dir (bool): 默认为：``True``。用于允许程序覆盖现有的输出目录。
    fp16 (bool): 默认为：``True``。是否使用 fp16（混合）精度而不是 32 位。
    gradient_checkpointing (bool): 默认为：``True``。是否启用梯度检查点。

''')

add_english_doc('finetune.FlagembeddingFinetune', '''\
This class is a subclass of ``LazyLLMFinetuneBase``, based on the training capabilities provided by the [FlagEmbedding](https://github.com/FlagOpen/FlagEmbedding) framework, used for training embedding and reranker models.

Args:
    base_model (str): The base model used for training. It is required to be the path of the base model.
    target_path (str): The path where the trained model weights are saved.
    launcher (lazyllm.launcher): The launcher for fine-tuning, default is ``launchers.remote(ngpus=1, sync=True)``.
    kw: Keyword arguments used to update the default training parameters.

The keyword arguments and their default values for this class of embedding model are as follows:

Keyword Args:
    train_group_size (int): Default is: ``8``. The size of train group. It is used to control the number of negative samples in each training set.
    query_max_len (int): Default is: ``512``. The maximum total input sequence length after tokenization for passage. Sequences longer than this will be truncated, sequences shorter will be padded.
    passage_max_len (int): Default is: ``512``. The maximum total input sequence length after tokenization for passage. Sequences longer than this will be truncated, sequences shorter will be padded.
    pad_to_multiple_of (int): Default is: ``8``. If set will pad the sequence to be a multiple of the provided value.
    query_instruction_for_retrieval (str): Default is: ``Represent this sentence for searching relevant passages: ``. Instruction for query.
    query_instruction_format (str): Default is: ``{}{}``. Format for query instruction.
    learning_rate (float): Default is: ``1e-5``. Learning rate.
    num_train_epochs (int): Default is: ``1``. Total number of training epochs to perform.
    per_device_train_batch_size (int): Default is: ``2``. Train batch size
    gradient_accumulation_steps (int): Default is: ``1``. Number of updates steps to accumulate before performing a backward/update pass.
    dataloader_drop_last (bool): Default is: ``True``. When it='True', the last incomplete batch is dropped if the dataset size is not divisible by the batch size, meaning DataLoader only returns complete batches.
    warmup_ratio (float): Default is: ``0.1``. Warmup ratio for linear scheduler.
    weight_decay (float): Default is: ``0.01``. Weight decay in AdamW.
    deepspeed (str): Default is: ````. The path of the DeepSpeed configuration file, default to use the pre-made configuration file in the LazyLLM code repository: ``ds_stage0.json``.
    logging_steps (int): Default is: ``1``. Logging frequency according to logging strategy.
    save_steps (int): Default is: ``1000``. Saving frequency.
    temperature (float): Default is: ``0.02``. Temperature used for similarity score
    sentence_pooling_method (str): Default is: ``cls``. The pooling method. Available options: 'cls', 'mean', 'last_token'.
    normalize_embeddings (bool): Default is: ``True``. Whether to normalize the embeddings.
    kd_loss_type (str): Default is: ``kl_div``. The loss type for knowledge distillation. Available options:'kl_div', 'm3_kd_loss'.
    overwrite_output_dir (bool): Default is: ``True``. It is used to allow the program to overwrite an existing output directory.
    fp16 (bool): Default is: ``True``.  Whether to use fp16 (mixed) precision instead of 32-bit.
    gradient_checkpointing (bool): Default is: ``True``. Whether enable gradient checkpointing.
    negatives_cross_device (bool): Default is: ``True``. Whether share negatives across devices.

The keyword arguments and their default values for this class of reranker model are as follows:

Keyword Args:
    train_group_size (int): Default is: ``8``. The size of train group. It is used to control the number of negative samples in each training set.
    query_max_len (int): Default is: ``256``. The maximum total input sequence length after tokenization for passage. Sequences longer than this will be truncated, sequences shorter will be padded.
    passage_max_len (int): Default is: ``256``. The maximum total input sequence length after tokenization for passage. Sequences longer than this will be truncated, sequences shorter will be padded.
    pad_to_multiple_of (int): Default is: ``8``. If set will pad the sequence to be a multiple of the provided value.
    learning_rate (float): Default is: ``6e-5``. Learning rate.
    num_train_epochs (int): Default is: ``1``. Total number of training epochs to perform.
    per_device_train_batch_size (int): Default is: ``2``. Train batch size
    gradient_accumulation_steps (int): Default is: ``1``. Number of updates steps to accumulate before performing a backward/update pass.
    dataloader_drop_last (bool): Default is: ``True``. When it='True', the last incomplete batch is dropped if the dataset size is not divisible by the batch size, meaning DataLoader only returns complete batches.
    warmup_ratio (float): Default is: ``0.1``. Warmup ratio for linear scheduler.
    weight_decay (float): Default is: ``0.01``. Weight decay in AdamW.
    deepspeed (str): Default is: ````. The path of the DeepSpeed configuration file, default to use the pre-made configuration file in the LazyLLM code repository: ``ds_stage0.json``.
    logging_steps (int): Default is: ``1``. Logging frequency according to logging strategy.
    save_steps (int): Default is: ``1000``. Saving frequency.
    overwrite_output_dir (bool): Default is: ``True``. It is used to allow the program to overwrite an existing output directory.
    fp16 (bool): Default is: ``True``.  Whether to use fp16 (mixed) precision instead of 32-bit.
    gradient_checkpointing (bool): Default is: ``True``. Whether enable gradient checkpointing.

''')

add_example('finetune.FlagembeddingFinetune', '''\
>>> from lazyllm import finetune
>>> finetune.FlagembeddingFinetune('bge-m3', 'path/to/target')
<lazyllm.llm.finetune type=FlagembeddingFinetune>
''')

# Finetune-Auto
add_chinese_doc('auto.AutoFinetune', '''\
此类是 ``LazyLLMFinetuneBase`` 的子类，可根据输入的参数自动选择合适的微调框架和参数，以对大语言模型进行微调。

具体而言，基于输入的：``base_model`` 的模型参数、``ctx_len``、``batch_size``、``lora_r``、``launcher`` 中GPU的类型以及卡数，该类可以自动选择出合适的微调框架（如: ``AlpacaloraFinetune`` 或 ``CollieFinetune``）及所需的参数。

Args:
    base_model (str): 用于进行微调的基模型。要求是基模型的路径。
    source (lazyllm.config['model_source']): 指定模型的下载源。可通过设置环境变量 ``LAZYLLM_MODEL_SOURCE`` 来配置，目前仅支持 ``huggingface`` 或 ``modelscope`` 。若不设置，lazyllm不会启动自动模型下载。
    target_path (str): 微调后模型保存LoRA权重的路径。
    merge_path (str): 模型合并LoRA权重后的路径，默认为 ``None``。如果未指定，则会在 ``target_path`` 下创建 "lazyllm_lora" 和 "lazyllm_merge" 目录，分别作为 ``target_path`` 和  ``merge_path`` 。
    ctx_len (int): 输入微调模型的token最大长度，默认为 ``1024``。
    batch_size (int): 批处理大小，默认为 ``32``。
    lora_r (int): LoRA 的秩，默认为 ``8``；该数值决定添加参数的量，数值越小参数量越小。
    launcher (lazyllm.launcher): 微调的启动器，默认为 ``launchers.remote(ngpus=1)``。
    kw: 关键字参数，用于更新默认的训练参数。注意这里能够指定的关键字参数取决于 LazyLLM 推测出的框架，因此建议谨慎设置。

''')

add_english_doc('auto.AutoFinetune', '''\
This class is a subclass of ``LazyLLMFinetuneBase`` and can automatically select the appropriate fine-tuning framework and parameters based on the input arguments to fine-tune large language models.

Specifically, based on the input model parameters of ``base_model``, ``ctx_len``, ``batch_size``, ``lora_r``, the type and number of GPUs in ``launcher``, this class can automatically select the appropriate fine-tuning framework (such as: ``AlpacaloraFinetune`` or ``CollieFinetune``) and the required parameters.

Args:
    base_model (str): The base model used for fine-tuning. It is required to be the path of the base model.
    source (lazyllm.config['model_source']): Specifies the model download source. This can be configured by setting the environment variable ``LAZYLLM_MODEL_SOURCE``.
    target_path (str): The path where the LoRA weights of the fine-tuned model are saved.
    merge_path (str): The path where the model merges the LoRA weights, default to ``None``. If not specified, "lazyllm_lora" and "lazyllm_merge" directories will be created under ``target_path`` as ``target_path`` and ``merge_path`` respectively.
    ctx_len (int): The maximum token length for input to the fine-tuned model, default to ``1024``.
    batch_size (int): Batch size, default to ``32``.
    lora_r (int): LoRA rank, default to ``8``; this value determines the amount of parameters added, the smaller the value, the fewer the parameters.
    launcher (lazyllm.launcher): The launcher for fine-tuning, default to ``launchers.remote(ngpus=1)``.
    kw: Keyword arguments, used to update the default training parameters. Note that additional keyword arguments cannot be arbitrarily specified, as they depend on the framework inferred by LazyLLM, so it is recommended to set them with caution.

''')

add_example('auto.AutoFinetune', '''\
>>> from lazyllm import finetune
>>> finetune.auto("internlm2-chat-7b", 'path/to/target')
<lazyllm.llm.finetune type=AlpacaloraFinetune>
''')

# DummyFinetune
add_chinese_doc('finetune.base.DummyFinetune', '''\
虚拟微调组件，用于测试和调试微调流程。此类继承自 `LazyLLMFinetuneBase`，提供了一个不执行实际微调操作的模拟实现。

Args:
    base_model (str): 基础模型标识符，默认为 ``'base'``
    target_path (str): 目标保存路径，默认为 ``'target'``
    launcher: 启动器实例，默认为 ``launchers.remote()``
    **kw: 额外的关键字参数，会被存储在实例中并在命令执行时输出

此类的主要特性：

- **模拟执行**: 不执行实际的微调操作，仅用于测试流程
- **参数记录**: 记录所有传入的参数并在执行时输出
- **快速响应**: 使用空启动器，提供即时的响应
- **调试友好**: 便于调试微调流程和参数传递

**注意**: 此类主要用于开发和测试阶段，不应该在生产环境中使用。

''')

add_english_doc('finetune.base.DummyFinetune', '''\
Dummy fine-tuning component for testing and debugging fine-tuning workflows. This class inherits from `LazyLLMFinetuneBase` and provides a mock implementation that doesn't perform actual fine-tuning operations.

Args:
    base_model (str): Base model identifier, defaults to ``'base'``
    target_path (str): Target save path, defaults to ``'target'``
    launcher: Launcher instance, defaults to ``launchers.remote()``
    **kw: Additional keyword arguments that will be stored in the instance and output during command execution

Key features of this class:

- **Mock Execution**: Doesn't perform actual fine-tuning operations, only used for testing workflows
- **Parameter Recording**: Records all passed parameters and outputs them during execution
- **Fast Response**: Uses empty launcher for immediate response
- **Debug-Friendly**: Facilitates debugging of fine-tuning workflows and parameter passing

**Note**: This class is primarily used during development and testing phases and should not be used in production environments.

''')

add_example('finetune.base.DummyFinetune', '''\
>>> import lazyllm
>>> from lazyllm.components.finetune.base import DummyFinetune
>>> 
>>> # 基本用法：创建虚拟微调组件
>>> dummy_finetune = DummyFinetune(
...     target_path="/path/to/output",
...     learning_rate=0.001,
...     batch_size=16
... )
>>> result = dummy_finetune()
>>> print(f"微调结果路径: {result}")
>>> cmd = dummy_finetune.cmd()
>>> print(f"生成的命令: {cmd}")
''')

# DummyFinetune.cmd
add_chinese_doc('finetune.base.DummyFinetune.cmd', '''\
生成虚拟微调命令的方法。此方法返回一个简单的 echo 命令，用于模拟微调操作的执行。

Args:
    *args: 位置参数，在此实现中未使用
    **kw: 关键字参数，在此实现中未使用

Returns:
    str: 包含初始化参数的 echo 命令字符串

此方法的特点：

- **简单输出**: 返回一个基本的 echo 命令
- **参数显示**: 在命令中显示所有初始化时传入的参数
- **调试信息**: 提供清晰的调试信息，便于验证参数传递
- **一致性**: 与真实微调组件的接口保持一致

**注意**: 此方法主要用于调试和测试，实际执行时不会进行任何微调操作。

''')

add_english_doc('finetune.base.DummyFinetune.cmd', '''\
Method to generate dummy fine-tuning command. This method returns a simple echo command to simulate fine-tuning operation execution.

Args:
    *args: Positional arguments, not used in this implementation
    **kw: Keyword arguments, not used in this implementation

Returns:
    str: Echo command string containing initialization parameters

Features of this method:

- **Simple Output**: Returns a basic echo command
- **Parameter Display**: Shows all parameters passed during initialization in the command
- **Debug Information**: Provides clear debug information for parameter validation
- **Consistency**: Maintains interface consistency with real fine-tuning components

**Note**: This method is primarily used for debugging and testing, and doesn't perform any actual fine-tuning operations when executed.

''')

# ============= Deploy

add_chinese_doc('LazyLLMDeployBase', '''\
此类是 ``ComponentBase`` 的一个子类，提供了LazyLLM部署的基础功能。它支持多种媒体类型的编码转换，并提供了结果提取和流式处理的配置选项。

Args:
    launcher (LauncherBase): 用于部署的启动器实例，默认为远程启动器(``launchers.remote()``)。

注意事项: 
    - 继承此类时需要实现具体的部署逻辑
    - 可以通过重写extract_result方法来自定义结果提取逻辑
''')

add_english_doc('LazyLLMDeployBase', '''\
This class is a subclass of ``ComponentBase`` that provides basic functionality for LazyLLM deployment. It supports encoding conversion for various media types and provides configuration options for result extraction and streaming processing.

Args:
    launcher (LauncherBase): Launcher instance for deployment, defaults to remote launcher (``launchers.remote()``).

Notes: 
    - Need to implement specific deployment logic when inheriting this class
    - Can customize result extraction logic by overriding the extract_result method
''')

add_example('LazyLLMDeployBase', '''\
>>> import lazyllm
>>> from lazyllm.components.deploy.base import LazyLLMDeployBase
>>> class MyDeployer(LazyLLMDeployBase):
...     def __call__(self, inputs):
...         return processed_result
        def extract_result(output, inputs):
...         return output.json()['result']
>>> deployer = MyDeployer()
>>> result = deployer.extract_result(raw_output, input_data)
''')

add_chinese_doc('LazyLLMDeployBase.extract_result', """\
从模型输出中提取最终结果，默认实现直接返回原始输出，子类可重写此方法实现自定义结果提取逻辑。

Args:
    output: 模型原始输出
    inputs: 原始输入数据，可用于结果后处理

Returns:
    处理后的最终结果

""")

add_english_doc('LazyLLMDeployBase.extract_result', """\
Extract final result from model output. The default implementation returns raw output directly, subclasses can override this method to implement custom result extraction logic.

Args:
    output: Raw model output
    inputs: Original input data, can be used for post-processing

Returns:
    Processed final result

""")


# Deploy-AbstractEmbedding
add_chinese_doc('deploy.embed.AbstractEmbedding', '''\
抽象嵌入基类，为所有嵌入模型提供统一的接口和基础功能。此类定义了嵌入模型的标准接口，包括模型加载、调用和序列化等功能。

Args:
    base_embed (str): 嵌入模型的基础路径或标识符，用于指定要加载的嵌入模型。
    source (str, optional): 模型来源，默认为 ``None``。如果未指定，将使用 LazyLLM 配置中的默认模型来源。
    init (bool): 是否在初始化时立即加载模型，默认为 ``False``。如果为 ``True``，将在对象创建时立即调用 ``load_embed()`` 方法。
''')

add_english_doc('deploy.embed.AbstractEmbedding', '''\
Abstract embedding base class that provides unified interface and basic functionality for all embedding models. This class defines the standard interface for embedding models, including model loading, calling, and serialization capabilities.

Args:
    base_embed (str): The base path or identifier of the embedding model, used to specify which embedding model to load.
    source (str, optional): Model source, default to ``None``. If not specified, will use the default model source from LazyLLM configuration.
    init (bool): Whether to load the model immediately during initialization, default to ``False``. If ``True``, will call the ``load_embed()`` method immediately when the object is created.
''')

add_chinese_doc('deploy.embed.AbstractEmbedding.load_embed', '''\
加载嵌入模型的抽象方法。此方法由子类实现，用于执行具体的模型加载逻辑。

**注意**: 此方法目前正在开发中。
''')

add_english_doc('deploy.embed.AbstractEmbedding.load_embed', '''\
Abstract method for loading embedding models. This method is implemented by subclasses to perform specific model loading logic.

**Note**: This method is currently under development.
''')

# Deploy-Lightllm
add_chinese_doc('deploy.Lightllm', '''\
此类是 ``LazyLLMDeployBase`` 的子类，基于 [LightLLM](https://github.com/ModelTC/lightllm) 框架提供的推理能力，用于对大语言模型进行推理。

Args:
    trust_remote_code (bool): 是否允许加载来自远程服务器的模型代码，默认为 ``True``。
    launcher (lazyllm.launcher): 微调的启动器，默认为 ``launchers.remote(ngpus=1)``。
    stream (bool): 是否为流式响应，默认为 ``False``。
    kw: 关键字参数，用于更新默认的训练参数。请注意，除了以下列出的关键字参数外，这里不能传入额外的关键字参数。

此类的关键字参数及其默认值如下：

Keyword Args: 
    tp (int): 张量并行参数，默认为 ``1``。
    max_total_token_num (int): 最大总token数，默认为 ``64000``。
    eos_id (int): 结束符ID，默认为 ``2``。
    port (int): 服务的端口号，默认为 ``None``。此情况下LazyLLM会自动生成随机端口号。
    host (str): 服务的IP地址，默认为 ``0.0.0.0``。
    nccl_port (int): NCCL 端口，默认为 ``None``。此情况下LazyLLM会自动生成随机端口号。
    tokenizer_mode (str): tokenizer的加载模式，默认为 ``auto``。
    running_max_req_size (int): 推理引擎最大的并行请求数， 默认为 ``256``。
    data_type (str): 模型权重的数据类型，默认为 ``float16``。
    max_req_total_len (int): 请求的最大总长度，默认为 ``64000``。
    max_req_input_len (int): 输入的最大长度，默认为 ``4096``。
    long_truncation_mode (str): 长文本的截断模式，默认为 ``head``。

''')

add_english_doc('deploy.Lightllm', '''\
This class is a subclass of ``LazyLLMDeployBase``, based on the inference capabilities provided by the [LightLLM](https://github.com/ModelTC/lightllm) framework, used for inference with large language models.

Args:
    trust_remote_code (bool): Whether to allow loading of model code from remote servers, default is ``True``.
    launcher (lazyllm.launcher): The launcher for fine-tuning, default is ``launchers.remote(ngpus=1)``.
    stream (bool): Whether the response is streaming, default is ``False``.
    kw: Keyword arguments used to update default training parameters. Note that not any additional keyword arguments can be specified here.

The keyword arguments and their default values for this class are as follows:

Keyword Args: 
    tp (int): Tensor parallelism parameter, default is ``1``.
    max_total_token_num (int): Maximum total token number, default is ``64000``.
    eos_id (int): End-of-sentence ID, default is ``2``.
    port (int): Service port number, default is ``None``, in which case LazyLLM will automatically generate a random port number.
    host (str): Service IP address, default is ``0.0.0.0``.
    nccl_port (int): NCCL port, default is ``None``, in which case LazyLLM will automatically generate a random port number.
    tokenizer_mode (str): Tokenizer loading mode, default is ``auto``.
    running_max_req_size (int): Maximum number of parallel requests for the inference engine, default is ``256``.
    data_type (str): Data type for model weights, default is ``float16``.
    max_req_total_len (int): Maximum total length for requests, default is ``64000``.
    max_req_input_len (int): Maximum input length, default is ``4096``.
    long_truncation_mode (str): Truncation mode for long texts, default is ``head``.

''')

add_example('deploy.Lightllm', '''\
>>> from lazyllm import deploy
>>> infer = deploy.lightllm()
''')

add_chinese_doc('deploy.Lightllm.cmd', '''\
该方法用于生成启动LightLLM服务的命令。

参数:
    finetuned_model (str): 微调后的模型路径。
    base_model (str): 基础模型路径，当finetuned_model无效时使用。

返回值:
    LazyLLMCMD: 一个包含启动命令的LazyLLMCMD对象。
''')

add_english_doc('deploy.Lightllm.cmd', '''\
This method generates the command to start the LightLLM service.

Args:
    finetuned_model (str): Path to the fine-tuned model.
    base_model (str): Path to the base model, used when finetuned_model is invalid.

Returns:
    LazyLLMCMD: A LazyLLMCMD object containing the startup command.
''')

add_chinese_doc('deploy.Lightllm.geturl', '''\
获取LightLLM服务的URL地址。

参数:
    job (optional): 任务对象，默认为None，此时使用self.job。

返回值:
    str: 服务的URL地址，格式为"http://{ip}:{port}/generate"。
''')

add_english_doc('deploy.Lightllm.geturl', '''\
Get the URL address of the LightLLM service.

Args:
    job (optional): Job object, defaults to None, in which case self.job is used.

Returns:
    str: The service URL address in the format "http://{ip}:{port}/generate".
''')

add_chinese_doc('deploy.Lightllm.extract_result', '''\
从服务响应中提取生成的文本结果。

参数:
    x (str): 服务返回的响应文本。
    inputs (str): 输入文本。

返回值:
    str: 提取出的生成文本。

异常:
    Exception: 当解析JSON响应失败时抛出异常。
''')

add_english_doc('deploy.Lightllm.extract_result', '''\
Extract generated text from the service response.

Args:
    x (str): Response text from the service.
    inputs (str): Input text.

Returns:
    str: The extracted generated text.

Raises:
    Exception: When JSON response parsing fails.
''')

# Deploy-Vllm
add_chinese_doc('deploy.Vllm', '''\
此类是 ``LazyLLMDeployBase`` 的子类，基于 [VLLM](https://github.com/vllm-project/vllm) 框架提供的推理能力，用于对大语言模型进行推理。

Args:
    trust_remote_code (bool): 是否允许加载来自远程服务器的模型代码，默认为 ``True``。
    launcher (lazyllm.launcher): 微调的启动器，默认为 ``launchers.remote(ngpus=1)``。
    log_path (str): 日志保存路径，若为 ``None`` 则不保存日志。
    openai_api(bool):是否调用openai接口,默认为``None``。
    kw: 关键字参数，用于更新默认的训练参数。请注意，除了以下列出的关键字参数外，这里不能传入额外的关键字参数。

此类的关键字参数及其默认值如下：

Keyword Args: 
    tensor-parallel-size (int): 张量并行参数，默认为 ``1``。
    dtype (str): 模型权重和激活值的数据类型，默认为 ``auto``。另外可选项还有： ``half``, ``float16``, ``bfloat16``, ``float``, ``float32``。
    kv-cache-dtype (str): 看kv缓存的存储类型，默认为 ``auto``。另外可选的还有：``fp8``, ``fp8_e5m2``, ``fp8_e4m3``。
    device (str): VLLM所支持的后端硬件类型，默认为 ``auto``。另外可选的还有：``cuda``, ``neuron``, ``cpu``。
    block-size (int): 设置 token块的大小，默认为 ``16``。
    port (int): 服务的端口号，默认为 ``auto``。
    host (str): 服务的IP地址，默认为 ``0.0.0.0``。
    seed (int): 随机数种子，默认为 ``0``。
    tokenizer_mode (str): tokenizer的加载模式，默认为 ``auto``。
    max-num-seqs (int): 推理引擎最大的并行请求数， 默认为 ``256``。

''')

add_english_doc('deploy.Vllm', '''\
This class is a subclass of ``LazyLLMDeployBase``, based on the inference capabilities provided by the [VLLM](https://github.com/vllm-project/vllm) framework, used for inference with large language models.

Args:
    trust_remote_code (bool): Whether to allow loading of model code from remote servers, default is ``True``.
    launcher (lazyllm.launcher): The launcher for fine-tuning, default is ``launchers.remote(ngpus=1)``.
    log_path (str): Path to save logs. If ``None``, logs will not be saved.
    openai_api (bool): Whether to call the OpenAI API. Default is ``None``.
    kw: Keyword arguments used to update default training parameters. Note that not any additional keyword arguments can be specified here.

The keyword arguments and their default values for this class are as follows:

Keyword Args: 
    tensor-parallel-size (int): Tensor parallelism parameter, default is ``1``.
    dtype (str): Data type for model weights and activations, default is ``auto``. Other options include: ``half``, ``float16``, ``bfloat16``, ``float``, ``float32``.
    kv-cache-dtype (str): Data type for the key-value cache storage, default is ``auto``. Other options include: ``fp8``, ``fp8_e5m2``, ``fp8_e4m3``.
    device (str): Backend hardware type supported by VLLM, default is ``auto``. Other options include: ``cuda``, ``neuron``, ``cpu``.
    block-size (int): Sets the size of the token block, default is ``16``.
    port (int): Service port number, default is ``auto``.
    host (str): Service IP address, default is ``0.0.0.0``.
    seed (int): Random number seed, default is ``0``.
    tokenizer_mode (str): Tokenizer loading mode, default is ``auto``.
    max-num-seqs (int): Maximum number of parallel requests for the inference engine, default is ``256``.

''')

add_example('deploy.Vllm', '''\
>>> from lazyllm import deploy
>>> infer = deploy.vllm()
''')

# Deploy-EmbeddingDeploy
add_chinese_doc('deploy.EmbeddingDeploy', '''\
此类是 ``LazyLLMDeployBase`` 的子类，用于部署文本嵌入（Embedding）服务。支持稠密向量（dense）和稀疏向量（sparse）两种嵌入方式，可以使用HuggingFace模型或FlagEmbedding模型。

Args:
    launcher (lazyllm.launcher): 启动器，默认为 ``None``。
    model_type (str): 模型类型，默认为 ``'embed'``。
    log_path (str): 日志文件路径，默认为 ``None``。
    embed_type (str): 嵌入类型，可选 ``'dense'`` 或 ``'sparse'``，默认为 ``'dense'``。
    trust_remote_code (bool): 是否信任远程代码，默认为 ``True``。
    port (int): 服务端口号，默认为 ``None``，此情况下LazyLLM会自动生成随机端口号。

调用参数:
    finetuned_model: 微调后的模型路径或模型名称。
    base_model: 基础模型路径或模型名称，当finetuned_model无效时会使用此模型。

消息格式:
    输入格式为包含text（文本）和images（图像列表）的字典。
    - text: 需要编码的文本内容
    - images: 需要编码的图像列表（可选）
''')

add_english_doc('deploy.EmbeddingDeploy', '''\
This class is a subclass of ``LazyLLMDeployBase``, designed for deploying text embedding services. It supports both dense and sparse embedding methods, compatible with HuggingFace models and FlagEmbedding models.

Args:
    launcher (lazyllm.launcher): The launcher instance, defaults to ``None``.
    model_type (str): Model type, defaults to ``'embed'``.
    log_path (str): Path for log file, defaults to ``None``.
    embed_type (str): Embedding type, either ``'dense'`` or ``'sparse'``, defaults to ``'dense'``.
    trust_remote_code (bool): Whether to trust remote code, defaults to ``True``.
    port (int): Service port number, defaults to ``None``, in which case LazyLLM will generate a random port.

Call Arguments:
    finetuned_model: Path or name of the fine-tuned model.
    base_model: Path or name of the base model, used when finetuned_model is invalid.

Message Format:
    Input format is a dictionary containing text and images list.
    - text: Text content to be encoded
    - images: List of images to be encoded (optional)
''')

add_example('deploy.EmbeddingDeploy', '''\
>>> from lazyllm import deploy
>>> embed_service = deploy.EmbeddingDeploy(embed_type='dense')
>>> embed_service('path/to/model')
''')

# Deploy-RerankDeploy
add_chinese_doc('deploy.embed.RerankDeploy', '''\
此类是 ``EmbeddingDeploy`` 的子类，用于部署重排序（Rerank）服务。支持使用HuggingFace模型进行文本重排序。

Args:
    launcher (lazyllm.launcher): 启动器，默认为 ``None``。
    model_type (str): 模型类型，默认为 ``'embed'``。
    log_path (str): 日志文件路径，默认为 ``None``。
    trust_remote_code (bool): 是否信任远程代码，默认为 ``True``。
    port (int): 服务端口号，默认为 ``None``，此情况下LazyLLM会自动生成随机端口号。

调用参数:
    finetuned_model: 微调后的模型路径或模型名称。
    base_model: 基础模型路径或模型名称，当finetuned_model无效时会使用此模型。

消息格式:
    输入格式为包含query（查询文本）、documents（候选文档列表）和top_n（返回的文档数量）的字典。
    - query: 查询文本
    - documents: 候选文档列表
    - top_n: 返回的文档数量，默认为1
''')

add_english_doc('deploy.embed.RerankDeploy', '''\
This class is a subclass of ``EmbeddingDeploy``, designed for deploying reranking services. It supports text reranking using HuggingFace models.

Args:
    launcher (lazyllm.launcher): The launcher instance, defaults to ``None``.
    model_type (str): Model type, defaults to ``'embed'``.
    log_path (str): Path for log file, defaults to ``None``.
    trust_remote_code (bool): Whether to trust remote code, defaults to ``True``.
    port (int): Service port number, defaults to ``None``, in which case LazyLLM will generate a random port.

Call Arguments:
    finetuned_model: Path or name of the fine-tuned model.
    base_model: Path or name of the base model, used when finetuned_model is invalid.

Message Format:
    Input format is a dictionary containing query (query text), documents (list of candidate documents), and top_n (number of documents to return).
    - query: Query text
    - documents: List of candidate documents
    - top_n: Number of documents to return, defaults to 1
''')

add_example('deploy.embed.RerankDeploy', '''\
>>> from lazyllm import deploy
>>> rerank_service = deploy.embed.RerankDeploy()
>>> rerank_service('path/to/model')
>>> input_data = {
...     "query": "What is machine learning?",
...     "documents": [
...         "Machine learning is a branch of AI.",
...         "Machine learning uses data to improve.",
...         "Deep learning is a subset of machine learning."
...     ],
...     "top_n": 2
... }
>>> result = rerank_service(input_data)
''')

<<<<<<< HEAD
# Deploy-embed
add_chinese_doc('deploy.embed.LazyHuggingFaceRerank', '''\
基于 HuggingFace CrossEncoder 的重排序（Rerank）封装类。  
用于根据查询与候选文档的相关性分数，对文档进行排序。  
支持在初始化时下载并加载指定的重排序模型，并可选择延迟加载以提升启动性能。

Args:
    base_rerank (str): 重排序模型名称或本地路径。支持 HuggingFace Hub 模型标识符或本地路径。
    source (Optional[str]): 模型来源，支持 `huggingface` 和 `modelscope`，默认为全局配置项 `model_source`。
    init (bool): 是否在实例化时立即加载模型。若为 `False`，将在首次调用时延迟加载。
''')

add_english_doc('deploy.embed.LazyHuggingFaceRerank', '''\
Wrapper class for HuggingFace CrossEncoder-based reranking.  
Ranks candidate documents by relevance score with respect to a given query.  
Supports downloading and loading a specified rerank model at initialization, with optional lazy loading for faster startup.

Args:
    base_rerank (str): Name or local path of the rerank model. Supports HuggingFace Hub identifiers or local paths.
    source (Optional[str]): Source of the model, supports `huggingface` and `modelscope`. Defaults to global config `model_source`.
    init (bool): Whether to load the model immediately upon instantiation. If `False`, the model will be loaded lazily on first call.
''')

add_example('deploy.embed.LazyHuggingFaceRerank', '''\
>>> from lazyllm.components.deploy.embed import LazyHuggingFaceRerank
>>> reranker = LazyHuggingFaceRerank(base_rerank=local_path, init=True)
>>> query = "What is the capital of France?"
>>> documents = ["Paris is the capital of France.", "Berlin is the capital of Germany.", "France is in Europe."]
>>> result = reranker({"query": query, "documents": documents, "top_n": 2})
>>> print(result)
[(0, 0.95), (2, 0.80)]
''')

add_chinese_doc('deploy.embed.LazyHuggingFaceRerank.load_reranker', '''\
加载重排序模型。  
该方法会使用 `sentence_transformers.CrossEncoder` 从指定的 `base_rerank` 路径或名称加载模型，  
通常在延迟加载模式下由首次调用实例时自动触发。
''')

add_english_doc('deploy.embed.LazyHuggingFaceRerank.load_reranker', '''\
Load the rerank model.  
Uses `sentence_transformers.CrossEncoder` to load the model from the specified `base_rerank` path or name.  
Typically triggered automatically on first call when lazy loading is enabled.
''')

add_chinese_doc('deploy.embed.LazyHuggingFaceRerank.rebuild', '''\
重建 `LazyHuggingFaceRerank` 实例的类方法。  
主要用于序列化（pickle/cloudpickle）时的反序列化过程，根据提供的参数重新实例化对象。

Args:
    base_rerank (str): 模型名称或路径。
    init (bool): 是否在重建时立即加载模型。

**Returns:**\n
- LazyHuggingFaceRerank: 重新构建的类实例。
''')

add_english_doc('deploy.embed.LazyHuggingFaceRerank.rebuild', '''\
Class method to rebuild a `LazyHuggingFaceRerank` instance.  
Used primarily for deserialization during pickle/cloudpickle operations,  
reinstantiating the object with the provided parameters.

Args:
    base_rerank (str): Model name or path.
    init (bool): Whether to load the model immediately upon rebuilding.

**Returns:**\n
- LazyHuggingFaceRerank: The rebuilt class instance.
=======
add_chinese_doc('deploy.embed.LazyFlagEmbedding', '''\
支持懒加载的 FlagEmbedding 嵌入模块封装。

该类包装了 FlagEmbedding 的加载和调用逻辑，提供对稀疏和稠密嵌入的支持，并通过 lazyllm.once_flag() 机制实现懒加载。适用于嵌入模型的本地/远程下载、初始化与编码流程的封装，便于与 LazyLLM 系统集成。

Args:
    base_embed (str): 嵌入模型名称或路径。
    sparse (bool): 是否使用稀疏嵌入模式，默认为 False。
    source (str, optional): 模型下载源，若未提供则使用 lazyllm 全局配置。
    init (bool): 是否在初始化时立即加载模型，默认为 False。
''')

add_english_doc('deploy.embed.LazyFlagEmbedding', '''\
A lazily loaded wrapper for the FlagEmbedding module.

This class encapsulates loading and usage of FlagEmbedding, with support for both sparse and dense embeddings. It leverages the lazyllm.once_flag() mechanism to initialize only once on demand, and integrates with LazyLLM's model downloading utilities.

Args:
    base_embed (str): The model name or path to be used as the embedding backend.
    sparse (bool): Whether to enable sparse embedding output. Defaults to False.
    source (str, optional): Source URL or identifier for model downloading. Defaults to global config.
    init (bool): Whether to initialize the model immediately upon construction. Defaults to False.
''')

add_chinese_doc('deploy.embed.LazyFlagEmbedding.load_embed', '''\
加载嵌入模型并初始化到设备上。

该方法根据系统是否支持 CUDA 自动选择运行设备（GPU 或 CPU），并从本地或远程加载预训练的 FlagEmbedding 模型。
''')

add_english_doc('deploy.embed.LazyFlagEmbedding.load_embed', '''\
Load the embedding model onto the appropriate device.

This method selects the available device (GPU or CPU) and initializes the pretrained FlagEmbedding model from the provided path or model hub.
''')

add_chinese_doc('deploy.embed.LazyFlagEmbedding.rebuild', '''\
重建 LazyFlagEmbedding 实例的方法。

该类方法用于在序列化或跨进程传递时，重新构造带有初始化配置的 LazyFlagEmbedding 实例。

Args:
    base_embed (str): 嵌入模型的路径或模型名称。
    sparse (bool): 是否启用稀疏嵌入。
    init (bool): 是否在构造时立即加载模型。

Returns:
    LazyFlagEmbedding: 一个新的 LazyFlagEmbedding 实例。
''')

add_english_doc('deploy.embed.LazyFlagEmbedding.rebuild', '''\
Rebuild a LazyFlagEmbedding instance.

This class method reconstructs an instance of LazyFlagEmbedding, typically used during deserialization or multiprocessing scenarios.

Args:
    base_embed (str): The path or name of the embedding model.
    sparse (bool): Whether to enable sparse embedding mode.
    init (bool): Whether to load the model immediately during instantiation.

Returns:
    LazyFlagEmbedding: A newly constructed LazyFlagEmbedding instance.
''')

add_chinese_doc('deploy.Vllm', '''\
基于 vLLM 的模型部署器。

该类封装了 vLLM 推理服务的启动、指令构造、参数配置与访问地址管理等逻辑。支持 OpenAI 风格 API 兼容，具备分布式部署能力，默认使用 LazyLLM 的启动器完成后端任务分配。

Args:
    trust_remote_code (bool): 是否信任远程代码，启用后会加载模型仓库中 `modeling.py` 脚本。
    launcher (LazyLLMLaunchersBase): 启动器对象，控制模型部署逻辑，支持本地/远程/分布式。
    log_path (str, optional): 日志输出目录，用于保存部署日志。
    openai_api (bool): 是否以 OpenAI API 兼容模式启动（默认关闭）。
    **kw: 其他部署参数，例如最大序列长度、并行配置等。
''')

add_english_doc('deploy.Vllm', '''\
Model deployment class based on vLLM.

This class wraps the logic for launching a vLLM inference server, constructing commands, managing configuration parameters, and retrieving access URLs. It supports OpenAI-compatible API mode and distributed deployment via LazyLLM's launcher system.

Args:
    trust_remote_code (bool): Whether to trust remote code, allowing loading of custom modeling scripts.
    launcher (LazyLLMLaunchersBase): Launcher object controlling how the model is deployed (local, remote, distributed).
    log_path (str, optional): Directory for saving deployment logs.
    openai_api (bool): Whether to launch the server in OpenAI-compatible API mode (default: False).
    **kw: Additional deployment options, such as max sequence length, parallel configs, etc.
''')

add_chinese_doc('deploy.Vllm.cmd', '''\
构造用于启动 vLLM 推理服务的命令。

该方法会自动检测模型路径是否有效，并根据当前配置参数动态生成可执行命令，支持多节点部署时自动加入 ray 启动命令。

Args:
    finetuned_model (str): 微调后的模型路径。
    base_model (str): 备用基础模型路径（当 finetuned_model 无效时启用）。
    master_ip (str): 分布式部署中的主节点 IP，仅在多节点时启用。

Returns:
    LazyLLMCMD: 可执行命令对象，包含启动指令、结果回调函数及健康检查方法。
''')

add_english_doc('deploy.Vllm.cmd', '''\
Build the command to launch the vLLM inference service.

This method validates the model path and constructs an executable command string based on current configuration. In distributed mode, it will also prepend the ray cluster start command.

Args:
    finetuned_model (str): Path to the fine-tuned model.
    base_model (str): Fallback base model path if finetuned_model is invalid.
    master_ip (str): IP address of the master node in a distributed setup.

Returns:
    LazyLLMCMD: The command object with shell instruction, return value handler, and health checker.
''')

add_chinese_doc('deploy.Vllm.geturl', '''\
获取 vLLM 服务的推理地址。

根据运行模式（Display 模式或实际部署）返回相应的 URL，用于访问模型的生成接口。

Args:
    job (Job, optional): 部署任务对象。默认取当前模块绑定的 job。

Returns:
    str: 推理服务的 HTTP 地址。
''')

add_english_doc('deploy.Vllm.geturl', '''\
Get the inference service URL for the vLLM deployment.

Depending on the execution mode (Display or actual deployment), this method returns the appropriate URL for accessing the model's generate endpoint.

Args:
    job (Job, optional): Deployment job object. Defaults to the module's associated job.

Returns:
    str: The HTTP URL for inference service.
''')

add_chinese_doc('deploy.Vllm.extract_result', '''\
从 vLLM 返回结果中提取文本。

该函数从 JSON 格式的返回值中提取模型输出的文本部分。

Args:
    x (str): JSON 格式的原始返回结果字符串。
    inputs (dict): 原始输入数据（用于兼容接口，当前未使用）。

Returns:
    str: 提取出的文本内容。
''')

add_english_doc('deploy.Vllm.extract_result', '''\
Extract the generated text from a vLLM response.

This function parses the returned JSON and extracts the model-generated text content.

Args:
    x (str): Raw JSON string returned from the API.
    inputs (dict): Original input data (unused; kept for compatibility).

Returns:
    str: The generated text extracted from the response.
>>>>>>> e41f9d28
''')

# Deploy-Mindie
add_chinese_doc('deploy.Mindie', '''\
此类是 ``LazyLLMDeployBase`` 的一个子类, 用于部署和管理MindIE大模型推理服务。它封装了MindIE服务的配置生成、进程启动和API交互的全流程。
Args:
    trust_remote_code (bool): 是否信任远程代码(如HuggingFace模型)。默认为 ``True``。
    launcher: 任务启动器实例，默认为 ``launchers.remote()``。
    log_path (str): 日志保存路径，若为 ``None`` 则不保存日志。
    **kw: 其他配置参数，支持以下关键参数：
        - npuDeviceIds: NPU设备ID列表(如 ``[[0,1]]`` 表示使用2张卡)
        - worldSize: 模型并行数量
        - port: 服务端口（设为 ``'auto'`` 时自动分配30000-40000的随机端口)
        - maxSeqLen: 最大序列长度
        - maxInputTokenLen: 单次输入最大token数
        - maxPrefillTokens: 预填充token上限
        - config: 自定义配置文件
注意事项: 
   必须预先设置环境变量 ``LAZYLLM_MINDIE_HOME`` 指向MindIE安装目录, 若未指定 ``finetuned_model`` 或路径无效，会自动回退到 ``base_model``
''')

add_english_doc('deploy.Mindie', '''\
This class is a subclass of ``LazyLLMDeployBase``, designed for deploying and managing the MindIE large language model inference service. It encapsulates the full workflow including configuration generation, process launching, and API interaction for the MindIE service.
Args:
    trust_remote_code (bool): Whether to trust remote code (e.g., from HuggingFace models). Default is ``True``.
    launcher: Instance of the task launcher. Default is ``launchers.remote()``.
    log_path (str): Path to save logs. If ``None``, logs will not be saved.
    **kw: Other configuration parameters. Supports the following keys:
        - npuDeviceIds: List of NPU device IDs (e.g., ``[[0,1]]`` indicates using 2 devices)
        - worldSize: Model parallelism size
        - port: Service port (set to ``'auto'`` for auto-assignment between 30000–40000)
        - maxSeqLen: Maximum sequence length
        - maxInputTokenLen: Maximum number of tokens per input
        - maxPrefillTokens: Maximum number of prefill tokens
        - config: Custom configuration file
Note:
    You must set the environment variable ``LAZYLLM_MINDIE_HOME`` to point to the MindIE installation directory. 
    If ``finetuned_model`` is not specified or the path is invalid, it will automatically fall back to ``base_model``.
''')


add_example('deploy.Mindie', '''\
>>> import lazyllm
>>> from lazyllm.components.deploy import Mindie            
>>> deployer = Mindie(
...     port=30000,
...     launcher=lazyllm.launchers.remote(),
...     max_seq_len=32000,
...     log_path="/path/to/logs"
... )
>>> cmd = deployer.cmd(
...     finetuned_model="/path/to/finetuned_model",
...     base_model="/path/to/base_model")
>>> print("Service URL:", cmd.geturl())

''')
add_english_doc('deploy.Mindie.load_config', '''\
Loads and parses the MindIE configuration file.

Args:
    config_path (str): Path to the JSON configuration file

Returns:
    dict: Parsed configuration dictionary

Notes:
    - Handles both default and custom configuration files
    - Uses JSON format for configuration
    - Creates backup of original config before modification
''')

add_chinese_doc('deploy.Mindie.load_config', '''\
加载并解析MindIE配置文件。

Args:
    config_path (str): JSON配置文件的路径

Returns:
    dict: 解析后的配置字典

注意事项:
    - 处理默认和自定义配置文件
    - 使用JSON格式配置
    - 修改前会创建原始配置的备份
''')

add_english_doc('deploy.Mindie.save_config', '''\
Saves the current configuration to file.

Notes:
    - Automatically creates backup of existing config
    - Writes to the standard MindIE config location
    - Uses JSON format with proper indentation
    - Called automatically during deployment
''')

add_chinese_doc('deploy.Mindie.save_config', '''\
保存当前配置到文件。

注意事项:
    - 自动创建现有配置的备份
    - 写入到标准MindIE配置位置
    - 使用带缩进的JSON格式
    - 部署时自动调用
''')

add_english_doc('deploy.Mindie.update_config', '''\
Updates the configuration dictionary with current settings.

Notes:
    - Handles multiple configuration sections:
        - Model deployment parameters
        - Server settings
        - Scheduling parameters
''')

add_chinese_doc('deploy.Mindie.update_config', '''\
使用当前设置更新配置字典。

注意事项:
    - 处理多个配置部分:
        - 模型部署参数
        - 服务器设置
        - 调度参数
''')

add_english_doc('Mindie.cmd', '''\
Generates the command to start the MindIE service.

Args:
    finetuned_model (str): Path to the fine-tuned model
    base_model (str): Path to the base model (fallback if finetuned_model is invalid)
    master_ip (str): Master node IP address (currently unused)

Returns:
    LazyLLMCMD: Command object for starting the service

Notes:
    - Automatically handles model path validation
    - Updates configuration before service start
    - Supports random port allocation when configured
''')

add_chinese_doc('Mindie.cmd', '''\
生成启动MindIE服务的命令。

Args:
    finetuned_model (str): 微调模型路径
    base_model (str): 基础模型路径(当微调模型无效时作为后备)
    master_ip (str): 主节点IP地址(当前未使用)

返回:
    LazyLLMCMD: 启动服务的命令对象

注意事项:
    - 自动处理模型路径验证
    - 启动服务前更新配置
    - 支持配置随机端口分配
''')

add_english_doc('Mindie.geturl', '''\
Gets the service URL after deployment.

Args:
    job: Job object (optional, defaults to self.job)

Returns:
    str: The generate endpoint URL

Notes:
    - Returns different formats based on display mode
    - Includes port number from configuration
''')

add_chinese_doc('Mindie.geturl', '''\
获取部署后的服务URL。

Args:
    job: 任务对象(可选，默认为self.job)

返回:
    str: generate接口的URL

注意事项:
    - 根据显示模式返回不同格式
    - 包含配置中的端口号
''')

add_english_doc('Mindie.extract_result', '''\
Extracts the generated text from the API response.

Args:
    x: Raw API response
    inputs: Original inputs (unused)

Returns:
    str: The generated text

Notes:
    - Parses JSON response
    - Returns first text entry from response
''')

add_chinese_doc('Mindie.extract_result', '''\
从API响应中提取生成的文本。

Args:
    x: 原始API响应
    inputs: 原始输入(未使用)

返回:
    str: 生成的文本

注意事项:
    - 解析JSON响应
    - 返回响应中的第一个文本条目
''')
# Deploy-LMDeploy
add_chinese_doc('deploy.LMDeploy', '''\
此类是 ``LazyLLMDeployBase`` 的子类，基于 [LMDeploy](https://github.com/InternLM/lmdeploy) 框架提供的推理能力，用于对大语言模型进行推理。

Args:
    launcher (lazyllm.launcher): 微调的启动器，默认为 ``launchers.remote(ngpus=1)``。
    stream (bool): 是否为流式响应，默认为 ``False``。
    trust_remote_code (bool): 是否信任远程代码，默认为 ``True``。
    log_path (str): 日志文件路径，默认为 ``None``。
    kw: 关键字参数，用于更新默认的训练参数。请注意，除了以下列出的关键字参数外，这里不能传入额外的关键字参数。

此类的关键字参数及其默认值如下：

Keyword Args: 
    tp (int): 张量并行参数，默认为 ``1``。
    server-name (str): 服务的IP地址，默认为 ``0.0.0.0``。
    server-port (int): 服务的端口号，默认为 ``None``,此情况下LazyLLM会自动生成随机端口号。
    max-batch-size (int): 最大batch数，默认为 ``128``。
    chat-template (str): 对话模板文件路径，默认为 ``None``。如果模型不是视觉语言模型且未指定模板，将使用默认模板。
    eager-mode (bool): 是否启用eager模式，默认由环境变量 ``LMDEPLOY_EAGER_MODE`` 控制，默认为 ``False``。

''')

add_english_doc('deploy.LMDeploy', '''\
This class is a subclass of ``LazyLLMDeployBase``, leveraging the inference capabilities provided by the [LMDeploy](https://github.com/InternLM/lmdeploy) framework for inference on large language models.

Args:
    launcher (lazyllm.launcher): The launcher for fine-tuning, defaults to ``launchers.remote(ngpus=1)``.
    stream (bool): Whether to enable streaming response, defaults to ``False``.
    trust_remote_code (bool): Whether to trust remote code, defaults to ``True``.
    log_path (str): Path for log file, defaults to ``None``.
    kw: Keyword arguments for updating default training parameters. Note that no additional keyword arguments beyond those listed below can be passed.

Keyword Args: 
    tp (int): Tensor parallelism parameter, defaults to ``1``.
    server-name (str): The IP address of the service, defaults to ``0.0.0.0``.
    server-port (int): The port number of the service, defaults to ``None``. In this case, LazyLLM will automatically generate a random port number.
    max-batch-size (int): Maximum batch size, defaults to ``128``.
    chat-template (str): Path to chat template file, defaults to ``None``. If the model is not a vision-language model and no template is specified, a default template will be used.
    eager-mode (bool): Whether to enable eager mode, controlled by environment variable ``LMDEPLOY_EAGER_MODE``, defaults to ``False``.

''')

add_example('deploy.LMDeploy', '''\
>>> # Basic use:
>>> from lazyllm import deploy
>>> infer = deploy.LMDeploy()
>>>
>>> # MultiModal:
>>> import lazyllm
>>> from lazyllm import deploy, globals
>>> from lazyllm.components.formatter import encode_query_with_filepaths
>>> chat = lazyllm.TrainableModule('Mini-InternVL-Chat-2B-V1-5').deploy_method(deploy.LMDeploy)
>>> chat.update_server()
>>> inputs = encode_query_with_filepaths('What is it?', ['path/to/image'])
>>> res = chat(inputs)
''')

add_chinese_doc('deploy.LMDeploy.cmd', '''\
该方法用于生成启动LMDeploy服务的命令。

参数:
    finetuned_model (str): 微调后的模型路径。
    base_model (str): 基础模型路径，当finetuned_model无效时使用。

返回值:
    LazyLLMCMD: 一个包含启动命令的LazyLLMCMD对象。
''')

add_english_doc('deploy.LMDeploy.cmd', '''\
This method generates the command to start the LMDeploy service.

Args:
    finetuned_model (str): Path to the fine-tuned model.
    base_model (str): Path to the base model, used when finetuned_model is invalid.

Returns:
    LazyLLMCMD: A LazyLLMCMD object containing the startup command.
''')

add_chinese_doc('deploy.LMDeploy.geturl', '''\
获取LMDeploy服务的URL地址。

参数:
    job (optional): 任务对象，默认为None，此时使用self.job。

返回值:
    str: 服务的URL地址，格式为"http://{ip}:{port}/v1/chat/interactive"。
''')

add_english_doc('deploy.LMDeploy.geturl', '''\
Get the URL address of the LMDeploy service.

Args:
    job (optional): Job object, defaults to None, in which case self.job is used.

Returns:
    str: The service URL address in the format "http://{ip}:{port}/v1/chat/interactive".
''')

add_chinese_doc('deploy.LMDeploy.extract_result', '''\
从服务响应中提取生成的文本结果。

参数:
    x (str): 服务返回的响应文本。
    inputs (str): 输入文本。

返回值:
    str: 提取出的生成文本。
''')

add_english_doc('deploy.LMDeploy.extract_result', '''\
Extract generated text from the service response.

Args:
    x (str): Response text from the service.
    inputs (str): Input text.

Returns:
    str: The extracted generated text.
''')

# Deploy-Infinity
add_chinese_doc('deploy.Infinity', '''\
此类是 ``LazyLLMDeployBase`` 的子类，基于 [Infinity](https://github.com/michaelfeil/infinity) 框架提供的高性能文本嵌入、重排序和CLIP等能力。

Args:
    launcher (lazyllm.launcher): Infinity 的启动器，默认为 ``launchers.remote(ngpus=1)``。
    kw: 关键字参数，用于更新默认的训练参数。请注意，除了以下列出的关键字参数外，这里不能传入额外的关键字参数。

此类的关键字参数及其默认值如下：

Keyword Args: 
    host (str): 服务的IP地址，默认为 ``0.0.0.0``。
    port (int): 服务的端口号，默认为 ``None``,此情况下LazyLLM会自动生成随机端口号。
    batch-size (int): 最大batch数， 默认为 ``256``。
''')

add_english_doc('deploy.Infinity', '''\
This class is a subclass of ``LazyLLMDeployBase``, providing high-performance text-embeddings, reranking, and CLIP capabilities based on the [Infinity](https://github.com/michaelfeil/infinity) framework.

Args:
    launcher (lazyllm.launcher): The launcher for Infinity, defaulting to ``launchers.remote(ngpus=1)``.
    kw: Keyword arguments for updating default training parameters. Note that no additional keyword arguments can be passed here except those listed below.

The keyword arguments and their default values for this class are as follows:

Keyword Args: 
    host (str): The IP address of the service, defaulting to ``0.0.0.0``.
    port (int): The port number of the service, defaulting to ``None``, in which case LazyLLM will automatically generate a random port number.
    batch-size (int): The maximum batch size, defaulting to ``256``.
''')

add_example('deploy.Infinity', '''\
>>> import lazyllm
>>> from lazyllm import deploy
>>> deploy.Infinity()
<lazyllm.llm.deploy type=Infinity>
''')

# RelayServer class documentation
add_chinese_doc('deploy.relay.base.RelayServer', '''\
RelayServer类是一个用于部署FastAPI服务的基类，它可以将一个函数转换为HTTP服务。这个类支持设置前处理函数、后处理函数，
并可以自动分配端口号。它主要用于将模型推理功能转换为HTTP服务，便于分布式部署和调用。

主要参数：
    port: 服务端口号，如果为None则随机分配30000-40000之间的端口
    func: 要部署的主函数
    pre_func: 请求预处理函数
    post_func: 响应后处理函数
    pythonpath: 额外的Python路径
    log_path: 日志存储路径
    cls: 服务名称
    launcher: 启动器类型，默认为异步远程启动
''')

add_english_doc('deploy.relay.base.RelayServer', '''\
RelayServer is a base class for deploying FastAPI services that converts a function into an HTTP service. It supports 
setting pre-processing and post-processing functions, and can automatically allocate port numbers. It's mainly used 
to convert model inference functionality into HTTP services for distributed deployment and invocation.

Main parameters:
    port: Service port number, randomly assigned between 30000-40000 if None
    func: Main function to be deployed
    pre_func: Request pre-processing function
    post_func: Response post-processing function
    pythonpath: Additional Python path
    log_path: Log storage path
    cls: Service name
    launcher: Launcher type, defaults to asynchronous remote launch
''')

add_example('deploy.relay.base.RelayServer', '''\
>>> from lazyllm.components.deploy.relay.base import RelayServer
>>> def my_function(text):
...     return f"Processed: {text}"
>>> server = RelayServer(port=35000, func=my_function)
>>> server.start()  # This will start the server
>>> print(server.geturl())  # Get the service URL
http://localhost:35000/generate
''')

# cmd method documentation
add_chinese_doc('deploy.relay.base.RelayServer.cmd', '''\
cmd方法用于生成启动服务器的命令。它会将当前的函数和配置转换为一个可执行的命令字符串。

参数：
    func: 可选，要部署的新函数。如果不提供，则使用初始化时的函数。

返回值：
    返回一个LazyLLMCMD对象，包含服务器启动命令和相关配置。
''')

add_english_doc('deploy.relay.base.RelayServer.cmd', '''\
The cmd method generates the command to start the server. It converts the current function and configuration into 
an executable command string.

Args:
    func: Optional, new function to deploy. If not provided, uses the function from initialization.

Returns:
    Returns a LazyLLMCMD object containing the server start command and related configuration.
''')

add_example('deploy.relay.base.RelayServer.cmd', '''\
>>> server = RelayServer(port=35000)
>>> def new_function(text):
...     return f"New process: {text}"
>>> cmd_obj = server.cmd(new_function)
>>> print(cmd_obj)  # Will show the command that would be executed
''')

# geturl method documentation
add_chinese_doc('deploy.relay.base.RelayServer.geturl', '''\
geturl方法用于获取服务的访问URL。该URL可用于向服务发送HTTP请求。

参数：
    job: 可选，指定的任务对象。如果为None，则使用当前实例的任务。

返回值：
    返回服务的完整URL地址，格式为 http://<ip>:<port>/generate
''')

add_english_doc('deploy.relay.base.RelayServer.geturl', '''\
The geturl method returns the access URL for the service. This URL can be used to send HTTP requests to the service.

Args:
    job: Optional, specified job object. If None, uses the current instance's job.

Returns:
    Returns the complete URL of the service in the format http://<ip>:<port>/generate
''')

add_example('deploy.relay.base.RelayServer.geturl', '''\
>>> server = RelayServer(port=35000)
>>> server.start()
>>> url = server.geturl()
>>> print(url)  # Shows the service endpoint URL
http://localhost:35000/generate
>>> # You can now use this URL to make HTTP requests to your service
''')

add_chinese_doc('deploy.base.DummyDeploy', '''\
DummyDeploy(launcher=launchers.remote(sync=False), *, stream=False, **kw)

一个用于测试的模拟部署类，继承自 `LazyLLMDeployBase` 和 `flows.Pipeline`，实现了一个简单的流水线风格部署服务，
支持流式输出（可选）。

该类主要用于内部测试和示例用途。它接收符合 `message_format` 格式的输入，根据是否启用 `stream` 参数，返回
字符串或逐步输出的模拟响应。

属性：
- keys_name_handle (dict): 输入字段名的映射。
- message_format (dict): 默认请求模板，包括输入内容与生成参数。

参数：
- launcher: 部署器实例，默认值为 `launchers.remote(sync=False)`。
- stream (bool): 是否以流式方式输出结果。
- kw: 其他传递给父类的关键字参数。

方法：
- __call__(*args): 启动部署并返回服务地址。
- __repr__(): 返回流水线的字符串表示。
''')

add_english_doc('deploy.base.DummyDeploy', '''\
DummyDeploy(launcher=launchers.remote(sync=False), *, stream=False, **kw)

A mock deployment class for testing purposes. It extends both `LazyLLMDeployBase` and `flows.Pipeline`,
simulating a simple pipeline-style deployable service with optional streaming support.

This class is primarily intended for internal testing and demonstration. It receives inputs in the format defined
by `message_format`, and returns a dummy response or a streaming response depending on the `stream` flag.

Attributes:
- keys_name_handle (dict): Mapping of input keys for request formatting.
- message_format (dict): Default request template including input and generation parameters.

Parameters:
- launcher: Deployment launcher instance, defaulting to `launchers.remote(sync=False)`.
- stream (bool): Whether to simulate streaming output.
- kw: Additional keyword arguments passed to the superclass.

Methods:
- __call__(*args): Starts the deployment and returns the service URL.
- __repr__(): Returns a string representation of the underlying pipeline.
''')

# Deploy-Auto
add_chinese_doc('auto.AutoDeploy', '''\
此类是 ``LazyLLMDeployBase`` 的子类，可根据输入的参数自动选择合适的推理框架和参数，以对大语言模型进行推理。

具体而言，基于输入的：``base_model`` 的模型参数、``max_token_num``、``launcher`` 中GPU的类型以及卡数，该类可以自动选择出合适的推理框架（如: ``Lightllm`` 或 ``Vllm``）及所需的参数。

Args:
    base_model (str): 用于进行微调的基模型，要求是基模型的路径或模型名。用于提供基模型信息。
    source (lazyllm.config['model_source']): 指定模型的下载源。可通过设置环境变量 ``LAZYLLM_MODEL_SOURCE`` 来配置，目前仅支持 ``huggingface`` 或 ``modelscope`` 。若不设置，lazyllm不会启动自动模型下载。
    trust_remote_code (bool): 是否允许加载来自远程服务器的模型代码，默认为 ``True``。
    launcher (lazyllm.launcher): 微调的启动器，默认为 ``launchers.remote(ngpus=1)``。
    stream (bool): 是否为流式响应，默认为 ``False``。
    type (str): 类型参数，默认为 ``None``，及``llm``类型，另外还支持``embed``类型。
    max_token_num (int): 输入微调模型的token最大长度，默认为``1024``。
    launcher (lazyllm.launcher): 微调的启动器，默认为 ``launchers.remote(ngpus=1)``。
    kw: 关键字参数，用于更新默认的训练参数。注意这里能够指定的关键字参数取决于 LazyLLM 推测出的框架，因此建议谨慎设置。

''')

add_english_doc('auto.AutoDeploy', '''\
This class is a subclass of ``LazyLLMDeployBase`` that automatically selects the appropriate inference framework and parameters based on the input arguments for inference with large language models.

Specifically, based on the input ``base_model`` parameters, ``max_token_num``, the type and number of GPUs in ``launcher``, this class can automatically select the appropriate inference framework (such as ``Lightllm`` or ``Vllm``) and the required parameters.

Args:
    base_model (str): The base model for fine-tuning, which is required to be the name or the path to the base model. Used to provide base model information.
    source (lazyllm.config['model_source']): Specifies the model download source. This can be configured by setting the environment variable ``LAZYLLM_MODEL_SOURCE``.
    trust_remote_code (bool): Whether to allow loading of model code from remote servers, default is ``True``.
    launcher (lazyllm.launcher): The launcher for fine-tuning, default is ``launchers.remote(ngpus=1)``.
    stream (bool): Whether the response is streaming, default is ``False``.
    type (str): Type parameter, default is ``None``, which corresponds to the ``llm`` type. Additionally, the ``embed`` type is also supported.
    max_token_num (int): The maximum token length for the input fine-tuning model, default is ``1024``.
    launcher (lazyllm.launcher): The launcher for fine-tuning, default is ``launchers.remote(ngpus=1)``.
    kw: Keyword arguments used to update default training parameters. Note that whether additional keyword arguments can be specified depends on the framework inferred by LazyLLM, so it is recommended to set them carefully.

''')

add_example('auto.AutoDeploy', '''\
>>> from lazyllm import deploy
>>> deploy.auto('internlm2-chat-7b')
<lazyllm.llm.deploy type=Lightllm> 
''')

add_chinese_doc('ModelManager', '''\
ModelManager是LazyLLM为开发者提供的自动下载模型的工具类。目前支持从一个本地目录列表查找指定模型，以及从huggingface或者modelscope自动下载模型数据至指定目录。
在使用ModelManager之前，需要设置下列环境变量：

- LAZYLLM_MODEL_SOURCE: 模型下载源，可以设置为 ``huggingface`` 或 ``modelscope`` 。
- LAZYLLM_MODEL_SOURCE_TOKEN: ``huggingface`` 或 ``modelscope`` 提供的token，用于下载私有模型。
- LAZYLLM_MODEL_PATH: 冒号 ``:`` 分隔的本地绝对路径列表用于搜索模型。
- LAZYLLM_MODEL_CACHE_DIR: 下载后的模型在本地的存储目录

Keyword Args: 
    model_source (str, 可选): 模型下载源，目前仅支持 ``huggingface`` 或 ``modelscope`` 。如有必要，ModelManager将从此下载源下载模型数据。如果不提供，默认使用
        LAZYLLM_MODEL_SOURCE环境变量中的设置。如未设置LAZYLLM_MODEL_SOURCE，ModelManager将从 ``modelscope`` 下载模型。
    token (str, 可选): ``huggingface`` 或 ``modelscope`` 提供的token。如果token不为空，ModelManager将使用此token下载模型数据。如果不提供，默认使用
        LAZYLLM_MODEL_SOURCE_TOKEN环境变量中的设置。如未设置LAZYLLM_MODEL_SOURCE_TOKEN，ModelManager将不会自动下载私有模型。
    model_path (str, 可选)：冒号(:)分隔的本地绝对路径列表。在实际下载模型数据之前，ModelManager将在此列表包含的目录中尝试寻找目标模型。如果不提供，默认使用
        LAZYLLM_MODEL_PATH环境变量中的设置。如果为空或LAZYLLM_MODEL_PATH未设置，ModelManager将跳过从model_path中寻找模型的步骤。
    cache_dir (str, 可选): 一个本地目录的绝对路径。下载后的模型将存放在此目录下，如果不提供，默认使用LAZYLLM_MODEL_CACHE_DIR环境变量中的设置。如果
        LAZYLLM_MODEL_PATH未设置，默认值为~/.lazyllm/model
ModelManager.download(model) -> str

用于从model_source下载模型。download函数首先在ModelManager类初始化参数model_path列出的目录中搜索目标模型。如果未找到，会在cache_dir下搜索目标模型。如果仍未找到，
则从model_source上下载模型并存放于cache_dir下。

Args:
    model (str): 目标模型名称。download函数使用此名称从model_source上下载模型。为了方便开发者使用，LazyLLM为常用模型建立了简略模型名称到下载源实际模型名称的映射，
        例如 ``Llama-3-8B`` , ``GLM3-6B`` 或 ``Qwen1.5-7B`` 。具体可参考文件 ``lazyllm/module/utils/downloader/model_mapping.py`` 。model可以接受简略模型名或下载源中的模型全名。
''')

add_english_doc('ModelManager', '''\
ModelManager is a utility class provided by LazyLLM for developers to automatically download models.
Currently, it supports search for models from local directories, as well as automatically downloading model from
huggingface or modelscope. Before using ModelManager, the following environment variables need to be set:

- LAZYLLM_MODEL_SOURCE: The source for model downloads, which can be set to ``huggingface`` or ``modelscope`` .
- LAZYLLM_MODEL_SOURCE_TOKEN: The token provided by ``huggingface`` or ``modelscope`` for private model download.
- LAZYLLM_MODEL_PATH: A colon-separated ``:`` list of local absolute paths for model search.
- LAZYLLM_MODEL_CACHE_DIR: Directory for downloaded models.

Keyword Args: 
    model_source (str, optional): The source for model downloads, currently only supports ``huggingface`` or ``modelscope`` .
        If necessary, ModelManager downloads model data from the source. If not provided, LAZYLLM_MODEL_SOURCE
        environment variable would be used, and if LAZYLLM_MODEL_SOURCE is not set, ModelManager will not download
        any model.
    token (str, optional): The token provided by ``huggingface`` or ``modelscope`` . If the token is present, ModelManager uses
        the token to download model. If not provided, LAZYLLM_MODEL_SOURCE_TOKEN environment variable would be used.
        and if LAZYLLM_MODEL_SOURCE_TOKEN is not set, ModelManager will not download private models, only public ones.
    model_path (str, optional): A colon-separated list of absolute paths. Before actually start to download model,
        ModelManager trys to find the target model in the directories in this list. If not provided,
        LAZYLLM_MODEL_PATH environment variable would be used, and LAZYLLM_MODEL_PATH is not set, ModelManager skips
        looking for models from model_path.
    cache_dir (str, optional): An absolute path of a directory to save downloaded models. If not provided,
        LAZYLLM_MODEL_CACHE_DIR environment variable would be used, and if LAZYLLM_MODEL_PATH is not set, the default
        value is ~/.lazyllm/model.

<span style="font-size: 20px;">&ensp;**`ModelManager.download(model) -> str`**</span>

Download models from model_source. The function first searches for the target model in directories listed in the
model_path parameter of ModelManager class. If not found, it searches under cache_dir. If still not found,
it downloads the model from model_source and stores it under cache_dir.

Args:
    model (str): The name of the target model. The function uses this name to download the model from model_source.
    To further simplify use of the function, LazyLLM provides a mapping dict from abbreviated model names to original
    names on the download source for popular models, such as ``Llama-3-8B`` , ``GLM3-6B`` or ``Qwen1.5-7B``. For more details,
    please refer to the file ``lazyllm/module/utils/downloader/model_mapping.py`` . The model argument can be either
    an abbreviated name or one from the download source.
''')

add_example('ModelManager', '''\
>>> from lazyllm.components import ModelManager
>>> downloader = ModelManager(model_source='modelscope')
>>> downloader.download('chatglm3-6b')
''')

# ============= Formatter

# FormatterBase
add_chinese_doc('formatter.FormatterBase', '''\
此类是格式化器的基类，格式化器是模型输出结果的格式化器，用户可以自定义格式化器，也可以使用LazyLLM提供的格式化器。
主要方法：_parse_formatter:解析索引内容。_load:解析str对象，其中包含python对象的部分被解析出来，比如list，dict等对象。_parse_py_data_by_formatter:根据自定义的格式化器和索引对python对象进行格式化。format:对传入的内容进行格式化，如果内容是字符串类型，先将字符串转化为python对象，再进行格式化。如果内容是python对象，直接进行格式化。
''')

add_english_doc('formatter.FormatterBase', '''\
This class is the base class of the formatter. The formatter is the formatter of the model output result. Users can customize the formatter or use the formatter provided by LazyLLM.
Main methods: _parse_formatter: parse the index content. _load: Parse the str object, and the part containing Python objects is parsed out, such as list, dict and other objects. _parse_py_data_by_formatter: format the python object according to the custom formatter and index. format: format the passed content. If the content is a string type, convert the string into a python object first, and then format it. If the content is a python object, format it directly.
''')

add_example('formatter.FormatterBase', '''\
>>> from lazyllm.components.formatter import FormatterBase
>>> class MyFormatter(FormatterBase):
...     def __init__(self, formatter: str = None):
...         self._formatter = formatter
...         if self._formatter:
...             self._parse_formatter()
...         else:
...             self._slices = None
...     def _parse_formatter(self):
...         slice_str = self._formatter.strip()[1:-1]
...         slices = []
...         parts = slice_str.split(":")
...         start = int(parts[0]) if parts[0] else None
...         end = int(parts[1]) if len(parts) > 1 and parts[1] else None
...         step = int(parts[2]) if len(parts) > 2 and parts[2] else None
...         slices.append(slice(start, end, step))
...         self._slices = slices
...     def _load(self, data):
...         return [int(x) for x in data.strip('[]').split(',')]
...     def _parse_py_data_by_formatter(self, data):
...         if self._slices is not None:
...             result = []
...             for s in self._slices:
...                 if isinstance(s, slice):
...                     result.extend(data[s])
...                 else:
...                     result.append(data[int(s)])
...             return result
...         else:
...             return data
...
>>> fmt = MyFormatter("[1:3]")
>>> res = fmt.format("[1,2,3,4,5]")
>>> print(res)
[2, 3]
''')

# JsonLikeFormatter
add_chinese_doc('formatter.formatterbase.JsonLikeFormatter', '''\
该类用于以类 JSON 的格式提取嵌套结构（如 dict、list、tuple）中的子字段内容。

其功能通过格式化字符串 `formatter` 来控制，格式类似于数组/字典的索引切片表达式。例如：

- `[0]` 表示取第 0 个元素
- `[0][{key}]` 表示取第 0 个元素并获取其中 key 字段
- `[0,1][{a,b}]` 表示同时提取第 0 和第 1 个对象的 a 和 b 字段
- `[::2]` 表示步长为 2 的切片
- `*[0][{x}]` 表示以包装格式返回处理后的数据（用于进一步结构化）

Args:
    formatter (str, optional): 控制提取规则的格式字符串。若为 None，则返回原始数据。
''')

add_english_doc('formatter.formatterbase.JsonLikeFormatter', '''\
This class is used to extract subfields from nested structures (like dicts, lists, tuples) using a JSON-like indexing syntax.

The behavior is driven by a formatter string similar to Python-style slicing and dictionary access:

- `[0]` fetches the first item
- `[0][{key}]` accesses the `key` field in the first item
- `[0,1][{a,b}]` fetches the `a` and `b` fields from the first and second items
- `[::2]` does slicing with a step of 2
- `*[0][{x}]` means return a wrapped/structured result

Args:
    formatter (str, optional): A format string that controls how to slice and extract the structure. If None, the input will be returned directly.
''')

add_example('formatter.formatterbase.JsonLikeFormatter', '''\
>>> from lazyllm.components.formatter.formatterbase import JsonLikeFormatter
>>> formatter = JsonLikeFormatter("[{a,b}]")
''')

# PythonFormatter
add_chinese_doc('formatter.formatterbase.PythonFormatter', '''\
预留格式化器类，用于支持 Python 风格的数据提取语法，待开发。

当前继承自 JsonLikeFormatter，无额外功能。
''')

add_english_doc('formatter.formatterbase.PythonFormatter', '''\
Reserved formatter class for supporting Python-style data extraction syntax. To be developed.

Currently inherits from JsonLikeFormatter with no additional behavior.
''')

# FileFormatter
add_chinese_doc('formatter.FileFormatter', '''\
用于处理带文档上下文的查询字符串格式转换的格式化器。

支持三种模式：
- "decode"：将结构化查询字符串解码为包含 query 和 files 的字典。
- "encode"：将包含 query 和 files 的字典编码为结构化查询字符串。
- "merge"：将多个结构化查询字符串合并为一个整体查询。

Args:
    formatter (str): 指定操作模式，可为 "decode"、"encode" 或 "merge"（默认为 "decode"）。
''')

add_english_doc('formatter.FileFormatter', '''\
A formatter that transforms query strings with document context between structured formats.

Supports three modes:
- "decode": Decodes structured query strings into dictionaries with `query` and `files`.
- "encode": Encodes a dictionary with `query` and `files` into a structured query string.
- "merge": Merges multiple structured query strings into one.

Args:
    formatter (str): The operation mode. Must be one of "decode", "encode", or "merge". Defaults to "decode".
''')

add_example('formatter.FileFormatter', '''\
>>> from lazyllm.components.formatter import FileFormatter

>>> # Decode mode
>>> fmt = FileFormatter('decode')
''')

# YamlFormatter
add_chinese_doc('formatter.YamlFormatter', '''\
用于从 YAML 格式的字符串中提取结构化信息的格式化器。

继承自 JsonLikeFormatter，通过内部方法将字符串解析为 Python 对象后使用类 JSON 的方式提取字段。

适合用于处理包含嵌套结构的 YAML 文本，并结合格式化表达式获取目标数据。

''')

add_english_doc('formatter.YamlFormatter', '''\
A formatter for extracting structured information from YAML-formatted strings.

Inherits from JsonLikeFormatter. Uses the internal method to parse YAML strings into Python objects, and then applies JSON-like formatting rules to extract desired fields.

Suitable for handling nested YAML content with formatter-based field selection.
''')

add_example('formatter.YamlFormatter', '''\
>>> from lazyllm.components.formatter import YamlFormatter
>>> formatter = YamlFormatter("{name,age}")
>>> msg = \\"\\"\\" 
... name: Alice
... age: 30
... city: London
... \\"\\"\\"
>>> formatter(msg)
{'name': 'Alice', 'age': 30}
''')

# JsonFormatter
add_chinese_doc('JsonFormatter', '''\
此类是JSON格式化器，即用户希望模型输出的内容格式为JSON，还可以通过索引方式对输出内容中的某个字段进行选择。
''')

add_english_doc('JsonFormatter', '''\
This class is a JSON formatter, that is, the user wants the model to output content is JSON format, and can also select a field in the output content by indexing.
''')

add_example('JsonFormatter', """\
>>> import lazyllm
>>> from lazyllm.components import JsonFormatter
>>> toc_prompt='''
... You are now an intelligent assistant. Your task is to understand the user's input and convert the outline into a list of nested dictionaries. Each dictionary contains a `title` and a `describe`, where the `title` should clearly indicate the level using Markdown format, and the `describe` is a description and writing guide for that section.
... 
... Please generate the corresponding list of nested dictionaries based on the following user input:
... 
... Example output:
... [
...     {
...         "title": "# Level 1 Title",
...         "describe": "Please provide a detailed description of the content under this title, offering background information and core viewpoints."
...     },
...     {
...         "title": "## Level 2 Title",
...         "describe": "Please provide a detailed description of the content under this title, giving specific details and examples to support the viewpoints of the Level 1 title."
...     },
...     {
...         "title": "### Level 3 Title",
...         "describe": "Please provide a detailed description of the content under this title, deeply analyzing and providing more details and data support."
...     }
... ]
... User input is as follows:
... '''
>>> query = "Please help me write an article about the application of artificial intelligence in the medical field."
>>> m = lazyllm.TrainableModule("internlm2-chat-20b").prompt(toc_prompt).start()
>>> ret = m(query, max_new_tokens=2048)
>>> print(f"ret: {ret!r}")  # the model output without specifying a formatter
'Based on your user input, here is the corresponding list of nested dictionaries:\n[\n    {\n        "title": "# Application of Artificial Intelligence in the Medical Field",\n        "describe": "Please provide a detailed description of the application of artificial intelligence in the medical field, including its benefits, challenges, and future prospects."\n    },\n    {\n        "title": "## AI in Medical Diagnosis",\n        "describe": "Please provide a detailed description of how artificial intelligence is used in medical diagnosis, including specific examples of AI-based diagnostic tools and their impact on patient outcomes."\n    },\n    {\n        "title": "### AI in Medical Imaging",\n        "describe": "Please provide a detailed description of how artificial intelligence is used in medical imaging, including the advantages of AI-based image analysis and its applications in various medical specialties."\n    },\n    {\n        "title": "### AI in Drug Discovery and Development",\n        "describe": "Please provide a detailed description of how artificial intelligence is used in drug discovery and development, including the role of AI in identifying potential drug candidates and streamlining the drug development process."\n    },\n    {\n        "title": "## AI in Medical Research",\n        "describe": "Please provide a detailed description of how artificial intelligence is used in medical research, including its applications in genomics, epidemiology, and clinical trials."\n    },\n    {\n        "title": "### AI in Genomics and Precision Medicine",\n        "describe": "Please provide a detailed description of how artificial intelligence is used in genomics and precision medicine, including the role of AI in analyzing large-scale genomic data and tailoring treatments to individual patients."\n    },\n    {\n        "title": "### AI in Epidemiology and Public Health",\n        "describe": "Please provide a detailed description of how artificial intelligence is used in epidemiology and public health, including its applications in disease surveillance, outbreak prediction, and resource allocation."\n    },\n    {\n        "title": "### AI in Clinical Trials",\n        "describe": "Please provide a detailed description of how artificial intelligence is used in clinical trials, including its role in patient recruitment, trial design, and data analysis."\n    },\n    {\n        "title": "## AI in Medical Practice",\n        "describe": "Please provide a detailed description of how artificial intelligence is used in medical practice, including its applications in patient monitoring, personalized medicine, and telemedicine."\n    },\n    {\n        "title": "### AI in Patient Monitoring",\n        "describe": "Please provide a detailed description of how artificial intelligence is used in patient monitoring, including its role in real-time monitoring of vital signs and early detection of health issues."\n    },\n    {\n        "title": "### AI in Personalized Medicine",\n        "describe": "Please provide a detailed description of how artificial intelligence is used in personalized medicine, including its role in analyzing patient data to tailor treatments and predict outcomes."\n    },\n    {\n        "title": "### AI in Telemedicine",\n        "describe": "Please provide a detailed description of how artificial intelligence is used in telemedicine, including its applications in remote consultations, virtual diagnoses, and digital health records."\n    },\n    {\n        "title": "## AI in Medical Ethics and Policy",\n        "describe": "Please provide a detailed description of the ethical and policy considerations surrounding the use of artificial intelligence in the medical field, including issues related to data privacy, bias, and accountability."\n    }\n]'
>>> m = lazyllm.TrainableModule("internlm2-chat-20b").formatter(JsonFormatter("[:][title]")).prompt(toc_prompt).start()
>>> ret = m(query, max_new_tokens=2048)
>>> print(f"ret: {ret}")  # the model output of the specified formaater
['# Application of Artificial Intelligence in the Medical Field', '## AI in Medical Diagnosis', '### AI in Medical Imaging', '### AI in Drug Discovery and Development', '## AI in Medical Research', '### AI in Genomics and Precision Medicine', '### AI in Epidemiology and Public Health', '### AI in Clinical Trials', '## AI in Medical Practice', '### AI in Patient Monitoring', '### AI in Personalized Medicine', '### AI in Telemedicine', '## AI in Medical Ethics and Policy']
""")

# EmptyFormatter
add_chinese_doc('EmptyFormatter', '''\
此类是空的格式化器，即用户希望对模型的输出不做格式化，用户可以对模型指定该格式化器，也可以不指定(模型默认的格式化器就是空格式化器)
''')

add_english_doc('EmptyFormatter', '''\
This type is the system default formatter. When the user does not specify anything or does not want to format the model output, this type is selected. The model output will be in the same format.
''')

add_example('EmptyFormatter', """\
>>> import lazyllm
>>> from lazyllm.components import EmptyFormatter
>>> toc_prompt='''
... You are now an intelligent assistant. Your task is to understand the user's input and convert the outline into a list of nested dictionaries. Each dictionary contains a `title` and a `describe`, where the `title` should clearly indicate the level using Markdown format, and the `describe` is a description and writing guide for that section.
... 
... Please generate the corresponding list of nested dictionaries based on the following user input:
... 
... Example output:
... [
...     {
...         "title": "# Level 1 Title",
...         "describe": "Please provide a detailed description of the content under this title, offering background information and core viewpoints."
...     },
...     {
...         "title": "## Level 2 Title",
...         "describe": "Please provide a detailed description of the content under this title, giving specific details and examples to support the viewpoints of the Level 1 title."
...     },
...     {
...         "title": "### Level 3 Title",
...         "describe": "Please provide a detailed description of the content under this title, deeply analyzing and providing more details and data support."
...     }
... ]
... User input is as follows:
... '''
>>> query = "Please help me write an article about the application of artificial intelligence in the medical field."
>>> m = lazyllm.TrainableModule("internlm2-chat-20b").prompt(toc_prompt).start()  # the model output without specifying a formatter
>>> ret = m(query, max_new_tokens=2048)
>>> print(f"ret: {ret!r}")
'Based on your user input, here is the corresponding list of nested dictionaries:\n[\n    {\n        "title": "# Application of Artificial Intelligence in the Medical Field",\n        "describe": "Please provide a detailed description of the application of artificial intelligence in the medical field, including its benefits, challenges, and future prospects."\n    },\n    {\n        "title": "## AI in Medical Diagnosis",\n        "describe": "Please provide a detailed description of how artificial intelligence is used in medical diagnosis, including specific examples of AI-based diagnostic tools and their impact on patient outcomes."\n    },\n    {\n        "title": "### AI in Medical Imaging",\n        "describe": "Please provide a detailed description of how artificial intelligence is used in medical imaging, including the advantages of AI-based image analysis and its applications in various medical specialties."\n    },\n    {\n        "title": "### AI in Drug Discovery and Development",\n        "describe": "Please provide a detailed description of how artificial intelligence is used in drug discovery and development, including the role of AI in identifying potential drug candidates and streamlining the drug development process."\n    },\n    {\n        "title": "## AI in Medical Research",\n        "describe": "Please provide a detailed description of how artificial intelligence is used in medical research, including its applications in genomics, epidemiology, and clinical trials."\n    },\n    {\n        "title": "### AI in Genomics and Precision Medicine",\n        "describe": "Please provide a detailed description of how artificial intelligence is used in genomics and precision medicine, including the role of AI in analyzing large-scale genomic data and tailoring treatments to individual patients."\n    },\n    {\n        "title": "### AI in Epidemiology and Public Health",\n        "describe": "Please provide a detailed description of how artificial intelligence is used in epidemiology and public health, including its applications in disease surveillance, outbreak prediction, and resource allocation."\n    },\n    {\n        "title": "### AI in Clinical Trials",\n        "describe": "Please provide a detailed description of how artificial intelligence is used in clinical trials, including its role in patient recruitment, trial design, and data analysis."\n    },\n    {\n        "title": "## AI in Medical Practice",\n        "describe": "Please provide a detailed description of how artificial intelligence is used in medical practice, including its applications in patient monitoring, personalized medicine, and telemedicine."\n    },\n    {\n        "title": "### AI in Patient Monitoring",\n        "describe": "Please provide a detailed description of how artificial intelligence is used in patient monitoring, including its role in real-time monitoring of vital signs and early detection of health issues."\n    },\n    {\n        "title": "### AI in Personalized Medicine",\n        "describe": "Please provide a detailed description of how artificial intelligence is used in personalized medicine, including its role in analyzing patient data to tailor treatments and predict outcomes."\n    },\n    {\n        "title": "### AI in Telemedicine",\n        "describe": "Please provide a detailed description of how artificial intelligence is used in telemedicine, including its applications in remote consultations, virtual diagnoses, and digital health records."\n    },\n    {\n        "title": "## AI in Medical Ethics and Policy",\n        "describe": "Please provide a detailed description of the ethical and policy considerations surrounding the use of artificial intelligence in the medical field, including issues related to data privacy, bias, and accountability."\n    }\n]'
>>> m = lazyllm.TrainableModule("internlm2-chat-20b").formatter(EmptyFormatter()).prompt(toc_prompt).start()  # the model output of the specified formatter
>>> ret = m(query, max_new_tokens=2048)
>>> print(f"ret: {ret!r}")
'Based on your user input, here is the corresponding list of nested dictionaries:\n[\n    {\n        "title": "# Application of Artificial Intelligence in the Medical Field",\n        "describe": "Please provide a detailed description of the application of artificial intelligence in the medical field, including its benefits, challenges, and future prospects."\n    },\n    {\n        "title": "## AI in Medical Diagnosis",\n        "describe": "Please provide a detailed description of how artificial intelligence is used in medical diagnosis, including specific examples of AI-based diagnostic tools and their impact on patient outcomes."\n    },\n    {\n        "title": "### AI in Medical Imaging",\n        "describe": "Please provide a detailed description of how artificial intelligence is used in medical imaging, including the advantages of AI-based image analysis and its applications in various medical specialties."\n    },\n    {\n        "title": "### AI in Drug Discovery and Development",\n        "describe": "Please provide a detailed description of how artificial intelligence is used in drug discovery and development, including the role of AI in identifying potential drug candidates and streamlining the drug development process."\n    },\n    {\n        "title": "## AI in Medical Research",\n        "describe": "Please provide a detailed description of how artificial intelligence is used in medical research, including its applications in genomics, epidemiology, and clinical trials."\n    },\n    {\n        "title": "### AI in Genomics and Precision Medicine",\n        "describe": "Please provide a detailed description of how artificial intelligence is used in genomics and precision medicine, including the role of AI in analyzing large-scale genomic data and tailoring treatments to individual patients."\n    },\n    {\n        "title": "### AI in Epidemiology and Public Health",\n        "describe": "Please provide a detailed description of how artificial intelligence is used in epidemiology and public health, including its applications in disease surveillance, outbreak prediction, and resource allocation."\n    },\n    {\n        "title": "### AI in Clinical Trials",\n        "describe": "Please provide a detailed description of how artificial intelligence is used in clinical trials, including its role in patient recruitment, trial design, and data analysis."\n    },\n    {\n        "title": "## AI in Medical Practice",\n        "describe": "Please provide a detailed description of how artificial intelligence is used in medical practice, including its applications in patient monitoring, personalized medicine, and telemedicine."\n    },\n    {\n        "title": "### AI in Patient Monitoring",\n        "describe": "Please provide a detailed description of how artificial intelligence is used in patient monitoring, including its role in real-time monitoring of vital signs and early detection of health issues."\n    },\n    {\n        "title": "### AI in Personalized Medicine",\n        "describe": "Please provide a detailed description of how artificial intelligence is used in personalized medicine, including its role in analyzing patient data to tailor treatments and predict outcomes."\n    },\n    {\n        "title": "### AI in Telemedicine",\n        "describe": "Please provide a detailed description of how artificial intelligence is used in telemedicine, including its applications in remote consultations, virtual diagnoses, and digital health records."\n    },\n    {\n        "title": "## AI in Medical Ethics and Policy",\n        "describe": "Please provide a detailed description of the ethical and policy considerations surrounding the use of artificial intelligence in the medical field, including issues related to data privacy, bias, and accountability."\n    }\n]'
""")

# encode_query_with_filepaths
add_chinese_doc('formatter.encode_query_with_filepaths', '''\
将查询文本和文件路径编码为带有文档上下文的结构化字符串格式。

当指定文件路径时，该函数会将查询内容与文件路径打包成 JSON 格式，并在前缀 ``__lazyllm_docs__`` 的基础上编码返回。否则仅返回原始查询文本。

Args:
    query (str): 用户查询字符串，默认为空字符串。
    files (str or List[str]): 与查询相关的文档路径，可为单个字符串或字符串列表。

Returns:
    str: 编码后的结构化查询字符串，或原始查询。

Raises:
    AssertionError: 如果 `files` 不是字符串或字符串列表，或列表中元素类型错误。
''')

add_english_doc('formatter.encode_query_with_filepaths', '''\
Encodes a query string together with associated file paths into a structured string format with context.

If file paths are provided, the query and file list will be wrapped into a JSON object prefixed with ``__lazyllm_docs__``. Otherwise, it returns the original query string.

Args:
    query (str): The user query string. Defaults to an empty string.
    files (str or List[str]): File path(s) associated with the query. Can be a single string or a list of strings.

Returns:
    str: A structured encoded query string or the raw query.

Raises:
    AssertionError: If `files` is not a string or list of strings.
''')

add_example('formatter.encode_query_with_filepaths', '''\
>>> from lazyllm.components.formatter import encode_query_with_filepaths

>>> # Encode a query along with associated documentation files
>>> encode_query_with_filepaths("Generate questions based on the document", files=["a.md"])
'<lazyllm-query>{"query": "Generate questions based on the document", "files": ["a.md"]}'
''')

# decode_query_with_filepaths
add_chinese_doc('formatter.decode_query_with_filepaths', '''\
将结构化查询字符串解析为包含原始查询和文件路径的字典格式。

当输入字符串以特殊前缀 ``__lazyllm_docs__`` 开头时，函数会尝试从中提取 JSON 格式的查询信息；否则将原样返回字符串内容。

Args:
    query_files (str): 编码后的查询字符串，可能包含文档路径和查询内容。

Returns:
    Union[dict, str]: 若为结构化格式则返回包含 'query' 和 'files' 的字典，否则返回原始查询字符串。

Raises:
    AssertionError: 如果输入参数不是字符串类型。
    ValueError: 如果字符串为结构化格式但解析 JSON 失败。
''')

add_english_doc('formatter.decode_query_with_filepaths', '''\
Decodes a structured query string into a dictionary containing the original query and file paths.

If the input string starts with the special prefix ``__lazyllm_docs__``, it attempts to parse the JSON content; otherwise, it returns the raw query string as-is.

Args:
    query_files (str): The encoded query string that may include both query and file paths.

Returns:
    Union[dict, str]: A dictionary containing 'query' and 'files' if structured, otherwise the original query string.

Raises:
    AssertionError: If the input is not a string.
    ValueError: If the string is prefixed but JSON decoding fails.
''')

add_example('formatter.decode_query_with_filepaths', '''\
>>> from lazyllm.components.formatter import decode_query_with_filepaths

>>> # Decode a structured query with files
>>> decode_query_with_filepaths('<lazyllm-query>{"query": "Summarize the content", "files": ["doc.md"]}')
{'query': 'Summarize the content', 'files': ['doc.md']}

>>> # Decode a plain string without files
>>> decode_query_with_filepaths("This is just a simple question")
'This is just a simple question'
''')

# lazyllm_merge_query
add_chinese_doc('formatter.lazyllm_merge_query', '''\
将多个查询字符串（可能包含文档路径）合并为一个统一的结构化查询字符串。

每个输入参数可以是普通查询字符串或由 ``encode_query_with_filepaths`` 编码后的结构化字符串。函数会自动解码、拼接查询文本，并合并所有涉及的文档路径，最终重新编码为统一的查询格式。

Args:
    *args (str): 多个查询字符串。每个字符串可以是普通文本或已编码的带文件路径的结构化查询。

Returns:
    str: 合并后的结构化查询字符串，包含统一的查询内容与文件路径。
''')

add_english_doc('formatter.lazyllm_merge_query', '''\
Merges multiple query strings (potentially with associated file paths) into a single structured query string.

Each argument can be a plain query string or a structured query created by ``encode_query_with_filepaths``. The function decodes each input, concatenates all query texts, and merges the associated file paths. The final result is re-encoded into a single query string with unified context.

Args:
    *args (str): Multiple query strings. Each can be either plain text or an encoded structured query with files.

Returns:
    str: A single structured query string containing the merged query and file paths.
''')

add_example('formatter.lazyllm_merge_query', '''\
>>> from lazyllm.components.formatter import encode_query_with_filepaths, lazyllm_merge_query

>>> # Merge two structured queries with English content and associated files
>>> q1 = encode_query_with_filepaths("Please summarize document one", files=["doc1.md"])
>>> q2 = encode_query_with_filepaths("Add details from document two", files=["doc2.md"])
>>> lazyllm_merge_query(q1, q2)
'<lazyllm-query>{"query": "Please summarize document oneAdd details from document two", "files": ["doc1.md", "doc2.md"]}'

>>> # Merge plain English text queries without documents
>>> lazyllm_merge_query("What is AI?", "Explain deep learning.")
'What is AI?Explain deep learning.'
''')

# ============= Prompter

# Prompter
add_chinese_doc('Prompter', '''\
用于生成模型输入的Prompt类，支持模板、历史对话拼接与响应抽取。

该类支持从字典、模板名称或文件中加载prompt配置，支持历史对话结构拼接（用于Chat类任务），
可灵活处理有/无history结构的prompt输入，适配非字典类型输入。

Args:
    prompt (Optional[str]): 模板Prompt字符串，支持格式化字段。
    response_split (Optional[str]): 对模型响应进行切分的分隔符，仅用于抽取模型回答。
    chat_prompt (Optional[str]): 多轮对话使用的Prompt模板，必须包含history字段。
    history_symbol (str): 表示历史对话字段的名称，默认为'llm_chat_history'。
    eoa (Optional[str]): 对话中 assistant/user 分隔符。
    eoh (Optional[str]): 多轮history中 user-assistant 分隔符。
    show (bool): 是否打印最终生成的Prompt，默认False。
''')

add_english_doc('Prompter', '''\
Prompt generator class for LLM input formatting. Supports template-based prompting, history injection, and response extraction.

This class allows prompts to be defined via string templates, loaded from dicts, files, or predefined names.
It supports history-aware formatting for multi-turn conversations and adapts to both mapping and string input types.

Args:
    prompt (Optional[str]): Prompt template string with format placeholders.
    response_split (Optional[str]): Optional delimiter to split model response and extract useful output.
    chat_prompt (Optional[str]): Chat template string, must contain a history placeholder.
    history_symbol (str): Name of the placeholder for historical messages, default is 'llm_chat_history'.
    eoa (Optional[str]): Delimiter between assistant/user in history items.
    eoh (Optional[str]): Delimiter between user-assistant pairs.
    show (bool): Whether to print the final prompt when generating. Default is False.
''')

add_example('Prompter', '''\
>>> from lazyllm import Prompter

>>> p = Prompter(prompt="Answer the following: {question}")
>>> p.generate_prompt("What is AI?")
'Answer the following: What is AI?'

>>> p.generate_prompt({"question": "Define machine learning"})
'Answer the following: Define machine learning'

>>> p = Prompter(
...     prompt="Instruction: {instruction}",
...     chat_prompt="Instruction: {instruction}\\\\nHistory:\\\\n{llm_chat_history}",
...     history_symbol="llm_chat_history",
...     eoa="</s>",
...     eoh="|"
... )
>>> p.generate_prompt(
...     input={"instruction": "Translate this."},
...     history=[["hello", "你好"], ["how are you", "你好吗"]]
... )
'Instruction: Translate this.\\\\nHistory:\\\\nhello|你好</s>how are you|你好吗'

>>> prompt_conf = {
...     "prompt": "Task: {task}",
...     "response_split": "---"
... }
>>> p = Prompter.from_dict(prompt_conf)
>>> p.generate_prompt("Summarize this article.")
'Task: Summarize this article.'

>>> full_output = "Task: Summarize this article.---This is the summary."
>>> p.get_response(full_output)
'This is the summary.'
''')

# Prompter.from_dict
add_chinese_doc('Prompter.from_dict', '''\
通过字典配置初始化一个 Prompter 实例。

Args:
    prompt (Dict): 包含 prompt 相关字段的配置字典，需包含 `prompt` 键，其他为可选。
    show (bool): 是否显示生成的 prompt，默认为 False。

Returns:
    Prompter: 返回一个初始化的 Prompter 实例。
''')

add_english_doc('Prompter.from_dict', '''\
Initializes a Prompter instance from a prompt configuration dictionary.

Args:
    prompt (Dict): A dictionary containing prompt-related configuration. Must include 'prompt' key.
    show (bool): Whether to display the generated prompt. Defaults to False.

Returns:
    Prompter: An initialized Prompter instance.
''')

# Prompter.from_template
add_chinese_doc('Prompter.from_template', '''\
根据模板名称加载 prompt 配置并初始化 Prompter 实例。

Args:
    template_name (str): 模板名称，必须在 `templates` 中存在。
    show (bool): 是否显示生成的 prompt，默认为 False。

Returns:
    Prompter: 返回一个初始化的 Prompter 实例。
''')

add_english_doc('Prompter.from_template', '''\
Loads prompt configuration from a template name and initializes a Prompter instance.

Args:
    template_name (str): Name of the template. Must exist in the `templates` dictionary.
    show (bool): Whether to display the generated prompt. Defaults to False.

Returns:
    Prompter: An initialized Prompter instance.
''')

# Prompter.from_file
add_chinese_doc('Prompter.from_file', '''\
从 JSON 文件中读取配置并初始化 Prompter 实例。

Args:
    fname (str): JSON 配置文件路径。
    show (bool): 是否显示生成的 prompt，默认为 False。

Returns:
    Prompter: 返回一个初始化的 Prompter 实例。
''')

add_english_doc('Prompter.from_file', '''\
Loads prompt configuration from a JSON file and initializes a Prompter instance.

Args:
    fname (str): Path to the JSON configuration file.
    show (bool): Whether to display the generated prompt. Defaults to False.

Returns:
    Prompter: An initialized Prompter instance.
''')

# Prompter.empty
add_chinese_doc('Prompter.empty', '''\
创建一个空的 Prompter 实例。

Returns:
    Prompter: 返回一个无 prompt 配置的 Prompter 实例。
''')

add_english_doc('Prompter.empty', '''\
Creates an empty Prompter instance.

Returns:
    Prompter: A Prompter instance without any prompt configuration.
''')

# Prompter.generate_prompt
add_chinese_doc('Prompter.generate_prompt', '''\
根据输入和可选的历史记录生成最终 Prompt。

Args:
    input (Union[str, Dict]): 用户输入。可以是字符串或包含多字段的字典。
    history (Optional[List[List[str]]]): 多轮对话历史，例如 [['u1', 'a1'], ['u2', 'a2']]。
    tools (Optional[Any]): 目前未支持工具调用，此字段必须为 None。
    label (Optional[str]): 附加在 prompt 末尾的标签，通常用于训练。
    show (bool): 是否显示生成的 prompt，默认 False。

Returns:
    str: 格式化后的 prompt 字符串。
''')

add_english_doc('Prompter.generate_prompt', '''\
Generates a formatted prompt string based on input and optional conversation history.

Args:
    input (Union[str, Dict]): User input. Can be a single string or a dictionary with multiple fields.
    history (Optional[List[List[str]]]): Multi-turn dialogue history, e.g., [['u1', 'a1'], ['u2', 'a2']].
    tools (Optional[Any]): Not supported. Must be None.
    label (Optional[str]): Optional label to append to the prompt, commonly used for training.
    show (bool): Whether to print the generated prompt. Defaults to False.

Returns:
    str: The final formatted prompt string.
''')

# Prompter.get_response
add_chinese_doc('Prompter.get_response', '''\
从 LLM 返回结果中提取模型的回答内容。

Args:
    response (str): 模型完整响应文本。
    input (Optional[str]): 如果模型输出以输入开头，将会自动去除输入部分。

Returns:
    str: 提取后的模型响应内容。
''')

add_english_doc('Prompter.get_response', '''\
Extracts the actual model answer from the full response returned by an LLM.

Args:
    response (str): The full raw output from the model.
    input (Optional[str]): If the response starts with the input, that part will be removed.

Returns:
    str: The cleaned model response.
''')

add_chinese_doc('prompter.PrompterBase', '''\
Prompter的基类，自定义的Prompter需要继承此基类，并通过基类提供的 ``_init_prompt`` 函数来设置Prompt模板和Instruction的模板，以及截取结果所使用的字符串。可以查看 :[prompt](/Best%20Practice/prompt) 进一步了解Prompt的设计思想和使用方式。

Prompt模板和Instruction模板都用 ``{}`` 表示要填充的字段，其中Prompt可包含的字段有 ``system``, ``history``, ``tools``, ``user`` 等，而instruction_template可包含的字段为 ``instruction`` 和 ``extra_keys`` 。
``instruction`` 由应用的开发者传入， ``instruction`` 中也可以带有 ``{}`` 用于让定义可填充的字段，方便用户填入额外的信息。如果 ``instruction`` 字段为字符串，则认为是系统instruction；如果是字典，则它包含的key只能是 ``user`` 和 ``system`` 两种选择。 ``user`` 表示用户输入的instruction，在prompt中放在用户输入前面， ``system`` 表示系统instruction，在prompt中凡在system prompt后面。
''')

add_english_doc('prompter.PrompterBase', '''\
The base class of Prompter. A custom Prompter needs to inherit from this base class and set the Prompt template and the Instruction template using the `_init_prompt` function provided by the base class, as well as the string used to capture results. Refer to  [prompt](/Best%20Practice/prompt) for further understanding of the design philosophy and usage of Prompts.

Both the Prompt template and the Instruction template use ``{}`` to indicate the fields to be filled in. The fields that can be included in the Prompt are `system`, `history`, `tools`, `user` etc., while the fields that can be included in the instruction_template are `instruction` and `extra_keys`. If the ``instruction`` field is a string, it is considered as a system instruction; if it is a dictionary, it can only contain the keys ``user`` and ``system``. ``user`` represents the user input instruction, which is placed before the user input in the prompt, and ``system`` represents the system instruction, which is placed after the system prompt in the prompt.
``instruction`` is passed in by the application developer, and the ``instruction`` can also contain ``{}`` to define fillable fields, making it convenient for users to input additional information.
''')

add_example('prompter.PrompterBase', '''\
>>> from lazyllm.components.prompter import PrompterBase
>>> class MyPrompter(PrompterBase):
...     def __init__(self, instruction = None, extra_keys = None, show = False):
...         super(__class__, self).__init__(show)
...         instruction_template = f'{instruction}\\\\n{{extra_keys}}\\\\n'.replace('{extra_keys}', PrompterBase._get_extro_key_template(extra_keys))
...         self._init_prompt("<system>{system}</system>\\\\n</instruction>{instruction}</instruction>{history}\\\\n{input}\\\\n, ## Response::", instruction_template, '## Response::')
... 
>>> p = MyPrompter('ins {instruction}')
>>> p.generate_prompt('hello')
'<system>You are an AI-Agent developed by LazyLLM.</system>\\\\n</instruction>ins hello\\\\n\\\\n</instruction>\\\\n\\\\n, ## Response::'
>>> p.generate_prompt('hello world', return_dict=True)
{'messages': [{'role': 'system', 'content': 'You are an AI-Agent developed by LazyLLM.\\\\nins hello world\\\\n\\\\n'}, {'role': 'user', 'content': ''}]}
''')

add_chinese_doc('prompter.PrompterBase.pre_hook', '''\
设置预处理钩子函数，供外部在生成提示词前对输入数据进行自定义处理。

Args:
    func (Optional[Callable]): 一个可调用对象，作为预处理钩子函数，接收并处理输入数据。

**Returns:**\n
- LazyLLMPrompterBase: 返回自身实例，方便链式调用。
''')

add_english_doc('prompter.PrompterBase.pre_hook', '''\
Sets a pre-processing hook function, allowing external custom processing of input data before prompt generation.

Args:
    func (Optional[Callable]): A callable object to be used as the pre-processing hook function, which receives and processes input data.

**Returns:**\n
- LazyLLMPrompterBase: Returns the instance itself to support method chaining.
''')

add_chinese_doc('prompter.PrompterBase.generate_prompt', '''\
根据用户输入，生成对应的Prompt.

Args:
    input (Option[str | Dict]):  Prompter的输入，如果是dict，会填充到instruction的槽位中；如果是str，则会作为输入。
    history (Option[List[List | Dict]]): 历史对话，可以为 ``[[u, s], [u, s]]`` 或 openai的history格式，默认为None。
    tools (Option[List[Dict]]: 可以使用的工具合集，大模型用作FunctionCall时使用，默认为None
    label (Option[str]): 标签，训练或微调时使用，默认为None
    show (bool): 标志是否打印生成的Prompt，默认为False
    return_dict (bool): 标志是否返回dict，一般情况下使用 ``OnlineChatModule`` 时会设置为True。如果返回dict，则仅填充 ``instruction``。默认为False
''')

add_english_doc('prompter.PrompterBase.generate_prompt', '''\

Generate a corresponding Prompt based on user input.

Args:
    input (Option[str | Dict]): The input from the prompter, if it's a dict, it will be filled into the slots of the instruction; if it's a str, it will be used as input.
    history (Option[List[List | Dict]]): Historical conversation, can be ``[[u, s], [u, s]]`` or in openai's history format, defaults to None.
    tools (Option[List[Dict]]): A collection of tools that can be used, used when the large model performs FunctionCall, defaults to None.
    label (Option[str]): Label, used during fine-tuning or training, defaults to None.
    show (bool): Flag indicating whether to print the generated Prompt, defaults to False.
    return_dict (bool): Flag indicating whether to return a dict, generally set to True when using ``OnlineChatModule``. If returning a dict, only the ``instruction`` will be filled. Defaults to False.
''')

add_chinese_doc('prompter.PrompterBase.get_response', '''\
用作对Prompt的截断，只保留有价值的输出

Args:
     output (str): 大模型的输出
     input (Option[[str]): 大模型的输入，若指定此参数，会将输出中包含输入的部分全部截断，默认为None
''')

add_english_doc('prompter.PrompterBase.get_response', '''\
Used to truncate the Prompt, keeping only valuable output.

Args:
        output (str): The output of the large model.
        input (Option[str]): The input of the large model. If this parameter is specified, any part of the output that includes the input will be completely truncated. Defaults to None.
''')

# EmptyPrompter
add_chinese_doc('prompter.EmptyPrompter', '''\
继承自 `LazyLLMPrompterBase` 的空提示生成器，用于直接返回原始输入。

该类不会对输入进行任何处理，适用于无需格式化的调试、测试或占位场景。
''')

add_english_doc('prompter.EmptyPrompter', '''\
An empty prompt generator that inherits from `LazyLLMPrompterBase`, and directly returns the original input.

This class performs no formatting and is useful for debugging, testing, or as a placeholder.
''')

add_example('prompter.EmptyPrompter', '''\
>>> from lazyllm.components.prompter import EmptyPrompter

>>> prompter = EmptyPrompter()

>>> prompter.generate_prompt("Hello LazyLLM")
'Hello LazyLLM'

>>> prompter.generate_prompt({"query": "Tell me a joke"})
{'query': 'Tell me a joke'}

>>> # Even with additional parameters, the input is returned unchanged
>>> prompter.generate_prompt("No-op", history=[["Hi", "Hello"]], tools=[{"name": "search"}], label="debug")
'No-op'
''')

# EmptyPrompter.generate_prompt
add_chinese_doc('prompter.EmptyPrompter.generate_prompt', '''\
直接返回输入的Prompt实现，继承自 `LazyLLMPrompterBase`。

该方法不会对输入做任何格式化操作，适用于调试、测试或占位场景。

Args:
    input (Any): 任意输入，作为Prompt返回。
    history (Option[List[List | Dict]]): 历史对话，可忽略，默认None。
    tools (Option[List[Dict]]): 工具参数，可忽略，默认None。
    label (Option[str]): 标签，可忽略，默认None。
    show (bool): 是否打印返回内容，默认为False。
''')

add_english_doc('prompter.EmptyPrompter.generate_prompt', '''\
A prompt passthrough implementation that inherits from `LazyLLMPrompterBase`.

This method directly returns the input without any formatting. Useful for debugging, testing, or placeholder use.

Args:
    input (Any): The input to be returned directly as the prompt.
    history (Option[List[List | Dict]]): Dialogue history, ignored. Defaults to None.
    tools (Option[List[Dict]]): Tool definitions, ignored. Defaults to None.
    label (Option[str]): Label, ignored. Defaults to None.
    show (bool): Whether to print the returned prompt. Defaults to False.
''')

add_chinese_doc('AlpacaPrompter', '''\
Alpaca格式的Prompter，支持工具调用，不支持历史对话。

Args:
    instruction (Option[str]): 大模型的任务指令，至少带一个可填充的槽位(如 ``{instruction}``)。或者使用字典指定 ``system`` 和 ``user`` 的指令。
    extra_keys (Option[List]): 额外的字段，用户的输入会填充这些字段。
    show (bool): 标志是否打印生成的Prompt，默认为False
    tools (Option[list]): 大模型可以使用的工具集合，默认为None
''')

add_english_doc('AlpacaPrompter', '''\
Alpaca-style Prompter, supports tool calls, does not support historical dialogue.


Args:
    instruction (Option[str]): Task instructions for the large model, with at least one fillable slot (e.g. ``{instruction}``). Or use a dictionary to specify the ``system`` and ``user`` instructions.
    extra_keys (Option[List]): Additional fields that will be filled with user input.
    show (bool): Flag indicating whether to print the generated Prompt, default is False.
    tools (Option[list]): Tool-set which is provived for LLMs, default is None.
''')

add_example('AlpacaPrompter', '''\
>>> from lazyllm import AlpacaPrompter
>>> p = AlpacaPrompter('hello world {instruction}')
>>> p.generate_prompt('this is my input')
'You are an AI-Agent developed by LazyLLM.\\\\nBelow is an instruction that describes a task, paired with extra messages such as input that provides further context if possible. Write a response that appropriately completes the request.\\\\n\\\\n ### Instruction:\\\\nhello world this is my input\\\\n\\\\n\\\\n### Response:\\\\n'
>>> p.generate_prompt('this is my input', return_dict=True)
{'messages': [{'role': 'system', 'content': 'You are an AI-Agent developed by LazyLLM.\\\\nBelow is an instruction that describes a task, paired with extra messages such as input that provides further context if possible. Write a response that appropriately completes the request.\\\\n\\\\n ### Instruction:\\\\nhello world this is my input\\\\n\\\\n'}, {'role': 'user', 'content': ''}]}
>>>
>>> p = AlpacaPrompter('hello world {instruction}, {input}', extra_keys=['knowledge'])
>>> p.generate_prompt(dict(instruction='hello world', input='my input', knowledge='lazyllm'))
'You are an AI-Agent developed by LazyLLM.\\\\nBelow is an instruction that describes a task, paired with extra messages such as input that provides further context if possible. Write a response that appropriately completes the request.\\\\n\\\\n ### Instruction:\\\\nhello world hello world, my input\\\\n\\\\nHere are some extra messages you can referred to:\\\\n\\\\n### knowledge:\\\\nlazyllm\\\\n\\\\n\\\\n### Response:\\\\n'
>>> p.generate_prompt(dict(instruction='hello world', input='my input', knowledge='lazyllm'), return_dict=True)
{'messages': [{'role': 'system', 'content': 'You are an AI-Agent developed by LazyLLM.\\\\nBelow is an instruction that describes a task, paired with extra messages such as input that provides further context if possible. Write a response that appropriately completes the request.\\\\n\\\\n ### Instruction:\\\\nhello world hello world, my input\\\\n\\\\nHere are some extra messages you can referred to:\\\\n\\\\n### knowledge:\\\\nlazyllm\\\\n\\\\n'}, {'role': 'user', 'content': ''}]}
>>>
>>> p = AlpacaPrompter(dict(system="hello world", user="this is user instruction {input}"))
>>> p.generate_prompt(dict(input="my input"))
'You are an AI-Agent developed by LazyLLM.\\\\nBelow is an instruction that describes a task, paired with extra messages such as input that provides further context if possible. Write a response that appropriately completes the request.\\\\n\\\\n ### Instruction:\\\\nhello word\\\\n\\\\n\\\\n\\\\nthis is user instruction my input### Response:\\\\n'
>>> p.generate_prompt(dict(input="my input"), return_dict=True)
{'messages': [{'role': 'system', 'content': 'You are an AI-Agent developed by LazyLLM.\\\\nBelow is an instruction that describes a task, paired with extra messages such as input that provides further context if possible. Write a response that appropriately completes the request.\\\\n\\\\n ### Instruction:\\\\nhello world'}, {'role': 'user', 'content': 'this is user instruction my input'}]}

''')

add_chinese_doc('ChatPrompter', '''\
用于多轮对话的大模型Prompt构造器，继承自 `LazyLLMPrompterBase`。

支持工具调用、历史对话与自定义指令模版。支持传入 system/user 拆分的指令结构，自动合并为统一模板。支持额外字段注入和打印提示信息。

Args:
    instruction (Option[str | Dict[str, str]]): Prompt模板指令，可为字符串或包含 `system` 和 `user` 的字典。若为字典，将自动拼接并注入特殊标记分隔符。
    extra_keys (Option[List[str]]): 额外的字段列表，用户输入中的内容会被插入对应槽位，用于丰富上下文。
    show (bool): 是否打印生成的Prompt，默认False。
    tools (Option[List]): 可选的工具列表，用于FunctionCall任务，默认None。
    history (Option[List[List[str]]]): 可选的历史对话，用于对话记忆，格式为[[user, assistant], ...]，默认None。
''')

add_english_doc('ChatPrompter', '''\
Prompt constructor for multi-turn dialogue, inherits from `LazyLLMPrompterBase`.

Supports tool calling, conversation history, and customizable instruction templates. Accepts instructions as either plain string or dict with separate `system` and `user` components, automatically merging them into a unified prompt template. Also supports injecting extra user-defined fields.

Args:
    instruction (Option[str | Dict[str, str]]): The prompt instruction template. Can be a string or a dict with `system` and `user` keys. If a dict is given, the components will be merged using special delimiters.
    extra_keys (Option[List[str]]): A list of additional keys that will be filled by user input to enrich the prompt context.
    show (bool): Whether to print the generated prompt. Default is False.
    tools (Option[List]): A list of tools available to the model for function-calling tasks. Default is None.
    history (Option[List[List[str]]]): Dialogue history in the format [[user, assistant], ...]. Used to provide conversational memory. Default is None.
''')

add_example('ChatPrompter', '''\
>>> from lazyllm import ChatPrompter

- Simple instruction string
>>> p = ChatPrompter('hello world')
>>> p.generate_prompt('this is my input')
'You are an AI-Agent developed by LazyLLM.hello world\\\\nthis is my input\\\\n'

>>> p.generate_prompt('this is my input', return_dict=True)
{'messages': [{'role': 'system', 'content': 'You are an AI-Agent developed by LazyLLM.\\\\nhello world'}, {'role': 'user', 'content': 'this is my input'}]}

- Using extra_keys
>>> p = ChatPrompter('hello world {instruction}', extra_keys=['knowledge'])
>>> p.generate_prompt({
...     'instruction': 'this is my ins',
...     'input': 'this is my inp',
...     'knowledge': 'LazyLLM-Knowledge'
... })
'You are an AI-Agent developed by LazyLLM.hello world this is my ins\\\\nHere are some extra messages you can referred to:\\\\n\\\\n### knowledge:\\\\nLazyLLM-Knowledge\\\\nthis is my inp\\\\n'

- With conversation history
>>> p.generate_prompt({
...     'instruction': 'this is my ins',
...     'input': 'this is my inp',
...     'knowledge': 'LazyLLM-Knowledge'
... }, history=[['s1', 'e1'], ['s2', 'e2']])
'You are an AI-Agent developed by LazyLLM.hello world this is my ins\\\\nHere are some extra messages you can referred to:\\\\n\\\\n### knowledge:\\\\nLazyLLM-Knowledge\\\\ns1|e1\\\\ns2|e2\\\\nthis is my inp\\\\n'

- Using dict format for system/user instructions
>>> p = ChatPrompter(dict(system="hello world", user="this is user instruction {input}"))
>>> p.generate_prompt({'input': "my input", 'query': "this is user query"})
'You are an AI-Agent developed by LazyLLM.hello world\\\\nthis is user instruction my input this is user query\\\\n'

>>> p.generate_prompt({'input': "my input", 'query': "this is user query"}, return_dict=True)
{'messages': [{'role': 'system', 'content': 'You are an AI-Agent developed by LazyLLM.\\\\nhello world'}, {'role': 'user', 'content': 'this is user instruction my input this is user query'}]}
''')

# ============= MultiModal

add_english_doc('StableDiffusionDeploy', '''\
Stable Diffusion Model Deployment Class. This class is used to deploy the stable diffusion model to a specified server for network invocation.

`__init__(self, launcher=None)`
Constructor, initializes the deployment class.

Args:
    launcher (lazyllm.launcher): An instance of the launcher used to start the remote service.

`__call__(self, finetuned_model=None, base_model=None)`
Deploys the model and returns the remote service address.

Args:
    finetuned_model (str): If provided, this model will be used for deployment; if not provided or the path is invalid, `base_model` will be used.
    base_model (str): The default model, which will be used for deployment if `finetuned_model` is invalid.
    Return (str): The URL address of the remote service.

Notes: 
    - Input for infer: `str`. A description of the image to be generated.
    - Return of infer: The string encoded from the generated file paths, starting with the encoding flag "<lazyllm-query>", followed by the serialized dictionary. The key `files` in the dictionary stores a list, with elements being the paths of the generated image files.
    - Supported models: [stable-diffusion-3-medium](https://huggingface.co/stabilityai/stable-diffusion-3-medium)
''')

add_chinese_doc('StableDiffusionDeploy', '''\
Stable Diffusion 模型部署类。该类用于将SD模型部署到指定服务器上，以便可以通过网络进行调用。

`__init__(self, launcher=None)`
构造函数，初始化部署类。

Args:
    launcher(lazyllm.launcher): 用于启动远程服务的启动器实例。

`__call__(self, finetuned_model=None, base_model=None)`
部署模型，并返回远程服务地址。

Args: 
    finetuned_model (str): 如果提供，则使用该模型进行部署；如果未提供或路径无效，则使用 `base_model`。
    base_model (str): 默认模型，如果 `finetuned_model` 无效，则使用该模型进行部署。
    返回值 (str): 远程服务的URL地址。

Notes:
    - 推理的输入：字符串。待生成图像的描述。
    - 推理的返回值：从生成的文件路径编码的字符串， 编码标志以 "<lazyllm-query>"开头，后面跟序列化后的字典, 字典中 `files`键存放了一个列表，元素是生成的图像文件路径。
    - 支持的模型为：[stable-diffusion-3-medium](https://huggingface.co/stabilityai/stable-diffusion-3-medium)
''')

add_example('StableDiffusionDeploy', ['''\
>>> from lazyllm import launchers, UrlModule
>>> from lazyllm.components import StableDiffusionDeploy
>>> deployer = StableDiffusionDeploy(launchers.remote())
>>> url = deployer(base_model='stable-diffusion-3-medium')
>>> model = UrlModule(url=url)
>>> res = model('a tiny cat.')
>>> print(res)
... <lazyllm-query>{"query": "", "files": ["path/to/sd3/image_xxx.png"]}
'''])

add_english_doc('ChatTTSDeploy', '''\
ChatTTS Model Deployment Class. This class is used to deploy the ChatTTS model to a specified server for network invocation.

`__init__(self, launcher=None)`
Constructor, initializes the deployment class.

Args:
    launcher (lazyllm.launcher): An instance of the launcher used to start the remote service.

`__call__(self, finetuned_model=None, base_model=None)`
Deploys the model and returns the remote service address.

Args:
    finetuned_model (str): If provided, this model will be used for deployment; if not provided or the path is invalid, `base_model` will be used.
    base_model (str): The default model, which will be used for deployment if `finetuned_model` is invalid.
    Return (str): The URL address of the remote service.

Notes:
    - Input for infer: `str`.  The text corresponding to the audio to be generated.
    - Return of infer: The string encoded from the generated file paths, starting with the encoding flag "<lazyllm-query>", followed by the serialized dictionary. The key `files` in the dictionary stores a list, with elements being the paths of the generated audio files.
    - Supported models: [ChatTTS](https://huggingface.co/2Noise/ChatTTS)
''')

add_chinese_doc('ChatTTSDeploy', '''\
ChatTTS 模型部署类。该类用于将ChatTTS模型部署到指定服务器上，以便可以通过网络进行调用。

`__init__(self, launcher=None)`
构造函数，初始化部署类。

Args:
    launcher(lazyllm.launcher): 用于启动远程服务的启动器实例。

`__call__(self, finetuned_model=None, base_model=None)`
部署模型，并返回远程服务地址。

Args: 
    finetuned_model (str): 如果提供，则使用该模型进行部署；如果未提供或路径无效，则使用 `base_model`。
    base_model (str): 默认模型，如果 `finetuned_model` 无效，则使用该模型进行部署。
    返回值 (str): 远程服务的URL地址。

Notes:
    - 推理的输入：字符串。待生成音频的对应文字。
    - 推理的返回值：从生成的文件路径编码的字符串， 编码标志以 "<lazyllm-query>"开头，后面跟序列化后的字典, 字典中 `files`键存放了一个列表，元素是生成的音频文件路径。
    - 支持的模型为：[ChatTTS](https://huggingface.co/2Noise/ChatTTS)
''')

add_example('ChatTTSDeploy', ['''\
>>> from lazyllm import launchers, UrlModule
>>> from lazyllm.components import ChatTTSDeploy
>>> deployer = ChatTTSDeploy(launchers.remote())
>>> url = deployer(base_model='ChatTTS')
>>> model = UrlModule(url=url)
>>> res = model('Hello World!')
>>> print(res)
... <lazyllm-query>{"query": "", "files": ["path/to/chattts/sound_xxx.wav"]}
'''])

add_english_doc('BarkDeploy', '''\
Bark Model Deployment Class. This class is used to deploy the Bark model to a specified server for network invocation.

`__init__(self, launcher=None)`
Constructor, initializes the deployment class.

Args:
    launcher (lazyllm.launcher): An instance of the launcher used to start the remote service.

`__call__(self, finetuned_model=None, base_model=None)`
Deploys the model and returns the remote service address.

Args:
    finetuned_model (str): If provided, this model will be used for deployment; if not provided or the path is invalid, `base_model` will be used.
    base_model (str): The default model, which will be used for deployment if `finetuned_model` is invalid.
    Return (str): The URL address of the remote service.

Notes:
    - Input for infer: `str`.  The text corresponding to the audio to be generated.
    - Return of infer: The string encoded from the generated file paths, starting with the encoding flag "<lazyllm-query>", followed by the serialized dictionary. The key `files` in the dictionary stores a list, with elements being the paths of the generated audio files.
    - Supported models: [bark](https://huggingface.co/suno/bark)
''')

add_chinese_doc('BarkDeploy', '''\
Bark 模型部署类。该类用于将Bark模型部署到指定服务器上，以便可以通过网络进行调用。

`__init__(self, launcher=None)`
构造函数，初始化部署类。

Args:
    launcher(lazyllm.launcher): 用于启动远程服务的启动器实例。

`__call__(self, finetuned_model=None, base_model=None)`
部署模型，并返回远程服务地址。

Args: 
    finetuned_model (str): 如果提供，则使用该模型进行部署；如果未提供或路径无效，则使用 `base_model`。
    base_model (str): 默认模型，如果 `finetuned_model` 无效，则使用该模型进行部署。
    返回值 (str): 远程服务的URL地址。

Notes:
    - 推理的输入：字符串。待生成音频的对应文字。
    - 推理的返回值：从生成的文件路径编码的字符串， 编码标志以 "<lazyllm-query>"开头，后面跟序列化后的字典, 字典中 `files`键存放了一个列表，元素是生成的音频文件路径。
    - 支持的模型为：[bark](https://huggingface.co/suno/bark)
''')

add_example('BarkDeploy', ['''\
>>> from lazyllm import launchers, UrlModule
>>> from lazyllm.components import BarkDeploy
>>> deployer = BarkDeploy(launchers.remote())
>>> url = deployer(base_model='bark')
>>> model = UrlModule(url=url)
>>> res = model('Hello World!')
>>> print(res)
... <lazyllm-query>{"query": "", "files": ["path/to/bark/sound_xxx.wav"]}
'''])

add_english_doc('MusicGenDeploy', '''\
MusicGen Model Deployment Class. This class is used to deploy the MusicGen model to a specified server for network invocation.

`__init__(self, launcher=None)`
Constructor, initializes the deployment class.

Args:
    launcher (lazyllm.launcher): An instance of the launcher used to start the remote service.

`__call__(self, finetuned_model=None, base_model=None)`
Deploys the model and returns the remote service address.

Args:
    finetuned_model (str): If provided, this model will be used for deployment; if not provided or the path is invalid, `base_model` will be used.
    base_model (str): The default model, which will be used for deployment if `finetuned_model` is invalid.
    Return (str): The URL address of the remote service.

Notes:
    - Input for infer: `str`.  The text corresponding to the audio to be generated.
    - Return of infer: The string encoded from the generated file paths, starting with the encoding flag "<lazyllm-query>", followed by the serialized dictionary. The key `files` in the dictionary stores a list, with elements being the paths of the generated audio files.
    - Supported models: [musicgen-small](https://huggingface.co/facebook/musicgen-small)
''')

add_chinese_doc('MusicGenDeploy', '''\
MusicGen 模型部署类。该类用于将MusicGen模型部署到指定服务器上，以便可以通过网络进行调用。

`__init__(self, launcher=None)`
构造函数，初始化部署类。

Args:
    launcher(lazyllm.launcher): 用于启动远程服务的启动器实例。

`__call__(self, finetuned_model=None, base_model=None)`
部署模型，并返回远程服务地址。

Args: 
    finetuned_model (str): 如果提供，则使用该模型进行部署；如果未提供或路径无效，则使用 `base_model`。
    base_model (str): 默认模型，如果 `finetuned_model` 无效，则使用该模型进行部署。
    返回值 (str): 远程服务的URL地址。

Notes:
    - 推理的输入：字符串。待生成音频的对应文字。
    - 推理的返回值：从生成的文件路径编码的字符串， 编码标志以 "<lazyllm-query>"开头，后面跟序列化后的字典, 字典中 `files`键存放了一个列表，元素是生成的音频文件路径。
    - 支持的模型为：[musicgen-small](https://huggingface.co/facebook/musicgen-small)
''')

add_example('MusicGenDeploy', ['''\
>>> from lazyllm import launchers, UrlModule
>>> from lazyllm.components import MusicGenDeploy
>>> deployer = MusicGenDeploy(launchers.remote())
>>> url = deployer(base_model='musicgen-small')
>>> model = UrlModule(url=url)
>>> model('Symphony with flute as the main melody')
... <lazyllm-query>{"query": "", "files": ["path/to/musicgen/sound_xxx.wav"]}
'''])

add_english_doc('SenseVoiceDeploy', '''\
SenseVoice Model Deployment Class. This class is used to deploy the SenseVoice model to a specified server for network invocation.

`__init__(self, launcher=None)`
Constructor, initializes the deployment class.

Args:
    launcher (lazyllm.launcher): An instance of the launcher used to start the remote service.

`__call__(self, finetuned_model=None, base_model=None)`
Deploys the model and returns the remote service address.

Args:
    finetuned_model (str): If provided, this model will be used for deployment; if not provided or the path is invalid, `base_model` will be used.
    base_model (str): The default model, which will be used for deployment if `finetuned_model` is invalid.
    Return (str): The URL address of the remote service.

Notes:
    - Input for infer: `str`. The audio path or link.
    - Return of infer: `str`. The recognized content.
    - Supported models: [SenseVoiceSmall](https://huggingface.co/FunAudioLLM/SenseVoiceSmall)
''')

add_chinese_doc('SenseVoiceDeploy', '''\
SenseVoice 模型部署类。该类用于将SenseVoice模型部署到指定服务器上，以便可以通过网络进行调用。

`__init__(self, launcher=None)`
构造函数，初始化部署类。

Args:
    launcher(lazyllm.launcher): 用于启动远程服务的启动器实例。

`__call__(self, finetuned_model=None, base_model=None)`
部署模型，并返回远程服务地址。

Args: 
    finetuned_model (str): 如果提供，则使用该模型进行部署；如果未提供或路径无效，则使用 `base_model`。
    base_model (str): 默认模型，如果 `finetuned_model` 无效，则使用该模型进行部署。
    返回值 (str): 远程服务的URL地址。
Notes:
    - 推理的输入：字符串。音频路径或者链接。
    - 推理的返回值：字符串。识别出的内容。
    - 支持的模型为：[SenseVoiceSmall](https://huggingface.co/FunAudioLLM/SenseVoiceSmall)
''')

add_example('SenseVoiceDeploy', ['''\
>>> import os
>>> import lazyllm
>>> from lazyllm import launchers, UrlModule
>>> from lazyllm.components import SenseVoiceDeploy
>>> deployer = SenseVoiceDeploy(launchers.remote())
>>> url = deployer(base_model='SenseVoiceSmall')
>>> model = UrlModule(url=url)
>>> model('path/to/audio') # support format: .mp3, .wav
... xxxxxxxxxxxxxxxx
'''])

add_english_doc('deploy.speech_to_text.sense_voice.SenseVoice', '''\
SenseVoice(base_path, source=None, init=False)

A speech-to-text wrapper using FunASR models for lazy initialization and audio transcription.
This class supports automatic model downloading, safe initialization, and inference from audio paths or URLs.

Parameters:
- base_path (str): Path or model identifier to download the STT model.
- source (str, optional): Model source name; defaults to `lazyllm.config['model_source']`.
- init (bool): Whether to initialize the model immediately on creation.

Attributes:
- base_path (str): Final resolved path of the model after download.
- model: Loaded FunASR model instance.
- init_flag: A lazy flag used to ensure model is only loaded once.

Methods:
- __call__(string: str | dict) -> str:
    Transcribes the input audio file or URL to text. Accepts base64-encoded content, file paths, or URLs.
- load_stt():
    Loads the FunASR speech-to-text model and related VAD (Voice Activity Detection).
- rebuild(base_path, init):
    Rebuilds the class instance (used for serialization).
- __reduce__():
    Supports pickling by ensuring proper lazy-loading on deserialization.
''')

add_chinese_doc('deploy.speech_to_text.sense_voice.SenseVoice', '''\
SenseVoice(base_path, source=None, init=False)

使用 FunASR 模型进行语音转文本的包装类，支持懒加载与自动模型下载。
支持从音频路径、URL 或 base64 编码音频进行转写，适用于延迟初始化和高效部署。

参数：
- base_path (str): 用于下载语音识别模型的路径或模型标识。
- source (str, 可选): 模型来源，默认使用 `lazyllm.config['model_source']`。
- init (bool): 是否在初始化时立即加载模型。

属性：
- base_path (str): 下载后模型的实际路径。
- model: 加载的 FunASR 模型对象。
- init_flag: 用于懒加载的初始化标志，保证模型只加载一次。

方法：
- __call__(string: str | dict) -> str:
    将输入的音频文件或 URL 转换为文本。支持 base64 编码、文件路径或 URL 输入。
- load_stt():
    加载 FunASR 的语音识别模型和语音活动检测（VAD）模型。
- rebuild(base_path, init):
    用于重新构造类实例（常用于序列化）。
- __reduce__():
    实现 pickling 支持，确保在反序列化时正确懒加载。
''')

add_english_doc('deploy.speech_to_text.sense_voice.SenseVoice.load_stt', '''\
load_stt()

Loads the speech-to-text model using FunASR with optional support for Huawei NPU via `torch_npu`.

The method initializes the model with the following characteristics:
- Uses `fsmn-vad` for voice activity detection with long utterance support.
- Sets maximum single segment time to 30 seconds.
- Selects `cuda:0` as the default inference device.

The model is stored in `self.model` and will be used to transcribe audio input.

Note:
If `torch_npu` is available in the environment, the function attempts to load it for potential Huawei Ascend acceleration.
''')

add_chinese_doc('deploy.speech_to_text.sense_voice.SenseVoice.load_stt', '''\
load_stt()

使用 FunASR 加载语音转文本模型，支持华为 NPU（如存在 `torch_npu`）。

此方法将初始化模型，包含以下设置：
- 使用 `fsmn-vad` 进行语音活动检测（VAD），支持最长 30 秒的单段语音。
- 设置推理设备为 `cuda:0`（默认使用 GPU）。
- 将模型实例保存在 `self.model` 中，用于后续音频转写。

注意：
如果当前环境中存在 `torch_npu`，函数将自动导入以支持华为昇腾设备加速。
''')

add_english_doc('deploy.speech_to_text.sense_voice.SenseVoice.rebuild', '''\
rebuild(base_path: str, init: bool) -> SenseVoice

Class method used to reconstruct a `SenseVoice` instance during deserialization (e.g., when using `cloudpickle`).

Parameters:
- base_path (str): Path to the speech-to-text model.
- init (bool): Whether to immediately initialize and load the model upon creation.

Returns:
- A new instance of `SenseVoice` with the specified configuration.

Note:
This method is internally used to support model serialization and multiprocessing compatibility.
''')

add_chinese_doc('deploy.speech_to_text.sense_voice.SenseVoice.rebuild', '''\
rebuild(base_path: str, init: bool) -> SenseVoice

该类方法用于反序列化（如 `cloudpickle`）过程中重新构建 `SenseVoice` 实例。

参数：
- base_path (str)：语音识别模型的路径。
- init (bool)：是否在实例化时立即加载模型。

返回：
- 一个新的 `SenseVoice` 实例。

说明：
该方法主要用于支持对象的序列化与多进程环境下的兼容重建操作。
''')

add_english_doc('TTSDeploy', '''\
TTSDeploy is a factory class for creating instances of different Text-to-Speech (TTS) deployment types based on the specified name.

`__new__(cls, name, **kwarg)`
The constructor dynamically creates and returns the corresponding deployment instance based on the provided name argument.

Args:
    name: A string specifying the type of deployment instance to be created.
    **kwarg: Keyword arguments to be passed to the constructor of the corresponding deployment instance.

Returns:
    If the name argument is 'bark', an instance of [BarkDeploy][lazyllm.components.BarkDeploy] is returned.
    If the name argument is 'ChatTTS', an instance of [ChatTTSDeploy][lazyllm.components.ChatTTSDeploy] is returned.
    If the name argument starts with 'musicgen', an instance of [MusicGenDeploy][lazyllm.components.MusicGenDeploy] is returned.
    If the name argument does not match any of the above cases, a RuntimeError exception is raised, indicating the unsupported model.            
''')

add_chinese_doc('TTSDeploy', '''\
TTSDeploy 是一个用于根据指定的名称创建不同类型文本到语音(TTS)部署实例的工厂类。

`__new__(cls, name, **kwarg)`
构造函数，根据提供的名称参数动态创建并返回相应的部署实例。

Args:
    name：字符串，用于指定要创建的部署实例的类型。
    **kwarg：关键字参数，用于传递给对应部署实例的构造函数。

Returns:
    如果 name 参数为 ‘bark’，则返回一个 [BarkDeploy][lazyllm.components.BarkDeploy] 实例。
    如果 name 参数为 ‘ChatTTS’，则返回一个 [ChatTTSDeploy][lazyllm.components.ChatTTSDeploy] 实例。
    如果 name 参数以 ‘musicgen’ 开头，则返回一个 [MusicGenDeploy][lazyllm.components.MusicGenDeploy] 实例。
    如果 name 参数不匹配以上任何情况，抛出 RuntimeError 异常，说明不支持的模型。            
''')

add_example('TTSDeploy', ['''\
>>> from lazyllm import launchers, UrlModule
>>> from lazyllm.components import TTSDeploy
>>> model_name = 'bark'
>>> deployer = TTSDeploy(model_name, launcher=launchers.remote())
>>> url = deployer(base_model=model_name)
>>> model = UrlModule(url=url)
>>> res = model('Hello World!')
>>> print(res)
... <lazyllm-query>{"query": "", "files": ["path/to/chattts/sound_xxx.wav"]}
'''])

add_english_doc('finetune.base.DummyFinetune', '''\
DummyFinetune is a subclass of [LazyLLMFinetuneBase][lazyllm.components.LazyLLMFinetuneBase] that serves as a placeholder implementation for fine-tuning.
The class is primarily used for demonstration or testing purposes, as it does not perform any actual fine-tuning logic.
Args:
    base_model: A string specifying the base model name. Defaults to 'base'.
    target_path: A string specifying the target path for fine-tuning outputs. Defaults to 'target'.
    launcher: A launcher instance for executing commands. Defaults to [launchers.remote()][lazyllm.launchers.remote].
    **kw: Additional keyword arguments that are stored for later use.
     `cmd(self, *args, **kw) -> str`
Generates a dummy command string for fine-tuning. This method is for testing purposes only.
Args:
    *args: Positional arguments to be included in the command.
    **kw: Keyword arguments to be included in the command.
Returns:
    A string representing a dummy command. The string includes the initial arguments passed during initialization.
''')

add_chinese_doc('finetune.base.DummyFinetune', '''\
DummyFinetune 是 [LazyLLMFinetuneBase][lazyllm.components.LazyLLMFinetuneBase] 的子类，用于占位实现微调逻辑。
此类主要用于演示或测试目的，因为它不执行任何实际的微调操作。
Args:
    base_model: 字符串，指定基础模型的名称，默认为 'base'。
    target_path: 字符串，指定微调输出的目标路径，默认为 'target'。
    launcher: 启动器实例，用于执行命令。默认为 [launchers.remote()][lazyllm.launchers.remote]。
    **kw: 其他关键字参数，这些参数会被保存以供后续使用。

     `cmd(self, *args, **kw) -> str`
生成一个用于微调的占位命令字符串。此方法仅用于测试目的。
Args:
    *args: 要包含在命令中的位置参数。
    **kw: 要包含在命令中的关键字参数。
Returns:
    一个字符串，表示一个占位命令。该字符串包括初始化时传递的参数。
''')

add_example('finetune.base.DummyFinetune', ['''\
>>> from lazyllm.components import DummyFinetune
>>> from lazyllm import launchers
>>> # 创建一个 DummyFinetune 实例
>>> finetuner = DummyFinetune(base_model='example-base', target_path='example-target', launcher=launchers.local(), custom_arg='custom_value')
>>> # 调用 cmd 方法生成占位命令
>>> command = finetuner.cmd('--example-arg', key='value')
>>> print(command)
... echo 'dummy finetune!, and init-args is {'custom_arg': 'custom_value'}'
'''])

add_english_doc('finetune.base.DummyFinetune.cmd', '''\
The `cmd` method generates a dummy command string for fine-tuning. This method is primarily for testing or demonstration purposes.
Args:
    *args: Positional arguments to be included in the command (not used in this implementation).
    **kw: Keyword arguments to be included in the command (not used in this implementation).
Returns:
    A string representing a dummy command. The string includes the initial arguments (`**kw`) passed during the instance initialization, which are stored in `self.kw`.
Example:
    If the class is initialized with `custom_arg='value'`, calling the `cmd` method will return:
    `"echo 'dummy finetune!, and init-args is {'custom_arg': 'value'}'"`
''')

add_chinese_doc('finetune.base.DummyFinetune.cmd', '''\
`cmd` 方法生成一个用于微调的占位命令字符串。此方法主要用于测试或演示目的。
Args:
    *args: 要包含在命令中的位置参数（在本实现中未使用）。
    **kw: 要包含在命令中的关键字参数（在本实现中未使用）。
Returns:
    一个字符串，表示一个占位命令。该字符串包括初始化时传递的关键字参数 (`**kw`)，存储在 `self.kw` 中。
Example:
    如果类初始化时使用 `custom_arg='value'`，调用 `cmd` 方法将返回：
    `"echo 'dummy finetune!, and init-args is {'custom_arg': 'value'}'"`
''')

add_example('finetune.base.DummyFinetune.cmd', ['''\
>>> from lazyllm.components import DummyFinetune
>>> from lazyllm import launchers
>>> # 创建一个 DummyFinetune 实例，并传递初始化参数
>>> finetuner = DummyFinetune(base_model='example-base', target_path='example-target', launcher=launchers.local(), custom_arg='value')
>>> # 调用 cmd 方法生成占位命令
>>> command = finetuner.cmd()
>>> # 打印生成的占位命令
>>> print(command)
... echo 'dummy finetune!, and init-args is {'custom_arg': 'value'}'
'''])

add_english_doc('OCRDeploy', '''\
OCRDeploy is a subclass of [LazyLLMDeployBase][lazyllm.components.LazyLLMDeployBase] that provides deployment for OCR (Optical Character Recognition) models.
This class is designed to deploy OCR models with additional configurations such as logging, trust for remote code, and port customization.
     Attributes:
    keys_name_handle: A dictionary mapping input keys to their corresponding handler keys. For example:
        - "inputs": Handles general inputs.
        - "ocr_files": Also mapped to "inputs".
    message_format: A dictionary specifying the expected message format. For example:
        - {"inputs": "/path/to/pdf"} indicates that the model expects a PDF file path as input.
    default_headers: A dictionary specifying default headers for API requests. Defaults to:
        - {"Content-Type": "application/json"}
Args:
    launcher: A launcher instance for deploying the model. Defaults to `None`.
    log_path: A string specifying the path where logs should be saved. Defaults to `None`.
    trust_remote_code: A boolean indicating whether to trust remote code execution. Defaults to `True`.
    port: An integer specifying the port for the deployment server. Defaults to `None`.
    finetuned_model: A string specifying the path or name of the fine-tuned OCR model. Defaults to `None`.
    base_model: A string specifying the base model name. If `finetuned_model` is not provided, `base_model` will be used. Defaults to `None`.
Returns:
    An instance of [RelayServer][lazyllm.deploy.RelayServer], which acts as the deployment server for the OCR model.
Example:
    ```python
    deployer = OCRDeploy(launcher=launchers.local(), log_path='./logs', port=8080)
    server = deployer(finetuned_model='ocr-model')
    print(server)  # RelayServer instance ready to handle OCR requests
    ```
''')

add_chinese_doc('OCRDeploy', '''\
OCRDeploy 是 [LazyLLMDeployBase][lazyllm.components.LazyLLMDeployBase] 的子类，用于部署 OCR（光学字符识别）模型。
此类支持额外的配置，例如日志记录、远程代码信任以及端口自定义。
     属性:
    keys_name_handle: 一个字典，用于将输入键映射到相应的处理键。例如：
        - "inputs": 处理一般输入。
        - "ocr_files": 同样映射到 "inputs"。
    message_format: 一个字典，指定模型期望的消息格式。例如：
        - {"inputs": "/path/to/pdf"} 表示模型需要一个 PDF 文件路径作为输入。
    default_headers: 一个字典，指定 API 请求的默认头部。默认为：
        - {"Content-Type": "application/json"}
Args:
    launcher: 启动器实例，用于部署模型。默认为 `None`。
    log_path: 字符串，指定日志保存的路径。默认为 `None`。
    trust_remote_code: 布尔值，指示是否信任远程代码执行。默认为 `True`。
    port: 整数，指定部署服务器的端口号。默认为 `None`。
    finetuned_model: 字符串，指定微调 OCR 模型的路径或名称。默认为 `None`。
    base_model: 字符串，指定基础模型的名称。如果未提供 `finetuned_model`，将使用 `base_model`。默认为 `None`。
Returns:
    [RelayServer][lazyllm.deploy.RelayServer] 的实例，作为 OCR 模型的部署服务器。
Example:
    ```python
    deployer = OCRDeploy(launcher=launchers.local(), log_path='./logs', port=8080)
    server = deployer(finetuned_model='ocr-model')
    print(server)  # RelayServer 实例，准备处理 OCR 请求
    ```
''')

add_example('OCRDeploy', ['''\
>>> from lazyllm.components import OCRDeploy
>>> from lazyllm import launchers
>>> # 创建一个 OCRDeploy 实例
>>> deployer = OCRDeploy(launcher=launchers.local(), log_path='./logs', port=8080)
>>> # 使用微调的 OCR 模型部署服务器
>>> server = deployer(finetuned_model='ocr-model')
>>> # 打印部署服务器信息
>>> print(server)
... <RelayServer instance ready to handle OCR requests>
'''])

# ============= Launcher

add_chinese_doc = functools.partial(utils.add_chinese_doc, module=lazyllm.launcher)
add_english_doc = functools.partial(utils.add_english_doc, module=lazyllm.launcher)
add_example = functools.partial(utils.add_example, module=lazyllm.launcher)

# Launcher-EmptyLauncher
add_chinese_doc('EmptyLauncher', '''\
此类是 ``LazyLLMLaunchersBase`` 的子类，作为一个本地的启动器。

Args:
    subprocess (bool): 是否使用子进程来启动。默认为 `False`。
    sync (bool): 是否同步执行作业。默认为 `True`，否则为异步执行。

''')

add_english_doc('EmptyLauncher', '''\
This class is a subclass of ``LazyLLMLaunchersBase`` and serves as a local launcher.

Args:
    subprocess (bool): Whether to use a subprocess to launch. Default is ``False``.
    sync (bool): Whether to execute jobs synchronously. Default is ``True``, otherwise it executes asynchronously.

''')

add_example('EmptyLauncher', '''\
>>> import lazyllm
>>> launcher = lazyllm.launchers.empty()
''')

# Launcher-SlurmLauncher
add_chinese_doc('SlurmLauncher', '''\
此类是 ``LazyLLMLaunchersBase`` 的子类，作为slurm启动器。

具体而言，它提供了启动和配置 Slurm 作业的方法，包括指定分区、节点数量、进程数量、GPU 数量以及超时时间等参数。

Args:
    partition (str): 要使用的 Slurm 分区。默认为 ``None``，此时将使用 ``lazyllm.config['partition']`` 中的默认分区。该配置可通过设置环境变量来生效，如 ``export LAZYLLM_SLURM_PART=a100`` 。
    nnode  (int): 要使用的节点数量。默认为 ``1``。
    nproc (int): 每个节点要使用的进程数量。默认为 ``1``。
    ngpus: (int): 每个节点要使用的 GPU 数量。默认为 ``None``, 即不使用 GPU。
    timeout (int): 作业的超时时间（以秒为单位）。默认为 ``None``，此时将不设置超时时间。
    sync (bool): 是否同步执行作业。默认为 ``True``，否则为异步执行。

''')

add_english_doc('SlurmLauncher', '''\
This class is a subclass of ``LazyLLMLaunchersBase`` and acts as a Slurm launcher.

Specifically, it provides methods to start and configure Slurm jobs, including specifying parameters such as the partition, number of nodes, number of processes, number of GPUs, and timeout settings.

Args:
    partition (str): The Slurm partition to use. Defaults to ``None``, in which case the default partition in ``lazyllm.config['partition']`` will be used. This configuration can be enabled by setting environment variables, such as ``export LAZYLLM_SLURM_PART=a100``.
    nnode  (int): The number of nodes to use. Defaults to ``1``.
    nproc (int): The number of processes per node. Defaults to ``1``.
    ngpus (int): The number of GPUs per node. Defaults to ``None``, meaning no GPUs will be used.
    timeout (int): The timeout for the job in seconds. Defaults to ``None``, in which case no timeout will be set.
    sync (bool): Whether to execute the job synchronously. Defaults to ``True``, otherwise it will be executed asynchronously.

''')

add_example('SlurmLauncher', '''\
>>> import lazyllm
>>> launcher = lazyllm.launchers.slurm(partition='partition_name', nnode=1, nproc=1, ngpus=1, sync=False)
''')

# SlurmLauncher methods
add_chinese_doc('SlurmLauncher.makejob', '''\
创建并返回一个 SlurmLauncher.Job 对象。

Args:
    cmd: 要执行的命令字符串。

Returns:
    SlurmLauncher.Job: 配置好的 Slurm 作业对象。
''')

add_english_doc('SlurmLauncher.makejob', '''\
Creates and returns a SlurmLauncher.Job object.

Args:
    cmd: The command string to execute.

Returns:
    SlurmLauncher.Job: A configured Slurm job object.
''')

add_chinese_doc('SlurmLauncher.get_idle_nodes', '''\
获取指定分区中当前可用的节点数量，基于可用 GPU 数量。

该方法通过查询 Slurm 队列状态和节点信息，计算每个节点的可用 GPU 数量，并返回一个字典，其中键为节点 IP，值为可用 GPU 数量。

Args:
    partion (str, optional): 要查询的分区名称。默认为 ``None``，此时使用当前启动器的分区。

Returns:
    dict: 以节点 IP 为键、可用 GPU 数量为值的字典。
''')

add_english_doc('SlurmLauncher.get_idle_nodes', '''\
Obtains the current number of available nodes in the specified partition based on the available number of GPUs.

This method queries the Slurm queue status and node information to calculate the number of available GPUs for each node, and returns a dictionary with node IP as the key and the number of available GPUs as the value.

Args:
    partion (str, optional): The partition name to query. Defaults to ``None``, in which case the current launcher's partition will be used.

Returns:
    dict: A dictionary with node IP as the key and the number of available GPUs as the value.
''')

add_chinese_doc('SlurmLauncher.launch', '''\
启动 Slurm 作业并管理其执行。

该方法启动指定的 Slurm 作业，并根据同步设置决定是否等待作业完成。如果设置为同步执行，会持续监控作业状态直到完成，然后停止作业。

Args:
    job: 要启动的 SlurmLauncher.Job 对象。

Returns:
    作业的返回值。

Raises:
    AssertionError: 如果传入的 job 不是 SlurmLauncher.Job 类型。
''')

add_english_doc('SlurmLauncher.launch', '''\
Launches a Slurm job and manages its execution.

This method starts the specified Slurm job and decides whether to wait for job completion based on the sync setting. If set to synchronous execution, it continuously monitors the job status until completion, then stops the job.

Args:
    job: The SlurmLauncher.Job object to launch.

Returns:
    The return value of the job.

Raises:
    AssertionError: If the provided job is not a SlurmLauncher.Job type.
''')

# Launcher-ScoLauncher
add_chinese_doc('ScoLauncher', '''\
此类是 ``LazyLLMLaunchersBase`` 的子类，作为SCO (Sensecore)启动器。

具体而言，它提供了启动和配置 SCO 作业的方法，包括指定分区、工作空间名称、框架类型、节点数量、进程数量、GPU 数量以及是否使用 torchrun 等参数。

Args:
    partition (str): 要使用的分区。默认为 ``None``，此时将使用 ``lazyllm.config['partition']`` 中的默认分区。该配置可通过设置环境变量来生效，如 ``export LAZYLLM_SLURM_PART=a100`` 。
    workspace_name (str): SCO 上的工作空间名称。默认为 ``lazyllm.config['sco.workspace']`` 中的配置。该配置可通过设置环境变量来生效，如 ``export LAZYLLM_SCO_WORKSPACE=myspace`` 。
    framework (str): 要使用的框架类型，例如 ``pt`` 代表 PyTorch。默认为 ``pt``。
    nnode  (int): 要使用的节点数量。默认为 ``1``。
    nproc (int): 每个节点要使用的进程数量。默认为 ``1``。
    ngpus: (int): 每个节点要使用的 GPU 数量。默认为 ``1``, 使用1块 GPU。
    torchrun (bool): 是否使用 ``torchrun`` 启动作业。默认为 ``False``。
    sync (bool): 是否同步执行作业。默认为 ``True``，否则为异步执行。

''')

add_english_doc('ScoLauncher', '''\
This class is a subclass of ``LazyLLMLaunchersBase`` and acts as a SCO launcher.

Specifically, it provides methods to start and configure SCO jobs, including specifying parameters such as the partition, workspace name, framework type, number of nodes, number of processes, number of GPUs, and whether to use torchrun or not.

Args:
    partition (str): The Slurm partition to use. Defaults to ``None``, in which case the default partition in ``lazyllm.config['partition']`` will be used. This configuration can be enabled by setting environment variables, such as ``export LAZYLLM_SLURM_PART=a100``.
    workspace_name (str): The workspace name on SCO. Defaults to the configuration in ``lazyllm.config['sco.workspace']``. This configuration can be enabled by setting environment variables, such as ``export LAZYLLM_SCO_WORKSPACE=myspace``.
    framework (str): The framework type to use, for example, ``pt`` for PyTorch. Defaults to ``pt``.
    nnode  (int): The number of nodes to use. Defaults to ``1``.
    nproc (int): The number of processes per node. Defaults to ``1``.
    ngpus (int): The number of GPUs per node. Defaults to ``1``, using 1 GPU.
    torchrun (bool): Whether to start the job with ``torchrun``. Defaults to ``False``.
    sync (bool): Whether to execute the job synchronously. Defaults to ``True``, otherwise it will be executed asynchronously.

''')

add_example('ScoLauncher', '''\
>>> import lazyllm
>>> launcher = lazyllm.launchers.sco(partition='partition_name', nnode=1, nproc=1, ngpus=1, sync=False)
''')

# Launcher-RemoteLauncher
add_chinese_doc('RemoteLauncher', '''\
此类是 ``LazyLLMLaunchersBase`` 的一个子类，它充当了一个远程启动器的代理。它根据配置文件中的 ``lazyllm.config['launcher']`` 条目动态地创建并返回一个对应的启动器实例(例如：``SlurmLauncher`` 或 ``ScoLauncher``)。

Args:
    *args: 位置参数，将传递给动态创建的启动器构造函数。
    sync (bool): 是否同步执行作业。默认为 ``False``。
    **kwargs: 关键字参数，将传递给动态创建的启动器构造函数。

注意事项: 
    - ``RemoteLauncher`` 不是一个直接的启动器，而是根据配置动态创建一个启动器。 
    - 配置文件中的 ``lazyllm.config['launcher']`` 指定一个存在于 ``lazyllm.launchers`` 模块中的启动器类名。该配置可通过设置环境变量 ``LAZYLLM_DEFAULT_LAUNCHER`` 来设置。如：``export LAZYLLM_DEFAULT_LAUNCHER=sco`` , ``export LAZYLLM_DEFAULT_LAUNCHER=slurm`` 。
''')

add_english_doc('RemoteLauncher', '''\
This class is a subclass of ``LazyLLMLaunchersBase`` and acts as a proxy for a remote launcher. It dynamically creates and returns an instance of the corresponding launcher based on the ``lazyllm.config['launcher']`` entry in the configuration file (for example: ``SlurmLauncher`` or ``ScoLauncher``).

Args:
    *args: Positional arguments that will be passed to the constructor of the dynamically created launcher.
    sync (bool): Whether to execute the job synchronously. Defaults to ``False``.
    **kwargs: Keyword arguments that will be passed to the constructor of the dynamically created launcher.

Notes: 
    - ``RemoteLauncher`` is not a direct launcher but dynamically creates a launcher based on the configuration. 
    - The ``lazyllm.config['launcher']`` in the configuration file specifies a launcher class name present in the ``lazyllm.launchers`` module. This configuration can be set by setting the environment variable ``LAZYLLM_DEAULT_LAUNCHER``. For example: ``export LAZYLLM_DEAULT_LAUNCHER=sco``, ``export LAZYLLM_DEAULT_LAUNCHER=slurm``.

''')

add_example('RemoteLauncher', '''\
>>> import lazyllm
>>> launcher = lazyllm.launchers.remote(ngpus=1)
''')

<<<<<<< HEAD
# core.py
add_chinese_doc('lazyllm.components.core.ComponentBase', '''\
组件基类，提供统一的接口与基础实现，便于创建不同类型的组件。  
组件通过指定的 Launcher 来执行任务，支持自定义任务执行逻辑。

Args:
    launcher (LazyLLMLaunchersBase or type, optional): 组件使用的启动器实例或启动器类，默认为空启动器（empty）。
''')

add_english_doc('lazyllm.components.core.ComponentBase', '''\
Base class for components, providing a unified interface and basic implementation to facilitate creation of various components.  
Components execute tasks via a specified launcher and support custom task execution logic.

Args:
    launcher (LazyLLMLaunchersBase or type, optional): Launcher instance or launcher class used by the component, defaults to empty launcher.
''')

add_example('lazyllm.components.core.ComponentBase', '''\
>>> from lazyllm.components.core import ComponentBase
>>> class MyComponent(ComponentBase):
...     def apply(self, x):
...         return x * 2
>>> comp = MyComponent()
>>> comp.name = "ExampleComponent"
>>> print(comp.name)
ExampleComponent
>>> result = comp(10)
>>> print(result)
20
>>> print(comp.apply(5))
10
''')

add_chinese_doc('lazyllm.components.core.ComponentBase.apply', '''\
组件执行的核心方法，需由子类实现。  
定义组件的具体业务逻辑或任务执行步骤。  

**注意:**  
调用组件时，如果子类重写了此方法，则会调用此方法执行任务。  
''')

add_english_doc('lazyllm.components.core.ComponentBase.apply', '''\
Core execution method of the component, to be implemented by subclasses.  
Defines the specific business logic or task execution steps of the component.

**Note:**  
If this method is overridden by the subclass, it will be called when the component is invoked.
''')

add_chinese_doc('lazyllm.components.core.ComponentBase.cmd', '''\
生成组件的执行命令，需由子类实现。  
返回的命令可以是字符串、元组或列表，表示具体执行任务的指令。  

**注意:**  
调用组件时，如果未重写 `apply` 方法，将通过此命令生成任务并由启动器执行。  
''')

add_english_doc('lazyllm.components.core.ComponentBase.cmd', '''\
Generates the execution command of the component, to be implemented by subclasses.  
The returned command can be a string, tuple, or list, representing the instruction to execute the task.

**Note:**  
If the `apply` method is not overridden, this command will be used to create a job for the launcher to run.
=======
add_chinese_doc('Job', '''\
通用任务调度执行类。
该类用于封装一个通过启动器（launcher）调度执行的任务，支持命令包装、同步控制、返回值提取、命令固定等功能。
Args:
    cmd (LazyLLMCMD): 要执行的命令对象。
    launcher (Any): 启动器实例，用于实际任务调度执行。
    sync (bool): 是否为同步执行，默认为 True。
''')

add_english_doc('Job', '''\
Generic task scheduling executor.
This class wraps a task that is launched via a launcher, with features like command fixing, output handling, sync control, and return value capturing.
Args:
    cmd (LazyLLMCMD): The command object to be executed.
    launcher (Any): Launcher instance responsible for task dispatching.
    sync (bool): Whether the task should run synchronously. Defaults to True.
''')

add_chinese_doc('Job.get_executable_cmd', '''\
生成最终可执行命令。
如果已缓存固定命令（fixed），则直接返回。否则根据原始命令进行包裹（wrap）并缓存为 `_fixed_cmd`。
Args:
    fixed (bool): 是否使用已固定的命令对象（若已存在）。
Returns:
    LazyLLMCMD: 可直接执行的命令对象。
''')

add_english_doc('Job.get_executable_cmd', '''\
Generate the final executable command.
If a fixed command already exists, return it. Otherwise, wrap the original command and cache it as `_fixed_cmd`.
Args:
    fixed (bool): Whether to use the cached fixed command.
Returns:
    LazyLLMCMD: The executable command object.
''')

add_chinese_doc('Job.start', '''\
对外接口：启动作业，并支持失败时的自动重试。
若作业执行失败，会根据 `restart` 参数控制重试次数。
Args:
    restart (int): 重试次数。默认为 3。
    fixed (bool): 是否使用固定后的命令。用于避免多次构建。
''')

add_english_doc('Job.start', '''\
Public interface to start the job with optional retry on failure.
If the job fails, retries execution based on the `restart` parameter.
Args:
    restart (int): Number of times to retry upon failure. Default is 3.
    fixed (bool): Whether to use the fixed version of the command.
''')

add_chinese_doc('Job.restart', '''\
重新启动作业流程。
该函数会先停止已有进程，等待 2 秒后重新启动作业。
Args:
    fixed (bool): 是否使用固定后的命令。
''')

add_english_doc('Job.restart', '''\
Restart the job by first stopping it and then restarting after a short delay.
Args:
    fixed (bool): Whether to reuse the fixed command object.
''')

add_chinese_doc('Job.wait', '''\
挂起当前线程，等待作业执行完成。当前实现为空方法（子类可重写）。
''')

add_english_doc('Job.wait', '''\
Suspend the current thread until the job finishes.
Empty implementation by default; can be overridden in subclasses.
''')

add_chinese_doc('Job.stop', '''\
停止当前作业。
该方法为接口定义，需子类实现，当前抛出 NotImplementedError。
''')

add_english_doc('Job.stop', '''\
Stop the current job.
This method is an interface placeholder and must be implemented by subclasses.
''')

add_chinese_doc('Job.status', '''\
当前作业状态。
该属性为接口定义，需子类实现，当前抛出 NotImplementedError。
''')

add_english_doc('Job.status', '''\
Current job status.
This property is abstract and must be implemented by subclasses.
''')

add_chinese_doc('K8sLauncher', '''\
K8sLauncher是一个基于Kubernetes的部署启动器，用于在Kubernetes集群中部署和管理服务。

参数:
    kube_config_path (str): Kubernetes配置文件路径。
    resource_config_path (str): 资源配置文件路径。
    image (str): 容器镜像。
    volume_configs (list): 卷配置列表。
    svc_type (str): 服务类型，默认为"LoadBalancer"。
    namespace (str): Kubernetes命名空间，默认为"default"。
    gateway_name (str): 网关名称，默认为"lazyllm-gateway"。
    gateway_class_name (str): 网关类名称，默认为"istio"。
    host (str): HTTP主机名，默认为None。
    path (str): HTTP路径，默认为'/generate'。
    gateway_retry (int): 网关重试次数。
''')

add_english_doc('K8sLauncher', '''\
K8sLauncher is a Kubernetes-based deployment launcher for deploying and managing services in a Kubernetes cluster.

Args:
    kube_config_path (str): Path to the Kubernetes configuration file.
    resource_config_path (str): Path to the resource configuration file.
    image (str): Container image.
    volume_configs (list): List of volume configurations.
    svc_type (str): Service type, defaults to "LoadBalancer".
    namespace (str): Kubernetes namespace, defaults to "default".
    gateway_name (str): Gateway name, defaults to "lazyllm-gateway".
    gateway_class_name (str): Gateway class name, defaults to "istio".
    host (str): HTTP hostname, defaults to None.
    path (str): HTTP path, defaults to '/generate'.
    gateway_retry (int): Number of gateway retries.
''')

add_chinese_doc('K8sLauncher.makejob', '''\
创建一个Kubernetes作业实例。

参数:
    cmd (str): 要执行的命令。

返回值:
    K8sLauncher.Job: 一个新的Kubernetes作业实例。
''')

add_english_doc('K8sLauncher.makejob', '''\
Create a Kubernetes job instance.

Args:
    cmd (str): The command to execute.

Returns:
    K8sLauncher.Job: A new Kubernetes job instance.
''')

add_chinese_doc('K8sLauncher.launch', '''\
启动一个Kubernetes作业或可调用对象。

参数:
    f (K8sLauncher.Job): 要启动的Kubernetes作业实例。
    *args: 位置参数。
    **kw: 关键字参数。

返回值:
    Any: 作业的返回值。

异常:
    RuntimeError: 当提供的不是Deployment对象时抛出。
''')

add_english_doc('K8sLauncher.launch', '''\
Launch a Kubernetes job or callable object.

Args:
    f (K8sLauncher.Job): The Kubernetes job instance to launch.
    *args: Positional arguments.
    **kw: Keyword arguments.

Returns:
    Any: The return value of the job.

Raises:
    RuntimeError: When the provided object is not a Deployment object.
>>>>>>> e41f9d28
''')<|MERGE_RESOLUTION|>--- conflicted
+++ resolved
@@ -1074,7 +1074,6 @@
 >>> result = rerank_service(input_data)
 ''')
 
-<<<<<<< HEAD
 # Deploy-embed
 add_chinese_doc('deploy.embed.LazyHuggingFaceRerank', '''\
 基于 HuggingFace CrossEncoder 的重排序（Rerank）封装类。  
@@ -1143,7 +1142,6 @@
 
 **Returns:**\n
 - LazyHuggingFaceRerank: The rebuilt class instance.
-=======
 add_chinese_doc('deploy.embed.LazyFlagEmbedding', '''\
 支持懒加载的 FlagEmbedding 嵌入模块封装。
 
@@ -1310,7 +1308,6 @@
 
 Returns:
     str: The generated text extracted from the response.
->>>>>>> e41f9d28
 ''')
 
 # Deploy-Mindie
@@ -3601,7 +3598,6 @@
 >>> launcher = lazyllm.launchers.remote(ngpus=1)
 ''')
 
-<<<<<<< HEAD
 # core.py
 add_chinese_doc('lazyllm.components.core.ComponentBase', '''\
 组件基类，提供统一的接口与基础实现，便于创建不同类型的组件。  
@@ -3665,7 +3661,6 @@
 
 **Note:**  
 If the `apply` method is not overridden, this command will be used to create a job for the launcher to run.
-=======
 add_chinese_doc('Job', '''\
 通用任务调度执行类。
 该类用于封装一个通过启动器（launcher）调度执行的任务，支持命令包装、同步控制、返回值提取、命令固定等功能。
@@ -3842,5 +3837,4 @@
 
 Raises:
     RuntimeError: When the provided object is not a Deployment object.
->>>>>>> e41f9d28
 ''')