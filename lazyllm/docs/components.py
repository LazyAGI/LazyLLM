# flake8: noqa E501
from . import utils
import functools
import lazyllm

add_chinese_doc = functools.partial(utils.add_chinese_doc, module=lazyllm.components)
add_english_doc = functools.partial(utils.add_english_doc, module=lazyllm.components)
add_example = functools.partial(utils.add_example, module=lazyllm.components)


add_chinese_doc('register', '''\
LazyLLM提供的Component的注册机制，可以将任意函数注册成LazyLLM的Component。被注册的函数无需显式的import，即可通过注册器提供的分组机制，在任一位置被索引到。

.. function:: register(cls, *, rewrite_func) -> Decorator

函数调用后返回一个装饰器，它会将被装饰的函数包装成一个Component注册到名为cls的组中.

Args:
    cls (str): 函数即将被注册到的组的名字，要求组必须存在，默认的组有 ``finetune`` 、 ``deploy`` ，用户可以调用 ``new_group`` 创建新的组
    rewrite_func (str): 注册后要重写的函数名称，默认为 ``apply`` ，当需要注册一个bash命令时需传入 ``cmd`` 

.. function:: register.cmd(cls) -> Decorator

函数调用后返回一个装饰器，它会将被装饰的函数包装成一个Component注册到名为cls的组中。被包装的函数需要返回一个可执行的bash命令。

Args:
    cls (str): 函数即将被注册到的组的名字，要求组必须存在，默认的组有 ``finetune`` 、 ``deploy`` ，用户可以调用 ``new_group`` 创建新的组

.. function:: register.new_group(group_name) -> None

新建一个ComponentGroup, 新建后的group会自动加入到__builtin__中，无需import即可在任一位置访问到该group.

Args:
    group_name (str): 待创建的group的名字
''')

add_english_doc('register', '''\
LazyLLM provides a registration mechanism for Components, allowing any function to be registered as a Component of LazyLLM. The registered functions can be indexed at any location through the grouping mechanism provided by the registrar, without the need for explicit import.

.. function:: register(cls, *, rewrite_func) -> Decorator

This function call returns a decorator that wraps the decorated function into a Component and registers it into the group named `cls`.

Args:
    cls (str): The name of the group to which the function will be registered. The group must exist. The default groups are `finetune` and `deploy`. Users can create new groups by calling `new_group`.
    rewrite_func (str): The name of the function to be rewritten after registration. The default is `'apply'`. If registering a bash command, pass `'cmd'`.

.. function:: register.cmd(cls) -> Decorator

This function call returns a decorator that wraps the decorated function into a Component and registers it into the group named `cls`. The wrapped function needs to return an executable bash command.

Args:
    cls (str): The name of the group to which the function will be registered. The group must exist. The default groups are `finetune` and `deploy`. Users can create new groups by calling `new_group`.

.. function:: register.new_group(group_name) -> None

Creates a new ComponentGroup. The newly created group will be automatically added to __builtin__ and can be accessed at any location without the need for import.

Args:
    group_name (str): The name of the group to be created.
''')

add_example('register', ['''\
>>> import lazyllm
>>> @lazyllm.component_register('mygroup')
... def myfunc(input):
...     return input
...
>>> lazyllm.mygroup.myfunc()(1)
1
''', '''\
>>> import lazyllm
>>> @lazyllm.component_register.cmd('mygroup')
... def mycmdfunc(input):
...     return f'echo {input}'
...
>>> lazyllm.mygroup.mycmdfunc()(1)
PID: 2024-06-01 00:00:00 lazyllm INFO: (lazyllm.launcher) Command: echo 1
PID: 2024-06-01 00:00:00 lazyllm INFO: (lazyllm.launcher) PID: 1
''', '''\
>>> import lazyllm
>>> lazyllm.component_register.new_group('mygroup')
>>> lazyllm.mygroup
{}
'''])

# ============= Finetune
# Finetune-AlpacaloraFinetune
add_chinese_doc('finetune.AlpacaloraFinetune', '''\
此类是 ``LazyLLMFinetuneBase`` 的子类，基于 [alpaca-lora](https://github.com/tloen/alpaca-lora) 项目提供的LoRA微调能力，用于对大语言模型进行LoRA微调。

Args:
    base_model (str): 用于进行微调的基模型的本地绝对路径。
    target_path (str): 微调后模型保存LoRA权重的本地绝对路径。
    merge_path (str): 模型合并LoRA权重后的路径，默认为 ``None`` 。如果未指定，则会在 ``target_path`` 下创建 "lora" 和 "merge" 目录，分别作为 ``target_path`` 和  ``merge_path`` 。
    model_name (str): 模型的名称，用于设置日志名的前缀，默认为 ``LLM``。
    cp_files (str): 指定复制源自基模型路径下的配置文件，会被复制到  ``merge_path`` ，默认为 ``tokeniz*``
    launcher (lazyllm.launcher): 微调的启动器，默认为 ``launchers.remote(ngpus=1)``。
    kw: 关键字参数，用于更新默认的训练参数。请注意，除了以下列出的关键字参数外，这里不能传入额外的关键字参数。

此类的关键字参数及其默认值如下：

Keyword Args: 
    data_path (str): 数据路径，默认为 ``None``；一般在此类对象被调用时候，作为唯一位置参数传入。
    batch_size (int): 批处理大小，默认为 ``64``。
    micro_batch_size (int): 微批处理大小，默认为 ``4``。
    num_epochs (int): 训练轮数，默认为 ``2``。
    learning_rate (float): 学习率，默认为 ``5.e-4``。
    cutoff_len (int): 截断长度，默认为 ``1030``；输入数据token超过该长度就会被截断。
    filter_nums (int): 过滤器数量，默认为 ``1024``；仅保留低于该token长度数值的输入。
    val_set_size (int): 验证集大小，默认为 ``200``。
    lora_r (int): LoRA 的秩，默认为 ``8``；该数值决定添加参数的量，数值越小参数量越小。
    lora_alpha (int): LoRA 的融合因子，默认为 ``32``；该数值决定LoRA参数对基模型参数的影响度，数值越大影响越大。
    lora_dropout (float): LoRA 的丢弃率，默认为 ``0.05``，一般用于防止过拟合。
    lora_target_modules (str): LoRA 的目标模块，默认为 ``[wo,wqkv]``，该默认值为 InternLM2 模型的；该配置项不同模型的不一样。
    modules_to_save (str): 用于全量微调的模块，默认为 ``[tok_embeddings,output]``，该默认值为 InternLM2 模型的；该配置项不同模型的不一样。
    deepspeed (str): DeepSpeed 配置文件的路径，默认使用 LazyLLM 代码仓库中预制的配置文件： ``ds.json``。
    prompt_template_name (str): 提示模板的名称，默认为 ``alpaca``，即默认使用 LazyLLM 提供的提示模板。
    train_on_inputs (bool): 是否在输入上训练，默认为 ``True``。
    show_prompt (bool): 是否显示提示，默认为 ``False``。
    nccl_port (int): NCCL 端口，默认为 ``19081``。

''')

add_english_doc('finetune.AlpacaloraFinetune', '''\
This class is a subclass of ``LazyLLMFinetuneBase``, based on the LoRA fine-tuning capabilities provided by the [alpaca-lora](https://github.com/tloen/alpaca-lora) project, used for LoRA fine-tuning of large language models.

Args:
    base_model (str): The base model used for fine-tuning. It is required to be the path of the base model.
    target_path (str): The path where the LoRA weights of the fine-tuned model are saved.
    merge_path (str): The path where the model merges the LoRA weights, default to `None`. If not specified, "lora" and "merge" directories will be created under ``target_path`` as ``target_path`` and ``merge_path`` respectively.
    model_name (str): The name of the model, used as the prefix for setting the log name, default to "LLM".
    cp_files (str): Specify configuration files to be copied from the base model path, which will be copied to ``merge_path``, default to ``tokeniz*``
    launcher (lazyllm.launcher): The launcher for fine-tuning, default to ``launchers.remote(ngpus=1)``.
    kw: Keyword arguments, used to update the default training parameters. Note that additional keyword arguments cannot be arbitrarily specified.

The keyword arguments and their default values for this class are as follows:

Keyword Args: 
    data_path (str): Data path, default to ``None``; generally passed as the only positional argument when this object is called.
    batch_size (int): Batch size, default to ``64``.
    micro_batch_size (int): Micro-batch size, default to ``4``.
    num_epochs (int): Number of training epochs, default to ``2``.
    learning_rate (float): Learning rate, default to ``5.e-4``.
    cutoff_len (int): Cutoff length, default to ``1030``; input data tokens will be truncated if they exceed this length.
    filter_nums (int): Number of filters, default to ``1024``; only input with token length below this value is preserved.
    val_set_size (int): Validation set size, default to ``200``.
    lora_r (int): LoRA rank, default to ``8``; this value determines the amount of parameters added, the smaller the value, the fewer the parameters.
    lora_alpha (int): LoRA fusion factor, default to ``32``; this value determines the impact of LoRA parameters on the base model parameters, the larger the value, the greater the impact.
    lora_dropout (float): LoRA dropout rate, default to ``0.05``, generally used to prevent overfitting.
    lora_target_modules (str): LoRA target modules, default to ``[wo,wqkv]``, which is the default for InternLM2 model; this configuration item varies for different models.
    modules_to_save (str): Modules for full fine-tuning, default to ``[tok_embeddings,output]``, which is the default for InternLM2 model; this configuration item varies for different models.
    deepspeed (str): The path of the DeepSpeed configuration file, default to use the pre-made configuration file in the LazyLLM code repository: ``ds.json``.
    prompt_template_name (str): The name of the prompt template, default to "alpaca", i.e., use the prompt template provided by LazyLLM by default.
    train_on_inputs (bool): Whether to train on inputs, default to ``True``.
    show_prompt (bool): Whether to show the prompt, default to ``False``.
    nccl_port (int): NCCL port, default to ``19081``.

''')

add_example('finetune.AlpacaloraFinetune', '''\
>>> from lazyllm import finetune
>>> trainer = finetune.alpacalora('path/to/base/model', 'path/to/target')
''')

# Finetune-CollieFinetune
add_chinese_doc('finetune.CollieFinetune', '''\
此类是 ``LazyLLMFinetuneBase`` 的子类，基于 [Collie](https://github.com/OpenLMLab/collie) 框架提供的LoRA微调能力，用于对大语言模型进行LoRA微调。

Args:
    base_model (str): 用于进行微调的基模型。要求是基模型的路径。
    target_path (str): 微调后模型保存LoRA权重的路径。
    merge_path (str): 模型合并LoRA权重后的路径，默认为None。如果未指定，则会在 ``target_path`` 下创建 "lora" 和 "merge" 目录，分别作为 ``target_path`` 和  ``merge_path`` 。
    model_name (str): 模型的名称，用于设置日志名的前缀，默认为 "LLM"。
    cp_files (str): 指定复制源自基模型路径下的配置文件，会被复制到  ``merge_path`` ，默认为 "tokeniz\*"
    launcher (lazyllm.launcher): 微调的启动器，默认为 ``launchers.remote(ngpus=1)``。
    kw: 关键字参数，用于更新默认的训练参数。请注意，除了以下列出的关键字参数外，这里不能传入额外的关键字参数。

此类的关键字参数及其默认值如下：

Keyword Args: 
    data_path (str): 数据路径，默认为 ``None``；一般在此类对象被调用时候，作为唯一位置参数传入。
    batch_size (int): 批处理大小，默认为 ``64``。
    micro_batch_size (int): 微批处理大小，默认为 ``4``。
    num_epochs (int): 训练轮数，默认为 ``2``。
    learning_rate (float): 学习率，默认为 ``5.e-4``。
    dp_size (int): 数据并行参数，默认为 ``8``。
    pp_size (int): 流水线并行参数，默认为 ``1``。
    tp_size (int): 张量并行参数，默认为 ``1``。
    lora_r (int): LoRA 的秩，默认为 ``8``；该数值决定添加参数的量，数值越小参数量越小。
    lora_alpha (int): LoRA 的融合因子，默认为 ``32``；该数值决定LoRA参数对基模型参数的影响度，数值越大影响越大。
    lora_dropout (float): LoRA 的丢弃率，默认为 ``0.05``，一般用于防止过拟合。
    lora_target_modules (str): LoRA 的目标模块，默认为 ``[wo,wqkv]``，该默认值为 InternLM2 模型的；该配置项不同模型的不一样。
    modules_to_save (str): 用于全量微调的模块，默认为 ``[tok_embeddings,output]``，该默认值为 InternLM2 模型的；该配置项不同模型的不一样。
    prompt_template_name (str): 提示模板的名称，默认为 ``alpaca``，即默认使用 LazyLLM 提供的提示模板。

''')

add_english_doc('finetune.CollieFinetune', '''\
This class is a subclass of ``LazyLLMFinetuneBase``, based on the LoRA fine-tuning capabilities provided by the [Collie](https://github.com/OpenLMLab/collie) framework, used for LoRA fine-tuning of large language models.

Args:
    base_model (str): The base model used for fine-tuning. It is required to be the path of the base model.
    target_path (str): The path where the LoRA weights of the fine-tuned model are saved.
    merge_path (str): The path where the model merges the LoRA weights, default to ``None``. If not specified, "lora" and "merge" directories will be created under ``target_path`` as ``target_path`` and ``merge_path`` respectively.
    model_name (str): The name of the model, used as the prefix for setting the log name, default to "LLM".
    cp_files (str): Specify configuration files to be copied from the base model path, which will be copied to ``merge_path``, default to "tokeniz*"
    launcher (lazyllm.launcher): The launcher for fine-tuning, default to ``launchers.remote(ngpus=1)``.
    kw: Keyword arguments, used to update the default training parameters. Note that additional keyword arguments cannot be arbitrarily specified.

The keyword arguments and their default values for this class are as follows:

Keyword Args: 
    data_path (str): Data path, default to ``None``; generally passed as the only positional argument when this object is called.
    batch_size (int): Batch size, default to ``64``.
    micro_batch_size (int): Micro-batch size, default to ``4``.
    num_epochs (int): Number of training epochs, default to ``2``.
    learning_rate (float): Learning rate, default to ``5.e-4``.
    dp_size (int): Data parallelism parameter, default to `` 8``.
    pp_size (int): Pipeline parallelism parameter, default to ``1``.
    tp_size (int): Tensor parallelism parameter, default to ``1``.
    lora_r (int): LoRA rank, default to ``8``; this value determines the amount of parameters added, the smaller the value, the fewer the parameters.
    lora_alpha (int): LoRA fusion factor, default to ``32``; this value determines the impact of LoRA parameters on the base model parameters, the larger the value, the greater the impact.
    lora_dropout (float): LoRA dropout rate, default to ``0.05``, generally used to prevent overfitting.
    lora_target_modules (str): LoRA target modules, default to ``[wo,wqkv]``, which is the default for InternLM2 model; this configuration item varies for different models.
    modules_to_save (str): Modules for full fine-tuning, default to ``[tok_embeddings,output]``, which is the default for InternLM2 model; this configuration item varies for different models.
    prompt_template_name (str): The name of the prompt template, default to ``alpaca``, i.e., use the prompt template provided by LazyLLM by default.

''')

add_example('finetune.CollieFinetune', '''\
>>> from lazyllm import finetune
>>> trainer = finetune.collie('path/to/base/model', 'path/to/target')
''')

# Finetune-LlamafactoryFinetune
add_chinese_doc('finetune.LlamafactoryFinetune', '''\
此类是 ``LazyLLMFinetuneBase`` 的子类，基于 [LLaMA-Factory](https://github.com/hiyouga/LLaMA-Factory) 框架提供的训练能力，用于对大语言模型(或视觉语言模型)进行训练。

Args:
    base_model (str): 用于进行训练的基模型。要求是基模型的路径。
    target_path (str): 训练后模型保存权重的路径。
    merge_path (str): 模型合并LoRA权重后的路径，默认为None。如果未指定，则会在 ``target_path`` 下创建 "lora" 和 "merge" 目录，分别作为 ``target_path`` 和  ``merge_path`` 。
    config_path (str): LLaMA-Factory的训练配置文件（这里要求格式为yaml），默认为None。如果未指定，则会在当前工作路径下，创建一个名为 ``.temp`` 的文件夹，并在其中生成以 ``train_`` 前缀开头，以 ``.yaml`` 结尾的配置文件。
    export_config_path (str): LLaMA-Factory的Lora权重合并的配置文件（这里要求格式为yaml），默认为None。如果未指定，则会在当前工作路径下中的 ``.temp`` 文件夹内生成以 ``merge_`` 前缀开头，以 ``.yaml`` 结尾的配置文件。
    launcher (lazyllm.launcher): 微调的启动器，默认为 ``launchers.remote(ngpus=1, sync=True)``。
    kw: 关键字参数，用于更新默认的训练参数。

此类的关键字参数及其默认值如下：

Keyword Args:
    stage (typing.Literal['pt', 'sft', 'rm', 'ppo', 'dpo', 'kto']): 默认值是：``sft``。将在训练中执行的阶段。
    do_train (bool): 默认值是：``True``。是否运行训练。
    finetuning_type (typing.Literal['lora', 'freeze', 'full']): 默认值是：``lora``。要使用的微调方法。
    lora_target (str): 默认值是：``all``。要应用LoRA的目标模块的名称。使用逗号分隔多个模块。使用`all`指定所有线性模块。
    template (typing.Optional[str]): 默认值是：``None``。用于构建训练和推理提示的模板。
    cutoff_len (int): 默认值是：``1024``。数据集中token化后输入的截止长度。
    max_samples (typing.Optional[int]): 默认值是：``1000``。出于调试目的，截断每个数据集的示例数量。
    overwrite_cache (bool): 默认值是：``True``。覆盖缓存的训练和评估集。
    preprocessing_num_workers (typing.Optional[int]): 默认值是：``16``。用于预处理的进程数。
    dataset_dir (str): 默认值是：``lazyllm_temp_dir``。包含数据集的文件夹的路径。如果没有明确指定，LazyLLM将在当前工作目录的 ``.temp`` 文件夹中生成一个 ``dataset_info.json`` 文件，供LLaMA-Factory使用。
    logging_steps (float): 默认值是：``10``。每X个更新步骤记录一次日志。应该是整数或范围在 ``[0,1)`` 的浮点数。如果小于1，将被解释为总训练步骤的比例。
    save_steps (float): 默认值是：``500``。每X个更新步骤保存一次检查点。应该是整数或范围在 ``[0,1)`` 的浮点数。如果小于1，将被解释为总训练步骤的比例。
    plot_loss (bool): 默认值是：``True``。是否保存训练损失曲线。
    overwrite_output_dir (bool): 默认值是：``True``。覆盖输出目录的内容。
    per_device_train_batch_size (int): 默认值是：``1``。每个GPU/TPU/MPS/NPU核心/CPU的训练批次的大小。
    gradient_accumulation_steps (int): 默认值是：``8``。在执行反向传播及参数更新前，要累积的更新步骤数。
    learning_rate (float): 默认值是：``1e-04``。AdamW的初始学习率。
    num_train_epochs (float): 默认值是：``3.0``。要执行的总训练周期数。
    lr_scheduler_type (typing.Union[transformers.trainer_utils.SchedulerType, str]): 默认值是：``cosine``。要使用的调度器类型。
    warmup_ratio (float): 默认值是：``0.1``。在总步骤的 ``warmup_ratio`` 分之一阶段内进行线性预热。
    fp16 (bool): 默认值是：``True``。是否使用fp16（混合）精度，而不是32位。
    ddp_timeout (typing.Optional[int]): 默认值是：``180000000``。覆盖分布式训练的默认超时时间（值应以秒为单位给出）。
    report_to (typing.Union[NoneType, str, typing.List[str]]): 默认值是：``tensorboard``。要将结果和日志报告到的集成列表。
    val_size (float): 默认值是：``0.1``。验证集的大小，应该是整数或范围在`[0,1)`的浮点数。
    per_device_eval_batch_size (int): 默认值是：``1``。每个GPU/TPU/MPS/NPU核心/CPU的验证集批次大小。
    eval_strategy (typing.Union[transformers.trainer_utils.IntervalStrategy, str]): 默认值是：``steps``。要使用的验证评估策略。
    eval_steps (typing.Optional[float]): 默认值是：``500``。每X个步骤运行一次验证评估。应该是整数或范围在`[0,1)`的浮点数。如果小于1，将被解释为总训练步骤的比例。

''')

add_english_doc('finetune.LlamafactoryFinetune', '''\
This class is a subclass of ``LazyLLMFinetuneBase``, based on the training capabilities provided by the [LLaMA-Factory](https://github.com/hiyouga/LLaMA-Factory) framework, used for training large language models(or visual language models).

Args:
    base_model (str): The base model used for training. It is required to be the path of the base model.
    target_path (str): The path where the trained model weights are saved.
    merge_path (str): The path where the model is merged with LoRA weights, default is None. If not specified, "lora" and "merge" directories will be created under ``target_path``, to be used as ``target_path`` and ``merge_path`` respectively.
    config_path (str): The LLaMA-Factory training configuration file (yaml format is required), default is None. If not specified, a ``.temp`` folder will be created in the current working directory, and a configuration file starting with ``train_`` and ending with ``.yaml`` will be generated inside it.
    export_config_path (str): The LLaMA-Factory Lora weight merging configuration file (yaml format is required), default is None. If not specified, a configuration file starting with ``merge_`` and ending with ``.yaml`` will be generated inside the ``.temp`` folder in the current working directory.
    launcher (lazyllm.launcher): The launcher for fine-tuning, default is ``launchers.remote(ngpus=1, sync=True)``.
    kw: Keyword arguments used to update the default training parameters.

Keyword Args:
    stage (typing.Literal['pt', 'sft', 'rm', 'ppo', 'dpo', 'kto']): Default is: ``sft``. Which stage will be performed in training.
    do_train (bool): Default is: ``True``. Whether to run training.
    finetuning_type (typing.Literal['lora', 'freeze', 'full']): Default is: ``lora``. Which fine-tuning method to use.
    lora_target (str): Default is: ``all``. Name(s) of target modules to apply LoRA. Use commas to separate multiple modules. Use `all` to specify all the linear modules.
    template (typing.Optional[str]): Default is: ``None``. Which template to use for constructing prompts in training and inference.
    cutoff_len (int): Default is: ``1024``. The cutoff length of the tokenized inputs in the dataset.
    max_samples (typing.Optional[int]): Default is: ``1000``. For debugging purposes, truncate the number of examples for each dataset.
    overwrite_cache (bool): Default is: ``True``. Overwrite the cached training and evaluation sets.
    preprocessing_num_workers (typing.Optional[int]): Default is: ``16``. The number of processes to use for the pre-processing.
    dataset_dir (str): Default is: ``lazyllm_temp_dir``. Path to the folder containing the datasets. If not explicitly specified, LazyLLM will generate a ``dataset_info.json`` file in the ``.temp`` folder in the current working directory for use by LLaMA-Factory.
    logging_steps (float): Default is: ``10``. Log every X updates steps. Should be an integer or a float in range ``[0,1)``. If smaller than 1, will be interpreted as ratio of total training steps.
    save_steps (float): Default is: ``500``. Save checkpoint every X updates steps. Should be an integer or a float in range ``[0,1)``. If smaller than 1, will be interpreted as ratio of total training steps.
    plot_loss (bool): Default is: ``True``. Whether or not to save the training loss curves.
    overwrite_output_dir (bool): Default is: ``True``. Overwrite the content of the output directory.
    per_device_train_batch_size (int): Default is: ``1``. Batch size per GPU/TPU/MPS/NPU core/CPU for training.
    gradient_accumulation_steps (int): Default is: ``8``. Number of updates steps to accumulate before performing a backward/update pass.
    learning_rate (float): Default is: ``1e-04``. The initial learning rate for AdamW.
    num_train_epochs (float): Default is: ``3.0``. Total number of training epochs to perform.
    lr_scheduler_type (typing.Union[transformers.trainer_utils.SchedulerType, str]): Default is: ``cosine``. The scheduler type to use.
    warmup_ratio (float): Default is: ``0.1``. Linear warmup over warmup_ratio fraction of total steps.
    fp16 (bool): Default is: ``True``. Whether to use fp16 (mixed) precision instead of 32-bit.
    ddp_timeout (typing.Optional[int]): Default is: ``180000000``. Overrides the default timeout for distributed training (value should be given in seconds).
    report_to (typing.Union[NoneType, str, typing.List[str]]): Default is: ``tensorboard``. The list of integrations to report the results and logs to.
    val_size (float): Default is: ``0.1``. Size of the development set, should be an integer or a float in range `[0,1)`.
    per_device_eval_batch_size (int): Default is: ``1``. Batch size per GPU/TPU/MPS/NPU core/CPU for evaluation.
    eval_strategy (typing.Union[transformers.trainer_utils.IntervalStrategy, str]): Default is: ``steps``. The evaluation strategy to use.
    eval_steps (typing.Optional[float]): Default is: ``500``. Run an evaluation every X steps. Should be an integer or a float in range `[0,1)`. If smaller than 1, will be interpreted as ratio of total training steps.

''')

add_example('finetune.LlamafactoryFinetune', '''\
>>> from lazyllm import finetune
>>> trainer = finetune.llamafactory('internlm2-chat-7b', 'path/to/target')
<lazyllm.llm.finetune type=LlamafactoryFinetune>
''')

# Finetune-Auto
add_chinese_doc('auto.AutoFinetune', '''\
此类是 ``LazyLLMFinetuneBase`` 的子类，可根据输入的参数自动选择合适的微调框架和参数，以对大语言模型进行微调。

具体而言，基于输入的：``base_model`` 的模型参数、``ctx_len``、``batch_size``、``lora_r``、``launcher`` 中GPU的类型以及卡数，该类可以自动选择出合适的微调框架（如: ``AlpacaloraFinetune`` 或 ``CollieFinetune``）及所需的参数。

Args:
    base_model (str): 用于进行微调的基模型。要求是基模型的路径。
    source (lazyllm.config['model_source']): 指定模型的下载源。可通过设置环境变量 ``LAZYLLM_MODEL_SOURCE`` 来配置，目前仅支持 ``huggingface`` 或 ``modelscope`` 。若不设置，lazyllm不会启动自动模型下载。
    target_path (str): 微调后模型保存LoRA权重的路径。
    merge_path (str): 模型合并LoRA权重后的路径，默认为 ``None``。如果未指定，则会在 ``target_path`` 下创建 "lora" 和 "merge" 目录，分别作为 ``target_path`` 和  ``merge_path`` 。
    ctx_len (int): 输入微调模型的token最大长度，默认为 ``1024``。
    batch_size (int): 批处理大小，默认为 ``32``。
    lora_r (int): LoRA 的秩，默认为 ``8``；该数值决定添加参数的量，数值越小参数量越小。
    launcher (lazyllm.launcher): 微调的启动器，默认为 ``launchers.remote(ngpus=1)``。
    kw: 关键字参数，用于更新默认的训练参数。注意这里能够指定的关键字参数取决于 LazyLLM 推测出的框架，因此建议谨慎设置。

''')

add_english_doc('auto.AutoFinetune', '''\
This class is a subclass of ``LazyLLMFinetuneBase`` and can automatically select the appropriate fine-tuning framework and parameters based on the input arguments to fine-tune large language models.

Specifically, based on the input model parameters of ``base_model``, ``ctx_len``, ``batch_size``, ``lora_r``, the type and number of GPUs in ``launcher``, this class can automatically select the appropriate fine-tuning framework (such as: ``AlpacaloraFinetune`` or ``CollieFinetune``) and the required parameters.

Args:
    base_model (str): The base model used for fine-tuning. It is required to be the path of the base model.
    source (lazyllm.config['model_source']): Specifies the model download source. This can be configured by setting the environment variable ``LAZYLLM_MODEL_SOURCE``.
    target_path (str): The path where the LoRA weights of the fine-tuned model are saved.
    merge_path (str): The path where the model merges the LoRA weights, default to ``None``. If not specified, "lora" and "merge" directories will be created under ``target_path`` as ``target_path`` and ``merge_path`` respectively.
    ctx_len (int): The maximum token length for input to the fine-tuned model, default to ``1024``.
    batch_size (int): Batch size, default to ``32``.
    lora_r (int): LoRA rank, default to ``8``; this value determines the amount of parameters added, the smaller the value, the fewer the parameters.
    launcher (lazyllm.launcher): The launcher for fine-tuning, default to ``launchers.remote(ngpus=1)``.
    kw: Keyword arguments, used to update the default training parameters. Note that additional keyword arguments cannot be arbitrarily specified, as they depend on the framework inferred by LazyLLM, so it is recommended to set them with caution.

''')

add_example('auto.AutoFinetune', '''\
>>> from lazyllm import finetune
>>> finetune.auto("internlm2-chat-7b", 'path/to/target')
<lazyllm.llm.finetune type=AlpacaloraFinetune>
''')

# ============= Deploy
# Deploy-Lightllm
add_chinese_doc('deploy.Lightllm', '''\
此类是 ``LazyLLMDeployBase`` 的子类，基于 [LightLLM](https://github.com/ModelTC/lightllm) 框架提供的推理能力，用于对大语言模型进行推理。

Args:
    trust_remote_code (bool): 是否允许加载来自远程服务器的模型代码，默认为 ``True``。
    launcher (lazyllm.launcher): 微调的启动器，默认为 ``launchers.remote(ngpus=1)``。
    stream (bool): 是否为流式响应，默认为 ``False``。
    kw: 关键字参数，用于更新默认的训练参数。请注意，除了以下列出的关键字参数外，这里不能传入额外的关键字参数。

此类的关键字参数及其默认值如下：

Keyword Args: 
    tp (int): 张量并行参数，默认为 ``1``。
    max_total_token_num (int): 最大总token数，默认为 ``64000``。
    eos_id (int): 结束符ID，默认为 ``2``。
    port (int): 服务的端口号，默认为 ``None``。此情况下LazyLLM会自动生成随机端口号。
    host (str): 服务的IP地址，默认为 ``0.0.0.0``。
    nccl_port (int): NCCL 端口，默认为 ``None``。此情况下LazyLLM会自动生成随机端口号。
    tokenizer_mode (str): tokenizer的加载模式，默认为 ``auto``。
    running_max_req_size (int): 推理引擎最大的并行请求数， 默认为 ``256``。

''')

add_english_doc('deploy.Lightllm', '''\
This class is a subclass of ``LazyLLMDeployBase``, based on the inference capabilities provided by the [LightLLM](https://github.com/ModelTC/lightllm) framework, used for inference with large language models.

Args:
    trust_remote_code (bool): Whether to allow loading of model code from remote servers, default is ``True``.
    launcher (lazyllm.launcher): The launcher for fine-tuning, default is ``launchers.remote(ngpus=1)``.
    stream (bool): Whether the response is streaming, default is ``False``.
    kw: Keyword arguments used to update default training parameters. Note that not any additional keyword arguments can be specified here.

The keyword arguments and their default values for this class are as follows:

Keyword Args: 
    tp (int): Tensor parallelism parameter, default is ``1``.
    max_total_token_num (int): Maximum total token number, default is ``64000``.
    eos_id (int): End-of-sentence ID, default is ``2``.
    port (int): Service port number, default is ``None``, in which case LazyLLM will automatically generate a random port number.
    host (str): Service IP address, default is ``0.0.0.0``.
    nccl_port (int): NCCL port, default is ``None``, in which case LazyLLM will automatically generate a random port number.
    tokenizer_mode (str): Tokenizer loading mode, default is ``auto``.
    running_max_req_size (int): Maximum number of parallel requests for the inference engine, default is ``256``.

''')

add_example('deploy.Lightllm', '''\
>>> from lazyllm import deploy
>>> infer = deploy.lightllm()
''')

# Deploy-Vllm
add_chinese_doc('deploy.Vllm', '''\
此类是 ``LazyLLMDeployBase`` 的子类，基于 [VLLM](https://github.com/vllm-project/vllm) 框架提供的推理能力，用于对大语言模型进行推理。

Args:
    trust_remote_code (bool): 是否允许加载来自远程服务器的模型代码，默认为 ``True``。
    launcher (lazyllm.launcher): 微调的启动器，默认为 ``launchers.remote(ngpus=1)``。
    stream (bool): 是否为流式响应，默认为 ``False``。
    kw: 关键字参数，用于更新默认的训练参数。请注意，除了以下列出的关键字参数外，这里不能传入额外的关键字参数。

此类的关键字参数及其默认值如下：

Keyword Args: 
    tensor-parallel-size (int): 张量并行参数，默认为 ``1``。
    dtype (str): 模型权重和激活值的数据类型，默认为 ``auto``。另外可选项还有： ``half``, ``float16``, ``bfloat16``, ``float``, ``float32``。
    kv-cache-dtype (str): 看kv缓存的存储类型，默认为 ``auto``。另外可选的还有：``fp8``, ``fp8_e5m2``, ``fp8_e4m3``。
    device (str): VLLM所支持的后端硬件类型，默认为 ``auto``。另外可选的还有：``cuda``, ``neuron``, ``cpu``。
    block-size (int): 设置 token块的大小，默认为 ``16``。
    port (int): 服务的端口号，默认为 ``auto``。
    host (str): 服务的IP地址，默认为 ``0.0.0.0``。
    seed (int): 随机数种子，默认为 ``0``。
    tokenizer_mode (str): tokenizer的加载模式，默认为 ``auto``。
    max-num-seqs (int): 推理引擎最大的并行请求数， 默认为 ``256``。

''')

add_english_doc('deploy.Vllm', '''\
This class is a subclass of ``LazyLLMDeployBase``, based on the inference capabilities provided by the [VLLM](https://github.com/vllm-project/vllm) framework, used for inference with large language models.

Args:
    trust_remote_code (bool): Whether to allow loading of model code from remote servers, default is ``True``.
    launcher (lazyllm.launcher): The launcher for fine-tuning, default is ``launchers.remote(ngpus=1)``.
    stream (bool): Whether the response is streaming, default is ``False``.
    kw: Keyword arguments used to update default training parameters. Note that not any additional keyword arguments can be specified here.

The keyword arguments and their default values for this class are as follows:

Keyword Args: 
    tensor-parallel-size (int): Tensor parallelism parameter, default is ``1``.
    dtype (str): Data type for model weights and activations, default is ``auto``. Other options include: ``half``, ``float16``, ``bfloat16``, ``float``, ``float32``.
    kv-cache-dtype (str): Data type for the key-value cache storage, default is ``auto``. Other options include: ``fp8``, ``fp8_e5m2``, ``fp8_e4m3``.
    device (str): Backend hardware type supported by VLLM, default is ``auto``. Other options include: ``cuda``, ``neuron``, ``cpu``.
    block-size (int): Sets the size of the token block, default is ``16``.
    port (int): Service port number, default is ``auto``.
    host (str): Service IP address, default is ``0.0.0.0``.
    seed (int): Random number seed, default is ``0``.
    tokenizer_mode (str): Tokenizer loading mode, default is ``auto``.
    max-num-seqs (int): Maximum number of parallel requests for the inference engine, default is ``256``.

''')

add_example('deploy.Vllm', '''\
>>> from lazyllm import deploy
>>> infer = deploy.vllm()
''')

# Deploy-LMDeploy
add_chinese_doc('deploy.LMDeploy', '''\
此类是 ``LazyLLMDeployBase`` 的子类，基于 [LMDeploy](https://github.com/InternLM/lmdeploy) 框架提供的推理能力，用于对大语言模型进行推理。

Args:
    launcher (lazyllm.launcher): 微调的启动器，默认为 ``launchers.remote(ngpus=1)``。
    stream (bool): 是否为流式响应，默认为 ``False``。
    kw: 关键字参数，用于更新默认的训练参数。请注意，除了以下列出的关键字参数外，这里不能传入额外的关键字参数。

此类的关键字参数及其默认值如下：

Keyword Args: 
    tp (int): 张量并行参数，默认为 ``1``。
    server-name (str): 服务的IP地址，默认为 ``0.0.0.0``。
    server-port (int): 服务的端口号，默认为 ``None``,此情况下LazyLLM会自动生成随机端口号。
    max-batch-size (int): 最大batch数， 默认为 ``128``。

''')

add_english_doc('deploy.LMDeploy', '''\
    This class is a subclass of ``LazyLLMDeployBase``, leveraging the inference capabilities provided by the [LMDeploy](https://github.com/InternLM/lmdeploy) framework for inference on large language models.

Args:
    launcher (lazyllm.launcher): The launcher for fine-tuning, defaults to ``launchers.remote(ngpus=1)``.
    stream (bool): Whether to enable streaming response, defaults to ``False``.
    kw: Keyword arguments for updating default training parameters. Note that no additional keyword arguments beyond those listed below can be passed.

Keyword Args: 
    tp (int): Tensor parallelism parameter, defaults to ``1``.
    server_name (str): The IP address of the service, defaults to ``0.0.0.0``.
    server_port (int): The port number of the service, defaults to ``None``. In this case, LazyLLM will automatically generate a random port number.
    max_batch_size (int): Maximum batch size, defaults to ``128``.

''')

add_example('deploy.LMDeploy', '''\
>>> # Basic use:
>>> from lazyllm import deploy
>>> infer = deploy.LMDeploy()
>>>
>>> # MultiModal:
>>> import lazyllm
>>> from lazyllm import deploy, globals
>>> chat = lazyllm.TrainableModule('Mini-InternVL-Chat-2B-V1-5').deploy_method(deploy.LMDeploy)
>>> chat.update_server()
>>> globals['global_parameters']["lazyllm-files"] = {'files': 'path/to/image'}
>>> res = chat('What is it?')
''')

# Deploy-Auto
add_chinese_doc('auto.AutoDeploy', '''\
此类是 ``LazyLLMDeployBase`` 的子类，可根据输入的参数自动选择合适的推理框架和参数，以对大语言模型进行推理。

具体而言，基于输入的：``base_model`` 的模型参数、``max_token_num``、``launcher`` 中GPU的类型以及卡数，该类可以自动选择出合适的推理框架（如: ``Lightllm`` 或 ``Vllm``）及所需的参数。

Args:
    base_model (str): 用于进行微调的基模型，要求是基模型的路径或模型名。用于提供基模型信息。
    source (lazyllm.config['model_source']): 指定模型的下载源。可通过设置环境变量 ``LAZYLLM_MODEL_SOURCE`` 来配置，目前仅支持 ``huggingface`` 或 ``modelscope`` 。若不设置，lazyllm不会启动自动模型下载。
    trust_remote_code (bool): 是否允许加载来自远程服务器的模型代码，默认为 ``True``。
    launcher (lazyllm.launcher): 微调的启动器，默认为 ``launchers.remote(ngpus=1)``。
    stream (bool): 是否为流式响应，默认为 ``False``。
    type (str): 类型参数，默认为 ``None``，及``llm``类型，另外还支持``embed``类型。
    max_token_num (int): 输入微调模型的token最大长度，默认为``1024``。
    launcher (lazyllm.launcher): 微调的启动器，默认为 ``launchers.remote(ngpus=1)``。
    kw: 关键字参数，用于更新默认的训练参数。注意这里能够指定的关键字参数取决于 LazyLLM 推测出的框架，因此建议谨慎设置。

''')

add_english_doc('auto.AutoDeploy', '''\
This class is a subclass of ``LazyLLMDeployBase`` that automatically selects the appropriate inference framework and parameters based on the input arguments for inference with large language models.

Specifically, based on the input ``base_model`` parameters, ``max_token_num``, the type and number of GPUs in ``launcher``, this class can automatically select the appropriate inference framework (such as ``Lightllm`` or ``Vllm``) and the required parameters.

Args:
    base_model (str): The base model for fine-tuning, which is required to be the name or the path to the base model. Used to provide base model information.
    source (lazyllm.config['model_source']): Specifies the model download source. This can be configured by setting the environment variable ``LAZYLLM_MODEL_SOURCE``.
    trust_remote_code (bool): Whether to allow loading of model code from remote servers, default is ``True``.
    launcher (lazyllm.launcher): The launcher for fine-tuning, default is ``launchers.remote(ngpus=1)``.
    stream (bool): Whether the response is streaming, default is ``False``.
    type (str): Type parameter, default is ``None``, which corresponds to the ``llm`` type. Additionally, the ``embed`` type is also supported.
    max_token_num (int): The maximum token length for the input fine-tuning model, default is ``1024``.
    launcher (lazyllm.launcher): The launcher for fine-tuning, default is ``launchers.remote(ngpus=1)``.
    kw: Keyword arguments used to update default training parameters. Note that whether additional keyword arguments can be specified depends on the framework inferred by LazyLLM, so it is recommended to set them carefully.

''')

add_example('auto.AutoDeploy', '''\
>>> from lazyllm import deploy
>>> deploy.auto('internlm2-chat-7b')
<lazyllm.llm.deploy type=Lightllm> 
''')

add_chinese_doc('ModelManager', '''\
ModelManager是LazyLLM为开发者提供的自动下载模型的工具类。目前支持从一个本地目录列表查找指定模型，以及从huggingface或者modelscope自动下载模型数据至指定目录。
在使用ModelManager之前，需要设置下列环境变量：

- LAZYLLM_MODEL_SOURCE: 模型下载源，可以设置为 ``huggingface`` 或 ``modelscope`` 。
- LAZYLLM_MODEL_SOURCE_TOKEN: ``huggingface`` 或 ``modelscope`` 提供的token，用于下载私有模型。
- LAZYLLM_MODEL_PATH: 冒号 ``:`` 分隔的本地绝对路径列表用于搜索模型。
- LAZYLLM_MODEL_CACHE_DIR: 下载后的模型在本地的存储目录

Keyword Args: 
    model_source (str, 可选): 模型下载源，目前仅支持 ``huggingface`` 或 ``modelscope`` 。如有必要，ModelManager将从此下载源下载模型数据。如果不提供，默认使用
        LAZYLLM_MODEL_SOURCE环境变量中的设置。如未设置LAZYLLM_MODEL_SOURCE，ModelManager将从 ``modelscope`` 下载模型。
    token (str, 可选): ``huggingface`` 或 ``modelscope`` 提供的token。如果token不为空，ModelManager将使用此token下载模型数据。如果不提供，默认使用
        LAZYLLM_MODEL_SOURCE_TOKEN环境变量中的设置。如未设置LAZYLLM_MODEL_SOURCE_TOKEN，ModelManager将不会自动下载私有模型。
    model_path (str, 可选)：冒号(:)分隔的本地绝对路径列表。在实际下载模型数据之前，ModelManager将在此列表包含的目录中尝试寻找目标模型。如果不提供，默认使用
        LAZYLLM_MODEL_PATH环境变量中的设置。如果为空或LAZYLLM_MODEL_PATH未设置，ModelManager将跳过从model_path中寻找模型的步骤。
    cache_dir (str, 可选): 一个本地目录的绝对路径。下载后的模型将存放在此目录下，如果不提供，默认使用LAZYLLM_MODEL_CACHE_DIR环境变量中的设置。如果
        LAZYLLM_MODEL_PATH未设置，默认值为~/.lazyllm/model
ModelManager.download(model) -> str

用于从model_source下载模型。download函数首先在ModelManager类初始化参数model_path列出的目录中搜索目标模型。如果未找到，会在cache_dir下搜索目标模型。如果仍未找到，
则从model_source上下载模型并存放于cache_dir下。

Args:
    model (str): 目标模型名称。download函数使用此名称从model_source上下载模型。为了方便开发者使用，LazyLLM为常用模型建立了简略模型名称到下载源实际模型名称的映射，
        例如 ``Llama-3-8B`` , ``GLM3-6B`` 或 ``Qwen1.5-7B`` 。具体可参考文件 ``lazyllm/module/utils/downloader/model_mapping.py`` 。model可以接受简略模型名或下载源中的模型全名。
''')

add_english_doc('ModelManager', '''\
ModelManager is a utility class provided by LazyLLM for developers to automatically download models.
Currently, it supports search for models from local directories, as well as automatically downloading model from
huggingface or modelscope. Before using ModelManager, the following environment variables need to be set:

- LAZYLLM_MODEL_SOURCE: The source for model downloads, which can be set to ``huggingface`` or ``modelscope`` .
- LAZYLLM_MODEL_SOURCE_TOKEN: The token provided by ``huggingface`` or ``modelscope`` for private model download.
- LAZYLLM_MODEL_PATH: A colon-separated ``:`` list of local absolute paths for model search.
- LAZYLLM_MODEL_CACHE_DIR: Directory for downloaded models.

Keyword Args: 
    model_source (str, optional): The source for model downloads, currently only supports ``huggingface`` or ``modelscope`` .
        If necessary, ModelManager downloads model data from the source. If not provided, LAZYLLM_MODEL_SOURCE
        environment variable would be used, and if LAZYLLM_MODEL_SOURCE is not set, ModelManager will not download
        any model.
    token (str, optional): The token provided by ``huggingface`` or ``modelscope`` . If the token is present, ModelManager uses
        the token to download model. If not provided, LAZYLLM_MODEL_SOURCE_TOKEN environment variable would be used.
        and if LAZYLLM_MODEL_SOURCE_TOKEN is not set, ModelManager will not download private models, only public ones.
    model_path (str, optional): A colon-separated list of absolute paths. Before actually start to download model,
        ModelManager trys to find the target model in the directories in this list. If not provided,
        LAZYLLM_MODEL_PATH environment variable would be used, and LAZYLLM_MODEL_PATH is not set, ModelManager skips
        looking for models from model_path.
    cache_dir (str, optional): An absolute path of a directory to save downloaded models. If not provided,
        LAZYLLM_MODEL_CACHE_DIR environment variable would be used, and if LAZYLLM_MODEL_PATH is not set, the default
        value is ~/.lazyllm/model.

<span style="font-size: 20px;">&ensp;**`ModelManager.download(model) -> str`**</span>

Download models from model_source. The function first searches for the target model in directories listed in the
model_path parameter of ModelManager class. If not found, it searches under cache_dir. If still not found,
it downloads the model from model_source and stores it under cache_dir.

Args:
    model (str): The name of the target model. The function uses this name to download the model from model_source.
    To further simplify use of the function, LazyLLM provides a mapping dict from abbreviated model names to original
    names on the download source for popular models, such as ``Llama-3-8B`` , ``GLM3-6B`` or ``Qwen1.5-7B``. For more details,
    please refer to the file ``lazyllm/module/utils/downloader/model_mapping.py`` . The model argument can be either
    an abbreviated name or one from the download source.
''')

add_example('ModelManager', '''\
>>> from lazyllm.components import ModelManager
>>> downloader = ModelManager(model_source='modelscope')
>>> downloader.download('chatglm3-6b')
''')

# ============= Formatter

# FormatterBase
add_chinese_doc('formatter.FormatterBase', '''\
此类是格式化器的基类，格式化器是模型输出结果的格式化器，用户可以自定义格式化器，也可以使用LazyLLM提供的格式化器。
主要方法：_parse_formatter:解析索引内容。_load:解析str对象，其中包含python对象的部分被解析出来，比如list，dict等对象。_parse_py_data_by_formatter:根据自定义的格式化器和索引对python对象进行格式化。format:对传入的内容进行格式化，如果内容是字符串类型，先将字符串转化为python对象，再进行格式化。如果内容是python对象，直接进行格式化。
''')

add_english_doc('formatter.FormatterBase', '''\
This class is the base class of the formatter. The formatter is the formatter of the model output result. Users can customize the formatter or use the formatter provided by LazyLLM.
Main methods: _parse_formatter: parse the index content. _load: Parse the str object, and the part containing Python objects is parsed out, such as list, dict and other objects. _parse_py_data_by_formatter: format the python object according to the custom formatter and index. format: format the passed content. If the content is a string type, convert the string into a python object first, and then format it. If the content is a python object, format it directly.
''')

add_example('formatter.FormatterBase', '''\
>>> from lazyllm.components.formatter import FormatterBase
>>> class MyFormatter(FormatterBase):
...     def _load(self, data):
...         return [int(x) for x in data.strip('[]').split(',')]
...     def _parse_py_data_by_formatter(self, data):
...         if self._slices is not None:
...             result = []
...             for s in self._slices:
...                 if isinstance(s, slice):
...                     result.extend(data[s])
...                 else:
...                     result.append(data[int(s)])
...             return result
...         else:
...             return data
...
>>> fmt = MyFormatter("[1:3]")
>>> res = fmt.format("[1,2,3,4,5]")
>>> print(res)
[2, 3]
''')

# JsonFormatter
add_chinese_doc('JsonFormatter', '''\
此类是JSON格式化器，即用户希望模型输出的内容格式为JSON，还可以通过索引方式对输出内容中的某个字段进行选择。
''')

add_english_doc('JsonFormatter', '''\
This class is a JSON formatter, that is, the user wants the model to output content is JSON format, and can also select a field in the output content by indexing.
''')

add_example('JsonFormatter', """\
>>> import lazyllm
>>> from lazyllm.components import JsonFormatter
>>> toc_prompt='''
... You are now an intelligent assistant. Your task is to understand the user's input and convert the outline into a list of nested dictionaries. Each dictionary contains a `title` and a `describe`, where the `title` should clearly indicate the level using Markdown format, and the `describe` is a description and writing guide for that section.
... 
... Please generate the corresponding list of nested dictionaries based on the following user input:
... 
... Example output:
... [
...     {
...         "title": "# Level 1 Title",
...         "describe": "Please provide a detailed description of the content under this title, offering background information and core viewpoints."
...     },
...     {
...         "title": "## Level 2 Title",
...         "describe": "Please provide a detailed description of the content under this title, giving specific details and examples to support the viewpoints of the Level 1 title."
...     },
...     {
...         "title": "### Level 3 Title",
...         "describe": "Please provide a detailed description of the content under this title, deeply analyzing and providing more details and data support."
...     }
... ]
... User input is as follows:
... '''
>>> query = "Please help me write an article about the application of artificial intelligence in the medical field."
>>> m = lazyllm.TrainableModule("internlm2-chat-20b").prompt(toc_prompt).start()
>>> ret = m(query, max_new_tokens=2048)
<<<<<<< HEAD
>>> print(f"ret: {ret}")  # the model output without specifying a formatter
'Based on your user input, here is the corresponding list of nested dictionaries:
... 
... [
...     {
...         "title": "# Application of Artificial Intelligence in the Medical Field",
...         "describe": "Please provide a detailed description of the application of artificial intelligence in the medical field, including its benefits, challenges, and future prospects."
...     },
...     {
...         "title": "## AI in Medical Diagnosis",
...         "describe": "Please provide a detailed description of how artificial intelligence is used in medical diagnosis, including specific examples of AI-based diagnostic tools and their impact on patient outcomes."
...     },
...     {
...         "title": "### AI in Medical Imaging",
...         "describe": "Please provide a detailed description of how artificial intelligence is used in medical imaging, including the advantages of AI-based image analysis and its applications in various medical specialties."
...     },
...     {
...         "title": "### AI in Drug Discovery and Development",
...         "describe": "Please provide a detailed description of how artificial intelligence is used in drug discovery and development, including the role of AI in identifying potential drug candidates and streamlining the drug development process."
...     },
...     {
...         "title": "## AI in Medical Research",
...         "describe": "Please provide a detailed description of how artificial intelligence is used in medical research, including its applications in genomics, epidemiology, and clinical trials."
...     },
...     {
...         "title": "### AI in Genomics and Precision Medicine",
...         "describe": "Please provide a detailed description of how artificial intelligence is used in genomics and precision medicine, including the role of AI in analyzing large-scale genomic data and tailoring treatments to individual patients."
...     },
...     {
...         "title": "### AI in Epidemiology and Public Health",
...         "describe": "Please provide a detailed description of how artificial intelligence is used in epidemiology and public health, including its applications in disease surveillance, outbreak prediction, and resource allocation."
...     },
...     {
...         "title": "### AI in Clinical Trials",
...         "describe": "Please provide a detailed description of how artificial intelligence is used in clinical trials, including its role in patient recruitment, trial design, and data analysis."
...     },
...     {
...         "title": "## AI in Medical Practice",
...         "describe": "Please provide a detailed description of how artificial intelligence is used in medical practice, including its applications in patient monitoring, personalized medicine, and telemedicine."
...     },
...     {
...         "title": "### AI in Patient Monitoring",
...         "describe": "Please provide a detailed description of how artificial intelligence is used in patient monitoring, including its role in real-time monitoring of vital signs and early detection of health issues."
...     },
...     {
...         "title": "### AI in Personalized Medicine",
...         "describe": "Please provide a detailed description of how artificial intelligence is used in personalized medicine, including its role in analyzing patient data to tailor treatments and predict outcomes."
...     },
...     {
...         "title": "### AI in Telemedicine",
...         "describe": "Please provide a detailed description of how artificial intelligence is used in telemedicine, including its applications in remote consultations, virtual diagnoses, and digital health records."
...     },
...     {
...         "title": "## AI in Medical Ethics and Policy",
...         "describe": "Please provide a detailed description of the ethical and policy considerations surrounding the use of artificial intelligence in the medical field, including issues related to data privacy, bias, and accountability."
...     }
... ]
... '
=======
>>> print(f"ret: {ret!r}")  # the model output without specifying a formatter
'Based on your user input, here is the corresponding list of nested dictionaries:\n[\n    {\n        "title": "# Application of Artificial Intelligence in the Medical Field",\n        "describe": "Please provide a detailed description of the application of artificial intelligence in the medical field, including its benefits, challenges, and future prospects."\n    },\n    {\n        "title": "## AI in Medical Diagnosis",\n        "describe": "Please provide a detailed description of how artificial intelligence is used in medical diagnosis, including specific examples of AI-based diagnostic tools and their impact on patient outcomes."\n    },\n    {\n        "title": "### AI in Medical Imaging",\n        "describe": "Please provide a detailed description of how artificial intelligence is used in medical imaging, including the advantages of AI-based image analysis and its applications in various medical specialties."\n    },\n    {\n        "title": "### AI in Drug Discovery and Development",\n        "describe": "Please provide a detailed description of how artificial intelligence is used in drug discovery and development, including the role of AI in identifying potential drug candidates and streamlining the drug development process."\n    },\n    {\n        "title": "## AI in Medical Research",\n        "describe": "Please provide a detailed description of how artificial intelligence is used in medical research, including its applications in genomics, epidemiology, and clinical trials."\n    },\n    {\n        "title": "### AI in Genomics and Precision Medicine",\n        "describe": "Please provide a detailed description of how artificial intelligence is used in genomics and precision medicine, including the role of AI in analyzing large-scale genomic data and tailoring treatments to individual patients."\n    },\n    {\n        "title": "### AI in Epidemiology and Public Health",\n        "describe": "Please provide a detailed description of how artificial intelligence is used in epidemiology and public health, including its applications in disease surveillance, outbreak prediction, and resource allocation."\n    },\n    {\n        "title": "### AI in Clinical Trials",\n        "describe": "Please provide a detailed description of how artificial intelligence is used in clinical trials, including its role in patient recruitment, trial design, and data analysis."\n    },\n    {\n        "title": "## AI in Medical Practice",\n        "describe": "Please provide a detailed description of how artificial intelligence is used in medical practice, including its applications in patient monitoring, personalized medicine, and telemedicine."\n    },\n    {\n        "title": "### AI in Patient Monitoring",\n        "describe": "Please provide a detailed description of how artificial intelligence is used in patient monitoring, including its role in real-time monitoring of vital signs and early detection of health issues."\n    },\n    {\n        "title": "### AI in Personalized Medicine",\n        "describe": "Please provide a detailed description of how artificial intelligence is used in personalized medicine, including its role in analyzing patient data to tailor treatments and predict outcomes."\n    },\n    {\n        "title": "### AI in Telemedicine",\n        "describe": "Please provide a detailed description of how artificial intelligence is used in telemedicine, including its applications in remote consultations, virtual diagnoses, and digital health records."\n    },\n    {\n        "title": "## AI in Medical Ethics and Policy",\n        "describe": "Please provide a detailed description of the ethical and policy considerations surrounding the use of artificial intelligence in the medical field, including issues related to data privacy, bias, and accountability."\n    }\n]'
>>>>>>> 2a9c4fef
>>> m = lazyllm.TrainableModule("internlm2-chat-20b").formatter(JsonFormatter("[:, title]")).prompt(toc_prompt).start()
>>> ret = m(query, max_new_tokens=2048)
>>> print(f"ret: {ret}")  # the model output of the specified formaater
['# Application of Artificial Intelligence in the Medical Field', '## AI in Medical Diagnosis', '### AI in Medical Imaging', '### AI in Drug Discovery and Development', '## AI in Medical Research', '### AI in Genomics and Precision Medicine', '### AI in Epidemiology and Public Health', '### AI in Clinical Trials', '## AI in Medical Practice', '### AI in Patient Monitoring', '### AI in Personalized Medicine', '### AI in Telemedicine', '## AI in Medical Ethics and Policy']
""")

# EmptyFormatter
add_chinese_doc('EmptyFormatter', '''\
此类是空的格式化器，即用户希望对模型的输出不做格式化，用户可以对模型指定该格式化器，也可以不指定(模型默认的格式化器就是空格式化器)
''')

add_english_doc('EmptyFormatter', '''\
This type is the system default formatter. When the user does not specify anything or does not want to format the model output, this type is selected. The model output will be in the same format.
''')

add_example('EmptyFormatter', """\
>>> import lazyllm
>>> from lazyllm.components import EmptyFormatter
>>> toc_prompt='''
... You are now an intelligent assistant. Your task is to understand the user's input and convert the outline into a list of nested dictionaries. Each dictionary contains a `title` and a `describe`, where the `title` should clearly indicate the level using Markdown format, and the `describe` is a description and writing guide for that section.
... 
... Please generate the corresponding list of nested dictionaries based on the following user input:
... 
... Example output:
... [
...     {
...         "title": "# Level 1 Title",
...         "describe": "Please provide a detailed description of the content under this title, offering background information and core viewpoints."
...     },
...     {
...         "title": "## Level 2 Title",
...         "describe": "Please provide a detailed description of the content under this title, giving specific details and examples to support the viewpoints of the Level 1 title."
...     },
...     {
...         "title": "### Level 3 Title",
...         "describe": "Please provide a detailed description of the content under this title, deeply analyzing and providing more details and data support."
...     }
... ]
... User input is as follows:
... '''
>>> query = "Please help me write an article about the application of artificial intelligence in the medical field."
>>> m = lazyllm.TrainableModule("internlm2-chat-20b").prompt(toc_prompt).start()  # the model output without specifying a formatter
>>> ret = m(query, max_new_tokens=2048)
<<<<<<< HEAD
>>> print(f"ret: {ret}")
'Based on your user input, here is the corresponding list of nested dictionaries:
... 
... [
...     {
...         "title": "# Application of Artificial Intelligence in the Medical Field",
...         "describe": "Please provide a detailed description of the application of artificial intelligence in the medical field, including its benefits, challenges, and future prospects."
...     },
...     {
...         "title": "## AI in Medical Diagnosis",
...         "describe": "Please provide a detailed description of how artificial intelligence is used in medical diagnosis, including specific examples of AI-based diagnostic tools and their impact on patient outcomes."
...     },
...     {
...         "title": "### AI in Medical Imaging",
...         "describe": "Please provide a detailed description of how artificial intelligence is used in medical imaging, including the advantages of AI-based image analysis and its applications in various medical specialties."
...     },
...     {
...         "title": "### AI in Drug Discovery and Development",
...         "describe": "Please provide a detailed description of how artificial intelligence is used in drug discovery and development, including the role of AI in identifying potential drug candidates and streamlining the drug development process."
...     },
...     {
...         "title": "## AI in Medical Research",
...         "describe": "Please provide a detailed description of how artificial intelligence is used in medical research, including its applications in genomics, epidemiology, and clinical trials."
...     },
...     {
...         "title": "### AI in Genomics and Precision Medicine",
...         "describe": "Please provide a detailed description of how artificial intelligence is used in genomics and precision medicine, including the role of AI in analyzing large-scale genomic data and tailoring treatments to individual patients."
...     },
...     {
...         "title": "### AI in Epidemiology and Public Health",
...         "describe": "Please provide a detailed description of how artificial intelligence is used in epidemiology and public health, including its applications in disease surveillance, outbreak prediction, and resource allocation."
...     },
...     {
...         "title": "### AI in Clinical Trials",
...         "describe": "Please provide a detailed description of how artificial intelligence is used in clinical trials, including its role in patient recruitment, trial design, and data analysis."
...     },
...     {
...         "title": "## AI in Medical Practice",
...         "describe": "Please provide a detailed description of how artificial intelligence is used in medical practice, including its applications in patient monitoring, personalized medicine, and telemedicine."
...     },
...     {
...         "title": "### AI in Patient Monitoring",
...         "describe": "Please provide a detailed description of how artificial intelligence is used in patient monitoring, including its role in real-time monitoring of vital signs and early detection of health issues."
...     },
...     {
...         "title": "### AI in Personalized Medicine",
...         "describe": "Please provide a detailed description of how artificial intelligence is used in personalized medicine, including its role in analyzing patient data to tailor treatments and predict outcomes."
...     },
...     {
...         "title": "### AI in Telemedicine",
...         "describe": "Please provide a detailed description of how artificial intelligence is used in telemedicine, including its applications in remote consultations, virtual diagnoses, and digital health records."
...     },
...     {
...         "title": "## AI in Medical Ethics and Policy",
...         "describe": "Please provide a detailed description of the ethical and policy considerations surrounding the use of artificial intelligence in the medical field, including issues related to data privacy, bias, and accountability."
...     }
... ]
... '
>>> m = lazyllm.TrainableModule("internlm2-chat-20b").formatter(EmptyFormatter()).prompt(toc_prompt).start()  # the model output of the specified formatter
>>> ret = m(query, max_new_tokens=2048)
>>> print(f"ret: {ret}")
'Based on your user input, here is the corresponding list of nested dictionaries:
... 
... [
...     {
...         "title": "# Application of Artificial Intelligence in the Medical Field",
...         "describe": "Please provide a detailed description of the application of artificial intelligence in the medical field, including its benefits, challenges, and future prospects."
...     },
...     {
...         "title": "## AI in Medical Diagnosis",
...         "describe": "Please provide a detailed description of how artificial intelligence is used in medical diagnosis, including specific examples of AI-based diagnostic tools and their impact on patient outcomes."
...     },
...     {
...         "title": "### AI in Medical Imaging",
...         "describe": "Please provide a detailed description of how artificial intelligence is used in medical imaging, including the advantages of AI-based image analysis and its applications in various medical specialties."
...     },
...     {
...         "title": "### AI in Drug Discovery and Development",
...         "describe": "Please provide a detailed description of how artificial intelligence is used in drug discovery and development, including the role of AI in identifying potential drug candidates and streamlining the drug development process."
...     },
...     {
...         "title": "## AI in Medical Research",
...         "describe": "Please provide a detailed description of how artificial intelligence is used in medical research, including its applications in genomics, epidemiology, and clinical trials."
...     },
...     {
...         "title": "### AI in Genomics and Precision Medicine",
...         "describe": "Please provide a detailed description of how artificial intelligence is used in genomics and precision medicine, including the role of AI in analyzing large-scale genomic data and tailoring treatments to individual patients."
...     },
...     {
...         "title": "### AI in Epidemiology and Public Health",
...         "describe": "Please provide a detailed description of how artificial intelligence is used in epidemiology and public health, including its applications in disease surveillance, outbreak prediction, and resource allocation."
...     },
...     {
...         "title": "### AI in Clinical Trials",
...         "describe": "Please provide a detailed description of how artificial intelligence is used in clinical trials, including its role in patient recruitment, trial design, and data analysis."
...     },
...     {
...         "title": "## AI in Medical Practice",
...         "describe": "Please provide a detailed description of how artificial intelligence is used in medical practice, including its applications in patient monitoring, personalized medicine, and telemedicine."
...     },
...     {
...         "title": "### AI in Patient Monitoring",
...         "describe": "Please provide a detailed description of how artificial intelligence is used in patient monitoring, including its role in real-time monitoring of vital signs and early detection of health issues."
...     },
...     {
...         "title": "### AI in Personalized Medicine",
...         "describe": "Please provide a detailed description of how artificial intelligence is used in personalized medicine, including its role in analyzing patient data to tailor treatments and predict outcomes."
...     },
...     {
...         "title": "### AI in Telemedicine",
...         "describe": "Please provide a detailed description of how artificial intelligence is used in telemedicine, including its applications in remote consultations, virtual diagnoses, and digital health records."
...     },
...     {
...         "title": "## AI in Medical Ethics and Policy",
...         "describe": "Please provide a detailed description of the ethical and policy considerations surrounding the use of artificial intelligence in the medical field, including issues related to data privacy, bias, and accountability."
...     }
... ]
... '
=======
>>> print(f"ret: {ret!r}")
'Based on your user input, here is the corresponding list of nested dictionaries:\n[\n    {\n        "title": "# Application of Artificial Intelligence in the Medical Field",\n        "describe": "Please provide a detailed description of the application of artificial intelligence in the medical field, including its benefits, challenges, and future prospects."\n    },\n    {\n        "title": "## AI in Medical Diagnosis",\n        "describe": "Please provide a detailed description of how artificial intelligence is used in medical diagnosis, including specific examples of AI-based diagnostic tools and their impact on patient outcomes."\n    },\n    {\n        "title": "### AI in Medical Imaging",\n        "describe": "Please provide a detailed description of how artificial intelligence is used in medical imaging, including the advantages of AI-based image analysis and its applications in various medical specialties."\n    },\n    {\n        "title": "### AI in Drug Discovery and Development",\n        "describe": "Please provide a detailed description of how artificial intelligence is used in drug discovery and development, including the role of AI in identifying potential drug candidates and streamlining the drug development process."\n    },\n    {\n        "title": "## AI in Medical Research",\n        "describe": "Please provide a detailed description of how artificial intelligence is used in medical research, including its applications in genomics, epidemiology, and clinical trials."\n    },\n    {\n        "title": "### AI in Genomics and Precision Medicine",\n        "describe": "Please provide a detailed description of how artificial intelligence is used in genomics and precision medicine, including the role of AI in analyzing large-scale genomic data and tailoring treatments to individual patients."\n    },\n    {\n        "title": "### AI in Epidemiology and Public Health",\n        "describe": "Please provide a detailed description of how artificial intelligence is used in epidemiology and public health, including its applications in disease surveillance, outbreak prediction, and resource allocation."\n    },\n    {\n        "title": "### AI in Clinical Trials",\n        "describe": "Please provide a detailed description of how artificial intelligence is used in clinical trials, including its role in patient recruitment, trial design, and data analysis."\n    },\n    {\n        "title": "## AI in Medical Practice",\n        "describe": "Please provide a detailed description of how artificial intelligence is used in medical practice, including its applications in patient monitoring, personalized medicine, and telemedicine."\n    },\n    {\n        "title": "### AI in Patient Monitoring",\n        "describe": "Please provide a detailed description of how artificial intelligence is used in patient monitoring, including its role in real-time monitoring of vital signs and early detection of health issues."\n    },\n    {\n        "title": "### AI in Personalized Medicine",\n        "describe": "Please provide a detailed description of how artificial intelligence is used in personalized medicine, including its role in analyzing patient data to tailor treatments and predict outcomes."\n    },\n    {\n        "title": "### AI in Telemedicine",\n        "describe": "Please provide a detailed description of how artificial intelligence is used in telemedicine, including its applications in remote consultations, virtual diagnoses, and digital health records."\n    },\n    {\n        "title": "## AI in Medical Ethics and Policy",\n        "describe": "Please provide a detailed description of the ethical and policy considerations surrounding the use of artificial intelligence in the medical field, including issues related to data privacy, bias, and accountability."\n    }\n]'
>>> m = lazyllm.TrainableModule("internlm2-chat-20b").formatter(EmptyFormatter()).prompt(toc_prompt).start()  # the model output of the specified formatter
>>> ret = m(query, max_new_tokens=2048)
>>> print(f"ret: {ret!r}")
'Based on your user input, here is the corresponding list of nested dictionaries:\n[\n    {\n        "title": "# Application of Artificial Intelligence in the Medical Field",\n        "describe": "Please provide a detailed description of the application of artificial intelligence in the medical field, including its benefits, challenges, and future prospects."\n    },\n    {\n        "title": "## AI in Medical Diagnosis",\n        "describe": "Please provide a detailed description of how artificial intelligence is used in medical diagnosis, including specific examples of AI-based diagnostic tools and their impact on patient outcomes."\n    },\n    {\n        "title": "### AI in Medical Imaging",\n        "describe": "Please provide a detailed description of how artificial intelligence is used in medical imaging, including the advantages of AI-based image analysis and its applications in various medical specialties."\n    },\n    {\n        "title": "### AI in Drug Discovery and Development",\n        "describe": "Please provide a detailed description of how artificial intelligence is used in drug discovery and development, including the role of AI in identifying potential drug candidates and streamlining the drug development process."\n    },\n    {\n        "title": "## AI in Medical Research",\n        "describe": "Please provide a detailed description of how artificial intelligence is used in medical research, including its applications in genomics, epidemiology, and clinical trials."\n    },\n    {\n        "title": "### AI in Genomics and Precision Medicine",\n        "describe": "Please provide a detailed description of how artificial intelligence is used in genomics and precision medicine, including the role of AI in analyzing large-scale genomic data and tailoring treatments to individual patients."\n    },\n    {\n        "title": "### AI in Epidemiology and Public Health",\n        "describe": "Please provide a detailed description of how artificial intelligence is used in epidemiology and public health, including its applications in disease surveillance, outbreak prediction, and resource allocation."\n    },\n    {\n        "title": "### AI in Clinical Trials",\n        "describe": "Please provide a detailed description of how artificial intelligence is used in clinical trials, including its role in patient recruitment, trial design, and data analysis."\n    },\n    {\n        "title": "## AI in Medical Practice",\n        "describe": "Please provide a detailed description of how artificial intelligence is used in medical practice, including its applications in patient monitoring, personalized medicine, and telemedicine."\n    },\n    {\n        "title": "### AI in Patient Monitoring",\n        "describe": "Please provide a detailed description of how artificial intelligence is used in patient monitoring, including its role in real-time monitoring of vital signs and early detection of health issues."\n    },\n    {\n        "title": "### AI in Personalized Medicine",\n        "describe": "Please provide a detailed description of how artificial intelligence is used in personalized medicine, including its role in analyzing patient data to tailor treatments and predict outcomes."\n    },\n    {\n        "title": "### AI in Telemedicine",\n        "describe": "Please provide a detailed description of how artificial intelligence is used in telemedicine, including its applications in remote consultations, virtual diagnoses, and digital health records."\n    },\n    {\n        "title": "## AI in Medical Ethics and Policy",\n        "describe": "Please provide a detailed description of the ethical and policy considerations surrounding the use of artificial intelligence in the medical field, including issues related to data privacy, bias, and accountability."\n    }\n]'
>>>>>>> 2a9c4fef
""")

# ============= Prompter

add_chinese_doc('prompter.PrompterBase', '''\
Prompter的基类，自定义的Prompter需要继承此基类，并通过基类提供的 ``_init_prompt`` 函数来设置Prompt模板和Instruction的模板，以及截取结果所使用的字符串。可以查看 :[prompt](/Best%20Practice/prompt) 进一步了解Prompt的设计思想和使用方式。

Prompt模板和Instruction模板都用 ``{}`` 表示要填充的字段，其中Prompt可包含的字段有 ``system``, ``history``, ``tools``, ``user`` 等，而instruction_template可包含的字段为 ``instruction`` 和 ``extro_keys`` 。
``instruction`` 由应用的开发者传入， ``instruction`` 中也可以带有 ``{}`` 用于让定义可填充的字段，方便用户填入额外的信息。如果 ``instruction`` 字段为字符串，则认为是系统instruction；如果是字典，则它包含的key只能是 ``user`` 和 ``system`` 两种选择。 ``user`` 表示用户输入的instruction，在prompt中放在用户输入前面， ``system`` 表示系统instruction，在prompt中凡在system prompt后面。
''')

add_english_doc('prompter.PrompterBase', '''\
The base class of Prompter. A custom Prompter needs to inherit from this base class and set the Prompt template and the Instruction template using the `_init_prompt` function provided by the base class, as well as the string used to capture results. Refer to  [prompt](/Best%20Practice/prompt) for further understanding of the design philosophy and usage of Prompts.

Both the Prompt template and the Instruction template use ``{}`` to indicate the fields to be filled in. The fields that can be included in the Prompt are `system`, `history`, `tools`, `user` etc., while the fields that can be included in the instruction_template are `instruction` and `extro_keys`. If the ``instruction`` field is a string, it is considered as a system instruction; if it is a dictionary, it can only contain the keys ``user`` and ``system``. ``user`` represents the user input instruction, which is placed before the user input in the prompt, and ``system`` represents the system instruction, which is placed after the system prompt in the prompt.
``instruction`` is passed in by the application developer, and the ``instruction`` can also contain ``{}`` to define fillable fields, making it convenient for users to input additional information.
''')

add_example('prompter.PrompterBase', '''\
>>> from lazyllm.components.prompter import PrompterBase
>>> class MyPrompter(PrompterBase):
...     def __init__(self, instruction = None, extro_keys = None, show = False):
...         super(__class__, self).__init__(show)
...         instruction_template = f'{instruction}\\\\n{{extro_keys}}\\\\n'.replace('{extro_keys}', PrompterBase._get_extro_key_template(extro_keys))
...         self._init_prompt("<system>{system}</system>\\\\n</instruction>{instruction}</instruction>{history}\\\\n{input}\\\\n, ## Response::", instruction_template, '## Response::')
... 
>>> p = MyPrompter('ins {instruction}')
>>> p.generate_prompt('hello')
'<system>You are an AI-Agent developed by LazyLLM.</system>\\\\n</instruction>ins hello\\\\n\\\\n</instruction>\\\\n\\\\n, ## Response::'
>>> p.generate_prompt('hello world', return_dict=True)
{'messages': [{'role': 'system', 'content': 'You are an AI-Agent developed by LazyLLM.\\\\nins hello world\\\\n\\\\n'}, {'role': 'user', 'content': ''}]}
''')

add_chinese_doc('prompter.PrompterBase.generate_prompt', '''\
根据用户输入，生成对应的Prompt.

Args:
    input (Option[str | Dict]):  Prompter的输入，如果是dict，会填充到instruction的槽位中；如果是str，则会作为输入。
    history (Option[List[List | Dict]]): 历史对话，可以为 ``[[u, s], [u, s]]`` 或 openai的history格式，默认为None。
    tools (Option[List[Dict]]: 可以使用的工具合集，大模型用作FunctionCall时使用，默认为None
    label (Option[str]): 标签，训练或微调时使用，默认为None
    show (bool): 标志是否打印生成的Prompt，默认为False
    return_dict (bool): 标志是否返回dict，一般情况下使用 ``OnlineChatModule`` 时会设置为True。如果返回dict，则仅填充 ``instruction``。默认为False
''')

add_english_doc('prompter.PrompterBase.generate_prompt', '''\

Generate a corresponding Prompt based on user input.

Args:
    input (Option[str | Dict]): The input from the prompter, if it's a dict, it will be filled into the slots of the instruction; if it's a str, it will be used as input.
    history (Option[List[List | Dict]]): Historical conversation, can be ``[[u, s], [u, s]]`` or in openai's history format, defaults to None.
    tools (Option[List[Dict]]): A collection of tools that can be used, used when the large model performs FunctionCall, defaults to None.
    label (Option[str]): Label, used during fine-tuning or training, defaults to None.
    show (bool): Flag indicating whether to print the generated Prompt, defaults to False.
    return_dict (bool): Flag indicating whether to return a dict, generally set to True when using ``OnlineChatModule``. If returning a dict, only the ``instruction`` will be filled. Defaults to False.
''')

add_chinese_doc('prompter.PrompterBase.get_response', '''\
用作对Prompt的截断，只保留有价值的输出

Args:
     output (str): 大模型的输出
     input (Option[[str]): 大模型的输入，若指定此参数，会将输出中包含输入的部分全部截断，默认为None
''')

add_english_doc('prompter.PrompterBase.get_response', '''\
Used to truncate the Prompt, keeping only valuable output.

Args:
        output (str): The output of the large model.
        input (Option[str]): The input of the large model. If this parameter is specified, any part of the output that includes the input will be completely truncated. Defaults to None.
''')

add_chinese_doc('AlpacaPrompter', '''\
Alpaca格式的Prompter，支持工具调用，不支持历史对话。

Args:
    instruction (Option[str]): 大模型的任务指令，至少带一个可填充的槽位(如 ``{instruction}``)。或者使用字典指定 ``system`` 和 ``user`` 的指令。
    extro_keys (Option[List]): 额外的字段，用户的输入会填充这些字段。
    show (bool): 标志是否打印生成的Prompt，默认为False
    tools (Option[list]): 大模型可以使用的工具集合，默认为None
''')

add_english_doc('AlpacaPrompter', '''\
Alpaca-style Prompter, supports tool calls, does not support historical dialogue.


Args:
    instruction (Option[str]): Task instructions for the large model, with at least one fillable slot (e.g. ``{instruction}``). Or use a dictionary to specify the ``system`` and ``user`` instructions.
    extro_keys (Option[List]): Additional fields that will be filled with user input.
    show (bool): Flag indicating whether to print the generated Prompt, default is False.
    tools (Option[list]): Tool-set which is provived for LLMs, default is None.

**Examples:**\n
```python
>>> from lazyllm import AlpacaPrompter
>>> p = AlpacaPrompter('hello world {instruction}')
>>> p.generate_prompt('this is my input')
'You are an AI-Agent developed by LazyLLM.\\\\nBelow is an instruction that describes a task, paired with extra messages such as input that provides further context if possible. Write a response that appropriately completes the request.\\\\n\\\\n ### Instruction:\\\\nhello world this is my input\\\\n\\\\n\\\\n### Response:\\\\n'
>>> p.generate_prompt('this is my input', return_dict=True)
{'messages': [{'role': 'system', 'content': 'You are an AI-Agent developed by LazyLLM.\\\\nBelow is an instruction that describes a task, paired with extra messages such as input that provides further context if possible. Write a response that appropriately completes the request.\\\\n\\\\n ### Instruction:\\\\nhello world this is my input\\\\n\\\\n'}, {'role': 'user', 'content': ''}]}
>>>
>>> p = AlpacaPrompter('hello world {instruction}, {input}', extro_keys=['knowledge'])
>>> p.generate_prompt(dict(instruction='hello world', input='my input', knowledge='lazyllm'))
'You are an AI-Agent developed by LazyLLM.\\\\nBelow is an instruction that describes a task, paired with extra messages such as input that provides further context if possible. Write a response that appropriately completes the request.\\\\n\\\\n ### Instruction:\\\\nhello world hello world, my input\\\\n\\\\nHere are some extra messages you can referred to:\\\\n\\\\n### knowledge:\\\\nlazyllm\\\\n\\\\n\\\\n### Response:\\\\n'
>>> p.generate_prompt(dict(instruction='hello world', input='my input', knowledge='lazyllm'), return_dict=True)
{'messages': [{'role': 'system', 'content': 'You are an AI-Agent developed by LazyLLM.\\\\nBelow is an instruction that describes a task, paired with extra messages such as input that provides further context if possible. Write a response that appropriately completes the request.\\\\n\\\\n ### Instruction:\\\\nhello world hello world, my input\\\\n\\\\nHere are some extra messages you can referred to:\\\\n\\\\n### knowledge:\\\\nlazyllm\\\\n\\\\n'}, {'role': 'user', 'content': ''}]}
>>> 
>>> p = AlpacaPrompter(dict(system="hello world", user="this is user instruction {input}"))
>>> p.generate_prompt(dict(input="my input"))
'You are an AI-Agent developed by LazyLLM.\\\\nBelow is an instruction that describes a task, paired with extra messages such as input that provides further context if possible. Write a response that appropriately completes the request.\\\\n\\\\n ### Instruction:\\\\nhello word\\\\n\\\\n\\\\n\\\\nthis is user instruction my input### Response:\\\\n'
>>> p.generate_prompt(dict(input="my input"), return_dict=True)
{'messages': [{'role': 'system', 'content': 'You are an AI-Agent developed by LazyLLM.\\\\nBelow is an instruction that describes a task, paired with extra messages such as input that provides further context if possible. Write a response that appropriately completes the request.\\\\n\\\\n ### Instruction:\\\\nhello world'}, {'role': 'user', 'content': 'this is user instruction my input'}]}
```

<span style="font-size: 20px;">**`generate_prompt(input: str | Dict[str, str] | None = None, history: List[List[str] | Dict[str, Any]] | None = None, tools: List[Dict[str, Any]] | None = None, label: str | None = None, *, show: bool = False, return_dict: bool = False)→ str | Dict `**</span>

Based on the user's input, generate the corresponding Prompt.

Args:
    instruction (Option[str]): Task instructionspecify the ``system`` and ``user`` instructions.\n
    extro_keys (Option[List]): Additional fields that will be filled with user input.\n
    show (bool): Flag indicating whether to print the generated Prompt, default is False.\n
    tools (Option[list]): Tool-set which is provived for LLMs, default is None.\n


<span style="font-size: 20px;">**`get_response(output: str, input: str | None = None)→ str`**</span>

Used to truncate the Prompt, only retaining valuable outputs.

Args:
    output (str) :The output of the large model
    input (Optional[str]) :The input to the large model. If this parameter is specified, the function will truncate any part of the output that contains the input. Default is None.                
''')

# add_example('AlpacaPrompter', '''\
# >>> from lazyllm import AlpacaPrompter
# >>> p = AlpacaPrompter('hello world {instruction}')
# >>> p.generate_prompt('this is my input')
# 'You are an AI-Agent developed by LazyLLM.\\\\nBelow is an instruction that describes a task, paired with extra messages such as input that provides further context if possible. Write a response that appropriately completes the request.\\\\n\\\\n ### Instruction:\\\\nhello world this is my input\\\\n\\\\n\\\\n### Response:\\\\n'
# >>> p.generate_prompt('this is my input', return_dict=True)
# {'messages': [{'role': 'system', 'content': 'You are an AI-Agent developed by LazyLLM.\\\\nBelow is an instruction that describes a task, paired with extra messages such as input that provides further context if possible. Write a response that appropriately completes the request.\\\\n\\\\n ### Instruction:\\\\nhello world this is my input\\\\n\\\\n'}, {'role': 'user', 'content': ''}]}
# >>>
# >>> p = AlpacaPrompter('hello world {instruction}, {input}', extro_keys=['knowledge'])
# >>> p.generate_prompt(dict(instruction='hello world', input='my input', knowledge='lazyllm'))
# 'You are an AI-Agent developed by LazyLLM.\\\\nBelow is an instruction that describes a task, paired with extra messages such as input that provides further context if possible. Write a response that appropriately completes the request.\\\\n\\\\n ### Instruction:\\\\nhello world hello world, my input\\\\n\\\\nHere are some extra messages you can referred to:\\\\n\\\\n### knowledge:\\\\nlazyllm\\\\n\\\\n\\\\n### Response:\\\\n'
# >>> p.generate_prompt(dict(instruction='hello world', input='my input', knowledge='lazyllm'), return_dict=True)
# {'messages': [{'role': 'system', 'content': 'You are an AI-Agent developed by LazyLLM.\\\\nBelow is an instruction that describes a task, paired with extra messages such as input that provides further context if possible. Write a response that appropriately completes the request.\\\\n\\\\n ### Instruction:\\\\nhello world hello world, my input\\\\n\\\\nHere are some extra messages you can referred to:\\\\n\\\\n### knowledge:\\\\nlazyllm\\\\n\\\\n'}, {'role': 'user', 'content': ''}]}
# >>>
# >>> p = AlpacaPrompter(dict(system="hello world", user="this is user instruction {input}"))
# >>> p.generate_prompt(dict(input="my input"))
# 'You are an AI-Agent developed by LazyLLM.\\\\nBelow is an instruction that describes a task, paired with extra messages such as input that provides further context if possible. Write a response that appropriately completes the request.\\\\n\\\\n ### Instruction:\\\\nhello word\\\\n\\\\n\\\\n\\\\nthis is user instruction my input### Response:\\\\n'
# >>> p.generate_prompt(dict(input="my input"), return_dict=True)
# {'messages': [{'role': 'system', 'content': 'You are an AI-Agent developed by LazyLLM.\\\\nBelow is an instruction that describes a task, paired with extra messages such as input that provides further context if possible. Write a response that appropriately completes the request.\\\\n\\\\n ### Instruction:\\\\nhello world'}, {'role': 'user', 'content': 'this is user instruction my input'}]}

# ''')

add_chinese_doc('ChatPrompter', '''\
多轮对话的Prompt，支持工具调用和历史对话

Args:
    instruction (Option[str]): 大模型的任务指令，可以带0到多个待填充的槽位,用 ``{}`` 表示。针对用户instruction可以通过字典传递，字段为 ``user`` 和 ``system`` 。
    extro_keys (Option[List]): 额外的字段，用户的输入会填充这些字段。
    show (bool): 标志是否打印生成的Prompt，默认为False
''')

add_english_doc('ChatPrompter', '''\
chat prompt, supports tool calls and historical dialogue.

Args:
    instruction (Option[str]): Task instructions for the large model, with 0 to multiple fillable slot, represented by ``{}``. For user instructions, you can pass a dictionary with fields ``user`` and ``system``.
    extro_keys (Option[List]): Additional fields that will be filled with user input.
    show (bool): Flag indicating whether to print the generated Prompt, default is False.

**Examples:**\n
```python
>>> from lazyllm import ChatPrompter
>>> p = ChatPrompter('hello world')
>>> p.generate_prompt('this is my input')
'<|start_system|>You are an AI-Agent developed by LazyLLM.hello world\\\\n\\\\n<|end_system|>\\\\n\\\\n\\\\n<|Human|>:\\\\nthis is my input\\\\n<|Assistant|>:\\\\n'
>>> p.generate_prompt('this is my input', return_dict=True)
{'messages': [{'role': 'system', 'content': 'You are an AI-Agent developed by LazyLLM.\\\\nhello world\\\\n\\\\n'}, {'role': 'user', 'content': 'this is my input'}]}
>>>
>>> p = ChatPrompter('hello world {instruction}', extro_keys=['knowledge'])
>>> p.generate_prompt(dict(instruction='this is my ins', input='this is my inp', knowledge='LazyLLM-Knowledge'))
'<|start_system|>You are an AI-Agent developed by LazyLLM.hello world this is my ins\\\\nHere are some extra messages you can referred to:\\\\n\\\\n### knowledge:\\\\nLazyLLM-Knowledge\\\\n\\\\n\\\\n<|end_system|>\\\\n\\\\n\\\\n<|Human|>:\\\\nthis is my inp\\\\n<|Assistant|>:\\\\n'
>>> p.generate_prompt(dict(instruction='this is my ins', input='this is my inp', knowledge='LazyLLM-Knowledge'), return_dict=True)
{'messages': [{'role': 'system', 'content': 'You are an AI-Agent developed by LazyLLM.\\\\nhello world this is my ins\\\\nHere are some extra messages you can referred to:\\\\n\\\\n### knowledge:\\\\nLazyLLM-Knowledge\\\\n\\\\n\\\\n'}, {'role': 'user', 'content': 'this is my inp'}]}
>>> p.generate_prompt(dict(instruction='this is my ins', input='this is my inp', knowledge='LazyLLM-Knowledge'), history=[['s1', 'e1'], ['s2', 'e2']])
'<|start_system|>You are an AI-Agent developed by LazyLLM.hello world this is my ins\\\\nHere are some extra messages you can referred to:\\\\n\\\\n### knowledge:\\\\nLazyLLM-Knowledge\\\\n\\\\n\\\\n<|end_system|>\\\\n\\\\n<|Human|>:s1<|Assistant|>:e1<|Human|>:s2<|Assistant|>:e2\\\\n<|Human|>:\\\\nthis is my inp\\\\n<|Assistant|>:\\\\n'
>>>
>>> p = ChatPrompter(dict(system="hello world", user="this is user instruction {input} "))
>>> p.generate_prompt(dict(input="my input", query="this is user query"))
'<|start_system|>You are an AI-Agent developed by LazyLLM.hello world\\\\n\\\\n<|end_system|>\\\\n\\\\n\\\\n<|Human|>:\\\\nthis is user instruction my input this is user query\\\\n<|Assistant|>:\\\\n'
>>> p.generate_prompt(dict(input="my input", query="this is user query"), return_dict=True)
{'messages': [{'role': 'system', 'content': 'You are an AI-Agent developed by LazyLLM.\\\\nhello world\\\\n\\\\n'}, {'role': 'user', 'content': 'this is user instruction my input this is user query'}]}
```
<span style="font-size: 20px;">**`generate_prompt(input: str | Dict[str, str] | None = None, history: List[List[str] | Dict[str, Any]] | None = None, tools: List[Dict[str, Any]] | None = None, label: str | None = None, *, show: bool = False, return_dict: bool = False)→ str | Dict `**</span>

Based on the user's input, generate the corresponding Prompt.

Args:
    instruction (Option[str]): Task instructionspecify the ``system`` and ``user`` instructions.\n
    extro_keys (Option[List]): Additional fields that will be filled with user input.\n
    show (bool): Flag indicating whether to print the generated Prompt, default is False.\n
    tools (Option[list]): Tool-set which is provived for LLMs, default is None.\n


<span style="font-size: 20px;">**`get_response(output: str, input: str | None = None)→ str`**</span>

Used to truncate the Prompt, only retaining valuable outputs.

Args:
    output (str) :The output of the large model
    input (Optional[str]) :The input to the large model. If this parameter is specified, the function will truncate any part of the output that contains the input. Default is None.                

''')

# add_example('ChatPrompter', '''\
# >>> from lazyllm import ChatPrompter
# >>> p = ChatPrompter('hello world')
# >>> p.generate_prompt('this is my input')
# '<|start_system|>You are an AI-Agent developed by LazyLLM.hello world\\\\n\\\\n<|end_system|>\\\\n\\\\n\\\\n<|Human|>:\\\\nthis is my input\\\\n<|Assistant|>:\\\\n'
# >>> p.generate_prompt('this is my input', return_dict=True)
# {'messages': [{'role': 'system', 'content': 'You are an AI-Agent developed by LazyLLM.\\\\nhello world\\\\n\\\\n'}, {'role': 'user', 'content': 'this is my input'}]}
# >>>
# >>> p = ChatPrompter('hello world {instruction}', extro_keys=['knowledge'])
# >>> p.generate_prompt(dict(instruction='this is my ins', input='this is my inp', knowledge='LazyLLM-Knowledge'))
# '<|start_system|>You are an AI-Agent developed by LazyLLM.hello world this is my ins\\\\nHere are some extra messages you can referred to:\\\\n\\\\n### knowledge:\\\\nLazyLLM-Knowledge\\\\n\\\\n\\\\n<|end_system|>\\\\n\\\\n\\\\n<|Human|>:\\\\nthis is my inp\\\\n<|Assistant|>:\\\\n'
# >>> p.generate_prompt(dict(instruction='this is my ins', input='this is my inp', knowledge='LazyLLM-Knowledge'), return_dict=True)
# {'messages': [{'role': 'system', 'content': 'You are an AI-Agent developed by LazyLLM.\\\\nhello world this is my ins\\\\nHere are some extra messages you can referred to:\\\\n\\\\n### knowledge:\\\\nLazyLLM-Knowledge\\\\n\\\\n\\\\n'}, {'role': 'user', 'content': 'this is my inp'}]}
# >>> p.generate_prompt(dict(instruction='this is my ins', input='this is my inp', knowledge='LazyLLM-Knowledge'), history=[['s1', 'e1'], ['s2', 'e2']])
# '<|start_system|>You are an AI-Agent developed by LazyLLM.hello world this is my ins\\\\nHere are some extra messages you can referred to:\\\\n\\\\n### knowledge:\\\\nLazyLLM-Knowledge\\\\n\\\\n\\\\n<|end_system|>\\\\n\\\\n<|Human|>:s1<|Assistant|>:e1<|Human|>:s2<|Assistant|>:e2\\\\n<|Human|>:\\\\nthis is my inp\\\\n<|Assistant|>:\\\\n'
# >>>
# >>> p = ChatPrompter(dict(system="hello world", user="this is user instruction {input} "))
# >>> p.generate_prompt(dict(input="my input", query="this is user query"))
# '<|start_system|>You are an AI-Agent developed by LazyLLM.hello world\\\\n\\\\n<|end_system|>\\\\n\\\\n\\\\n<|Human|>:\\\\nthis is user instruction my input this is user query\\\\n<|Assistant|>:\\\\n'
# >>> p.generate_prompt(dict(input="my input", query="this is user query"), return_dict=True)
# {'messages': [{'role': 'system', 'content': 'You are an AI-Agent developed by LazyLLM.\\\\nhello world\\\\n\\\\n'}, {'role': 'user', 'content': 'this is user instruction my input this is user query'}]}
# ''')

# ============= MultiModal

add_english_doc('StableDiffusionDeploy', '''\
Stable Diffusion Model Deployment Class. This class is used to deploy the stable diffusion model to a specified server for network invocation.

`__init__(self, launcher=None)`
Constructor, initializes the deployment class.

Args:
    launcher (lazyllm.launcher): An instance of the launcher used to start the remote service.

`__call__(self, finetuned_model=None, base_model=None)`
Deploys the model and returns the remote service address.

Args:
    finetuned_model (str): If provided, this model will be used for deployment; if not provided or the path is invalid, `base_model` will be used.
    base_model (str): The default model, which will be used for deployment if `finetuned_model` is invalid.
    Return (str): The URL address of the remote service.

Notes: 
    - Input for infer: `str`. A description of the image to be generated.
    - Return of infer: A `str` that is the serialized form of a dictionary, with the keyword “images_base64”, corresponding to a list whose elements are images encoded in base64.
    - Supported models: [stable-diffusion-3-medium](https://huggingface.co/stabilityai/stable-diffusion-3-medium)
''')

add_chinese_doc('StableDiffusionDeploy', '''\
Stable Diffusion 模型部署类。该类用于将SD模型部署到指定服务器上，以便可以通过网络进行调用。

`__init__(self, launcher=None)`
构造函数，初始化部署类。

Args:
    launcher(lazyllm.launcher): 用于启动远程服务的启动器实例。

`__call__(self, finetuned_model=None, base_model=None)`
部署模型，并返回远程服务地址。

Args: 
    finetuned_model (str): 如果提供，则使用该模型进行部署；如果未提供或路径无效，则使用 `base_model`。
    base_model (str): 默认模型，如果 `finetuned_model` 无效，则使用该模型进行部署。
    返回值 (str): 远程服务的URL地址。

Notes:
    - 推理的输入：字符串。待生成图像的描述。
    - 推理的返回值：一个字典被序列化后的字符串， 关键字是"images_base64", 对应值为一个列表，其中的元素是被base64编码的图像。
    - 支持的模型为：[stable-diffusion-3-medium](https://huggingface.co/stabilityai/stable-diffusion-3-medium)
''')

add_example('StableDiffusionDeploy', ['''\
>>> from lazyllm import launchers, UrlModule
>>> from lazyllm.components import StableDiffusionDeploy
>>> deployer = StableDiffusionDeploy(launchers.remote())
>>> url = deployer(base_model='stable-diffusion-3-medium')
>>> model = UrlModule(url=url)
>>> res = model('a tiny cat.')
>>> print(len(res), res[:50])
... 1384335 {"images_base64": ["iVBORw0KGgoAAAANSUhEUgAABAAAAA
'''])

add_english_doc('ChatTTSDeploy', '''\
ChatTTS Model Deployment Class. This class is used to deploy the ChatTTS model to a specified server for network invocation.

`__init__(self, launcher=None)`
Constructor, initializes the deployment class.

Args:
    launcher (lazyllm.launcher): An instance of the launcher used to start the remote service.

`__call__(self, finetuned_model=None, base_model=None)`
Deploys the model and returns the remote service address.

Args:
    finetuned_model (str): If provided, this model will be used for deployment; if not provided or the path is invalid, `base_model` will be used.
    base_model (str): The default model, which will be used for deployment if `finetuned_model` is invalid.
    Return (str): The URL address of the remote service.

Notes:
    - Input for infer: `str`.  The text corresponding to the audio to be generated.
    - Return of infer: A `str` that is the serialized form of a dictionary, with the keyword “sounds”, corresponding to a list where the first element is the sampling rate, and the second element is a list of audio data.
    - Supported models: [ChatTTS](https://huggingface.co/2Noise/ChatTTS)
''')

add_chinese_doc('ChatTTSDeploy', '''\
ChatTTS 模型部署类。该类用于将ChatTTS模型部署到指定服务器上，以便可以通过网络进行调用。

`__init__(self, launcher=None)`
构造函数，初始化部署类。

Args:
    launcher(lazyllm.launcher): 用于启动远程服务的启动器实例。

`__call__(self, finetuned_model=None, base_model=None)`
部署模型，并返回远程服务地址。

Args: 
    finetuned_model (str): 如果提供，则使用该模型进行部署；如果未提供或路径无效，则使用 `base_model`。
    base_model (str): 默认模型，如果 `finetuned_model` 无效，则使用该模型进行部署。
    返回值 (str): 远程服务的URL地址。

Notes:
    - 推理的输入：字符串。待生成音频的对应文字。
    - 推理的返回值：一个字典被序列化后的字符串， 关键字是"sounds", 对应值为一个列表，其中第一个元素是采样率，第二个元素是一个音频数据对应的列表。
    - 支持的模型为：[ChatTTS](https://huggingface.co/2Noise/ChatTTS)
''')

add_example('ChatTTSDeploy', ['''\
>>> from lazyllm import launchers, UrlModule
>>> from lazyllm.components import ChatTTSDeploy
>>> deployer = ChatTTSDeploy(launchers.remote())
>>> url = deployer(base_model='ChatTTS')
>>> model = UrlModule(url=url)
>>> res = model('Hello World!')
>>> print(len(res), res[:50])
... {"sounds": [24000, [-0.006741484627127647, 0.00795
'''])

add_english_doc('BarkDeploy', '''\
Bark Model Deployment Class. This class is used to deploy the Bark model to a specified server for network invocation.

`__init__(self, launcher=None)`
Constructor, initializes the deployment class.

Args:
    launcher (lazyllm.launcher): An instance of the launcher used to start the remote service.

`__call__(self, finetuned_model=None, base_model=None)`
Deploys the model and returns the remote service address.

Args:
    finetuned_model (str): If provided, this model will be used for deployment; if not provided or the path is invalid, `base_model` will be used.
    base_model (str): The default model, which will be used for deployment if `finetuned_model` is invalid.
    Return (str): The URL address of the remote service.

Notes:
    - Input for infer: `str`.  The text corresponding to the audio to be generated.
    - Return of infer: A `str` that is the serialized form of a dictionary, with the keyword “sounds”, corresponding to a list where the first element is the sampling rate, and the second element is a list of audio data.
    - Supported models: [bark](https://huggingface.co/suno/bark)
''')

add_chinese_doc('BarkDeploy', '''\
Bark 模型部署类。该类用于将Bark模型部署到指定服务器上，以便可以通过网络进行调用。

`__init__(self, launcher=None)`
构造函数，初始化部署类。

Args:
    launcher(lazyllm.launcher): 用于启动远程服务的启动器实例。

`__call__(self, finetuned_model=None, base_model=None)`
部署模型，并返回远程服务地址。

Args: 
    finetuned_model (str): 如果提供，则使用该模型进行部署；如果未提供或路径无效，则使用 `base_model`。
    base_model (str): 默认模型，如果 `finetuned_model` 无效，则使用该模型进行部署。
    返回值 (str): 远程服务的URL地址。

Notes:
    - 推理的输入：字符串。待生成音频的对应文字。
    - 推理的返回值：一个字典被序列化后的字符串， 关键字是"sounds", 对应值为一个列表，其中第一个元素是采样率，第二个元素是一个音频数据对应的列表。
    - 支持的模型为：[bark](https://huggingface.co/suno/bark)
''')

add_example('BarkDeploy', ['''\
>>> from lazyllm import launchers, UrlModule
>>> from lazyllm.components import BarkDeploy
>>> deployer = BarkDeploy(launchers.remote())
>>> url = deployer(base_model='bark')
>>> model = UrlModule(url=url)
>>> res = model('Hello World!')
>>> print(len(res), res[:50])
... 373843 {"sounds": [24000, [-66.9375, -62.0625, -60.5, -60
'''])

add_english_doc('MusicGenDeploy', '''\
MusicGen Model Deployment Class. This class is used to deploy the MusicGen model to a specified server for network invocation.

`__init__(self, launcher=None)`
Constructor, initializes the deployment class.

Args:
    launcher (lazyllm.launcher): An instance of the launcher used to start the remote service.

`__call__(self, finetuned_model=None, base_model=None)`
Deploys the model and returns the remote service address.

Args:
    finetuned_model (str): If provided, this model will be used for deployment; if not provided or the path is invalid, `base_model` will be used.
    base_model (str): The default model, which will be used for deployment if `finetuned_model` is invalid.
    Return (str): The URL address of the remote service.

Notes:
    - Input for infer: `str`.  The text corresponding to the audio to be generated.
    - Return of infer: A `str` that is the serialized form of a dictionary, with the keyword “sounds”, corresponding to a list where the first element is the sampling rate, and the second element is a list of audio data.
    - Supported models: [musicgen-small](https://huggingface.co/facebook/musicgen-small)
''')

add_chinese_doc('MusicGenDeploy', '''\
MusicGen 模型部署类。该类用于将MusicGen模型部署到指定服务器上，以便可以通过网络进行调用。

`__init__(self, launcher=None)`
构造函数，初始化部署类。

Args:
    launcher(lazyllm.launcher): 用于启动远程服务的启动器实例。

`__call__(self, finetuned_model=None, base_model=None)`
部署模型，并返回远程服务地址。

Args: 
    finetuned_model (str): 如果提供，则使用该模型进行部署；如果未提供或路径无效，则使用 `base_model`。
    base_model (str): 默认模型，如果 `finetuned_model` 无效，则使用该模型进行部署。
    返回值 (str): 远程服务的URL地址。

Notes:
    - 推理的输入：字符串。待生成音频的对应文字。
    - 推理的返回值：一个字典被序列化后的字符串， 关键字是"sounds", 对应值为一个列表，其中第一个元素是采样率，第二个元素是一个音频数据对应的列表。
    - 支持的模型为：[musicgen-small](https://huggingface.co/facebook/musicgen-small)
''')

add_example('MusicGenDeploy', ['''\
>>> from lazyllm import launchers, UrlModule
>>> from lazyllm.components import MusicGenDeploy
>>> deployer = MusicGenDeploy(launchers.remote())
>>> url = deployer(base_model='musicgen-small')
>>> model = UrlModule(url=url)
>>> model('Symphony with flute as the main melody')
4981065 {"sounds": [32000, [-931, -1206, -1170, -1078, -10, ...
'''])

add_english_doc('SenseVoiceDeploy', '''\
SenseVoice Model Deployment Class. This class is used to deploy the SenseVoice model to a specified server for network invocation.

`__init__(self, launcher=None)`
Constructor, initializes the deployment class.

Args:
    launcher (lazyllm.launcher): An instance of the launcher used to start the remote service.

`__call__(self, finetuned_model=None, base_model=None)`
Deploys the model and returns the remote service address.

Args:
    finetuned_model (str): If provided, this model will be used for deployment; if not provided or the path is invalid, `base_model` will be used.
    base_model (str): The default model, which will be used for deployment if `finetuned_model` is invalid.
    Return (str): The URL address of the remote service.

Notes:
    - Input for infer: `str`. The audio path or link.
    - Return of infer: `str`. The recognized content.
    - Supported models: [SenseVoiceSmall](https://huggingface.co/FunAudioLLM/SenseVoiceSmall)
''')

add_chinese_doc('SenseVoiceDeploy', '''\
SenseVoice 模型部署类。该类用于将SenseVoice模型部署到指定服务器上，以便可以通过网络进行调用。

`__init__(self, launcher=None)`
构造函数，初始化部署类。

Args:
    launcher(lazyllm.launcher): 用于启动远程服务的启动器实例。

`__call__(self, finetuned_model=None, base_model=None)`
部署模型，并返回远程服务地址。

Args: 
    finetuned_model (str): 如果提供，则使用该模型进行部署；如果未提供或路径无效，则使用 `base_model`。
    base_model (str): 默认模型，如果 `finetuned_model` 无效，则使用该模型进行部署。
    返回值 (str): 远程服务的URL地址。
Notes:
    - 推理的输入：字符串。音频路径或者链接。
    - 推理的返回值：字符串。识别出的内容。
    - 支持的模型为：[SenseVoiceSmall](https://huggingface.co/FunAudioLLM/SenseVoiceSmall)
''')

add_example('SenseVoiceDeploy', ['''\
>>> import os
>>> import lazyllm
>>> from lazyllm import launchers, UrlModule
>>> from lazyllm.components import SenseVoiceDeploy
>>> deployer = SenseVoiceDeploy(launchers.remote())
>>> url = deployer(base_model='SenseVoiceSmall')
>>> model = UrlModule(url=url)
>>> model('path/to/audio') # support format: .mp3, .wav
... xxxxxxxxxxxxxxxx
'''])

add_english_doc('TTSDeploy', '''\
TTSDeploy is a factory class for creating instances of different Text-to-Speech (TTS) deployment types based on the specified name.

`__new__(cls, name, **kwarg)`
The constructor dynamically creates and returns the corresponding deployment instance based on the provided name argument.

Args: 
    name: A string specifying the type of deployment instance to be created.
    **kwarg: Keyword arguments to be passed to the constructor of the corresponding deployment instance.
                
Returns:
    If the name argument is 'bark', an instance of [BarkDeploy][lazyllm.components.BarkDeploy] is returned.
    If the name argument is 'ChatTTS', an instance of [ChatTTSDeploy][lazyllm.components.ChatTTSDeploy] is returned.
    If the name argument starts with 'musicgen', an instance of [MusicGenDeploy][lazyllm.components.MusicGenDeploy] is returned.
    If the name argument does not match any of the above cases, a RuntimeError exception is raised, indicating the unsupported model.            
''')

add_chinese_doc('TTSDeploy', '''\
TTSDeploy 是一个用于根据指定的名称创建不同类型文本到语音(TTS)部署实例的工厂类。

`__new__(cls, name, **kwarg)`
构造函数，根据提供的名称参数动态创建并返回相应的部署实例。

Args: 
    name：字符串，用于指定要创建的部署实例的类型。
    **kwarg：关键字参数，用于传递给对应部署实例的构造函数。
                
Returns:
    如果 name 参数为 ‘bark’，则返回一个 [BarkDeploy][lazyllm.components.BarkDeploy] 实例。
    如果 name 参数为 ‘ChatTTS’，则返回一个 [ChatTTSDeploy][lazyllm.components.ChatTTSDeploy] 实例。
    如果 name 参数以 ‘musicgen’ 开头，则返回一个 [MusicGenDeploy][lazyllm.components.MusicGenDeploy] 实例。
    如果 name 参数不匹配以上任何情况，抛出 RuntimeError 异常，说明不支持的模型。            
''')

add_example('TTSDeploy', ['''\
>>> from lazyllm import launchers, UrlModule
>>> from lazyllm.components import TTSDeploy
>>> model_name = 'bark'
>>> deployer = TTSDeploy(model_name, launcher=launchers.remote())
>>> url = deployer(base_model=model_name)
>>> model = UrlModule(url=url)
>>> res = model('Hello World!')
>>> print(len(res), res[:50])
... 387355 {"sounds": [24000, [-111.9375, -106.4375, -106.875
'''])

# ============= Launcher

add_chinese_doc = functools.partial(utils.add_chinese_doc, module=lazyllm.launcher)
add_english_doc = functools.partial(utils.add_english_doc, module=lazyllm.launcher)
add_example = functools.partial(utils.add_example, module=lazyllm.launcher)

# Launcher-EmptyLauncher
add_chinese_doc('EmptyLauncher', '''\
此类是 ``LazyLLMLaunchersBase`` 的子类，作为一个本地的启动器。

Args:
    subprocess (bool): 是否使用子进程来启动。默认为 `False`。
    sync (bool): 是否同步执行作业。默认为 `True`，否则为异步执行。

''')

add_english_doc('EmptyLauncher', '''\
This class is a subclass of ``LazyLLMLaunchersBase`` and serves as a local launcher.

Args:
    subprocess (bool): Whether to use a subprocess to launch. Default is ``False``.
    sync (bool): Whether to execute jobs synchronously. Default is ``True``, otherwise it executes asynchronously.

''')

add_example('EmptyLauncher', '''\
>>> import lazyllm
>>> launcher = lazyllm.launchers.empty()
''')

# Launcher-SlurmLauncher
add_chinese_doc('SlurmLauncher', '''\
此类是 ``LazyLLMLaunchersBase`` 的子类，作为slurm启动器。

具体而言，它提供了启动和配置 Slurm 作业的方法，包括指定分区、节点数量、进程数量、GPU 数量以及超时时间等参数。

Args:
    partition (str): 要使用的 Slurm 分区。默认为 ``None``，此时将使用 ``lazyllm.config['partition']`` 中的默认分区。该配置可通过设置环境变量来生效，如 ``export LAZYLLM_SLURM_PART=a100`` 。
    nnode  (int): 要使用的节点数量。默认为 ``1``。
    nproc (int): 每个节点要使用的进程数量。默认为 ``1``。
    ngpus: (int): 每个节点要使用的 GPU 数量。默认为 ``None``, 即不使用 GPU。
    timeout (int): 作业的超时时间（以秒为单位）。默认为 ``None``，此时将不设置超时时间。
    sync (bool): 是否同步执行作业。默认为 ``True``，否则为异步执行。

''')

add_english_doc('SlurmLauncher', '''\
This class is a subclass of ``LazyLLMLaunchersBase`` and acts as a Slurm launcher.

Specifically, it provides methods to start and configure Slurm jobs, including specifying parameters such as the partition, number of nodes, number of processes, number of GPUs, and timeout settings.

Args:
    partition (str): The Slurm partition to use. Defaults to ``None``, in which case the default partition in ``lazyllm.config['partition']`` will be used. This configuration can be enabled by setting environment variables, such as ``export LAZYLLM_SLURM_PART=a100``.
    nnode  (int): The number of nodes to use. Defaults to ``1``.
    nproc (int): The number of processes per node. Defaults to ``1``.
    ngpus (int): The number of GPUs per node. Defaults to ``None``, meaning no GPUs will be used.
    timeout (int): The timeout for the job in seconds. Defaults to ``None``, in which case no timeout will be set.
    sync (bool): Whether to execute the job synchronously. Defaults to ``True``, otherwise it will be executed asynchronously.

''')

add_example('SlurmLauncher', '''\
>>> import lazyllm
>>> launcher = lazyllm.launchers.slurm(partition='partition_name', nnode=1, nproc=1, ngpus=1, sync=False)
''')

# Launcher-ScoLauncher
add_chinese_doc('ScoLauncher', '''\
此类是 ``LazyLLMLaunchersBase`` 的子类，作为SCO (Sensecore)启动器。

具体而言，它提供了启动和配置 SCO 作业的方法，包括指定分区、工作空间名称、框架类型、节点数量、进程数量、GPU 数量以及是否使用 torchrun 等参数。

Args:
    partition (str): 要使用的分区。默认为 ``None``，此时将使用 ``lazyllm.config['partition']`` 中的默认分区。该配置可通过设置环境变量来生效，如 ``export LAZYLLM_SLURM_PART=a100`` 。
    workspace_name (str): SCO 上的工作空间名称。默认为 ``lazyllm.config['sco.workspace']`` 中的配置。该配置可通过设置环境变量来生效，如 ``export LAZYLLM_SCO_WORKSPACE=myspace`` 。
    framework (str): 要使用的框架类型，例如 ``pt`` 代表 PyTorch。默认为 ``pt``。
    nnode  (int): 要使用的节点数量。默认为 ``1``。
    nproc (int): 每个节点要使用的进程数量。默认为 ``1``。
    ngpus: (int): 每个节点要使用的 GPU 数量。默认为 ``1``, 使用1块 GPU。
    torchrun (bool): 是否使用 ``torchrun`` 启动作业。默认为 ``False``。
    sync (bool): 是否同步执行作业。默认为 ``True``，否则为异步执行。

''')

add_english_doc('ScoLauncher', '''\
This class is a subclass of ``LazyLLMLaunchersBase`` and acts as a SCO launcher.

Specifically, it provides methods to start and configure SCO jobs, including specifying parameters such as the partition, workspace name, framework type, number of nodes, number of processes, number of GPUs, and whether to use torchrun or not.

Args:
    partition (str): The Slurm partition to use. Defaults to ``None``, in which case the default partition in ``lazyllm.config['partition']`` will be used. This configuration can be enabled by setting environment variables, such as ``export LAZYLLM_SLURM_PART=a100``.
    workspace_name (str): The workspace name on SCO. Defaults to the configuration in ``lazyllm.config['sco.workspace']``. This configuration can be enabled by setting environment variables, such as ``export LAZYLLM_SCO_WORKSPACE=myspace``.
    framework (str): The framework type to use, for example, ``pt`` for PyTorch. Defaults to ``pt``.
    nnode  (int): The number of nodes to use. Defaults to ``1``.
    nproc (int): The number of processes per node. Defaults to ``1``.
    ngpus (int): The number of GPUs per node. Defaults to ``1``, using 1 GPU.
    torchrun (bool): Whether to start the job with ``torchrun``. Defaults to ``False``.
    sync (bool): Whether to execute the job synchronously. Defaults to ``True``, otherwise it will be executed asynchronously.

''')

add_example('ScoLauncher', '''\
>>> import lazyllm
>>> launcher = lazyllm.launchers.sco(partition='partition_name', nnode=1, nproc=1, ngpus=1, sync=False)
''')

# Launcher-RemoteLauncher
add_chinese_doc('RemoteLauncher', '''\
此类是 ``LazyLLMLaunchersBase`` 的一个子类，它充当了一个远程启动器的代理。它根据配置文件中的 ``lazyllm.config['launcher']`` 条目动态地创建并返回一个对应的启动器实例(例如：``SlurmLauncher`` 或 ``ScoLauncher``)。

Args:
    *args: 位置参数，将传递给动态创建的启动器构造函数。
    sync (bool): 是否同步执行作业。默认为 ``False``。
    **kwargs: 关键字参数，将传递给动态创建的启动器构造函数。

注意事项: 
    - ``RemoteLauncher`` 不是一个直接的启动器，而是根据配置动态创建一个启动器。 
    - 配置文件中的 ``lazyllm.config['launcher']`` 指定一个存在于 ``lazyllm.launchers`` 模块中的启动器类名。该配置可通过设置环境变量 ``LAZYLLM_DEFAULT_LAUNCHER`` 来设置。如：``export LAZYLLM_DEFAULT_LAUNCHER=sco`` , ``export LAZYLLM_DEFAULT_LAUNCHER=slurm`` 。
''')

add_english_doc('RemoteLauncher', '''\
This class is a subclass of ``LazyLLMLaunchersBase`` and acts as a proxy for a remote launcher. It dynamically creates and returns an instance of the corresponding launcher based on the ``lazyllm.config['launcher']`` entry in the configuration file (for example: ``SlurmLauncher`` or ``ScoLauncher``).

Args:
    *args: Positional arguments that will be passed to the constructor of the dynamically created launcher.
    sync (bool): Whether to execute the job synchronously. Defaults to ``False``.
    **kwargs: Keyword arguments that will be passed to the constructor of the dynamically created launcher.

Notes: 
    - ``RemoteLauncher`` is not a direct launcher but dynamically creates a launcher based on the configuration. 
    - The ``lazyllm.config['launcher']`` in the configuration file specifies a launcher class name present in the ``lazyllm.launchers`` module. This configuration can be set by setting the environment variable ``LAZYLLM_DEAULT_LAUNCHER``. For example: ``export LAZYLLM_DEAULT_LAUNCHER=sco``, ``export LAZYLLM_DEAULT_LAUNCHER=slurm``.

''')

add_example('RemoteLauncher', '''\
>>> import lazyllm
>>> launcher = lazyllm.launchers.remote(ngpus=1)
''')<|MERGE_RESOLUTION|>--- conflicted
+++ resolved
@@ -719,69 +719,8 @@
 >>> query = "Please help me write an article about the application of artificial intelligence in the medical field."
 >>> m = lazyllm.TrainableModule("internlm2-chat-20b").prompt(toc_prompt).start()
 >>> ret = m(query, max_new_tokens=2048)
-<<<<<<< HEAD
->>> print(f"ret: {ret}")  # the model output without specifying a formatter
-'Based on your user input, here is the corresponding list of nested dictionaries:
-... 
-... [
-...     {
-...         "title": "# Application of Artificial Intelligence in the Medical Field",
-...         "describe": "Please provide a detailed description of the application of artificial intelligence in the medical field, including its benefits, challenges, and future prospects."
-...     },
-...     {
-...         "title": "## AI in Medical Diagnosis",
-...         "describe": "Please provide a detailed description of how artificial intelligence is used in medical diagnosis, including specific examples of AI-based diagnostic tools and their impact on patient outcomes."
-...     },
-...     {
-...         "title": "### AI in Medical Imaging",
-...         "describe": "Please provide a detailed description of how artificial intelligence is used in medical imaging, including the advantages of AI-based image analysis and its applications in various medical specialties."
-...     },
-...     {
-...         "title": "### AI in Drug Discovery and Development",
-...         "describe": "Please provide a detailed description of how artificial intelligence is used in drug discovery and development, including the role of AI in identifying potential drug candidates and streamlining the drug development process."
-...     },
-...     {
-...         "title": "## AI in Medical Research",
-...         "describe": "Please provide a detailed description of how artificial intelligence is used in medical research, including its applications in genomics, epidemiology, and clinical trials."
-...     },
-...     {
-...         "title": "### AI in Genomics and Precision Medicine",
-...         "describe": "Please provide a detailed description of how artificial intelligence is used in genomics and precision medicine, including the role of AI in analyzing large-scale genomic data and tailoring treatments to individual patients."
-...     },
-...     {
-...         "title": "### AI in Epidemiology and Public Health",
-...         "describe": "Please provide a detailed description of how artificial intelligence is used in epidemiology and public health, including its applications in disease surveillance, outbreak prediction, and resource allocation."
-...     },
-...     {
-...         "title": "### AI in Clinical Trials",
-...         "describe": "Please provide a detailed description of how artificial intelligence is used in clinical trials, including its role in patient recruitment, trial design, and data analysis."
-...     },
-...     {
-...         "title": "## AI in Medical Practice",
-...         "describe": "Please provide a detailed description of how artificial intelligence is used in medical practice, including its applications in patient monitoring, personalized medicine, and telemedicine."
-...     },
-...     {
-...         "title": "### AI in Patient Monitoring",
-...         "describe": "Please provide a detailed description of how artificial intelligence is used in patient monitoring, including its role in real-time monitoring of vital signs and early detection of health issues."
-...     },
-...     {
-...         "title": "### AI in Personalized Medicine",
-...         "describe": "Please provide a detailed description of how artificial intelligence is used in personalized medicine, including its role in analyzing patient data to tailor treatments and predict outcomes."
-...     },
-...     {
-...         "title": "### AI in Telemedicine",
-...         "describe": "Please provide a detailed description of how artificial intelligence is used in telemedicine, including its applications in remote consultations, virtual diagnoses, and digital health records."
-...     },
-...     {
-...         "title": "## AI in Medical Ethics and Policy",
-...         "describe": "Please provide a detailed description of the ethical and policy considerations surrounding the use of artificial intelligence in the medical field, including issues related to data privacy, bias, and accountability."
-...     }
-... ]
-... '
-=======
 >>> print(f"ret: {ret!r}")  # the model output without specifying a formatter
 'Based on your user input, here is the corresponding list of nested dictionaries:\n[\n    {\n        "title": "# Application of Artificial Intelligence in the Medical Field",\n        "describe": "Please provide a detailed description of the application of artificial intelligence in the medical field, including its benefits, challenges, and future prospects."\n    },\n    {\n        "title": "## AI in Medical Diagnosis",\n        "describe": "Please provide a detailed description of how artificial intelligence is used in medical diagnosis, including specific examples of AI-based diagnostic tools and their impact on patient outcomes."\n    },\n    {\n        "title": "### AI in Medical Imaging",\n        "describe": "Please provide a detailed description of how artificial intelligence is used in medical imaging, including the advantages of AI-based image analysis and its applications in various medical specialties."\n    },\n    {\n        "title": "### AI in Drug Discovery and Development",\n        "describe": "Please provide a detailed description of how artificial intelligence is used in drug discovery and development, including the role of AI in identifying potential drug candidates and streamlining the drug development process."\n    },\n    {\n        "title": "## AI in Medical Research",\n        "describe": "Please provide a detailed description of how artificial intelligence is used in medical research, including its applications in genomics, epidemiology, and clinical trials."\n    },\n    {\n        "title": "### AI in Genomics and Precision Medicine",\n        "describe": "Please provide a detailed description of how artificial intelligence is used in genomics and precision medicine, including the role of AI in analyzing large-scale genomic data and tailoring treatments to individual patients."\n    },\n    {\n        "title": "### AI in Epidemiology and Public Health",\n        "describe": "Please provide a detailed description of how artificial intelligence is used in epidemiology and public health, including its applications in disease surveillance, outbreak prediction, and resource allocation."\n    },\n    {\n        "title": "### AI in Clinical Trials",\n        "describe": "Please provide a detailed description of how artificial intelligence is used in clinical trials, including its role in patient recruitment, trial design, and data analysis."\n    },\n    {\n        "title": "## AI in Medical Practice",\n        "describe": "Please provide a detailed description of how artificial intelligence is used in medical practice, including its applications in patient monitoring, personalized medicine, and telemedicine."\n    },\n    {\n        "title": "### AI in Patient Monitoring",\n        "describe": "Please provide a detailed description of how artificial intelligence is used in patient monitoring, including its role in real-time monitoring of vital signs and early detection of health issues."\n    },\n    {\n        "title": "### AI in Personalized Medicine",\n        "describe": "Please provide a detailed description of how artificial intelligence is used in personalized medicine, including its role in analyzing patient data to tailor treatments and predict outcomes."\n    },\n    {\n        "title": "### AI in Telemedicine",\n        "describe": "Please provide a detailed description of how artificial intelligence is used in telemedicine, including its applications in remote consultations, virtual diagnoses, and digital health records."\n    },\n    {\n        "title": "## AI in Medical Ethics and Policy",\n        "describe": "Please provide a detailed description of the ethical and policy considerations surrounding the use of artificial intelligence in the medical field, including issues related to data privacy, bias, and accountability."\n    }\n]'
->>>>>>> 2a9c4fef
 >>> m = lazyllm.TrainableModule("internlm2-chat-20b").formatter(JsonFormatter("[:, title]")).prompt(toc_prompt).start()
 >>> ret = m(query, max_new_tokens=2048)
 >>> print(f"ret: {ret}")  # the model output of the specified formaater
@@ -825,133 +764,12 @@
 >>> query = "Please help me write an article about the application of artificial intelligence in the medical field."
 >>> m = lazyllm.TrainableModule("internlm2-chat-20b").prompt(toc_prompt).start()  # the model output without specifying a formatter
 >>> ret = m(query, max_new_tokens=2048)
-<<<<<<< HEAD
->>> print(f"ret: {ret}")
-'Based on your user input, here is the corresponding list of nested dictionaries:
-... 
-... [
-...     {
-...         "title": "# Application of Artificial Intelligence in the Medical Field",
-...         "describe": "Please provide a detailed description of the application of artificial intelligence in the medical field, including its benefits, challenges, and future prospects."
-...     },
-...     {
-...         "title": "## AI in Medical Diagnosis",
-...         "describe": "Please provide a detailed description of how artificial intelligence is used in medical diagnosis, including specific examples of AI-based diagnostic tools and their impact on patient outcomes."
-...     },
-...     {
-...         "title": "### AI in Medical Imaging",
-...         "describe": "Please provide a detailed description of how artificial intelligence is used in medical imaging, including the advantages of AI-based image analysis and its applications in various medical specialties."
-...     },
-...     {
-...         "title": "### AI in Drug Discovery and Development",
-...         "describe": "Please provide a detailed description of how artificial intelligence is used in drug discovery and development, including the role of AI in identifying potential drug candidates and streamlining the drug development process."
-...     },
-...     {
-...         "title": "## AI in Medical Research",
-...         "describe": "Please provide a detailed description of how artificial intelligence is used in medical research, including its applications in genomics, epidemiology, and clinical trials."
-...     },
-...     {
-...         "title": "### AI in Genomics and Precision Medicine",
-...         "describe": "Please provide a detailed description of how artificial intelligence is used in genomics and precision medicine, including the role of AI in analyzing large-scale genomic data and tailoring treatments to individual patients."
-...     },
-...     {
-...         "title": "### AI in Epidemiology and Public Health",
-...         "describe": "Please provide a detailed description of how artificial intelligence is used in epidemiology and public health, including its applications in disease surveillance, outbreak prediction, and resource allocation."
-...     },
-...     {
-...         "title": "### AI in Clinical Trials",
-...         "describe": "Please provide a detailed description of how artificial intelligence is used in clinical trials, including its role in patient recruitment, trial design, and data analysis."
-...     },
-...     {
-...         "title": "## AI in Medical Practice",
-...         "describe": "Please provide a detailed description of how artificial intelligence is used in medical practice, including its applications in patient monitoring, personalized medicine, and telemedicine."
-...     },
-...     {
-...         "title": "### AI in Patient Monitoring",
-...         "describe": "Please provide a detailed description of how artificial intelligence is used in patient monitoring, including its role in real-time monitoring of vital signs and early detection of health issues."
-...     },
-...     {
-...         "title": "### AI in Personalized Medicine",
-...         "describe": "Please provide a detailed description of how artificial intelligence is used in personalized medicine, including its role in analyzing patient data to tailor treatments and predict outcomes."
-...     },
-...     {
-...         "title": "### AI in Telemedicine",
-...         "describe": "Please provide a detailed description of how artificial intelligence is used in telemedicine, including its applications in remote consultations, virtual diagnoses, and digital health records."
-...     },
-...     {
-...         "title": "## AI in Medical Ethics and Policy",
-...         "describe": "Please provide a detailed description of the ethical and policy considerations surrounding the use of artificial intelligence in the medical field, including issues related to data privacy, bias, and accountability."
-...     }
-... ]
-... '
->>> m = lazyllm.TrainableModule("internlm2-chat-20b").formatter(EmptyFormatter()).prompt(toc_prompt).start()  # the model output of the specified formatter
->>> ret = m(query, max_new_tokens=2048)
->>> print(f"ret: {ret}")
-'Based on your user input, here is the corresponding list of nested dictionaries:
-... 
-... [
-...     {
-...         "title": "# Application of Artificial Intelligence in the Medical Field",
-...         "describe": "Please provide a detailed description of the application of artificial intelligence in the medical field, including its benefits, challenges, and future prospects."
-...     },
-...     {
-...         "title": "## AI in Medical Diagnosis",
-...         "describe": "Please provide a detailed description of how artificial intelligence is used in medical diagnosis, including specific examples of AI-based diagnostic tools and their impact on patient outcomes."
-...     },
-...     {
-...         "title": "### AI in Medical Imaging",
-...         "describe": "Please provide a detailed description of how artificial intelligence is used in medical imaging, including the advantages of AI-based image analysis and its applications in various medical specialties."
-...     },
-...     {
-...         "title": "### AI in Drug Discovery and Development",
-...         "describe": "Please provide a detailed description of how artificial intelligence is used in drug discovery and development, including the role of AI in identifying potential drug candidates and streamlining the drug development process."
-...     },
-...     {
-...         "title": "## AI in Medical Research",
-...         "describe": "Please provide a detailed description of how artificial intelligence is used in medical research, including its applications in genomics, epidemiology, and clinical trials."
-...     },
-...     {
-...         "title": "### AI in Genomics and Precision Medicine",
-...         "describe": "Please provide a detailed description of how artificial intelligence is used in genomics and precision medicine, including the role of AI in analyzing large-scale genomic data and tailoring treatments to individual patients."
-...     },
-...     {
-...         "title": "### AI in Epidemiology and Public Health",
-...         "describe": "Please provide a detailed description of how artificial intelligence is used in epidemiology and public health, including its applications in disease surveillance, outbreak prediction, and resource allocation."
-...     },
-...     {
-...         "title": "### AI in Clinical Trials",
-...         "describe": "Please provide a detailed description of how artificial intelligence is used in clinical trials, including its role in patient recruitment, trial design, and data analysis."
-...     },
-...     {
-...         "title": "## AI in Medical Practice",
-...         "describe": "Please provide a detailed description of how artificial intelligence is used in medical practice, including its applications in patient monitoring, personalized medicine, and telemedicine."
-...     },
-...     {
-...         "title": "### AI in Patient Monitoring",
-...         "describe": "Please provide a detailed description of how artificial intelligence is used in patient monitoring, including its role in real-time monitoring of vital signs and early detection of health issues."
-...     },
-...     {
-...         "title": "### AI in Personalized Medicine",
-...         "describe": "Please provide a detailed description of how artificial intelligence is used in personalized medicine, including its role in analyzing patient data to tailor treatments and predict outcomes."
-...     },
-...     {
-...         "title": "### AI in Telemedicine",
-...         "describe": "Please provide a detailed description of how artificial intelligence is used in telemedicine, including its applications in remote consultations, virtual diagnoses, and digital health records."
-...     },
-...     {
-...         "title": "## AI in Medical Ethics and Policy",
-...         "describe": "Please provide a detailed description of the ethical and policy considerations surrounding the use of artificial intelligence in the medical field, including issues related to data privacy, bias, and accountability."
-...     }
-... ]
-... '
-=======
 >>> print(f"ret: {ret!r}")
 'Based on your user input, here is the corresponding list of nested dictionaries:\n[\n    {\n        "title": "# Application of Artificial Intelligence in the Medical Field",\n        "describe": "Please provide a detailed description of the application of artificial intelligence in the medical field, including its benefits, challenges, and future prospects."\n    },\n    {\n        "title": "## AI in Medical Diagnosis",\n        "describe": "Please provide a detailed description of how artificial intelligence is used in medical diagnosis, including specific examples of AI-based diagnostic tools and their impact on patient outcomes."\n    },\n    {\n        "title": "### AI in Medical Imaging",\n        "describe": "Please provide a detailed description of how artificial intelligence is used in medical imaging, including the advantages of AI-based image analysis and its applications in various medical specialties."\n    },\n    {\n        "title": "### AI in Drug Discovery and Development",\n        "describe": "Please provide a detailed description of how artificial intelligence is used in drug discovery and development, including the role of AI in identifying potential drug candidates and streamlining the drug development process."\n    },\n    {\n        "title": "## AI in Medical Research",\n        "describe": "Please provide a detailed description of how artificial intelligence is used in medical research, including its applications in genomics, epidemiology, and clinical trials."\n    },\n    {\n        "title": "### AI in Genomics and Precision Medicine",\n        "describe": "Please provide a detailed description of how artificial intelligence is used in genomics and precision medicine, including the role of AI in analyzing large-scale genomic data and tailoring treatments to individual patients."\n    },\n    {\n        "title": "### AI in Epidemiology and Public Health",\n        "describe": "Please provide a detailed description of how artificial intelligence is used in epidemiology and public health, including its applications in disease surveillance, outbreak prediction, and resource allocation."\n    },\n    {\n        "title": "### AI in Clinical Trials",\n        "describe": "Please provide a detailed description of how artificial intelligence is used in clinical trials, including its role in patient recruitment, trial design, and data analysis."\n    },\n    {\n        "title": "## AI in Medical Practice",\n        "describe": "Please provide a detailed description of how artificial intelligence is used in medical practice, including its applications in patient monitoring, personalized medicine, and telemedicine."\n    },\n    {\n        "title": "### AI in Patient Monitoring",\n        "describe": "Please provide a detailed description of how artificial intelligence is used in patient monitoring, including its role in real-time monitoring of vital signs and early detection of health issues."\n    },\n    {\n        "title": "### AI in Personalized Medicine",\n        "describe": "Please provide a detailed description of how artificial intelligence is used in personalized medicine, including its role in analyzing patient data to tailor treatments and predict outcomes."\n    },\n    {\n        "title": "### AI in Telemedicine",\n        "describe": "Please provide a detailed description of how artificial intelligence is used in telemedicine, including its applications in remote consultations, virtual diagnoses, and digital health records."\n    },\n    {\n        "title": "## AI in Medical Ethics and Policy",\n        "describe": "Please provide a detailed description of the ethical and policy considerations surrounding the use of artificial intelligence in the medical field, including issues related to data privacy, bias, and accountability."\n    }\n]'
 >>> m = lazyllm.TrainableModule("internlm2-chat-20b").formatter(EmptyFormatter()).prompt(toc_prompt).start()  # the model output of the specified formatter
 >>> ret = m(query, max_new_tokens=2048)
 >>> print(f"ret: {ret!r}")
 'Based on your user input, here is the corresponding list of nested dictionaries:\n[\n    {\n        "title": "# Application of Artificial Intelligence in the Medical Field",\n        "describe": "Please provide a detailed description of the application of artificial intelligence in the medical field, including its benefits, challenges, and future prospects."\n    },\n    {\n        "title": "## AI in Medical Diagnosis",\n        "describe": "Please provide a detailed description of how artificial intelligence is used in medical diagnosis, including specific examples of AI-based diagnostic tools and their impact on patient outcomes."\n    },\n    {\n        "title": "### AI in Medical Imaging",\n        "describe": "Please provide a detailed description of how artificial intelligence is used in medical imaging, including the advantages of AI-based image analysis and its applications in various medical specialties."\n    },\n    {\n        "title": "### AI in Drug Discovery and Development",\n        "describe": "Please provide a detailed description of how artificial intelligence is used in drug discovery and development, including the role of AI in identifying potential drug candidates and streamlining the drug development process."\n    },\n    {\n        "title": "## AI in Medical Research",\n        "describe": "Please provide a detailed description of how artificial intelligence is used in medical research, including its applications in genomics, epidemiology, and clinical trials."\n    },\n    {\n        "title": "### AI in Genomics and Precision Medicine",\n        "describe": "Please provide a detailed description of how artificial intelligence is used in genomics and precision medicine, including the role of AI in analyzing large-scale genomic data and tailoring treatments to individual patients."\n    },\n    {\n        "title": "### AI in Epidemiology and Public Health",\n        "describe": "Please provide a detailed description of how artificial intelligence is used in epidemiology and public health, including its applications in disease surveillance, outbreak prediction, and resource allocation."\n    },\n    {\n        "title": "### AI in Clinical Trials",\n        "describe": "Please provide a detailed description of how artificial intelligence is used in clinical trials, including its role in patient recruitment, trial design, and data analysis."\n    },\n    {\n        "title": "## AI in Medical Practice",\n        "describe": "Please provide a detailed description of how artificial intelligence is used in medical practice, including its applications in patient monitoring, personalized medicine, and telemedicine."\n    },\n    {\n        "title": "### AI in Patient Monitoring",\n        "describe": "Please provide a detailed description of how artificial intelligence is used in patient monitoring, including its role in real-time monitoring of vital signs and early detection of health issues."\n    },\n    {\n        "title": "### AI in Personalized Medicine",\n        "describe": "Please provide a detailed description of how artificial intelligence is used in personalized medicine, including its role in analyzing patient data to tailor treatments and predict outcomes."\n    },\n    {\n        "title": "### AI in Telemedicine",\n        "describe": "Please provide a detailed description of how artificial intelligence is used in telemedicine, including its applications in remote consultations, virtual diagnoses, and digital health records."\n    },\n    {\n        "title": "## AI in Medical Ethics and Policy",\n        "describe": "Please provide a detailed description of the ethical and policy considerations surrounding the use of artificial intelligence in the medical field, including issues related to data privacy, bias, and accountability."\n    }\n]'
->>>>>>> 2a9c4fef
 """)
 
 # ============= Prompter
