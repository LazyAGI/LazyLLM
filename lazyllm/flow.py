--- conflicted
+++ resolved
@@ -357,15 +357,9 @@
     def _run(self, __input, **kw):
         exp = __input
         if not self._judge_on_input:
-<<<<<<< HEAD
-            assert isinstance(input.input, tuple) and len(input.input) >= 2
-            exp = input.input[0]
-            input.input = input.input[1:]
-=======
             assert isinstance(__input, tuple) and len(__input) >= 2
             exp = __input[0]
             __input = __input[1:]
->>>>>>> 1554395c
         for idx, cond in enumerate(self.conds):
             if (callable(cond) and self.invoke(cond, exp) is True) or (exp == cond) or cond == 'default':
                 return self.invoke(self._items[idx], __input, **kw)
