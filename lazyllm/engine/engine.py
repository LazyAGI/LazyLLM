from typing import List, Callable, Dict, Type, Optional, Union
import lazyllm
from lazyllm import graph, switch, pipeline, package
from lazyllm.tools import IntentClassifier
from lazyllm.common import compile_code
from .node import all_nodes, Node
import inspect
import functools

class CodeBlock(object):
    def __init__(self, code):
        pass


# Each session will have a separate engine
class Engine(object):
    __default_engine__ = None

    def __init__(self):
        self._nodes = {'__start__': Node(id='__start__', kind='__start__', name='__start__'),
                       '__end__': Node(id='__end__', kind='__end__', name='__end__')}

    def __new__(cls):
        if cls is not Engine:
            return super().__new__(cls)
        return Engine.__default_engine__()

    @classmethod
    def set_default(cls, engine: Type):
        cls.__default_engine__ = engine

    def start(self, nodes: List[Dict], edges: List[Dict], resources: List[Dict],
              gid: Optional[str], name: Optional[str]):
        raise NotImplementedError

    def update(self, nodes: List[Dict], changed_nodes: List[Dict], edges: List[Dict],
               changed_resources: List[Dict], gid: Optional[str], name: Optional[str]):
        raise NotImplementedError

    def build_node(self, node) -> Callable:
        return _constructor.build(node)

    def reset(self):
        self.__init__.flag.reset()
        self.__init__()


class NodeConstructor(object):
    builder_methods = dict()

    @classmethod
    def register(cls, name):
        def impl(f):
            cls.builder_methods[name] = f
            return f
        return impl

    # build node recursively
    def build(self, node):
        if node.kind.startswith('__') and node.kind.endswith('__'):
            return None
        if node.kind in NodeConstructor.builder_methods:
            createf = NodeConstructor.builder_methods[node.kind]
            r = inspect.getfullargspec(createf)
            if isinstance(node.args, dict) and set(node.args.keys()).issubset(set(r.args)):
                node.func = NodeConstructor.builder_methods[node.kind](**node.args)
            else:
                node.func = NodeConstructor.builder_methods[node.kind](node.args)
            return node

        node_msgs = all_nodes[node.kind]
        init_args, build_args, other_args = dict(), dict(), dict()

        def get_args(cls, key, value, builder_key=None):
            node_args = node_msgs[cls][builder_key][key] if builder_key else node_msgs[cls][key]
            if node_args.type == Node:
                return Engine().build_node(value).func
            return node_args.getattr_f(value) if node_args.getattr_f else value

        for key, value in node.args.items():
            if key in node_msgs['init_arguments']:
                init_args[key] = get_args('init_arguments', key, value)
            elif key in node_msgs['builder_argument']:
                build_args[key] = get_args('builder_argument', key, value)
            elif '.' in key:
                builder_key, key = key.split('.')
                if builder_key not in other_args: other_args[builder_key] = dict()
                other_args[builder_key][key] = get_args('other_arguments', key, value, builder_key=builder_key)
            else:
                raise KeyError(f'Invalid key `{key}` found')

        module = node_msgs['module'](**init_args)
        for key, value in build_args.items():
            module = getattr(module, key)(value, **other_args.get(key, dict()))
        node.func = module
        return node


_constructor = NodeConstructor()


class ServerGraph(lazyllm.ModuleBase):
    def __init__(self, g: lazyllm.graph, server: Node, web: Node):
        super().__init__()
        self._g = lazyllm.ActionModule(g)
        if server:
            if server.args.get('port'): raise NotImplementedError('Port is not supported now')
            self._g = lazyllm.ServerModule(g)
        if web:
            port = self._get_port(web.args['port'])
            self._web = lazyllm.WebModule(g, port=port, title=web.args['title'], audio=web.args['audio'],
                                          history=[Engine().build_node(h).func for h in web.args.get('history', [])])

    def forward(self, *args, **kw):
        return self._g(*args, **kw)

    # TODO(wangzhihong)
    def _update(self, *, mode=None, recursive=True):
        super(__class__, self)._update(mode=mode, recursive=recursive)
        if hasattr(self, '_web'): self._web.start()
        return self

    def _get_port(self, port):
        if not port: return None
        elif ',' in port:
            return list(int(p.strip()) for p in port.split(','))
        elif '-' in port:
            left, right = tuple(int(p.strip()) for p in port.split('-'))
            assert left < right
            return range(left, right)
        return int(port)

    @property
    def api_url(self):
        if isinstance(self._g, lazyllm.ServerModule):
            return self._g._url
        return None

    @property
    def web_url(self):
        if hasattr(self, '_web'):
            return self._web.url
        return None


@NodeConstructor.register('Graph')
@NodeConstructor.register('SubGraph')
def make_graph(nodes: List[dict], edges: List[dict], resources: List[dict] = [], enable_server=True):
    engine = Engine()
    server_resources = dict(server=None, web=None)
    for resource in resources:
        if resource['kind'] in server_resources:
            assert enable_server, 'Web and Api server are not allowed outside graph and subgraph'
            assert server_resources[resource['kind']] is None, f'Duplicated {resource["kind"]} resource'
            server_resources[resource['kind']] = Node(id=resource['id'], kind=resource['kind'],
                                                      name=resource['name'], args=resource['args'])

    resources = [engine.build_node(resource) for resource in resources if resource['kind'] not in server_resources]
    nodes = [engine.build_node(node) for node in nodes]

    with graph() as g:
        for node in nodes:
            setattr(g, node.name, node.func)

    for edge in edges:
        if formatter := edge.get('formatter'):
            assert formatter.startswith('[') and formatter.endswith(']') or \
                formatter.startswith('{') and formatter.endswith('}')
            formatter = lazyllm.formatter.JsonLike(formatter)
        g.add_edge(engine._nodes[edge['iid']].name, engine._nodes[edge['oid']].name, formatter)

    return ServerGraph(g, server_resources['server'], server_resources['web'])


@NodeConstructor.register('App')
def make_subapp(nodes: List[dict], edges: List[dict], resources: List[dict] = []):
    return make_graph(nodes, edges, resources)


# Note: It will be very dangerous if provided to C-end users as a SAAS service
@NodeConstructor.register('Code')
def make_code(code):
    return compile_code(code)


def _build_pipeline(nodes):
    if isinstance(nodes, list) and len(nodes) > 1:
        return pipeline([Engine().build_node(node).func for node in nodes])
    else:
        return Engine().build_node(nodes[0] if isinstance(nodes, list) else nodes).func


@NodeConstructor.register('Switch')
def make_switch(judge_on_full_input: bool, nodes: Dict[str, List[dict]]):
    with switch(judge_on_full_input=judge_on_full_input) as sw:
        for cond, nodes in nodes.items():
            sw.case[cond::_build_pipeline(nodes)]
    return sw


@NodeConstructor.register('Warp')
def make_warp(nodes: List[dict], edges: List[dict], resources: List[dict] = []):
    return lazyllm.warp(make_graph(nodes, edges, resources, enable_server=False))


@NodeConstructor.register('Loop')
def make_loop(stop_condition: str, nodes: List[dict], edges: List[dict],
              resources: List[dict] = [], judge_on_full_input: bool = True):
    stop_condition = make_code(stop_condition)
    return lazyllm.loop(make_graph(nodes, edges, resources, enable_server=False),
                        stop_condition=stop_condition, judge_on_full_input=judge_on_full_input)


@NodeConstructor.register('Ifs')
def make_ifs(cond: str, true: List[dict], false: List[dict], judge_on_full_input: bool = True):
    assert judge_on_full_input, 'judge_on_full_input only support True now'
    return lazyllm.ifs(make_code(cond), tpath=_build_pipeline(true), fpath=_build_pipeline(false))


@NodeConstructor.register('Intention')
def make_intention(base_model: str, nodes: Dict[str, List[dict]]):
    with IntentClassifier(Engine().build_node(base_model).func) as ic:
        for cond, nodes in nodes.items():
            if isinstance(nodes, list) and len(nodes) > 1:
                f = pipeline([Engine().build_node(node).func for node in nodes])
            else:
                f = Engine().build_node(nodes[0] if isinstance(nodes, list) else nodes).func
            ic.case[cond::f]
    return ic


@NodeConstructor.register('Document')
def make_document(dataset_path: str, embed: Node = None, create_ui: bool = False, node_group: List = []):
    document = lazyllm.tools.rag.Document(dataset_path, Engine().build_node(embed) if embed else None, create_ui)
    for group in node_group:
        if group['transform'] == 'LLMParser': group['llm'] = Engine().build_node(group['llm']).func
        elif group['transform'] == 'FuncNode': group['function'] = make_code(group['function'])
        document.create_node_group(**group)
    return document

@NodeConstructor.register('Reranker')
def make_reranker(type: str = 'ModuleReranker', target: Optional[str] = None,
                  output_format: Optional[str] = None, join: Union[bool, str] = False, arguments: Dict = {}):
    return lazyllm.tools.Reranker(type, target=target, output_format=output_format, join=join, **arguments)

class JoinFormatter(lazyllm.components.FormatterBase):
    def __init__(self, type, *, names=None, symbol=None):
        self.type = type
        self.names = names
        self.symbol = symbol

    def _parse_py_data_by_formatter(self, data):
        if self.type == 'sum':
            assert len(data) > 0, 'Cannot sum empty inputs'
            if isinstance(data[0], str): return ''.join(data)
            return sum(data, type(data[0])())
        elif self.type == 'stack':
            return list(data) if isinstance(data, package) else [data,]
        elif self.type == 'to_dict':
            assert self.names and len(self.names) == len(data)
            return {k: v for k, v in zip(self.names, data)}
        elif self.type == 'join':
            symbol = self.symbol or ''
            return symbol.join(data)
        else:
            raise TypeError('type should be one of sum/stack/to_dict/join')

@NodeConstructor.register('JoinFormatter')
def make_join_formatter(type='sum', names=None, symbol=None):
    return JoinFormatter(type, names=names, symbol=symbol)

def return_a_wrapper_func(func):
    @functools.wraps(func)
    def wrapper_func(*args, **kwargs):
        return func(*args, **kwargs)
    return wrapper_func

@NodeConstructor.register('FunctionCall')
def make_fc(llm: str, tools: List[str], algorithm: Optional[str] = None):
    f = lazyllm.tools.PlanAndSolveAgent if algorithm == 'PlanAndSolve' else \
        lazyllm.tools.ReWOOAgent if algorithm == 'ReWOO' else \
        lazyllm.tools.ReactAgent if algorithm == 'React' else lazyllm.tools.FunctionCallAgent
<<<<<<< HEAD

    callable_list = []

    # `tools` is a list of ids in engine's resources
    for rid in tools:
        node = Engine().build_node(rid)
        func = node.func
        wrapper_func = return_a_wrapper_func(func)
        wrapper_func.__name__ = node.name
        callable_list.append(wrapper_func)

    return f(Engine().build_node(llm).func, callable_list)


@NodeConstructor.register('HttpTool')
def make_http_tool(method: Optional[str] = None,
                   url: Optional[str] = None,
                   params: Optional[Dict[str, str]] = None,
                   headers: Optional[Dict[str, str]] = None,
                   body: Optional[str] = None,
                   timeout: int = 10,
                   proxies: Optional[Dict[str, str]] = None,
                   code_str: Optional[str] = None,
                   name: str = None,
                   doc: Optional[str] = None):
    instance = lazyllm.tools.HttpTool(method, url, params, headers, body, timeout, proxies, name, code_str)
    @functools.wraps(instance.forward)
    def wrapper_func(*args, **kwargs):
        return instance.forward(*args, **kwargs)
    wrapper_func.__doc__ = doc
    return wrapper_func
=======
    return f(Engine().build_node(llm).func, tools)

@NodeConstructor.register('SharedLLM')
def make_shared_llm(llm: str, prompt: Optional[str] = None):
    return Engine().build_node(llm).func.share(prompt=prompt)

@NodeConstructor.register('VQA')
def make_vqa(base_model: str):
    return lazyllm.TrainableModule(base_model).deploy_method(lazyllm.deploy.LMDeploy)
>>>>>>> 39fad246
<|MERGE_RESOLUTION|>--- conflicted
+++ resolved
@@ -280,7 +280,6 @@
     f = lazyllm.tools.PlanAndSolveAgent if algorithm == 'PlanAndSolve' else \
         lazyllm.tools.ReWOOAgent if algorithm == 'ReWOO' else \
         lazyllm.tools.ReactAgent if algorithm == 'React' else lazyllm.tools.FunctionCallAgent
-<<<<<<< HEAD
 
     callable_list = []
 
@@ -312,8 +311,6 @@
         return instance.forward(*args, **kwargs)
     wrapper_func.__doc__ = doc
     return wrapper_func
-=======
-    return f(Engine().build_node(llm).func, tools)
 
 @NodeConstructor.register('SharedLLM')
 def make_shared_llm(llm: str, prompt: Optional[str] = None):
@@ -321,5 +318,4 @@
 
 @NodeConstructor.register('VQA')
 def make_vqa(base_model: str):
-    return lazyllm.TrainableModule(base_model).deploy_method(lazyllm.deploy.LMDeploy)
->>>>>>> 39fad246
+    return lazyllm.TrainableModule(base_model).deploy_method(lazyllm.deploy.LMDeploy)