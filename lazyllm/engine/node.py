--- conflicted
+++ resolved
@@ -38,25 +38,24 @@
                 lora_dropout=NodeArgs(float, 0.05)))
     ),
 
-<<<<<<< HEAD
     HttpTool=dict(
         module=HttpRequest,
         init_arguments=dict(
             method=NodeArgs(str),
             url=NodeArgs(str),
-            API_Key=NodeArgs(str, ''),
+            api_key=NodeArgs(str, ''),
             headers=NodeArgs(dict, {}),
             params=NodeArgs(dict, {}),
             body=NodeArgs(str, ''),
         ),
         builder_argument=dict(),
         other_arguments=dict()
-=======
+    ),
+
     Formatter=dict(
         module=lazyllm.Formatter,
         init_arguments=dict(
             formatter=NodeArgs(str),
         )
->>>>>>> b41b65cf
     ),
 )