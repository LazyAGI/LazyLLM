<<<<<<< HEAD
=======
from .engine import Engine, Node, ServerGraph
import lazyllm
from lazyllm import once_wrapper
from typing import List, Dict, Optional, Set, Union
>>>>>>> c934d8f7
import copy
import uuid
from urllib.parse import urlparse
from contextlib import contextmanager
from typing import List, Dict, Optional, Set, Union

import lazyllm
from lazyllm import once_wrapper
from .engine import Engine, Node
from lazyllm.tools.train_service.serve import TrainServer
from lazyllm.tools.train_service.client import LocalTrainClient, OnlineTrainClient


@contextmanager
def set_resources(resource):
    lazyllm.globals['engine_resource'] = {r['id']: r for r in resource}
    try:
        yield
    finally:
        lazyllm.globals.pop('engine_resource', None)


class LightEngine(Engine):

    _instance = None

    def __new__(cls, *args, **kwargs):
        if not LightEngine._instance:
            cls._instance = super().__new__(cls)
        return cls._instance

    @once_wrapper
    def __init__(self, launch_local_train_serve=False):
        super().__init__()
        self.node_graph: Set[str, List[str]] = dict()
        self._launch_local_train = launch_local_train_serve
        if self._launch_local_train:
            train_server = TrainServer()
            self._local_serve = lazyllm.ServerModule(train_server, launcher=lazyllm.launcher.EmptyLauncher(sync=False))
            self._local_serve.start()()
            parsed_url = urlparse(self._local_serve._url)
            base_url = f"{parsed_url.scheme}://{parsed_url.netloc}"
            self.local_train_client = LocalTrainClient(base_url)
        self.online_train_client = OnlineTrainClient()

    # Local
    def local_train(self, train_config, token='default'):
        if not self._launch_local_train:
            raise RuntimeError('Please set launch_local_train_serve=True when instanche a LightEngine.')
        return self.local_train_client.train(train_config, token)

    def local_cancel_finetuning(self, token, job_id):
        if not self._launch_local_train:
            raise RuntimeError('Please set launch_local_train_serve=True when instanche a LightEngine.')
        return self.local_train_client.cancel_finetuning(token, job_id)

    def local_get_train_status(self, token, job_id):
        if not self._launch_local_train:
            raise RuntimeError('Please set launch_local_train_serve=True when instanche a LightEngine.')
        return self.local_train_client.get_train_status(token, job_id)

    def local_get_log(self, token, job_id):
        if not self._launch_local_train:
            raise RuntimeError('Please set launch_local_train_serve=True when instanche a LightEngine.')
        return self.local_train_client.get_log(token, job_id)

    def local_get_all_finetuned_models(self, token):
        if not self._launch_local_train:
            raise RuntimeError('Please set launch_local_train_serve=True when instanche a LightEngine.')
        return self.local_train_client.get_all_finetuned_models(token)

    # Online
    def online_train(self, train_config, token, source='glm'):
        return self.online_train_client.train(train_config, token, source)

    def online_cancel_finetuning(self, token, job_id, source='glm'):
        return self.online_train_client.cancel_finetuning(token, job_id, source)

    def online_get_train_status(self, token, job_id, source='glm'):
        return self.online_train_client.get_train_status(token, job_id, source)

    def online_get_log(self, token, job_id, source='glm', target_path=None):
        return self.online_train_client.get_log(token, job_id, source=source, target_path=target_path)

    def online_get_all_finetuned_models(self, token, source='glm'):
        return self.online_train_client.get_all_finetuned_models(token, source)

    def build_node(self, node):
        if not isinstance(node, Node):
            if isinstance(node, str):
                if node not in self._nodes and (resource := lazyllm.globals.get('engine_resource', {}).get(node)):
                    node = resource
                else:
                    return self._nodes.get(node)
            node = Node(id=node['id'], kind=node['kind'], name=node['name'], args=node['args'])
        if node.id not in self._nodes:
            self._nodes[node.id] = super(__class__, self).build_node(node)
        return self._nodes[node.id]

    def release_node(self, *node_ids: Union[str, List[str]]):
        if len(node_ids) == 1 and isinstance(node_ids[0], (tuple, list)): node_ids = node_ids[0]
        for nodeid in node_ids:
            self.stop(nodeid)
            # TODO(wangzhihong): Analyze dependencies and only allow deleting nodes without dependencies
            [self._nodes.pop(id) for id in self.subnodes(nodeid, recursive=True)]
            self._nodes.pop(nodeid)

    def update_node(self, node):
        if not isinstance(node, Node):
            node = Node(id=node['id'], kind=node['kind'], name=node['name'], args=node['args'])
        self._nodes[node.id] = super(__class__, self).build_node(node)
        return self._nodes[node.id]

    def start(self, nodes, edges=[], resources=[], gid=None, name=None, _history_ids=None):
        if isinstance(nodes, str):
            assert not edges and not resources and not gid and not name
            self.build_node(nodes).func.start()
        elif isinstance(nodes, dict):
            Engine().build_node(nodes)
        else:
            gid, name = gid or str(uuid.uuid4().hex), name or str(uuid.uuid4().hex)
            node = Node(id=gid, kind='Graph', name=name, args=dict(
                nodes=copy.copy(nodes), edges=copy.copy(edges),
                resources=copy.copy(resources), _history_ids=_history_ids))
            with set_resources(resources):
                self.build_node(node).func.start()
            return gid

    def status(self, node_id: str, task_name: Optional[str] = None):
        node = self.build_node(node_id)
        if not node:
            return 'unknown'
        elif task_name:
            assert node.kind in ('LocalLLM')
            return node.func.status(task_name=task_name)
        elif subs := node.subitems:
            return {n: self.status(n) for n in subs}
        elif node.kind in ('LocalLLM', 'LocalEmbedding', 'SD', 'TTS', 'STT', 'VQA', 'web', 'server'):
            return node.func.status()
        else:
            return 'running'

    def stop(self, node_id: Optional[str] = None, task_name: Optional[str] = None):
        if not node_id:
            for node in self._nodes:
                self.release_node(node)
        elif node := self.build_node(node_id):
            if task_name:
                assert node.kind in ('LocalLLM')
                node.func.stop(task_name=task_name)
            elif node.kind in ('Graph', 'LocalLLM', 'LocalEmbedding', 'SD', 'TTS', 'STT', 'VQA'):
                node.func.stop()

    def update(self, gid_or_nodes: Union[str, Dict, List[Dict]], nodes: List[Dict],
               edges: List[Dict] = [], resources: List[Dict] = []) -> str:
        if isinstance(gid_or_nodes, str):
            assert (gid := gid_or_nodes) in self._nodes
            name = self._nodes[gid].name
            self.release_node(gid)
            self.start(nodes, edges, resources, gid_or_nodes, name=name)
        else:
            for node in gid_or_nodes: self.update_node(node)

    def run(self, id: str, *args, _lazyllm_files: Optional[Union[str, List[str]]] = None,
            _file_resources: Optional[Dict[str, Union[str, List[str]]]] = None,
            _lazyllm_history: Optional[List[List[str]]] = None, **kw):
        if files := _lazyllm_files:
            assert len(args) <= 1 and len(kw) == 0, 'At most one query is enabled when file exists'
            args = [lazyllm.formatter.file(formatter='encode')(dict(query=args[0] if args else '', files=files))]
        if _file_resources:
            lazyllm.globals['lazyllm_files'] = _file_resources
        f = self.build_node(id).func
        lazyllm.FileSystemQueue().dequeue()
        if history := _lazyllm_history:
            assert isinstance(f, ServerGraph) and (ids := f._history_ids), 'Only graph can support history'
            if not isinstance(history, list) and all([isinstance(h, list) for h in history]):
                raise RuntimeError('History shoule be [[str, str], ..., [str, str]] (list of list of str)')
            lazyllm.globals['chat_history'] = {Engine().build_node(i).func._module_id: history for i in ids}
        result = self.build_node(id).func(*args, **kw)
        lazyllm.globals['lazyllm_files'] = {}
        lazyllm.globals['chat_history'] = {}
        return result<|MERGE_RESOLUTION|>--- conflicted
+++ resolved
@@ -1,10 +1,3 @@
-<<<<<<< HEAD
-=======
-from .engine import Engine, Node, ServerGraph
-import lazyllm
-from lazyllm import once_wrapper
-from typing import List, Dict, Optional, Set, Union
->>>>>>> c934d8f7
 import copy
 import uuid
 from urllib.parse import urlparse
@@ -13,7 +6,7 @@
 
 import lazyllm
 from lazyllm import once_wrapper
-from .engine import Engine, Node
+from .engine import Engine, Node, ServerGraph
 from lazyllm.tools.train_service.serve import TrainServer
 from lazyllm.tools.train_service.client import LocalTrainClient, OnlineTrainClient
 
