--- conflicted
+++ resolved
@@ -1,9 +1,6 @@
 from .engine import Engine, Node
-<<<<<<< HEAD
 from ..components.hook import NodeMetaHook
-=======
 import lazyllm
->>>>>>> 86544132
 from lazyllm import once_wrapper
 from typing import List, Dict, Optional, Set, Union
 import copy
