--- conflicted
+++ resolved
@@ -14,13 +14,10 @@
 #       - LAZYLLM_SENSENOVA_API_KEY: the API key of SenseTime, default model "SenseChat-5", `source="sensenova"`.
 #                                  You also have to set LAZYLLM_SENSENOVA_SECRET_KEY` togather.
 #           You can apply for the API key at https://platform.sensenova.cn/home
-<<<<<<< HEAD
+#       - LAZYLLM_PPIO_API_KEY: the API key of PPIO (Paiou Cloud), default model "deepseek/deepseek-v3.2", `source="ppio"`.
+#           You can apply for the API key at https://www.ppinfra.com/
 #       - LAZYLLM_AIPING_API_KEY: the API key of AIPing, default model "DeepSeek-R1", `source="aiping"`.
 #           You can apply for the API key at https://aiping.cn/user/apikey
-=======
-#       - LAZYLLM_PPIO_API_KEY: the API key of PPIO (Paiou Cloud), default model "deepseek/deepseek-v3.2", `source="ppio"`.
-#           You can apply for the API key at https://www.ppinfra.com/
->>>>>>> 7a6cb138
 #     * `source` needs to be specified for multiple API keys, but it does not need to be set for a single API key.
 
 chat = lazyllm.OnlineChatModule()
